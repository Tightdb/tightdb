#include "AllocSlab.h"
#include <assert.h>

<<<<<<< HEAD
#define ALLOC_SLAB_SIZE     256
#define ALLOC_SLAB_BASELINE 10

// MP: This class is not ready for review

SlabAlloc::SlabAlloc() : m_shared(NULL), m_baseline(ALLOC_SLAB_BASELINE) {
=======
// Memory Mapping includes
#ifdef _MSC_VER
//TODO: win include
#else
#include <fcntl.h>
#include <sys/stat.h>
#include <sys/types.h>
#include <sys/mman.h>
#endif

#ifdef _DEBUG
#include <stdio.h>
#endif //_DEBUG


// Pre-declare local functions
size_t GetSizeFromHeader(void* p);

SlabAlloc::SlabAlloc() : m_shared(NULL), m_baseline(8) {
#ifdef _DEBUG
	m_debugOut = false;
#endif //_DEBUG
>>>>>>> bba17ca9
}

SlabAlloc::~SlabAlloc() {
#ifdef _DEBUG
	if (!IsAllFree()) {
		m_slabs.Print();
		m_freeSpace.Print();
		assert(false);
	}
#endif //_DEBUG

	// Release all allocated memory
	for (size_t i = 0; i < m_slabs.GetSize(); ++i) {
		void* p = (void*)(intptr_t)m_slabs[i].pointer;
		free(p);
	}

	// Release any shared memory
	if (m_shared) {
#ifdef _MSC_VER
#else
		munmap(m_shared, m_baseline);
		close(m_fd);
#endif
	}
}

MemRef SlabAlloc::Alloc(size_t size) {
	assert((size & 0x7) == 0); // only allow sizes that are multibles of 8

	// Do we have a free space we can reuse?
	for (size_t i = 0; i < m_freeSpace.GetSize(); ++i) {
		FreeSpace::Cursor r = m_freeSpace[i];
		if (r.size >= (int)size) {
			const size_t location = (size_t)r.ref;
			const size_t rest = (size_t)r.size - size;

			// Update free list
			if (rest == 0) m_freeSpace.DeleteRow(i);
			else {
				r.size = rest;
				r.ref += (unsigned int)size;
			}

#ifdef _DEBUG
			if (m_debugOut) {
				printf("Alloc ref: %lu size: %lu\n", location, size);
			}
#endif //_DEBUG

			void* pointer = Translate(location);
			return MemRef(pointer, location);
		}
	}

	// Else, allocate new slab
	const size_t multible = ALLOC_SLAB_SIZE * ((size / ALLOC_SLAB_SIZE) + 1);
	const size_t slabsBack = m_slabs.IsEmpty() ? m_baseline : m_slabs.Back().offset;
	const size_t doubleLast = m_slabs.IsEmpty() ? 0 :
		                                          (slabsBack - (m_slabs.GetSize() == 1) ? (size_t)0 : m_slabs[-2].offset) * 2;
	const size_t newsize = multible > doubleLast ? multible : doubleLast;

	// Allocate memory 
	void* slab = malloc(newsize);
	if (!slab) return MemRef(NULL, 0);

	// Add to slab table
	Slabs::Cursor s = m_slabs.Add();
	s.offset = slabsBack + newsize;
	s.pointer = (intptr_t)slab;

	// Update free list
	const size_t rest = newsize - size;
	FreeSpace::Cursor f = m_freeSpace.Add();
	f.ref = slabsBack + size;
	f.size = rest;

#ifdef _DEBUG
	if (m_debugOut) {
		printf("Alloc ref: %lu size: %lu\n", slabsBack, size);
	}
#endif //_DEBUG

	return MemRef(slab, slabsBack);
}

<<<<<<< HEAD
void SlabAlloc::Free(size_t ref, MemRef::Header* header) {
=======
// Support function
size_t GetSizeFromHeader(void* p) {
	// parse the capacity part of 8byte header
	const uint8_t* const header = (uint8_t*)p;
	return (header[4] << 16) + (header[5] << 8) + header[6];
}

void SlabAlloc::Free(size_t ref, void* p) {
	if (IsReadOnly(ref)) return;

>>>>>>> bba17ca9
	// Get size from segment
	const size_t size = header->capacity;
	const size_t refEnd = ref + size;
	bool isMerged = false;

#ifdef _DEBUG
	if (m_debugOut) {
		printf("Free ref: %lu size: %lu\n", ref, size);
	}
#endif //_DEBUG

	// Check if we can merge with start of free block
	size_t n = m_freeSpace.ref.Find(refEnd);
	if (n != (size_t)-1) {
		// No consolidation over slab borders
		if (m_slabs.offset.Find(refEnd) == (size_t)-1) {
			m_freeSpace[n].ref = ref;
			m_freeSpace[n].size += size;
			isMerged = true;
		}
	}

	// Check if we can merge with end of free block
	if (m_slabs.offset.Find(ref) == (size_t)-1) { // avoid slab borders
		const size_t count = m_freeSpace.GetSize();
		for (size_t i = 0; i < count; ++i) {
			FreeSpace::Cursor c = m_freeSpace[i];
			const size_t end = (size_t)(c.ref + c.size);
			if (ref == end) {
				if (isMerged) {
					c.size += m_freeSpace[n].size;
					m_freeSpace.DeleteRow(n);
				}
				else c.size += size;

				return;
			}
		}
	}

	// Else just add to freelist
	if (!isMerged) m_freeSpace.Add(ref, size);
}

<<<<<<< HEAD
MemRef SlabAlloc::ReAlloc(size_t ref, MemRef::Header* header, size_t size, bool doCopy=true) {
	//TODO: Check if we can extend current space 
    //MP: Not reviewed (not unit tested)
=======
MemRef SlabAlloc::ReAlloc(size_t ref, void* p, size_t size) {
	assert((size & 0x7) == 0); // only allow sizes that are multibles of 8

	//TODO: Check if we can extend current space
>>>>>>> bba17ca9

	// Allocate new space
	const MemRef space = Alloc(size);
	if (!space.pointer) return space;

	/*if (doCopy) {*/  //TODO: allow realloc without copying
		// Get size of old segment
		const size_t oldsize = header->length;

		// Copy existing segment
		memcpy(space.pointer, header, oldsize);

		// Add old segment to freelist
<<<<<<< HEAD
		Free(ref, header);
=======
		Free(ref, p);
	//}

#ifdef _DEBUG
	if (m_debugOut) {
		printf("ReAlloc origref: %lu oldsize: %lu newref: %lu newsize: %lu\n", ref, oldsize, space.ref, size);
>>>>>>> bba17ca9
	}
#endif //_DEBUG

	return space;
}

void* SlabAlloc::Translate(size_t ref) const {
    //MP: Not reviewed - m_baseline arbitrary and m_shared is undefined
	if (ref < m_baseline) return m_shared + ref;
	else {
		const size_t ndx = m_slabs.offset.FindPos(ref);
		assert(ndx != -1);

		const size_t offset = ndx ? m_slabs[ndx-1].offset : m_baseline;
		return (char*)(intptr_t)m_slabs[ndx].pointer + (ref - offset);
	}
}

bool SlabAlloc::IsReadOnly(size_t ref) const {
	return ref < m_baseline;
}

bool SlabAlloc::SetShared(const char* path) {
#ifdef _MSC_VER
#else
	// Open file
	m_fd = open(path, O_RDONLY);
	if (m_fd < 0) return false;

	// Get size
	struct stat statbuf;
	if (fstat(m_fd, &statbuf) < 0) {
		close(m_fd);
		return false;
	}

	// Verify that data is 64bit aligned
	if ((statbuf.st_size & 0x7) != 0) return false;

	// Map to memory (read only)
	void* p = mmap(0, statbuf.st_size, PROT_READ, MAP_SHARED, m_fd, 0);
	if (p == (void*)-1) {
		close(m_fd);
		return false;
	}

	//TODO: Verify the data structures

	m_shared = (char*)p;
	m_baseline = statbuf.st_size;
#endif

	return true;
}

size_t SlabAlloc::GetTopRef() const {
	assert(m_shared && m_baseline > 0);

	const size_t ref = *(uint64_t*)m_shared;
	assert(ref < m_baseline);

	return ref;
}

#ifdef _DEBUG

bool SlabAlloc::IsAllFree() const {
	if (m_freeSpace.GetSize() != m_slabs.GetSize()) return false;

	// Verify that free space matches slabs
	size_t ref = m_baseline;
	for (size_t i = 0; i < m_slabs.GetSize(); ++i) {
		const Slabs::Cursor c = m_slabs[i];
		const size_t size = (size_t)(c.offset - ref);

		const size_t r = m_freeSpace.ref.Find(ref);
		if (r == (size_t)-1) return false;
		if (size != (size_t)m_freeSpace[r].size) return false;

		ref = (size_t)c.offset;
	}
	return true;
}

void SlabAlloc::Verify() const {
	// Make sure that all free blocks fit within a slab
	for (size_t i = 0; i < m_freeSpace.GetSize(); ++i) {
		const FreeSpace::Cursor c = m_freeSpace[i];
		const size_t ref = (size_t)c.ref;

		const size_t ndx = m_slabs.offset.FindPos(ref);
		assert(ndx != -1);

		const size_t slab_end = (size_t)m_slabs[ndx].offset;
		const size_t free_end = (size_t)(ref + c.size);

		assert(free_end <= slab_end);
	}
}

#endif //_DEBUG<|MERGE_RESOLUTION|>--- conflicted
+++ resolved
@@ -1,14 +1,6 @@
 #include "AllocSlab.h"
 #include <assert.h>
 
-<<<<<<< HEAD
-#define ALLOC_SLAB_SIZE     256
-#define ALLOC_SLAB_BASELINE 10
-
-// MP: This class is not ready for review
-
-SlabAlloc::SlabAlloc() : m_shared(NULL), m_baseline(ALLOC_SLAB_BASELINE) {
-=======
 // Memory Mapping includes
 #ifdef _MSC_VER
 //TODO: win include
@@ -24,14 +16,10 @@
 #endif //_DEBUG
 
 
-// Pre-declare local functions
-size_t GetSizeFromHeader(void* p);
-
-SlabAlloc::SlabAlloc() : m_shared(NULL), m_baseline(8) {
+SlabAlloc::SlabAlloc() : m_shared(NULL), m_baseline(SlabBaseline) {
 #ifdef _DEBUG
 	m_debugOut = false;
 #endif //_DEBUG
->>>>>>> bba17ca9
 }
 
 SlabAlloc::~SlabAlloc() {
@@ -88,7 +76,7 @@
 	}
 
 	// Else, allocate new slab
-	const size_t multible = ALLOC_SLAB_SIZE * ((size / ALLOC_SLAB_SIZE) + 1);
+	const size_t multible = SlabSize * ((size / SlabSize) + 1);
 	const size_t slabsBack = m_slabs.IsEmpty() ? m_baseline : m_slabs.Back().offset;
 	const size_t doubleLast = m_slabs.IsEmpty() ? 0 :
 		                                          (slabsBack - (m_slabs.GetSize() == 1) ? (size_t)0 : m_slabs[-2].offset) * 2;
@@ -118,22 +106,12 @@
 	return MemRef(slab, slabsBack);
 }
 
-<<<<<<< HEAD
-void SlabAlloc::Free(size_t ref, MemRef::Header* header) {
-=======
-// Support function
-size_t GetSizeFromHeader(void* p) {
-	// parse the capacity part of 8byte header
-	const uint8_t* const header = (uint8_t*)p;
-	return (header[4] << 16) + (header[5] << 8) + header[6];
-}
-
 void SlabAlloc::Free(size_t ref, void* p) {
 	if (IsReadOnly(ref)) return;
 
->>>>>>> bba17ca9
+
 	// Get size from segment
-	const size_t size = header->capacity;
+	const size_t size = Array::GetCapacity(p);
 	const size_t refEnd = ref + size;
 	bool isMerged = false;
 
@@ -176,16 +154,10 @@
 	if (!isMerged) m_freeSpace.Add(ref, size);
 }
 
-<<<<<<< HEAD
-MemRef SlabAlloc::ReAlloc(size_t ref, MemRef::Header* header, size_t size, bool doCopy=true) {
-	//TODO: Check if we can extend current space 
-    //MP: Not reviewed (not unit tested)
-=======
 MemRef SlabAlloc::ReAlloc(size_t ref, void* p, size_t size) {
 	assert((size & 0x7) == 0); // only allow sizes that are multibles of 8
 
 	//TODO: Check if we can extend current space
->>>>>>> bba17ca9
 
 	// Allocate new space
 	const MemRef space = Alloc(size);
@@ -193,22 +165,18 @@
 
 	/*if (doCopy) {*/  //TODO: allow realloc without copying
 		// Get size of old segment
-		const size_t oldsize = header->length;
+		const size_t oldsize = Array::GetCapacity(p);
 
 		// Copy existing segment
-		memcpy(space.pointer, header, oldsize);
+		memcpy(space.pointer, p, oldsize);
 
 		// Add old segment to freelist
-<<<<<<< HEAD
-		Free(ref, header);
-=======
 		Free(ref, p);
 	//}
 
 #ifdef _DEBUG
 	if (m_debugOut) {
 		printf("ReAlloc origref: %lu oldsize: %lu newref: %lu newsize: %lu\n", ref, oldsize, space.ref, size);
->>>>>>> bba17ca9
 	}
 #endif //_DEBUG
 
@@ -216,7 +184,6 @@
 }
 
 void* SlabAlloc::Translate(size_t ref) const {
-    //MP: Not reviewed - m_baseline arbitrary and m_shared is undefined
 	if (ref < m_baseline) return m_shared + ref;
 	else {
 		const size_t ndx = m_slabs.offset.FindPos(ref);
@@ -233,6 +200,7 @@
 
 bool SlabAlloc::SetShared(const char* path) {
 #ifdef _MSC_VER
+    (void)path;
 #else
 	// Open file
 	m_fd = open(path, O_RDONLY);
@@ -267,7 +235,7 @@
 size_t SlabAlloc::GetTopRef() const {
 	assert(m_shared && m_baseline > 0);
 
-	const size_t ref = *(uint64_t*)m_shared;
+	const size_t ref = (size_t)*(uint64_t*)m_shared;
 	assert(ref < m_baseline);
 
 	return ref;
