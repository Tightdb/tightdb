#ifndef __TDB_ARRAY__
#define __TDB_ARRAY__

#ifdef _MSC_VER
#include "win32/stdint.h"
#else
#include <stdint.h> // unint8_t etc
#endif
//#include <climits> // size_t
#include <cstdlib> // size_t
#include <cstring> // memmove
#include "alloc.h"
#include <iostream>

#ifdef _DEBUG
#include <stdio.h>
#include <assert.h>
#endif

// Pre-definitions
class Column;


enum ColumnDef {
	COLUMN_NORMAL,
	COLUMN_NODE,
	COLUMN_HASREFS
};

class Array {
public:
	Array(size_t ref, Array* parent=NULL, size_t pndx=0, Allocator& alloc=DefaultAllocator);
	Array(size_t ref, const Array* parent, size_t pndx, Allocator& alloc=DefaultAllocator);
	Array(ColumnDef type=COLUMN_NORMAL, Array* parent=NULL, size_t pndx=0, Allocator& alloc=DefaultAllocator);
	Array(Allocator& alloc);
	Array(const Array& a);

	bool operator==(const Array& a) const;

	void SetType(ColumnDef type);
	void SetParent(Array* parent, size_t pndx);
	void UpdateRef(size_t ref);

<<<<<<< HEAD
	size_t Size() const {
#ifdef _DEBUG
        assert(MEMREF_GET_HEADER(m_data)->length == m_len);
#endif
        return m_len;
    }

    bool IsEmpty() const {return m_len == 0;}
=======
	bool IsValid() const {return m_data != NULL;}
	void Invalidate() {m_data = NULL;}

	size_t Size() const {return m_len;}
	bool IsEmpty() const {return m_len == 0;}
>>>>>>> bba17ca9

	bool Insert(size_t ndx, int64_t value);
	
    inline bool Add(int64_t value) {
        return Insert(m_len, value);
    }

	bool Set(size_t ndx, int64_t value);
	int64_t Get(size_t ndx) const;
	
    int64_t operator[](size_t ndx) const {return Get(ndx);}
	int64_t Back() const;
	void Delete(size_t ndx);
	void Clear();

	bool Increment(int64_t value, size_t start=0, size_t end=-1);
	bool IncrementIf(int64_t limit, int64_t value);

	size_t FindPos(int64_t value) const;
	size_t FindPos2(int64_t value) const;
	size_t Find(int64_t value, size_t start=0, size_t end=-1) const;
	void FindAll(Column& result, int64_t value, size_t offset=0,
				 size_t start=0, size_t end=-1) const;
	void FindAllHamming(Column& result, uint64_t value, size_t maxdist, size_t offset=0) const;

	void Sort();

	void Resize(size_t count);

	bool IsNode() const {return m_isNode;}
	bool HasRefs() const {return m_hasRefs;}
	Array GetSubArray(size_t ndx);
	const Array GetSubArray(size_t ndx) const;
	size_t GetRef() const {return m_ref;};
	void Destroy();

	Allocator& GetAllocator() const {return m_alloc;}

	// Serialization
	size_t Write(std::ostream& target) const;

	// Debug
	size_t GetBitWidth() const {return m_width;}
#ifdef _DEBUG
	bool Compare(const Array& c) const;
	void Print() const;
	void Verify() const;
	void ToDot(FILE* f, bool horizontal=false) const;
#endif //_DEBUG

private:
	Array& operator=(const Array&) {return *this;} // not allowed

protected:
	void Create(size_t ref);

	void DoSort(size_t lo, size_t hi);

	// Getters and Setters for adaptive-packed arrays
	typedef int64_t(Array::*Getter)(size_t) const;
	typedef void(Array::*Setter)(size_t, int64_t);
	int64_t Get_0b(size_t ndx) const;
	int64_t Get_1b(size_t ndx) const;
	int64_t Get_2b(size_t ndx) const;
	int64_t Get_4b(size_t ndx) const;
	int64_t Get_8b(size_t ndx) const;
	int64_t Get_16b(size_t ndx) const;
	int64_t Get_32b(size_t ndx) const;
	int64_t Get_64b(size_t ndx) const;
	void Set_0b(size_t ndx, int64_t value);
	void Set_1b(size_t ndx, int64_t value);
	void Set_2b(size_t ndx, int64_t value);
	void Set_4b(size_t ndx, int64_t value);
	void Set_8b(size_t ndx, int64_t value);
	void Set_16b(size_t ndx, int64_t value);
	void Set_32b(size_t ndx, int64_t value);
	void Set_64b(size_t ndx, int64_t value);

	virtual size_t CalcByteLen(size_t count, size_t width) const;

	void SetWidth(size_t width);
	bool Alloc(size_t count, size_t width);
	bool CopyOnWrite();

	// Member variables
	Getter m_getter;
	Setter m_setter;
	size_t m_ref;
	unsigned char* m_data;
	Array* m_parent;
	size_t m_parentNdx;
	size_t m_len;
	size_t m_capacity;
	size_t m_width;
	bool m_isNode;
	bool m_hasRefs;
	Allocator& m_alloc;
};

#endif //__TDB_ARRAY__<|MERGE_RESOLUTION|>--- conflicted
+++ resolved
@@ -29,6 +29,8 @@
 
 class Array {
 public:
+	static const int HeaderSize = 8;
+
 	Array(size_t ref, Array* parent=NULL, size_t pndx=0, Allocator& alloc=DefaultAllocator);
 	Array(size_t ref, const Array* parent, size_t pndx, Allocator& alloc=DefaultAllocator);
 	Array(ColumnDef type=COLUMN_NORMAL, Array* parent=NULL, size_t pndx=0, Allocator& alloc=DefaultAllocator);
@@ -41,22 +43,38 @@
 	void SetParent(Array* parent, size_t pndx);
 	void UpdateRef(size_t ref);
 
-<<<<<<< HEAD
+	__inline static size_t GetCapacity(const void* p) {
+		// Parse the capacity part of 8byte header
+		const uint8_t* const header = (uint8_t*)p;
+		return (header[4] << 16) + (header[5] << 8) + header[6];
+	}
+
+	__inline static size_t GetRefSize(const void* p) {
+		// Parse the capacity part of 8byte header
+		const uint8_t* const header = (uint8_t*)p;
+		return (header[1] << 16) + (header[2] << 8) + header[3];
+	}
+
+    __inline static void SetRefSize(void* ref, size_t len) {
+	    uint8_t* const header = (uint8_t*)(ref);
+	    header[1] = ((len >> 16) & 0x000000FF);
+	    header[2] = (len >> 8) & 0x000000FF;
+	    header[3] = len & 0x000000FF;
+    }
+
+
 	size_t Size() const {
 #ifdef _DEBUG
-        assert(MEMREF_GET_HEADER(m_data)->length == m_len);
+        assert(GetRefSize(m_data-HeaderSize) == m_len);
 #endif
         return m_len;
     }
 
-    bool IsEmpty() const {return m_len == 0;}
-=======
 	bool IsValid() const {return m_data != NULL;}
 	void Invalidate() {m_data = NULL;}
 
-	size_t Size() const {return m_len;}
 	bool IsEmpty() const {return m_len == 0;}
->>>>>>> bba17ca9
+
 
 	bool Insert(size_t ndx, int64_t value);
 	
@@ -145,7 +163,7 @@
 	Getter m_getter;
 	Setter m_setter;
 	size_t m_ref;
-	unsigned char* m_data;
+	uint8_t* m_data;
 	Array* m_parent;
 	size_t m_parentNdx;
 	size_t m_len;
