#include <string.h>
#include <stdio.h>
#include <stdlib.h>
#include <stdint.h>
#include <ctype.h>
#include <assert.h>

#ifdef _WIN64
#define do_seek _fseeki64
#else
#define do_seek fseek
#endif

#define LL long long
#define ULL unsigned long long

typedef struct _FileHeader {
    uint64_t m_top_ref[2]; // 2 * 8 bytes
    // Info-block 8-bytes
    uint8_t m_mnemonic[4];    // "T-DB"
    uint8_t m_file_format[2]; // See `library_file_format`
    uint8_t m_reserved;
    // bit 0 of m_flags is used to select between the two top refs.
    uint8_t m_flags;
} FileHeader;

typedef struct _NodeHeader {
    unsigned wtype;
    unsigned width;
    int is_inner;
    int has_refs;
    int context;
    size_t size;
    char* type;
    size_t num_bytes;
} NodeHeader;

static char to_print(unsigned char ch)
{
    return (ch >= 0x20 && ch <= 0x7e) ? (char)ch : '.';
}

static void dump_buffer(unsigned char* buffer, uint64_t addr, size_t sz)
{
    char printable[20];
    unsigned char* ptr = buffer;
    unsigned char* end = buffer + sz;
    while (ptr < end) {
        size_t len = (end - ptr);
        if (len > 16)
            len = 16;
        printf("%08llx  ", (ULL)(addr + (ptr - buffer)));
        char* trans = printable;
        *trans++ = '|';
        for (size_t i = 0; i < 16; i++) {
            if (i == 8)
                printf(" ");
            if (i < len) {
                printf("%02x ", *ptr);
                *trans++ = to_print(*ptr++);
            }
            else {
                printf("   ");
            }
        }
        *trans++ = '|';
        *trans = '\0';
        printf(" %s\n", printable);
    }
}

static void dump(FILE* fp, int64_t offset, size_t sz)
{
    if (sz) {
        do_seek(fp, (size_t)offset, SEEK_SET);
        unsigned char* buffer = malloc(sz);
        size_t actual = fread(buffer, 1, sz, fp);
        if (actual != sz) {
            if (feof(fp)) {
                printf("*** Unexpected EOF\n");
            }
            else {
                int err = ferror(fp);
                printf("*** Read error code: %d\n", err);
            }
        }
        dump_buffer(buffer, offset, actual);
        free(buffer);
    }
}

static int get_header(NodeHeader* node_header, FILE* fp, int64_t offset)
{
    memset(node_header, 0, sizeof(NodeHeader));
    unsigned char header[8];
    do_seek(fp, (size_t)offset, SEEK_SET);
    fread(header, 1, 8, fp);
    if (strncmp((const char*)header, "AAAA", 4) != 0) {
        printf("Ref '0x%llx' does not point to an array\n", (ULL)offset);
        dump(fp, offset, 64);
        return 0;
    }
    /* dump_buffer(header, offset, 8); */

    node_header->size = (header[5] << 16) + (header[6] << 8) + header[7];

    unsigned flags = header[4];
    node_header->wtype = (flags & 0x18) >> 3;
    node_header->width = (1 << (flags & 0x07)) >> 1;
    node_header->is_inner = (flags & 0x80) ? 1 : 0;
    node_header->has_refs = (flags & 0x40) ? 1 : 0;
    node_header->context = (flags & 0x20) ? 1 : 0;

    node_header->type = "";
    switch (node_header->wtype) {
        case 0: {
            assert(node_header->size < 0x1000000);
            size_t num_bits = node_header->size * node_header->width;
            node_header->num_bytes = (num_bits + 7) >> 3;
            node_header->type = "bits";
            break;
        }
        case 1: {
            node_header->num_bytes = node_header->size * node_header->width;
            node_header->type = "bytes";
            break;
        }
        case 2:
            node_header->num_bytes = node_header->size;
            break;
    }
    return 1;
}

static size_t dump_header(FILE* fp, int64_t offset)
{
    NodeHeader header;
    if (get_header(&header, fp, offset)) {
        if (header.is_inner && header.has_refs) {
            printf("Ref: 0x%llx, Size: %zd, width: %d %s Inner B+tree node\n", (ULL)offset, header.size, header.width,
                   header.type);
        }
        else {
            printf("Ref: 0x%llx, Size: %zd, width: %d %s, hasRefs: %d, flag: %d\n", (ULL)offset, header.size,
                   header.width, header.type, header.has_refs, header.context);
        }
    }

    return header.num_bytes;
}

static void dump_file_header(FILE* fp)
{
    FileHeader header;
    do_seek(fp, 0, SEEK_SET);
    fread(&header, sizeof(FileHeader), 1, fp);
    dump_buffer((unsigned char*)&header, 0, 24);
    size_t sz = dump_header(fp, header.m_top_ref[0]);
    dump(fp, header.m_top_ref[0] + 8, sz);
    sz = dump_header(fp, header.m_top_ref[1]);
    dump(fp, header.m_top_ref[1] + 8, sz);
}

static int64_t get_top_ref(FILE* fp)
{
    FileHeader header;
    do_seek(fp, 0, SEEK_SET);
    fread(&header, sizeof(FileHeader), 1, fp);
    return header.m_top_ref[header.m_flags];
}

static int search_ref(FILE* fp, int64_t ref, int64_t target, size_t level, size_t* stack)
{
    int ret = 0;
    NodeHeader header;
    get_header(&header, fp, ref);
    if (header.has_refs) {
        assert(header.width >= 8);
        size_t byte_size = header.width / 8;
<<<<<<< HEAD
        void* buffer = malloc(byte_size * header.size);
        do_seek(fp, ref + 8, SEEK_SET);
=======
        char* buffer = malloc(byte_size * header.size);
        do_seek(fp, (size_t)(ref + 8), SEEK_SET);
>>>>>>> ac64be87
        fread(buffer, byte_size * header.size, 1, fp);
        for (int i = 0; i < header.size; i++) {
            stack[level] = i;
            int64_t subref = 1;
            switch (byte_size) {
                case 1:
                    subref = ((int8_t*)buffer)[i];
                    break;
                case 2:
                    subref = ((int16_t*)buffer)[i];
                    break;
                case 4:
                    subref = ((int32_t*)buffer)[i];
                    break;
                case 8:
                    subref = ((int64_t*)buffer)[i];
                    break;
            }
            if (subref && (subref & 1) == 0) {
                if (subref == target) {
                    printf("Ref '0x%llx' found at [", (ULL)target);
                    for (size_t j = 0; j < level + 1; j++) {
                        if (j == 0)
                            printf("%lld", (LL)stack[j]);
                        else
                            printf(",%lld", (LL)stack[j]);
                    }
                    printf("]\n");
                    ret = 1;
                    break;
                }
                if (search_ref(fp, subref, target, level + 1, stack)) {
                    ret = 1;
                    break;
                }
            }
        }
        free(buffer);
    }
    return ret;
}

static void dump_index(FILE* fp, int64_t ref, const char* arr)
{
    char* p = (char*)arr;
<<<<<<< HEAD
    unsigned idx = (unsigned)strtoll(arr, &p, 0);
=======
    ULL idx = strtoll(arr, &p, 0);
>>>>>>> ac64be87
    NodeHeader header;
    get_header(&header, fp, ref);
    if (!header.has_refs) {
        printf("Ref '0x%llx' does not point to an array with refs\n", (ULL)ref);
        dump_header(fp, ref);
        exit(1);
    }
    if (idx >= header.size) {
        printf("Index '%lld' is out of bounds (size = %d)\n", idx, (int)header.size);
        dump_header(fp, ref);
        exit(1);
    }

    int64_t subref = 0;
    assert(header.width >= 8);
    size_t byte_size = header.width / 8;
    int64_t offset = ref + 8 + byte_size * idx;
    do_seek(fp, (size_t)offset, SEEK_SET);
    fread(&subref, byte_size, 1, fp);

    if (subref & 1) {
<<<<<<< HEAD
        printf("Value '%lld' is not a subref\n", subref);
=======
        printf("Value '%lld' is not a subref\n", (LL)subref);
>>>>>>> ac64be87
        exit(1);
    }
    while (isspace(*p))
        p++;
    if (*p == ',') {
        p++;
        dump_index(fp, subref, p);
    }
    else {
        printf("looking up index %lld at 0x%llx = 0x%llx\n", (LL)idx, (ULL)offset, (ULL)subref);
        size_t sz = dump_header(fp, subref);
        dump(fp, subref + 8, sz);
    }
}

static void usage()
{
    printf("Usage: realm-dump <file> [?][<ref>] [<array>]\n");
    exit(1);
}

int main(int argc, const char* argv[])
{
    if (argc < 2) {
        usage();
    }

    FILE* fp = fopen(argv[1], "rb");
    if (!fp) {
        printf("File '%s' not found\n", argv[1]);
        exit(1);
    }

    printf("File: '%s'\n", argv[1]);
    int64_t ref = 0;
    int64_t find_ref = 0;
    const char* array_str = NULL;
    for (int arg = 2; arg < argc; arg++) {
        if (*argv[arg] == '[') {
            array_str = argv[arg] + 1;
        }
        else if (*argv[arg] == '?') {
            char* end;
            find_ref = strtoll(argv[arg] + 1, &end, 0);
            if (*end != '\0') {
                printf("'%s' is not a number\n", argv[2]);
                exit(1);
            }
        }
        else {
            char* end;
            ref = strtoll(argv[arg], &end, 0);
            if (*end != '\0') {
                printf("'%s' is not a number\n", argv[2]);
                exit(1);
            }
        }
    }

    if (array_str) {
        if (!ref)
            ref = get_top_ref(fp);
        dump_index(fp, ref, array_str);
    }
    else if (find_ref) {
        size_t stack[128];
        if (!ref)
            ref = get_top_ref(fp);
        search_ref(fp, ref, find_ref, 0, stack);
    }
    else if (ref) {
        size_t sz = dump_header(fp, ref);
        dump(fp, ref + 8, sz);
    }
    else {
        dump_file_header(fp);
    }

    fclose(fp);

    return 0;
}<|MERGE_RESOLUTION|>--- conflicted
+++ resolved
@@ -177,15 +177,10 @@
     if (header.has_refs) {
         assert(header.width >= 8);
         size_t byte_size = header.width / 8;
-<<<<<<< HEAD
-        void* buffer = malloc(byte_size * header.size);
-        do_seek(fp, ref + 8, SEEK_SET);
-=======
         char* buffer = malloc(byte_size * header.size);
         do_seek(fp, (size_t)(ref + 8), SEEK_SET);
->>>>>>> ac64be87
         fread(buffer, byte_size * header.size, 1, fp);
-        for (int i = 0; i < header.size; i++) {
+        for (unsigned i = 0; i < header.size; i++) {
             stack[level] = i;
             int64_t subref = 1;
             switch (byte_size) {
@@ -229,11 +224,7 @@
 static void dump_index(FILE* fp, int64_t ref, const char* arr)
 {
     char* p = (char*)arr;
-<<<<<<< HEAD
-    unsigned idx = (unsigned)strtoll(arr, &p, 0);
-=======
     ULL idx = strtoll(arr, &p, 0);
->>>>>>> ac64be87
     NodeHeader header;
     get_header(&header, fp, ref);
     if (!header.has_refs) {
@@ -255,11 +246,7 @@
     fread(&subref, byte_size, 1, fp);
 
     if (subref & 1) {
-<<<<<<< HEAD
-        printf("Value '%lld' is not a subref\n", subref);
-=======
         printf("Value '%lld' is not a subref\n", (LL)subref);
->>>>>>> ac64be87
         exit(1);
     }
     while (isspace(*p))
