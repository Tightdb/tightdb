/*************************************************************************
 *
 * Copyright 2020 Realm Inc.
 *
 * Licensed under the Apache License, Version 2.0 (the "License");
 * you may not use this file except in compliance with the License.
 * You may obtain a copy of the License at
 *
 * http://www.apache.org/licenses/LICENSE-2.0
 *
 * Unless required by applicable law or agreed to in writing, software
 * distributed under the License is distributed on an "AS IS" BASIS,
 * WITHOUT WARRANTIES OR CONDITIONS OF ANY KIND, either express or implied.
 * See the License for the specific language governing permissions and
 * limitations under the License.
 *
 **************************************************************************/

#ifndef REALM_SET_HPP
#define REALM_SET_HPP

#include <realm/collection.hpp>
#include <realm/obj_list.hpp>

#include <numeric> // std::iota

namespace realm {

class SortDescriptor;

class SetBase : public CollectionBase {
public:
    using CollectionBase::CollectionBase;

    virtual ~SetBase() {}
    virtual SetBasePtr clone() const
    {
        return get_obj().get_setbase_ptr(get_col_key());
    }

    virtual std::pair<size_t, bool> insert_null() = 0;
    virtual std::pair<size_t, bool> erase_null() = 0;
    virtual std::pair<size_t, bool> insert_any(Mixed value) = 0;
    virtual std::pair<size_t, bool> erase_any(Mixed value) = 0;
    virtual void clear() = 0;

protected:
    void insert_repl(Replication* repl, size_t index, Mixed value) const;
    void erase_repl(Replication* repl, size_t index, Mixed value) const;
    void clear_repl(Replication* repl) const;
};

template <class T>
class Set final : public CollectionBaseImpl<SetBase> {
public:
    using Base = CollectionBaseImpl<SetBase>;
    using value_type = T;
    using iterator = CollectionIterator<Set<T>>;

    Set() = default;
    Set(const Obj& owner, ColKey col_key);

    T get(size_t ndx) const
    {
        const auto current_size = size();
        if (ndx >= current_size) {
            throw std::out_of_range("Index out of range");
        }
        return m_tree->get(ndx);
    }

    iterator begin() const noexcept
    {
        return iterator{this, 0};
    }

    iterator end() const noexcept
    {
        return iterator{this, size()};
    }

    size_t find_first(const T& value) const
    {
        return find(value);
    }

    template <class Func>
    void find_all(T value, Func&& func) const
    {
        size_t found = find(value);
        if (found != not_found) {
            func(found);
        }
    }

    /// Insert a value into the set if it does not already exist, returning the index of the inserted value,
    /// or the index of the already-existing value.
    virtual std::pair<size_t, bool> insert(T value);

    /// Find the index of a value in the set, or `size_t(-1)` if it is not in the set.
    virtual size_t find(T value) const;

    /// Erase an element from the set, returning true if the set contained the element.
    virtual std::pair<size_t, bool> erase(T value);

    // Overriding members of CollectionBase:
    size_t size() const final
    {
        if (!is_attached())
            return 0;
        update_if_needed();
        if (!m_valid) {
            return 0;
        }
        return m_tree->size();
    }
    bool is_null(size_t ndx) const final
    {
        return m_nullable && value_is_null(get(ndx));
    }
    Mixed get_any(size_t ndx) const final
    {
        return get(ndx);
    }
    void clear() final;
    Mixed min(size_t* return_ndx = nullptr) const final;
    Mixed max(size_t* return_ndx = nullptr) const final;
    Mixed sum(size_t* return_cnt = nullptr) const final;
    Mixed avg(size_t* return_cnt = nullptr) const final;
<<<<<<< HEAD
    void sort(std::vector<size_t>& indices, bool ascending = true) const override;
    void distinct(std::vector<size_t>& indices, util::Optional<bool> sort_order = util::none) const override;
=======
    std::unique_ptr<CollectionBase> clone_collection() const final
    {
        return std::make_unique<Set<T>>(m_obj, m_col_key);
    }
    void sort(std::vector<size_t>& indices, bool ascending = true) const final;
    void distinct(std::vector<size_t>& indices, util::Optional<bool> sort_order = util::none) const final;
>>>>>>> db8bbbf2

    // Overriding members of SetBase:
    std::pair<size_t, bool> insert_null() final;
    std::pair<size_t, bool> erase_null() final;
    std::pair<size_t, bool> insert_any(Mixed value) final;
    std::pair<size_t, bool> erase_any(Mixed value) final;

    const BPlusTree<T>& get_tree() const
    {
        return *m_tree;
    }

<<<<<<< HEAD
protected:
    using Collection<T, SetBase>::m_valid;
    using Collection<T, SetBase>::m_obj;
    using Collection<T, SetBase>::m_col_key;
=======
private:
    mutable std::unique_ptr<BPlusTree<value_type>> m_tree;
    using Base::m_col_key;
    using Base::m_obj;
    using Base::m_valid;
>>>>>>> db8bbbf2

    void create()
    {
        m_tree->create();
        m_valid = true;
    }

    bool init_from_parent() const final
    {
        m_valid = m_tree->init_from_parent();
        update_content_version();
        return m_valid;
    }

    void ensure_created()
    {
        if (!m_valid && m_obj.is_valid()) {
            create();
        }
    }
    void do_insert(size_t ndx, T value);
    void do_erase(size_t ndx);
};

class LnkSet : public Set<ObjKey>, public ObjList {
public:
    LnkSet() = default;

    LnkSet(const Obj& owned, ColKey col_key);
    LnkSet(const LnkSet& other)
        : Set<ObjKey>(other)
        , m_unresolved(other.m_unresolved)
    {
    }
    LnkSet& operator=(const LnkSet& other)
    {
        Set<ObjKey>::operator=(other);
        m_unresolved = other.m_unresolved;
        return *this;
    }

    std::unique_ptr<LnkSet> clone() const
    {
        if (m_obj.is_valid()) {
            return std::make_unique<LnkSet>(m_obj, m_col_key);
        }
        else {
            return std::make_unique<LnkSet>();
        }
    }

    bool has_unresolved() const noexcept
    {
        return !m_unresolved.empty();
    }

    // Overriding members in ObjList:
    TableRef get_target_table() const override;
    bool is_in_sync() const override
    {
        return true;
    }
    size_t size() const override
    {
        auto full_sz = Set<ObjKey>::size();
        return full_sz - m_unresolved.size();
    }
    bool is_obj_valid(size_t) const noexcept override
    {
        // FIXME: LnkSet cannot contain NULLs?
        return true;
    }
    Obj get_object(size_t ndx) const override;
    ObjKey get_key(size_t ndx) const override
    {
        return get(ndx);
    }

    void remove_at(size_t ndx);

    // Overriding members of Set<ObjKey>:
    ObjKey get(size_t ndx) const override;
    size_t find(ObjKey) const override;
    std::pair<size_t, bool> insert(ObjKey) override;
    std::pair<size_t, bool> erase(ObjKey) override;
    void clear() override;

    // Overriding members of SetBase:
    std::pair<size_t, bool> insert_null() override;
    std::pair<size_t, bool> erase_null() override;
    std::pair<size_t, bool> insert_any(Mixed value) override;
    std::pair<size_t, bool> erase_any(Mixed value) override;

    TableView get_sorted_view(SortDescriptor order) const;
    TableView get_sorted_view(ColKey column_key, bool ascending = true) const;
    void remove_all_target_rows();

private:
    friend class ConstTableView;
    friend class Query;

    mutable std::vector<size_t> m_unresolved;

    // Overriding members of ObjList:
    void get_dependencies(TableVersions&) const override;
    void sync_if_needed() const override;
    bool init_from_parent() const override;
};

template <>
void Set<ObjKey>::do_insert(size_t, ObjKey);
template <>
void Set<ObjKey>::do_erase(size_t);

template <>
void Set<ObjLink>::do_insert(size_t, ObjLink);
template <>
void Set<ObjLink>::do_erase(size_t);

template <>
void Set<Mixed>::do_insert(size_t, Mixed);
template <>
void Set<Mixed>::do_erase(size_t);

/// Compare set elements.
///
/// We cannot use `std::less<>` directly, because the ordering of set elements
/// impacts the file format. For primitive types this is trivial (and can indeed
/// be just `std::less<>`), but for example `Mixed` has specialized comparison
/// that defines equality of numeric types.
template <class T>
struct SetElementLessThan {
    bool operator()(const T& a, const T& b) const noexcept
    {
        // CAUTION: This routine is technically part of the file format, because
        // it determines the storage order of Set elements.
        return a < b;
    }
};

template <class T>
struct SetElementEquals {
    bool operator()(const T& a, const T& b) const noexcept
    {
        // CAUTION: This routine is technically part of the file format, because
        // it determines the storage order of Set elements.
        return a == b;
    }
};

template <>
struct SetElementLessThan<Mixed> {
    bool operator()(const Mixed& a, const Mixed& b) const noexcept
    {
        // CAUTION: This routine is technically part of the file format, because
        // it determines the storage order of Set elements.

        if (a.is_null() != b.is_null()) {
            // If a is NULL but not b, a < b.
            return a.is_null();
        }
        else if (a.is_null()) {
            // NULLs are equal.
            return false;
        }

        if (a.get_type() != b.get_type()) {
            return a.get_type() < b.get_type();
        }

        switch (a.get_type()) {
            case type_Int:
                return a.get<int64_t>() < b.get<int64_t>();
            case type_Bool:
                return a.get<bool>() < b.get<bool>();
            case type_String:
                return a.get<StringData>() < b.get<StringData>();
            case type_Binary:
                return a.get<BinaryData>() < b.get<BinaryData>();
            case type_Timestamp:
                return a.get<Timestamp>() < b.get<Timestamp>();
            case type_Float:
                return a.get<float>() < b.get<float>();
            case type_Double:
                return a.get<double>() < b.get<double>();
            case type_Decimal:
                return a.get<Decimal128>() < b.get<Decimal128>();
            case type_ObjectId:
                return a.get<ObjectId>() < b.get<ObjectId>();
            case type_UUID:
                return a.get<UUID>() < b.get<UUID>();
            case type_TypedLink:
                return a.get<ObjLink>() < b.get<ObjLink>();
            case type_OldTable:
                [[fallthrough]];
            case type_Mixed:
                [[fallthrough]];
            case type_OldDateTime:
                [[fallthrough]];
            case type_Link:
                [[fallthrough]];
            case type_LinkList:
                REALM_TERMINATE("Invalid Mixed payload in Set.");
        }
        return false;
    }
};

template <>
struct SetElementEquals<Mixed> {
    bool operator()(const Mixed& a, const Mixed& b) const noexcept
    {
        // CAUTION: This routine is technically part of the file format, because
        // it determines the storage order of Set elements.

        if (a.is_null() != b.is_null()) {
            return false;
        }
        else if (a.is_null()) {
            return true;
        }

        if (a.get_type() != b.get_type()) {
            return false;
        }

        switch (a.get_type()) {
            case type_Int:
                return a.get<int64_t>() == b.get<int64_t>();
            case type_Bool:
                return a.get<bool>() == b.get<bool>();
            case type_String:
                return a.get<StringData>() == b.get<StringData>();
            case type_Binary:
                return a.get<BinaryData>() == b.get<BinaryData>();
            case type_Timestamp:
                return a.get<Timestamp>() == b.get<Timestamp>();
            case type_Float:
                return a.get<float>() == b.get<float>();
            case type_Double:
                return a.get<double>() == b.get<double>();
            case type_Decimal:
                return a.get<Decimal128>() == b.get<Decimal128>();
            case type_ObjectId:
                return a.get<ObjectId>() == b.get<ObjectId>();
            case type_UUID:
                return a.get<UUID>() == b.get<UUID>();
            case type_TypedLink:
                return a.get<ObjLink>() == b.get<ObjLink>();
            case type_OldTable:
                [[fallthrough]];
            case type_Mixed:
                [[fallthrough]];
            case type_OldDateTime:
                [[fallthrough]];
            case type_Link:
                [[fallthrough]];
            case type_LinkList:
                REALM_TERMINATE("Invalid Mixed payload in Set.");
        }
        return false;
    }
};

template <class T>
inline Set<T>::Set(const Obj& obj, ColKey col_key)
    : Base(obj, col_key)
    , m_tree(new BPlusTree<value_type>(obj.get_alloc()))
{
    if (!col_key.is_set()) {
        throw LogicError(LogicError::collection_type_mismatch);
    }

    check_column_type<value_type>(m_col_key);

    m_tree->set_parent(this, 0); // ndx not used, implicit in m_owner
    if (m_obj) {
        // Fine because init_from_parent() is final.
        this->init_from_parent();
    }
}

template <typename U>
Set<U> Obj::get_set(ColKey col_key) const
{
    return Set<U>(*this, col_key);
}

template <class T>
size_t Set<T>::find(T value) const
{
    auto b = this->begin();
    auto e = this->end();
    auto it = std::lower_bound(b, e, value, SetElementLessThan<T>{});
    if (it != e && SetElementEquals<T>{}(*it, value)) {
        return it.index();
    }
    return npos;
}

template <class T>
std::pair<size_t, bool> Set<T>::insert(T value)
{
    update_if_needed();

    ensure_created();
    this->ensure_writeable();
    auto b = this->begin();
    auto e = this->end();
    auto it = std::lower_bound(b, e, value, SetElementLessThan<T>{});

    if (it != e && SetElementEquals<T>{}(*it, value)) {
        return {it.index(), false};
    }

    if (Replication* repl = m_obj.get_replication()) {
        // FIXME: We should emit an instruction regardless of element presence for the purposes of conflict
        // resolution in synchronized databases. The reason is that the new insertion may come at a later time
        // than an interleaving erase instruction, so emitting the instruction ensures that last "write" wins.
        this->insert_repl(repl, it.index(), value);
    }

    do_insert(it.index(), value);
    bump_content_version();
    return {it.index(), true};
}

template <class T>
std::pair<size_t, bool> Set<T>::insert_any(Mixed value)
{
    if constexpr (std::is_same_v<T, Mixed>) {
        return insert(value);
    }
    else {
        if (value.is_null()) {
            return insert_null();
        }
        else {
            return insert(value.get<typename util::RemoveOptional<T>::type>());
        }
    }
}

template <class T>
std::pair<size_t, bool> Set<T>::erase(T value)
{
    update_if_needed();
    this->ensure_writeable();

    auto b = this->begin();
    auto e = this->end();
    auto it = std::lower_bound(b, e, value, SetElementLessThan<T>{});

    if (it == e || !SetElementEquals<T>{}(*it, value)) {
        return {npos, false};
    }

    if (Replication* repl = m_obj.get_replication()) {
        this->erase_repl(repl, it.index(), value);
    }
    do_erase(it.index());
    bump_content_version();
    return {it.index(), true};
}

template <class T>
std::pair<size_t, bool> Set<T>::erase_any(Mixed value)
{
    if constexpr (std::is_same_v<T, Mixed>) {
        return erase(value);
    }
    else {
        if (value.is_null()) {
            return erase_null();
        }
        else {
            return erase(value.get<typename util::RemoveOptional<T>::type>());
        }
    }
}

template <class T>
inline std::pair<size_t, bool> Set<T>::insert_null()
{
    return insert(BPlusTree<T>::default_value(this->m_nullable));
}

template <class T>
std::pair<size_t, bool> Set<T>::erase_null()
{
    return erase(BPlusTree<T>::default_value(this->m_nullable));
}

template <class T>
inline void Set<T>::clear()
{
    ensure_created();
    update_if_needed();
    this->ensure_writeable();
    if (size() > 0) {
        if (Replication* repl = this->m_obj.get_replication()) {
            this->clear_repl(repl);
        }
        m_tree->clear();
        bump_content_version();
    }
}

template <class T>
inline Mixed Set<T>::min(size_t* return_ndx) const
{
    if (size() != 0) {
        if (return_ndx) {
            *return_ndx = 0;
        }
        return *begin();
    }
    else {
        if (return_ndx) {
            *return_ndx = not_found;
        }
        return Mixed{};
    }
}

template <class T>
inline Mixed Set<T>::max(size_t* return_ndx) const
{
    auto sz = size();
    if (sz != 0) {
        if (return_ndx) {
            *return_ndx = sz - 1;
        }
        auto e = end();
        --e;
        return *e;
    }
    else {
        if (return_ndx) {
            *return_ndx = not_found;
        }
        return Mixed{};
    }
}

template <class T>
inline Mixed Set<T>::sum(size_t* return_cnt) const
{
    return SumHelper<T>::eval(*m_tree, return_cnt);
}

template <class T>
inline Mixed Set<T>::avg(size_t* return_cnt) const
{
    return AverageHelper<T>::eval(*m_tree, return_cnt);
}

template <class T>
inline void Set<T>::sort(std::vector<size_t>& indices, bool ascending) const
{
    auto sz = size();
    indices.resize(sz);
    if (ascending) {
        std::iota(indices.begin(), indices.end(), 0);
    }
    else {
        std::iota(indices.rbegin(), indices.rend(), 0);
    }
}

template <class T>
inline void Set<T>::distinct(std::vector<size_t>& indices, util::Optional<bool> sort_order) const
{
    auto ascending = !sort_order || *sort_order;
    sort(indices, ascending);
}

template <class T>
void Set<T>::do_insert(size_t ndx, T value)
{
    m_tree->insert(ndx, value);
}

template <class T>
void Set<T>::do_erase(size_t ndx)
{
    m_tree->erase(ndx);
}

} // namespace realm

#endif // REALM_SET_HPP<|MERGE_RESOLUTION|>--- conflicted
+++ resolved
@@ -20,13 +20,10 @@
 #define REALM_SET_HPP
 
 #include <realm/collection.hpp>
-#include <realm/obj_list.hpp>
 
 #include <numeric> // std::iota
 
 namespace realm {
-
-class SortDescriptor;
 
 class SetBase : public CollectionBase {
 public:
@@ -95,13 +92,13 @@
 
     /// Insert a value into the set if it does not already exist, returning the index of the inserted value,
     /// or the index of the already-existing value.
-    virtual std::pair<size_t, bool> insert(T value);
+    std::pair<size_t, bool> insert(T value);
 
     /// Find the index of a value in the set, or `size_t(-1)` if it is not in the set.
-    virtual size_t find(T value) const;
+    size_t find(T value) const;
 
     /// Erase an element from the set, returning true if the set contained the element.
-    virtual std::pair<size_t, bool> erase(T value);
+    std::pair<size_t, bool> erase(T value);
 
     // Overriding members of CollectionBase:
     size_t size() const final
@@ -127,17 +124,12 @@
     Mixed max(size_t* return_ndx = nullptr) const final;
     Mixed sum(size_t* return_cnt = nullptr) const final;
     Mixed avg(size_t* return_cnt = nullptr) const final;
-<<<<<<< HEAD
-    void sort(std::vector<size_t>& indices, bool ascending = true) const override;
-    void distinct(std::vector<size_t>& indices, util::Optional<bool> sort_order = util::none) const override;
-=======
     std::unique_ptr<CollectionBase> clone_collection() const final
     {
         return std::make_unique<Set<T>>(m_obj, m_col_key);
     }
     void sort(std::vector<size_t>& indices, bool ascending = true) const final;
     void distinct(std::vector<size_t>& indices, util::Optional<bool> sort_order = util::none) const final;
->>>>>>> db8bbbf2
 
     // Overriding members of SetBase:
     std::pair<size_t, bool> insert_null() final;
@@ -150,18 +142,11 @@
         return *m_tree;
     }
 
-<<<<<<< HEAD
-protected:
-    using Collection<T, SetBase>::m_valid;
-    using Collection<T, SetBase>::m_obj;
-    using Collection<T, SetBase>::m_col_key;
-=======
 private:
     mutable std::unique_ptr<BPlusTree<value_type>> m_tree;
     using Base::m_col_key;
     using Base::m_obj;
     using Base::m_valid;
->>>>>>> db8bbbf2
 
     void create()
     {
@@ -184,91 +169,6 @@
     }
     void do_insert(size_t ndx, T value);
     void do_erase(size_t ndx);
-};
-
-class LnkSet : public Set<ObjKey>, public ObjList {
-public:
-    LnkSet() = default;
-
-    LnkSet(const Obj& owned, ColKey col_key);
-    LnkSet(const LnkSet& other)
-        : Set<ObjKey>(other)
-        , m_unresolved(other.m_unresolved)
-    {
-    }
-    LnkSet& operator=(const LnkSet& other)
-    {
-        Set<ObjKey>::operator=(other);
-        m_unresolved = other.m_unresolved;
-        return *this;
-    }
-
-    std::unique_ptr<LnkSet> clone() const
-    {
-        if (m_obj.is_valid()) {
-            return std::make_unique<LnkSet>(m_obj, m_col_key);
-        }
-        else {
-            return std::make_unique<LnkSet>();
-        }
-    }
-
-    bool has_unresolved() const noexcept
-    {
-        return !m_unresolved.empty();
-    }
-
-    // Overriding members in ObjList:
-    TableRef get_target_table() const override;
-    bool is_in_sync() const override
-    {
-        return true;
-    }
-    size_t size() const override
-    {
-        auto full_sz = Set<ObjKey>::size();
-        return full_sz - m_unresolved.size();
-    }
-    bool is_obj_valid(size_t) const noexcept override
-    {
-        // FIXME: LnkSet cannot contain NULLs?
-        return true;
-    }
-    Obj get_object(size_t ndx) const override;
-    ObjKey get_key(size_t ndx) const override
-    {
-        return get(ndx);
-    }
-
-    void remove_at(size_t ndx);
-
-    // Overriding members of Set<ObjKey>:
-    ObjKey get(size_t ndx) const override;
-    size_t find(ObjKey) const override;
-    std::pair<size_t, bool> insert(ObjKey) override;
-    std::pair<size_t, bool> erase(ObjKey) override;
-    void clear() override;
-
-    // Overriding members of SetBase:
-    std::pair<size_t, bool> insert_null() override;
-    std::pair<size_t, bool> erase_null() override;
-    std::pair<size_t, bool> insert_any(Mixed value) override;
-    std::pair<size_t, bool> erase_any(Mixed value) override;
-
-    TableView get_sorted_view(SortDescriptor order) const;
-    TableView get_sorted_view(ColKey column_key, bool ascending = true) const;
-    void remove_all_target_rows();
-
-private:
-    friend class ConstTableView;
-    friend class Query;
-
-    mutable std::vector<size_t> m_unresolved;
-
-    // Overriding members of ObjList:
-    void get_dependencies(TableVersions&) const override;
-    void sync_if_needed() const override;
-    bool init_from_parent() const override;
 };
 
 template <>
