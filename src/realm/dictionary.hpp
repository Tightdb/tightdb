/*************************************************************************
 *
 * Copyright 2019 Realm Inc.
 *
 * Licensed under the Apache License, Version 2.0 (the "License");
 * you may not use this file except in compliance with the License.
 * You may obtain a copy of the License at
 *
 * http://www.apache.org/licenses/LICENSE-2.0
 *
 * Unless required by applicable law or agreed to in writing, software
 * distributed under the License is distributed on an "AS IS" BASIS,
 * WITHOUT WARRANTIES OR CONDITIONS OF ANY KIND, either express or implied.
 * See the License for the specific language governing permissions and
 * limitations under the License.
 *
 **************************************************************************/

#ifndef REALM_DICTIONARY_HPP
#define REALM_DICTIONARY_HPP

#include <realm/collection.hpp>
#include <realm/obj.hpp>
#include <realm/mixed.hpp>
#include <realm/array_mixed.hpp>

namespace realm {

class Dictionary final : public CollectionBaseImpl<CollectionBase, Dictionary> {
public:
    using Base = CollectionBaseImpl<CollectionBase, Dictionary>;
    class Iterator;

    Dictionary() {}
    ~Dictionary();

    Dictionary(const Obj& obj, ColKey col_key);
    Dictionary(const Dictionary& other)
        : Base(static_cast<const Base&>(other))
        , m_key_type(other.m_key_type)
    {
        *this = other;
    }
    Dictionary& operator=(const Dictionary& other);

    using Base::operator==;

    DataType get_key_data_type() const;
    DataType get_value_data_type() const;

    std::pair<Mixed, Mixed> get_pair(size_t ndx) const;
    Mixed get_key(size_t ndx) const;

    // Overriding members of CollectionBase:
    std::unique_ptr<CollectionBase> clone_collection() const final;
    size_t size() const final;
    bool is_null(size_t ndx) const final;
    Mixed get_any(size_t ndx) const final;
    size_t find_any(Mixed value) const final;
    size_t find_any_key(Mixed value) const noexcept;

    util::Optional<Mixed> min(size_t* return_ndx = nullptr) const final;
    util::Optional<Mixed> max(size_t* return_ndx = nullptr) const final;
    util::Optional<Mixed> sum(size_t* return_cnt = nullptr) const final;
    util::Optional<Mixed> avg(size_t* return_cnt = nullptr) const final;

    void sort(std::vector<size_t>& indices, bool ascending = true) const final;
    void distinct(std::vector<size_t>& indices, util::Optional<bool> sort_order = util::none) const final;
    void sort_keys(std::vector<size_t>& indices, bool ascending = true) const;
    void distinct_keys(std::vector<size_t>& indices, util::Optional<bool> sort_order = util::none) const;

    // first points to inserted/updated element.
    // second is true if the element was inserted
    std::pair<Iterator, bool> insert(Mixed key, Mixed value);
    std::pair<Iterator, bool> insert(Mixed key, const Obj& obj);

    Obj create_and_insert_linked_object(Mixed key);

    // throws std::out_of_range if key is not found
    Mixed get(Mixed key) const;
    // Noexcept version
    util::Optional<Mixed> try_get(Mixed key) const noexcept;
    // adds entry if key is not found
    const Mixed operator[](Mixed key);

    Obj get_object(StringData key);

    bool contains(Mixed key) const noexcept;
    Iterator find(Mixed key) const noexcept;

    void erase(Mixed key);
    Iterator erase(Iterator it);
    bool try_erase(Mixed key);

    void nullify(Mixed);
    void remove_backlinks(CascadeState& state) const;

    void clear() final;

    template <class T>
    void for_all_values(T&& f)
    {
        if (update()) {
            BPlusTree<Mixed> values(m_obj.get_alloc());
            values.init_from_ref(m_dictionary_top->get_as_ref(1));
            auto func = [&f](BPlusTreeNode* node, size_t) {
                auto leaf = static_cast<BPlusTree<Mixed>::LeafNode*>(node);
                size_t sz = leaf->size();
                for (size_t i = 0; i < sz; i++) {
                    f(leaf->get(i));
                }
<<<<<<< HEAD
                return false;
=======
                return IteratorControl::AdvanceToNext;
>>>>>>> 1db4f0b3
            };

            values.traverse(func);
        }
    }

    template <class T, class Func>
    void for_all_keys(Func&& f)
    {
        if (update()) {
            BPlusTree<T> keys(m_obj.get_alloc());
            keys.init_from_ref(m_dictionary_top->get_as_ref(0));
            auto func = [&f](BPlusTreeNode* node, size_t) {
                auto leaf = static_cast<typename BPlusTree<T>::LeafNode*>(node);
                size_t sz = leaf->size();
                for (size_t i = 0; i < sz; i++) {
                    f(leaf->get(i));
                }
<<<<<<< HEAD
                return false;
=======
                return IteratorControl::AdvanceToNext;
>>>>>>> 1db4f0b3
            };

            keys.traverse(func);
        }
    }


    Iterator begin() const;
    Iterator end() const;

    void migrate();

private:
    template <typename T, typename Op>
    friend class CollectionColumnAggregate;
    friend class DictionaryLinkValues;
    friend class Cluster;
    friend void Obj::assign_pk_and_backlinks(const Obj& other);

    mutable std::unique_ptr<Array> m_dictionary_top;
    mutable std::unique_ptr<BPlusTreeBase> m_keys;
    mutable std::unique_ptr<BPlusTree<Mixed>> m_values;
    DataType m_key_type = type_String;

    Dictionary(Allocator& alloc, ColKey col_key, ref_type ref);

    bool init_from_parent(bool allow_create) const;
    Mixed do_get(size_t ndx) const;
    void do_erase(size_t ndx, Mixed key);
    Mixed do_get_key(size_t ndx) const;
    size_t do_find_key(Mixed key) const noexcept;
    std::pair<size_t, Mixed> find_impl(Mixed key) const noexcept;
    std::pair<Mixed, Mixed> do_get_pair(size_t ndx) const;
    bool clear_backlink(Mixed value, CascadeState& state) const;
    void align_indices(std::vector<size_t>& indices) const;
    void swap_content(Array& fields1, Array& fields2, size_t index1, size_t index2);

    util::Optional<Mixed> do_min(size_t* return_ndx = nullptr) const;
    util::Optional<Mixed> do_max(size_t* return_ndx = nullptr) const;
    util::Optional<Mixed> do_sum(size_t* return_cnt = nullptr) const;
    util::Optional<Mixed> do_avg(size_t* return_cnt = nullptr) const;

    Mixed find_value(Mixed) const noexcept;

    template <typename AggregateType>
    void do_accumulate(size_t* return_ndx, AggregateType& agg) const;

    UpdateStatus update_if_needed() const final;
    UpdateStatus ensure_created() final;
    inline bool update() const
    {
        return update_if_needed() != UpdateStatus::Detached;
    }
    void verify() const;
};

class Dictionary::Iterator {
public:
    using iterator_category = std::random_access_iterator_tag;
    using value_type = std::pair<Mixed, Mixed>;
    using difference_type = ptrdiff_t;
    using pointer = const value_type*;
    using reference = const value_type&;

    pointer operator->() const
    {
        m_val = m_list->get_pair(m_ndx);
        return &m_val;
    }

    reference operator*() const
    {
        return *operator->();
    }

    Iterator& operator++() noexcept
    {
        ++m_ndx;
        return *this;
    }

    Iterator operator++(int) noexcept
    {
        auto tmp = *this;
        operator++();
        return tmp;
    }

    Iterator& operator--() noexcept
    {
        --m_ndx;
        return *this;
    }

    Iterator operator--(int) noexcept
    {
        auto tmp = *this;
        operator--();
        return tmp;
    }

    Iterator& operator+=(ptrdiff_t n) noexcept
    {
        m_ndx += n;
        return *this;
    }

    Iterator& operator-=(ptrdiff_t n) noexcept
    {
        m_ndx -= n;
        return *this;
    }

    friend ptrdiff_t operator-(const Iterator& lhs, const Iterator& rhs) noexcept
    {
        return ptrdiff_t(lhs.m_ndx) - ptrdiff_t(rhs.m_ndx);
    }

    friend Iterator operator+(Iterator lhs, ptrdiff_t rhs) noexcept
    {
        lhs.m_ndx += rhs;
        return lhs;
    }

    friend Iterator operator+(ptrdiff_t lhs, Iterator rhs) noexcept
    {
        return rhs + lhs;
    }

    bool operator!=(const Iterator& rhs) const noexcept
    {
        REALM_ASSERT_DEBUG(m_list == rhs.m_list);
        return m_ndx != rhs.m_ndx;
    }

    bool operator==(const Iterator& rhs) const noexcept
    {
        REALM_ASSERT_DEBUG(m_list == rhs.m_list);
        return m_ndx == rhs.m_ndx;
    }

    size_t index() const noexcept
    {
        return m_ndx;
    }

private:
    Iterator(const Dictionary* l, size_t ndx) noexcept
        : m_list(l)
        , m_ndx(ndx)
    {
    }

    friend class Dictionary;
    mutable value_type m_val;
    const Dictionary* m_list;
    size_t m_ndx = size_t(-1);
};

// An interface used when the value type of the dictionary consists of
// links to a single table. Implementation of the ObjList interface on
// top of a Dictionary of objects. This is the dictionary equivilent of
// LnkLst and LnkSet.
class DictionaryLinkValues final : public ObjCollectionBase<CollectionBase> {
public:
    DictionaryLinkValues() = default;
    DictionaryLinkValues(const Obj& obj, ColKey col_key);
    DictionaryLinkValues(const Dictionary& source);

    // Overrides of ObjList:
    ObjKey get_key(size_t ndx) const final;
    bool is_obj_valid(size_t ndx) const noexcept final;
    Obj get_object(size_t row_ndx) const final;

    // Overrides of CollectionBase, these simply forward to the underlying dictionary.
    size_t size() const final
    {
        return m_source.size();
    }
    bool is_null(size_t ndx) const final
    {
        return m_source.is_null(ndx);
    }
    Mixed get_any(size_t ndx) const final
    {
        return m_source.get_any(ndx);
    }
    void clear() final
    {
        m_source.clear();
    }
    util::Optional<Mixed> min(size_t* return_ndx = nullptr) const final
    {
        return m_source.min(return_ndx);
    }
    util::Optional<Mixed> max(size_t* return_ndx = nullptr) const final
    {
        return m_source.max(return_ndx);
    }
    util::Optional<Mixed> sum(size_t* return_cnt = nullptr) const final
    {
        return m_source.sum(return_cnt);
    }
    util::Optional<Mixed> avg(size_t* return_cnt = nullptr) const final
    {
        return m_source.avg(return_cnt);
    }
    std::unique_ptr<CollectionBase> clone_collection() const final
    {
        return std::make_unique<DictionaryLinkValues>(m_source);
    }
    LinkCollectionPtr clone_obj_list() const final
    {
        return std::make_unique<DictionaryLinkValues>(m_source);
    }
    void sort(std::vector<size_t>& indices, bool ascending = true) const final
    {
        m_source.sort(indices, ascending);
    }
    void distinct(std::vector<size_t>& indices, util::Optional<bool> sort_order = util::none) const final
    {
        m_source.distinct(indices, sort_order);
    }
    size_t find_any(Mixed value) const final
    {
        return m_source.find_any(value);
    }
    const Obj& get_obj() const noexcept final
    {
        return m_source.get_obj();
    }
    ColKey get_col_key() const noexcept final
    {
        return m_source.get_col_key();
    }
    bool has_changed() const final
    {
        return m_source.has_changed();
    }

    // Overrides of ObjCollectionBase:
    UpdateStatus do_update_if_needed() const final
    {
        return m_source.update_if_needed();
    }
    BPlusTree<ObjKey>* get_mutable_tree() const
    {
        // We are faking being an ObjList because the underlying storage is not
        // actually a BPlusTree<ObjKey> for dictionaries it is all mixed values.
        // But this is ok, because we don't need to deal with unresolved link
        // maintenance because they are not hidden from view in dictionaries in
        // the same way as for LnkSet and LnkLst. This means that the functions
        // that call get_mutable_tree do not need to do anything for dictionaries.
        return nullptr;
    }

private:
    Dictionary m_source;
};


inline std::pair<Dictionary::Iterator, bool> Dictionary::insert(Mixed key, const Obj& obj)
{
    return insert(key, Mixed(obj.get_link()));
}

inline std::unique_ptr<CollectionBase> Dictionary::clone_collection() const
{
    return m_obj.get_dictionary_ptr(m_col_key);
}


} // namespace realm

#endif /* SRC_REALM_DICTIONARY_HPP_ */<|MERGE_RESOLUTION|>--- conflicted
+++ resolved
@@ -109,11 +109,7 @@
                 for (size_t i = 0; i < sz; i++) {
                     f(leaf->get(i));
                 }
-<<<<<<< HEAD
-                return false;
-=======
                 return IteratorControl::AdvanceToNext;
->>>>>>> 1db4f0b3
             };
 
             values.traverse(func);
@@ -132,11 +128,7 @@
                 for (size_t i = 0; i < sz; i++) {
                     f(leaf->get(i));
                 }
-<<<<<<< HEAD
-                return false;
-=======
                 return IteratorControl::AdvanceToNext;
->>>>>>> 1db4f0b3
             };
 
             keys.traverse(func);
