--- conflicted
+++ resolved
@@ -101,11 +101,7 @@
         return obj;
     }
 
-<<<<<<< HEAD
-    bool contains(Mixed key);
-=======
     bool contains(Mixed key) const noexcept;
->>>>>>> 1b9af23d
     Iterator find(Mixed key);
 
     void erase(Mixed key);
@@ -197,11 +193,8 @@
     std::pair<Mixed, Mixed> do_get_pair(const ClusterNode::State&) const;
     bool clear_backlink(Mixed value, CascadeState& state) const;
     void align_indices(std::vector<size_t>& indices) const;
-<<<<<<< HEAD
-=======
     void swap_content(Array& fields1, Array& fields2, size_t index1, size_t index2);
     ObjKey handle_collision_in_erase(const Mixed& key, ObjKey k, ClusterNode::State& state);
->>>>>>> 1b9af23d
 
     friend struct CollectionIterator<Dictionary>;
 };
