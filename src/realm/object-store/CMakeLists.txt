--- conflicted
+++ resolved
@@ -81,15 +81,11 @@
     util/event_loop_dispatcher.hpp
     util/scheduler.hpp
     util/tagged_bool.hpp
-<<<<<<< HEAD
+    util/tagged_string.hpp
     util/uuid.hpp
-    
+
     c_api/conversion.hpp
 )
-=======
-    util/tagged_string.hpp
-    util/uuid.hpp)
->>>>>>> 0625b1a4
 
 if(REALM_ENABLE_SYNC)
     list(APPEND HEADERS
