////////////////////////////////////////////////////////////////////////////
//
// Copyright 2016 Realm Inc.
//
// Licensed under the Apache License, Version 2.0 (the "License");
// you may not use this file except in compliance with the License.
// You may obtain a copy of the License at
//
// http://www.apache.org/licenses/LICENSE-2.0
//
// Unless required by applicable law or agreed to in writing, software
// distributed under the License is distributed on an "AS IS" BASIS,
// WITHOUT WARRANTIES OR CONDITIONS OF ANY KIND, either express or implied.
// See the License for the specific language governing permissions and
// limitations under the License.
//
////////////////////////////////////////////////////////////////////////////

#include <realm/object-store/sync/sync_session.hpp>

#include <realm/object-store/thread_safe_reference.hpp>
#include <realm/object-store/impl/realm_coordinator.hpp>
#include <realm/object-store/sync/app.hpp>
#include <realm/object-store/sync/impl/sync_client.hpp>
#include <realm/object-store/sync/impl/sync_file.hpp>
#include <realm/object-store/sync/impl/sync_metadata.hpp>
#include <realm/object-store/sync/sync_manager.hpp>
#include <realm/object-store/sync/sync_user.hpp>

#include <realm/db_options.hpp>
#include <realm/sync/client.hpp>
#include <realm/sync/config.hpp>
#include <realm/sync/noinst/client_history_impl.hpp>
#include <realm/sync/noinst/client_reset_operation.hpp>
#include <realm/sync/protocol.hpp>
#include <realm/util/websocket.hpp>

using namespace realm;
using namespace realm::_impl;

using SessionWaiterPointer = void (sync::Session::*)(util::UniqueFunction<void(std::error_code)>);

constexpr const char SyncError::c_original_file_path_key[];
constexpr const char SyncError::c_recovery_file_path_key[];

/// STATES:
///
/// WAITING_FOR_ACCESS_TOKEN: a request has been initiated to ask
/// for an updated access token and the session is waiting for a response.
/// From: INACTIVE, DYING
/// To:
///    * ACTIVE: when the SDK successfully refreshes the token
///    * INACTIVE: if asked to log out, or if asked to close
///
/// ACTIVE: the session is connected to the Sync Server and is actively
/// transferring data.
/// From: INACTIVE, DYING, WAITING_FOR_ACCESS_TOKEN
/// To:
///    * INACTIVE: if asked to log out, or if asked to close and the stop policy
///                is Immediate.
///    * DYING: if asked to close and the stop policy is AfterChangesUploaded
///
/// DYING: the session is performing clean-up work in preparation to be destroyed.
/// From: ACTIVE
/// To:
///    * INACTIVE: when the clean-up work completes, if the session wasn't
///                revived, or if explicitly asked to log out before the
///                clean-up work begins
///    * ACTIVE: if the session is revived
///    * WAITING_FOR_ACCESS_TOKEN: if the session tried to enter ACTIVE,
///                                but the token is invalid or expired.
///
/// INACTIVE: the user owning this session has logged out, the `sync::Session`
/// owned by this session is destroyed, and the session is quiescent.
/// Note that a session briefly enters this state before being destroyed, but
/// it can also enter this state and stay there if the user has been logged out.
/// From: initial, ACTIVE, DYING, WAITING_FOR_ACCESS_TOKEN
/// To:
///    * ACTIVE: if the session is revived
///    * WAITING_FOR_ACCESS_TOKEN: if the session tried to enter ACTIVE,
///                                but the token is invalid or expired.

void SyncSession::become_active()
{
    REALM_ASSERT(m_state != State::Active);
    m_state = State::Active;

    // when entering from the Dying state the session will still be bound
    if (!m_session) {
        create_sync_session();
        m_session->bind();
    }

    // Register all the pending wait-for-completion blocks. This can
    // potentially add a redundant callback if we're coming from the Dying
    // state, but that's okay (we won't call the user callbacks twice).
    SyncSession::CompletionCallbacks callbacks_to_register;
    std::swap(m_completion_callbacks, callbacks_to_register);

    for (auto& [id, callback_tuple] : callbacks_to_register) {
        add_completion_callback(std::move(callback_tuple.second), callback_tuple.first);
    }
}

void SyncSession::become_dying(util::CheckedUniqueLock lock)
{
    REALM_ASSERT(m_state != State::Dying);
    m_state = State::Dying;

    // If we have no session, we cannot possibly upload anything.
    if (!m_session) {
        become_inactive(std::move(lock));
        return;
    }

    size_t current_death_count = ++m_death_count;
    m_session->async_wait_for_upload_completion(
        [weak_session = weak_from_this(), current_death_count](std::error_code) {
            if (auto session = weak_session.lock()) {
                util::CheckedUniqueLock lock(session->m_state_mutex);
                if (session->m_state == State::Dying && session->m_death_count == current_death_count) {
                    session->become_inactive(std::move(lock));
                }
            }
        });
    m_state_mutex.unlock(lock);
}

void SyncSession::become_inactive(util::CheckedUniqueLock lock, Status status)
{
    REALM_ASSERT(m_state != State::Inactive);
    m_state = State::Inactive;

    // Manually set the disconnected state. Sync would also do this, but
    // since the underlying SyncSession object already have been destroyed,
    // we are not able to get the callback.
    util::CheckedUniqueLock connection_state_lock(m_connection_state_mutex);
    auto old_state = m_connection_state;
    auto new_state = m_connection_state = SyncSession::ConnectionState::Disconnected;
    connection_state_lock.unlock();

    SyncSession::CompletionCallbacks waits;
    std::swap(waits, m_completion_callbacks);

    m_session = nullptr;
    auto& sync_manager = *m_sync_manager;
    m_state_mutex.unlock(lock);
    sync_manager.unregister_session(m_db->get_path());

    // Send notifications after releasing the lock to prevent deadlocks in the callback.
    if (old_state != new_state) {
        m_connection_change_notifier.invoke_callbacks(old_state, connection_state());
    }

    if (!status.get_std_error_code())
        status = Status(make_error_code(util::error::operation_aborted), "SyncSession::become_inactive");

    // Inform any queued-up completion handlers that they were cancelled.
    for (auto& [id, callback] : waits)
        callback.second(status);
}

void SyncSession::become_waiting_for_access_token()
{
    REALM_ASSERT(m_state != State::WaitingForAccessToken);
    m_state = State::WaitingForAccessToken;
}

void SyncSession::handle_bad_auth(const std::shared_ptr<SyncUser>& user, Status error_code,
                                  const std::string& context_message)
{
    // TODO: ideally this would write to the logs as well in case users didn't set up their error handler.
    {
        util::CheckedUniqueLock lock(m_state_mutex);
        cancel_pending_waits(std::move(lock), error_code);
    }
    if (user) {
        user->log_out();
    }

    if (auto error_handler = config(&SyncConfig::error_handler)) {
        auto user_facing_error = SyncError(realm::sync::ProtocolError::bad_authentication, context_message, true);
        error_handler(shared_from_this(), std::move(user_facing_error));
    }
}

util::UniqueFunction<void(util::Optional<app::AppError>)>
SyncSession::handle_refresh(const std::shared_ptr<SyncSession>& session)
{
    return [session](util::Optional<app::AppError> error) {
        auto session_user = session->user();
        if (!session_user) {
            util::CheckedUniqueLock lock(session->m_state_mutex);
            session->cancel_pending_waits(std::move(lock), error ? error->to_status() : Status::OK());
        }
        else if (error) {
            if (error->code() == ErrorCodes::ClientAppDeallocated) {
                return; // this response came in after the app shut down, ignore it
            }
            else if (ErrorCodes::error_categories(error->code()).test(ErrorCategory::client_error)) {
                // any other client errors other than app_deallocated are considered fatal because
                // there was a problem locally before even sending the request to the server
                // eg. ClientErrorCode::user_not_found, ClientErrorCode::user_not_logged_in
                session->handle_bad_auth(session_user, error->to_status(), error->reason());
            }
            else if (error->additional_status_code &&
                     (*error->additional_status_code == 401 || *error->additional_status_code == 403)) {
                // A 401 response on a refresh request means that the token cannot be refreshed and we should not
                // retry. This can be because an admin has revoked this user's sessions, the user has been disabled,
                // or the refresh token has expired according to the server's clock.
                session->handle_bad_auth(session_user, error->to_status(),
                                         "Unable to refresh the user access token.");
            }
            else {
                // A refresh request has failed. This is an unexpected non-fatal error and we would
                // like to retry but we shouldn't do this immediately in order to not swamp the
                // server with requests. Consider two scenarios:
                // 1) If this request was spawned from the proactive token check, or a user
                // initiated request, the token may actually be valid. Just advance to Active
                // from WaitingForAccessToken if needed and let the sync server tell us if the
                // token is valid or not. If this also fails we will end up in case 2 below.
                // 2) If the sync connection initiated the request because the server is
                // unavailable or the connection otherwise encounters an unexpected error, we want
                // to let the sync client attempt to reinitialize the connection using its own
                // internal backoff timer which will happen automatically so nothing needs to
                // happen here.
                util::CheckedUniqueLock lock(session->m_state_mutex);
                if (session->m_state == State::WaitingForAccessToken) {
                    session->become_active();
                }
            }
        }
        else {
            session->update_access_token(session_user->access_token());
        }
    };
}

SyncSession::SyncSession(SyncClient& client, std::shared_ptr<DB> db, const RealmConfig& config,
                         SyncManager* sync_manager)
    : m_config(config)
    , m_db(std::move(db))
    , m_flx_subscription_store([this](bool use_flx_sync) -> std::shared_ptr<sync::SubscriptionStore> {
        if (!use_flx_sync) {
            return nullptr;
        }

        return sync::SubscriptionStore::create(m_db, [this](int64_t new_version) {
            util::CheckedLockGuard lk(m_state_mutex);
            if (m_state != State::Active && m_state != State::WaitingForAccessToken) {
                return;
            }
            // There may be no session yet (i.e., waiting to refresh the access token).
            if (m_session) {
                m_session->on_new_flx_sync_subscription(new_version);
            }
        });
    }(m_config.sync_config&& m_config.sync_config->flx_sync_requested))
    , m_client(client)
    , m_sync_manager(sync_manager)
{
    REALM_ASSERT(m_config.sync_config);
    // we don't want the following configs enabled during a client reset
    m_config.scheduler = nullptr;
    m_config.audit_config = nullptr;

    if (m_config.sync_config->flx_sync_requested) {
        std::weak_ptr<sync::SubscriptionStore> weak_sub_mgr(m_flx_subscription_store);
        auto& history = static_cast<sync::ClientReplication&>(*m_db->get_replication());
        history.set_write_validator_factory(
            [weak_sub_mgr](Transaction& tr) -> util::UniqueFunction<sync::SyncReplication::WriteValidator> {
                auto sub_mgr = weak_sub_mgr.lock();
                REALM_ASSERT_RELEASE(sub_mgr);
                auto latest_sub_tables = sub_mgr->get_tables_for_latest(tr);
                return [tables = std::move(latest_sub_tables)](const Table& table) {
                    if (table.get_table_type() != Table::Type::TopLevel) {
                        return;
                    }
                    auto object_class_name = Group::table_name_to_class_name(table.get_name());
                    if (tables.find(object_class_name) == tables.end()) {
                        throw NoSubscriptionForWrite(util::format(
                            "Cannot write to class %1 when no flexible sync subscription has been created.",
                            object_class_name));
                    }
                };
            });
    }
}

std::shared_ptr<SyncManager> SyncSession::sync_manager() const
{
    util::CheckedLockGuard lk(m_state_mutex);
    REALM_ASSERT(m_sync_manager);
    return m_sync_manager->shared_from_this();
}

void SyncSession::detach_from_sync_manager()
{
    shutdown_and_wait();
    util::CheckedLockGuard lk(m_state_mutex);
    m_sync_manager = nullptr;
}

void SyncSession::update_error_and_mark_file_for_deletion(SyncError& error, ShouldBackup should_backup)
{
    util::CheckedLockGuard config_lock(m_config_mutex);
    // Add a SyncFileActionMetadata marking the Realm as needing to be deleted.
    std::string recovery_path;
    auto original_path = path();
    error.user_info[SyncError::c_original_file_path_key] = original_path;
    if (should_backup == ShouldBackup::yes) {
        recovery_path = util::reserve_unique_file_name(
            m_sync_manager->recovery_directory_path(m_config.sync_config->recovery_directory),
            util::create_timestamped_template("recovered_realm"));
        error.user_info[SyncError::c_recovery_file_path_key] = recovery_path;
    }
    using Action = SyncFileActionMetadata::Action;
    auto action = should_backup == ShouldBackup::yes ? Action::BackUpThenDeleteRealm : Action::DeleteRealm;
    m_sync_manager->perform_metadata_update([action, original_path = std::move(original_path),
                                             recovery_path = std::move(recovery_path),
                                             partition_value = m_config.sync_config->partition_value,
                                             identity = m_config.sync_config->user->identity()](const auto& manager) {
        manager.make_file_action_metadata(original_path, partition_value, identity, action, recovery_path);
    });
}

void SyncSession::download_fresh_realm(sync::ProtocolErrorInfo::Action server_requests_action)
{
    // first check that recovery will not be prevented
    if (server_requests_action == sync::ProtocolErrorInfo::Action::ClientResetNoRecovery) {
        auto mode = config(&SyncConfig::client_resync_mode);
        if (mode == ClientResyncMode::Recover) {
            handle_fresh_realm_downloaded(
                nullptr, {"A client reset is required but the server does not permit recovery for this client"},
                server_requests_action);
        }
    }
    DBOptions options;
    options.encryption_key = m_db->get_encryption_key();
    options.allow_file_format_upgrade = false;
    options.enable_async_writes = false;

    std::shared_ptr<DB> db;
    auto fresh_path = ClientResetOperation::get_fresh_path_for(m_db->get_path());
    try {
        // We want to attempt to use a pre-existing file to reduce the chance of
        // downloading the first part of the file only to then delete it over
        // and over, but if we fail to open it then we should just start over.
        try {
            db = DB::create(sync::make_client_replication(), fresh_path, options);
        }
        catch (...) {
            util::File::try_remove(fresh_path);
        }

        if (!db) {
            db = DB::create(sync::make_client_replication(), fresh_path, options);
        }
    }
    catch (std::exception const& e) {
        // Failed to open the fresh path after attempting to delete it, so we
        // just can't do automatic recovery.
        handle_fresh_realm_downloaded(nullptr, std::string(e.what()), server_requests_action);
        return;
    }

    util::CheckedLockGuard state_lock(m_state_mutex);
    if (m_state != State::Active) {
        return;
    }
    std::shared_ptr<SyncSession> sync_session;
    {
        util::CheckedLockGuard config_lock(m_config_mutex);
        RealmConfig config = m_config;
        // deep copy the sync config so we don't modify the live session's config
        config.sync_config = std::make_shared<SyncConfig>(*m_config.sync_config);
        config.sync_config->stop_policy = SyncSessionStopPolicy::Immediately;
        config.sync_config->client_resync_mode = ClientResyncMode::Manual;
        sync_session = create(m_client, db, config, m_sync_manager);
        auto& history = static_cast<sync::ClientReplication&>(*db->get_replication());
        // the fresh Realm may apply writes to this db after it has outlived its sync session
        // the writes are used to generate a changeset for recovery, but are never committed
        history.set_write_validator_factory({});
    }

    sync_session->assert_mutex_unlocked();
    if (m_flx_subscription_store) {
        sync::SubscriptionSet active = m_flx_subscription_store->get_active();
        auto fresh_sub_store = sync_session->get_flx_subscription_store();
        REALM_ASSERT(fresh_sub_store);
        auto fresh_mut_sub = fresh_sub_store->get_latest().make_mutable_copy();
        fresh_mut_sub.import(active);
        std::move(fresh_mut_sub)
            .commit()
            .get_state_change_notification(sync::SubscriptionSet::State::Complete)
            .then([=, weak_self = weak_from_this()](sync::SubscriptionSet::State) {
                auto pf = util::make_promise_future<void>();
                sync_session->wait_for_download_completion([=, promise = std::move(pf.promise)](
                                                               std::error_code ec) mutable {
                    auto strong_self = weak_self.lock();
                    if (!strong_self) {
                        return promise.set_error({ErrorCodes::RuntimeError,
                                                  "SyncSession was destroyed before download could be completed"});
                    }

                    if (ec) {
                        return promise.set_error(
                            {ErrorCodes::RuntimeError,
                             util::format("Error waiting for download completion for fresh realm (code: %1): %2",
                                          ec.value(), ec.message())});
                    }

                    promise.emplace_value();
                });
                return std::move(pf.future);
            })
            .get_async([=, weak_self = weak_from_this()](Status s) {
                // Keep the sync session alive while it's downloading, but then close
                // it immediately
                sync_session->close();
                if (auto strong_self = weak_self.lock()) {
                    if (s.is_ok()) {
                        strong_self->handle_fresh_realm_downloaded(db, none, server_requests_action);
                    }
                    else {
                        strong_self->handle_fresh_realm_downloaded(nullptr, s.reason(), server_requests_action);
                    }
                }
            });
    }
    else { // pbs
        sync_session->wait_for_download_completion([=, weak_self = weak_from_this()](Status s) {
            // Keep the sync session alive while it's downloading, but then close
            // it immediately
            sync_session->close();
            if (auto strong_self = weak_self.lock()) {
<<<<<<< HEAD
                if (s.get_std_error_code()) {
                    strong_self->handle_fresh_realm_downloaded(nullptr, s.reason(), allowed_mode);
=======
                if (ec) {
                    strong_self->handle_fresh_realm_downloaded(nullptr, ec.message(), server_requests_action);
>>>>>>> b985738b
                }
                else {
                    strong_self->handle_fresh_realm_downloaded(db, none, server_requests_action);
                }
            }
        });
    }
    sync_session->revive_if_needed();
}

void SyncSession::handle_fresh_realm_downloaded(DBRef db, util::Optional<std::string> error_message,
                                                sync::ProtocolErrorInfo::Action server_requests_action)
{
    util::CheckedUniqueLock lock(m_state_mutex);
    if (m_state != State::Active) {
        return;
    }
    // The download can fail for many reasons. For example:
    // - unable to write the fresh copy to the file system
    // - during download of the fresh copy, the fresh copy itself is reset
    // - in FLX mode there was a problem fulfilling the previously active subscription
    if (error_message) {
        lock.unlock();
        if (m_flx_subscription_store) {
            // In DiscardLocal mode, only the active subscription set is preserved
            // this means that we have to remove all other subscriptions including later
            // versioned ones.
            auto mut_sub = m_flx_subscription_store->get_active().make_mutable_copy();
            m_flx_subscription_store->supercede_all_except(mut_sub);
            mut_sub.update_state(sync::SubscriptionSet::State::Error,
                                 util::make_optional<std::string_view>(*error_message));
            std::move(mut_sub).commit();
        }
        const bool is_fatal = true;
        SyncError synthetic(make_error_code(sync::Client::Error::auto_client_reset_failure),
                            util::format("A fatal error occured during client reset: '%1'", error_message), is_fatal);
        handle_error(synthetic);
        return;
    }

    // Performing a client reset requires tearing down our current
    // sync session and creating a new one with the relevant client reset config. This
    // will result in session completion handlers firing
    // when the old session is torn down, which we don't want as this
    // is supposed to be transparent to the user.
    //
    // To avoid this, we need to move the completion handlers aside temporarily so
    // that moving to the inactive state doesn't clear them - they will be
    // re-registered when the session becomes active again.
    {
        m_server_requests_action = server_requests_action;
        m_client_reset_fresh_copy = db;
        CompletionCallbacks callbacks;
        std::swap(m_completion_callbacks, callbacks);
        // always swap back, even if advance_state throws
        auto guard = util::make_scope_exit([&]() noexcept {
            util::CheckedUniqueLock lock(m_state_mutex);
            if (m_completion_callbacks.empty())
                std::swap(callbacks, m_completion_callbacks);
            else
                m_completion_callbacks.merge(std::move(callbacks));
        });
        become_inactive(std::move(lock)); // unlocks the lock
    }
    revive_if_needed();
}

// This method should only be called from within the error handler callback registered upon the underlying
// `m_session`.
void SyncSession::handle_error(SyncError error)
{
    enum class NextStateAfterError { none, inactive, error };
    auto next_state = error.is_fatal ? NextStateAfterError::error : NextStateAfterError::none;
    auto error_code = error.get_system_error();
    util::Optional<ShouldBackup> delete_file;
    bool log_out_user = false;

    if (error_code == make_error_code(sync::Client::Error::auto_client_reset_failure)) {
        // At this point, automatic recovery has been attempted but it failed.
        // Fallback to a manual reset and let the user try to handle it.
        next_state = NextStateAfterError::inactive;
        delete_file = ShouldBackup::yes;
    }
    else if (error_code.category() == realm::sync::protocol_error_category()) {
        switch (error.server_requests_action) {
            case sync::ProtocolErrorInfo::Action::NoAction:
                // Although a protocol error, this is not sent by the server.
                // Therefore, there is no action.
                if (error_code == realm::sync::ProtocolError::bad_authentication) {
                    next_state = NextStateAfterError::inactive;
                    log_out_user = true;
                    break;
                }
                REALM_UNREACHABLE(); // This is not sent by the MongoDB server
            case sync::ProtocolErrorInfo::Action::ApplicationBug:
                [[fallthrough]];
            case sync::ProtocolErrorInfo::Action::ProtocolViolation:
                next_state = NextStateAfterError::inactive;
                break;
            case sync::ProtocolErrorInfo::Action::Warning:
                break; // not fatal, but should be bubbled up to the user below.
            case sync::ProtocolErrorInfo::Action::Transient:
                // Not real errors, don't need to be reported to the binding.
                return;
            case sync::ProtocolErrorInfo::Action::DeleteRealm:
                next_state = NextStateAfterError::inactive;
                delete_file = ShouldBackup::no;
                break;
            case sync::ProtocolErrorInfo::Action::ClientReset:
                [[fallthrough]];
            case sync::ProtocolErrorInfo::Action::ClientResetNoRecovery:
                switch (config(&SyncConfig::client_resync_mode)) {
                    case ClientResyncMode::Manual:
                        next_state = NextStateAfterError::inactive;
                        delete_file = ShouldBackup::yes;
                        break;
                    case ClientResyncMode::DiscardLocal:
                        [[fallthrough]];
                    case ClientResyncMode::RecoverOrDiscard:
                        [[fallthrough]];
                    case ClientResyncMode::Recover:
                        download_fresh_realm(error.server_requests_action);
                        return; // do not propgate the error to the user at this point
                }
                break;
        }
    }
    else if (error_code.category() == realm::sync::client_error_category()) {
        using ClientError = realm::sync::ClientError;
        switch (static_cast<ClientError>(error_code.value())) {
            case ClientError::connection_closed:
            case ClientError::pong_timeout:
                // Not real errors, don't need to be reported to the SDK.
                return;
            case ClientError::bad_changeset:
            case ClientError::bad_changeset_header_syntax:
            case ClientError::bad_changeset_size:
            case ClientError::bad_client_file_ident:
            case ClientError::bad_client_file_ident_salt:
            case ClientError::bad_client_version:
            case ClientError::bad_compression:
            case ClientError::bad_error_code:
            case ClientError::bad_file_ident:
            case ClientError::bad_message_order:
            case ClientError::bad_origin_file_ident:
            case ClientError::bad_progress:
            case ClientError::bad_protocol_from_server:
            case ClientError::bad_request_ident:
            case ClientError::bad_server_version:
            case ClientError::bad_session_ident:
            case ClientError::bad_state_message:
            case ClientError::bad_syntax:
            case ClientError::bad_timestamp:
            case ClientError::client_too_new_for_server:
            case ClientError::client_too_old_for_server:
            case ClientError::connect_timeout:
            case ClientError::limits_exceeded:
            case ClientError::protocol_mismatch:
            case ClientError::ssl_server_cert_rejected:
            case ClientError::missing_protocol_feature:
            case ClientError::unknown_message:
            case ClientError::http_tunnel_failed:
            case ClientError::auto_client_reset_failure:
                // Don't do anything special for these errors.
                // Future functionality may require special-case handling for existing
                // errors, or newly introduced error codes.
                break;
        }
    }
    else {
        // The server replies with '401: unauthorized' if the access token is invalid, expired, revoked, or the user
        // is disabled. In this scenario we attempt an automatic token refresh and if that succeeds continue as
        // normal. If the refresh request also fails with 401 then we need to stop retrying and pass along the error;
        // see handle_refresh().
        if (error_code == util::websocket::make_error_code(util::websocket::Error::bad_response_401_unauthorized)) {
            if (auto u = user()) {
                u->refresh_custom_data(handle_refresh(shared_from_this()));
                return;
            }
        }
        // Unrecognized error code.
        error.is_unrecognized_by_client = true;
    }

    util::CheckedUniqueLock lock(m_state_mutex);
    if (delete_file)
        update_error_and_mark_file_for_deletion(error, *delete_file);

    if (m_state == State::Dying && error.is_fatal) {
        become_inactive(std::move(lock));
        return;
    }

    // Dont't bother invoking m_config.error_handler if the sync is inactive.
    // It does not make sense to call the handler when the session is closed.
    if (m_state == State::Inactive) {
        return;
    }

    switch (next_state) {
        case NextStateAfterError::none:
            if (config(&SyncConfig::cancel_waits_on_nonfatal_error)) {
                cancel_pending_waits(std::move(lock), error.to_status()); // unlocks the mutex
            }
            break;
        case NextStateAfterError::inactive: {
            become_inactive(std::move(lock), error.to_status());
            break;
        }
        case NextStateAfterError::error: {
            cancel_pending_waits(std::move(lock), error.to_status());
            break;
        }
    }

    if (log_out_user) {
        if (auto u = user())
            u->log_out();
    }

    if (auto error_handler = config(&SyncConfig::error_handler)) {
        error_handler(shared_from_this(), std::move(error));
    }
}

void SyncSession::cancel_pending_waits(util::CheckedUniqueLock lock, Status error)
{
    CompletionCallbacks callbacks;
    std::swap(callbacks, m_completion_callbacks);
    m_state_mutex.unlock(lock);

    // Inform any queued-up completion handlers that they were cancelled.
    for (auto& [id, callback] : callbacks)
        callback.second(error);
}

void SyncSession::handle_progress_update(uint64_t downloaded, uint64_t downloadable, uint64_t uploaded,
                                         uint64_t uploadable, uint64_t download_version, uint64_t snapshot_version)
{
    m_progress_notifier.update(downloaded, downloadable, uploaded, uploadable, download_version, snapshot_version);
}

static sync::Session::Config::ClientReset make_client_reset_config(RealmConfig& session_config, DBRef&& fresh_copy,
                                                                   bool recovery_is_allowed)
{
    RealmConfig copy_config = session_config;
    copy_config.sync_config = std::make_shared<SyncConfig>(*session_config.sync_config); // deep copy
    sync::Session::Config::ClientReset config;
    REALM_ASSERT(session_config.sync_config->client_resync_mode != ClientResyncMode::Manual);
    config.mode = session_config.sync_config->client_resync_mode;
    if (copy_config.sync_config->notify_after_client_reset) {
        config.notify_after_client_reset = [config = copy_config](std::string local_path, VersionID previous_version,
                                                                  bool did_recover) {
            REALM_ASSERT(local_path == config.path);
            auto local_coordinator = RealmCoordinator::get_coordinator(config);
            REALM_ASSERT(local_coordinator);
            auto local_config = local_coordinator->get_config();
            ThreadSafeReference active_after = local_coordinator->get_unbound_realm();
            local_config.scheduler = nullptr;
            SharedRealm frozen_before = local_coordinator->get_realm(local_config, previous_version);
            REALM_ASSERT(frozen_before);
            REALM_ASSERT(frozen_before->is_frozen());
            config.sync_config->notify_after_client_reset(frozen_before, std::move(active_after), did_recover);
        };
    }
    if (copy_config.sync_config->notify_before_client_reset) {
        config.notify_before_client_reset = [config = copy_config](std::string local_path) {
            REALM_ASSERT(local_path == config.path);
            auto local_coordinator = RealmCoordinator::get_coordinator(config);
            REALM_ASSERT(local_coordinator);
            auto local_config = local_coordinator->get_config();
            local_config.scheduler = nullptr;
            SharedRealm frozen_local = local_coordinator->get_realm(local_config, VersionID());
            REALM_ASSERT(frozen_local);
            REALM_ASSERT(frozen_local->is_frozen());
            config.sync_config->notify_before_client_reset(frozen_local);
        };
    }

    config.fresh_copy = std::move(fresh_copy);
    config.recovery_is_allowed = recovery_is_allowed;
    return config;
}

void SyncSession::create_sync_session()
{
    if (m_session)
        return;

    util::CheckedLockGuard config_lock(m_config_mutex);

    REALM_ASSERT(m_config.sync_config);
    SyncConfig& sync_config = *m_config.sync_config;
    REALM_ASSERT(sync_config.user);

    sync::Session::Config session_config;
    session_config.signed_user_token = sync_config.user->access_token();
    session_config.realm_identifier = sync_config.partition_value;
    session_config.verify_servers_ssl_certificate = sync_config.client_validate_ssl;
    session_config.ssl_trust_certificate_path = sync_config.ssl_trust_certificate_path;
    session_config.ssl_verify_callback = sync_config.ssl_verify_callback;
    session_config.proxy_config = sync_config.proxy_config;
    session_config.simulate_integration_error = sync_config.simulate_integration_error;
    if (sync_config.on_download_message_received_hook) {
        session_config.on_download_message_received_hook =
            [hook = sync_config.on_download_message_received_hook, anchor = weak_from_this()](
                const sync::SyncProgress& progress, int64_t query_version, sync::DownloadBatchState batch_state) {
                hook(anchor, progress, query_version, batch_state);
            };
    }
    if (sync_config.on_bootstrap_message_processed_hook) {
        session_config.on_bootstrap_message_processed_hook =
            [hook = sync_config.on_bootstrap_message_processed_hook,
             anchor = weak_from_this()](const sync::SyncProgress& progress, int64_t query_version,
                                        sync::DownloadBatchState batch_state) -> bool {
            return hook(anchor, progress, query_version, batch_state);
        };
    }

    {
        std::string sync_route = m_sync_manager->sync_route();

        if (!m_client.decompose_server_url(sync_route, session_config.protocol_envelope,
                                           session_config.server_address, session_config.server_port,
                                           session_config.service_identifier)) {
            throw sync::BadServerUrl();
        }
        // FIXME: Java needs the fully resolved URL for proxy support, but we also need it before
        // the session is created. How to resolve this?
        m_server_url = sync_route;
    }

    if (sync_config.authorization_header_name) {
        session_config.authorization_header_name = *sync_config.authorization_header_name;
    }
    session_config.custom_http_headers = sync_config.custom_http_headers;

    if (m_server_requests_action != sync::ProtocolErrorInfo::Action::NoAction) {
        const bool allowed_to_recover = m_server_requests_action == sync::ProtocolErrorInfo::Action::ClientReset;
        session_config.client_reset_config =
            make_client_reset_config(m_config, std::move(m_client_reset_fresh_copy), allowed_to_recover);
        m_server_requests_action = sync::ProtocolErrorInfo::Action::NoAction;
    }

    m_session = m_client.make_session(m_db, m_flx_subscription_store, std::move(session_config));

    std::weak_ptr<SyncSession> weak_self = weak_from_this();

    // Configure the sync transaction callback.
    auto wrapped_callback = [weak_self](VersionID old_version, VersionID new_version) {
        if (auto self = weak_self.lock()) {
            util::CheckedLockGuard l(self->m_state_mutex);
            if (self->m_sync_transact_callback) {
                self->m_sync_transact_callback(old_version, new_version);
            }
        }
    };
    m_session->set_sync_transact_callback(std::move(wrapped_callback));

    // Set up the wrapped progress handler callback
    m_session->set_progress_handler([weak_self](uint_fast64_t downloaded, uint_fast64_t downloadable,
                                                uint_fast64_t uploaded, uint_fast64_t uploadable,
                                                uint_fast64_t progress_version, uint_fast64_t snapshot_version) {
        if (auto self = weak_self.lock()) {
            self->handle_progress_update(downloaded, downloadable, uploaded, uploadable, progress_version,
                                         snapshot_version);
        }
    });

    // Sets up the connection state listener. This callback is used for both reporting errors as well as changes to
    // the connection state.
    m_session->set_connection_state_change_listener(
        [weak_self](sync::ConnectionState state, util::Optional<sync::Session::ErrorInfo> error) {
            // If the OS SyncSession object is destroyed, we ignore any events from the underlying Session as there is
            // nothing useful we can do with them.
            auto self = weak_self.lock();
            if (!self) {
                return;
            }
            using cs = sync::ConnectionState;
            ConnectionState new_state = [&] {
                switch (state) {
                    case cs::disconnected:
                        return ConnectionState::Disconnected;
                    case cs::connecting:
                        return ConnectionState::Connecting;
                    case cs::connected:
                        return ConnectionState::Connected;
                }
                REALM_UNREACHABLE();
            }();
            util::CheckedUniqueLock lock(self->m_connection_state_mutex);
            auto old_state = self->m_connection_state;
            self->m_connection_state = new_state;
            lock.unlock();

            if (old_state != new_state) {
                self->m_connection_change_notifier.invoke_callbacks(old_state, new_state);
            }

            if (error) {
                SyncError sync_error{error->error_code, std::string(error->message), error->is_fatal(),
                                     error->log_url, std::move(error->compensating_writes)};
                // `action` is used over `shouldClientReset` and `isRecoveryModeDisabled`.
                sync_error.server_requests_action = error->server_requests_action;
                self->handle_error(std::move(sync_error));
            }
        });
}

void SyncSession::set_sync_transact_callback(util::UniqueFunction<sync::Session::SyncTransactCallback> callback)
{
    util::CheckedLockGuard l(m_state_mutex);
    m_sync_transact_callback = std::move(callback);
}

void SyncSession::nonsync_transact_notify(sync::version_type version)
{
    m_progress_notifier.set_local_version(version);

    util::CheckedUniqueLock lock(m_state_mutex);
    switch (m_state) {
        case State::Active:
        case State::WaitingForAccessToken:
            if (m_session) {
                m_session->nonsync_transact_notify(version);
            }
            break;
        case State::Dying:
        case State::Inactive:
            break;
    }
}

void SyncSession::revive_if_needed()
{
    util::CheckedUniqueLock lock(m_state_mutex);
    switch (m_state) {
        case State::Active:
        case State::WaitingForAccessToken:
            return;
        case State::Dying:
        case State::Inactive: {
            // Revive.
            auto u = user();
            if (!u || !u->access_token_refresh_required()) {
                become_active();
                return;
            }

            become_waiting_for_access_token();
            // Release the lock for SDKs with a single threaded
            // networking implementation such as our test suite
            // so that the update can trigger a state change from
            // the completion handler.
            lock.unlock();
            initiate_access_token_refresh();
            break;
        }
    }
}

void SyncSession::handle_reconnect()
{
    util::CheckedUniqueLock lock(m_state_mutex);
    switch (m_state) {
        case State::Active:
            m_session->cancel_reconnect_delay();
            break;
        case State::Dying:
        case State::Inactive:
        case State::WaitingForAccessToken:
            break;
    }
}

void SyncSession::log_out()
{
    util::CheckedUniqueLock lock(m_state_mutex);
    switch (m_state) {
        case State::Active:
        case State::Dying:
        case State::WaitingForAccessToken:
            become_inactive(std::move(lock));
            break;
        case State::Inactive:
            break;
    }
}

void SyncSession::close()
{
    util::CheckedUniqueLock lock(m_state_mutex);
    close(std::move(lock));
}

void SyncSession::close(util::CheckedUniqueLock lock)
{
    switch (m_state) {
        case State::Active: {
            switch (config(&SyncConfig::stop_policy)) {
                case SyncSessionStopPolicy::Immediately:
                    become_inactive(std::move(lock));
                    break;
                case SyncSessionStopPolicy::LiveIndefinitely:
                    // Don't do anything; session lives forever.
                    m_state_mutex.unlock(lock);
                    break;
                case SyncSessionStopPolicy::AfterChangesUploaded:
                    // Wait for all pending changes to upload.
                    become_dying(std::move(lock));
                    break;
            }
            break;
        }
        case State::Dying:
            m_state_mutex.unlock(lock);
            break;
        case State::Inactive: {
            auto& sync_manager = *m_sync_manager;
            m_state_mutex.unlock(lock);
            sync_manager.unregister_session(m_db->get_path());
            break;
        }
        case State::WaitingForAccessToken:
            // Immediately kill the session.
            become_inactive(std::move(lock));
            break;
    }
}

void SyncSession::shutdown_and_wait()
{
    {
        // Transition immediately to `inactive` state. Calling this function must gurantee that any
        // sync::Session object in SyncSession::m_session that existed prior to the time of invocation
        // must have been destroyed upon return. This allows the caller to follow up with a call to
        // sync::Client::wait_for_session_terminations_or_client_stopped() in order to wait for the
        // Realm file to be closed. This works so long as this SyncSession object remains in the
        // `inactive` state after the invocation of shutdown_and_wait().
        util::CheckedUniqueLock lock(m_state_mutex);
        if (m_state != State::Inactive) {
            become_inactive(std::move(lock));
        }
    }
    m_client.wait_for_session_terminations();
}

void SyncSession::update_access_token(const std::string& signed_token)
{
    util::CheckedUniqueLock lock(m_state_mutex);
    // We don't expect there to be a session when waiting for access token, but if there is, refresh its token.
    // If not, the latest token will be seeded from SyncUser::access_token() on session creation.
    if (m_session) {
        m_session->refresh(signed_token);
    }
    if (m_state == State::WaitingForAccessToken) {
        become_active();
    }
}

void SyncSession::initiate_access_token_refresh()
{
    if (auto session_user = user()) {
        session_user->refresh_custom_data(handle_refresh(shared_from_this()));
    }
}

void SyncSession::add_completion_callback(util::UniqueFunction<void(Status)> callback,
                                          _impl::SyncProgressNotifier::NotifierType direction)
{
    bool is_download = (direction == _impl::SyncProgressNotifier::NotifierType::download);

    m_completion_request_counter++;
    m_completion_callbacks.emplace_hint(m_completion_callbacks.end(), m_completion_request_counter,
                                        std::make_pair(direction, std::move(callback)));
    // If the state is inactive then just store the callback and return. The callback will get
    // re-registered with the underlying session if/when the session ever becomes active again.
    if (!m_session) {
        return;
    }

    auto waiter = is_download ? &sync::Session::async_wait_for_download_completion
                              : &sync::Session::async_wait_for_upload_completion;

    (m_session.get()->*waiter)([weak_self = weak_from_this(), id = m_completion_request_counter](std::error_code ec) {
        auto self = weak_self.lock();
        if (!self)
            return;
        util::CheckedUniqueLock lock(self->m_state_mutex);
        auto callback_node = self->m_completion_callbacks.extract(id);
        lock.unlock();
        if (callback_node) {
            callback_node.mapped().second(Status(ec, ""));
        }
    });
}

void SyncSession::wait_for_upload_completion(util::UniqueFunction<void(Status)>&& callback)
{
    util::CheckedUniqueLock lock(m_state_mutex);
    add_completion_callback(std::move(callback), ProgressDirection::upload);
}

void SyncSession::wait_for_download_completion(util::UniqueFunction<void(Status)>&& callback)
{
    util::CheckedUniqueLock lock(m_state_mutex);
    add_completion_callback(std::move(callback), ProgressDirection::download);
}

bool SyncSession::wait_for_upload_completion()
{
    util::CheckedUniqueLock lock(m_state_mutex);
    if (m_session) {
        return m_session->wait_for_upload_complete_or_client_stopped();
    }
    return false;
}

bool SyncSession::wait_for_download_completion()
{
    util::CheckedUniqueLock lock(m_state_mutex);
    if (m_session) {
        return m_session->wait_for_download_complete_or_client_stopped();
    }
    return false;
}

uint64_t SyncSession::register_progress_notifier(std::function<ProgressNotifierCallback>&& notifier,
                                                 ProgressDirection direction, bool is_streaming)
{
    return m_progress_notifier.register_callback(std::move(notifier), direction, is_streaming);
}

void SyncSession::unregister_progress_notifier(uint64_t token)
{
    m_progress_notifier.unregister_callback(token);
}

uint64_t SyncSession::register_connection_change_callback(std::function<ConnectionStateChangeCallback>&& callback)
{
    return m_connection_change_notifier.add_callback(std::move(callback));
}

void SyncSession::unregister_connection_change_callback(uint64_t token)
{
    m_connection_change_notifier.remove_callback(token);
}

SyncSession::~SyncSession() {}

SyncSession::State SyncSession::state() const
{
    util::CheckedUniqueLock lock(m_state_mutex);
    return m_state;
}

SyncSession::ConnectionState SyncSession::connection_state() const
{
    util::CheckedUniqueLock lock(m_connection_state_mutex);
    return m_connection_state;
}

std::string const& SyncSession::path() const
{
    return m_db->get_path();
}

const std::shared_ptr<sync::SubscriptionStore>& SyncSession::get_flx_subscription_store()
{
    return m_flx_subscription_store;
}

void SyncSession::update_configuration(SyncConfig new_config)
{
    while (true) {
        util::CheckedUniqueLock state_lock(m_state_mutex);
        if (m_state != State::Inactive) {
            // Changing the state releases the lock, which means that by the
            // time we reacquire the lock the state may have changed again
            // (either due to one of the callbacks being invoked or another
            // thread coincidentally doing something). We just attempt to keep
            // switching it to inactive until it stays there.
            become_inactive(std::move(state_lock));
            continue;
        }

        util::CheckedUniqueLock config_lock(m_config_mutex);
        REALM_ASSERT(m_state == State::Inactive);
        REALM_ASSERT(!m_session);
        REALM_ASSERT(m_config.sync_config->user == new_config.user);
        m_config.sync_config = std::make_shared<SyncConfig>(std::move(new_config));
        break;
    }
    revive_if_needed();
}

// Represents a reference to the SyncSession from outside of the sync subsystem.
// We attempt to keep the SyncSession in an active state as long as it has an external reference.
class SyncSession::ExternalReference {
public:
    ExternalReference(std::shared_ptr<SyncSession> session)
        : m_session(std::move(session))
    {
    }

    ~ExternalReference()
    {
        m_session->did_drop_external_reference();
    }

private:
    std::shared_ptr<SyncSession> m_session;
};

std::shared_ptr<SyncSession> SyncSession::external_reference()
{
    util::CheckedLockGuard lock(m_external_reference_mutex);

    if (auto external_reference = m_external_reference.lock())
        return std::shared_ptr<SyncSession>(external_reference, this);

    auto external_reference = std::make_shared<ExternalReference>(shared_from_this());
    m_external_reference = external_reference;
    return std::shared_ptr<SyncSession>(external_reference, this);
}

std::shared_ptr<SyncSession> SyncSession::existing_external_reference()
{
    util::CheckedLockGuard lock(m_external_reference_mutex);

    if (auto external_reference = m_external_reference.lock())
        return std::shared_ptr<SyncSession>(external_reference, this);

    return nullptr;
}

void SyncSession::did_drop_external_reference()
{
    util::CheckedUniqueLock lock1(m_state_mutex);
    {
        util::CheckedLockGuard lock2(m_external_reference_mutex);

        // If the session is being resurrected we should not close the session.
        if (!m_external_reference.expired())
            return;
    }

    close(std::move(lock1));
}

uint64_t SyncProgressNotifier::register_callback(std::function<ProgressNotifierCallback> notifier,
                                                 NotifierType direction, bool is_streaming)
{
    util::UniqueFunction<void()> invocation;
    uint64_t token_value = 0;
    {
        std::lock_guard<std::mutex> lock(m_mutex);
        token_value = m_progress_notifier_token++;
        NotifierPackage package{std::move(notifier), util::none, m_local_transaction_version, is_streaming,
                                direction == NotifierType::download};
        if (!m_current_progress) {
            // Simply register the package, since we have no data yet.
            m_packages.emplace(token_value, std::move(package));
            return token_value;
        }
        bool skip_registration = false;
        invocation = package.create_invocation(*m_current_progress, skip_registration);
        if (skip_registration) {
            token_value = 0;
        }
        else {
            m_packages.emplace(token_value, std::move(package));
        }
    }
    invocation();
    return token_value;
}

void SyncProgressNotifier::unregister_callback(uint64_t token)
{
    std::lock_guard<std::mutex> lock(m_mutex);
    m_packages.erase(token);
}

void SyncProgressNotifier::update(uint64_t downloaded, uint64_t downloadable, uint64_t uploaded, uint64_t uploadable,
                                  uint64_t download_version, uint64_t snapshot_version)
{
    // Ignore progress messages from before we first receive a DOWNLOAD message
    if (download_version == 0)
        return;

    std::vector<util::UniqueFunction<void()>> invocations;
    {
        std::lock_guard<std::mutex> lock(m_mutex);
        m_current_progress = Progress{uploadable, downloadable, uploaded, downloaded, snapshot_version};

        for (auto it = m_packages.begin(); it != m_packages.end();) {
            bool should_delete = false;
            invocations.emplace_back(it->second.create_invocation(*m_current_progress, should_delete));
            it = should_delete ? m_packages.erase(it) : std::next(it);
        }
    }
    // Run the notifiers only after we've released the lock.
    for (auto& invocation : invocations)
        invocation();
}

void SyncProgressNotifier::set_local_version(uint64_t snapshot_version)
{
    std::lock_guard<std::mutex> lock(m_mutex);
    m_local_transaction_version = snapshot_version;
}

util::UniqueFunction<void()>
SyncProgressNotifier::NotifierPackage::create_invocation(Progress const& current_progress, bool& is_expired)
{
    uint64_t transferred = is_download ? current_progress.downloaded : current_progress.uploaded;
    uint64_t transferrable = is_download ? current_progress.downloadable : current_progress.uploadable;
    if (!is_streaming) {
        // If the sync client has not yet processed all of the local
        // transactions then the uploadable data is incorrect and we should
        // not invoke the callback
        if (!is_download && snapshot_version > current_progress.snapshot_version)
            return [] {};

        // The initial download size we get from the server is the uncompacted
        // size, and so the download may complete before we actually receive
        // that much data. When that happens, transferrable will drop and we
        // need to use the new value instead of the captured one.
        if (!captured_transferrable || *captured_transferrable > transferrable)
            captured_transferrable = transferrable;
        transferrable = *captured_transferrable;
    }

    // A notifier is expired if at least as many bytes have been transferred
    // as were originally considered transferrable.
    is_expired = !is_streaming && transferred >= transferrable;
    return [=, notifier = notifier] {
        notifier(transferred, transferrable);
    };
}

uint64_t SyncSession::ConnectionChangeNotifier::add_callback(std::function<ConnectionStateChangeCallback> callback)
{
    std::lock_guard<std::mutex> lock(m_callback_mutex);
    auto token = m_next_token++;
    m_callbacks.push_back({std::move(callback), token});
    return token;
}

void SyncSession::ConnectionChangeNotifier::remove_callback(uint64_t token)
{
    Callback old;
    {
        std::lock_guard<std::mutex> lock(m_callback_mutex);
        auto it = std::find_if(begin(m_callbacks), end(m_callbacks), [=](const auto& c) {
            return c.token == token;
        });
        if (it == end(m_callbacks)) {
            return;
        }

        size_t idx = distance(begin(m_callbacks), it);
        if (m_callback_index != npos) {
            if (m_callback_index >= idx)
                --m_callback_index;
        }
        --m_callback_count;

        old = std::move(*it);
        m_callbacks.erase(it);
    }
}

void SyncSession::ConnectionChangeNotifier::invoke_callbacks(ConnectionState old_state, ConnectionState new_state)
{
    std::unique_lock lock(m_callback_mutex);
    m_callback_count = m_callbacks.size();
    for (++m_callback_index; m_callback_index < m_callback_count; ++m_callback_index) {
        // acquire a local reference to the callback so that removing the
        // callback from within it can't result in a dangling pointer
        auto cb = m_callbacks[m_callback_index].fn;
        lock.unlock();
        cb(old_state, new_state);
        lock.lock();
    }
    m_callback_index = npos;
}<|MERGE_RESOLUTION|>--- conflicted
+++ resolved
@@ -395,19 +395,18 @@
             .get_state_change_notification(sync::SubscriptionSet::State::Complete)
             .then([=, weak_self = weak_from_this()](sync::SubscriptionSet::State) {
                 auto pf = util::make_promise_future<void>();
-                sync_session->wait_for_download_completion([=, promise = std::move(pf.promise)](
-                                                               std::error_code ec) mutable {
+                sync_session->wait_for_download_completion([=, promise = std::move(pf.promise)](Status s) mutable {
                     auto strong_self = weak_self.lock();
                     if (!strong_self) {
                         return promise.set_error({ErrorCodes::RuntimeError,
                                                   "SyncSession was destroyed before download could be completed"});
                     }
 
-                    if (ec) {
+                    if (!s.is_ok()) {
                         return promise.set_error(
                             {ErrorCodes::RuntimeError,
                              util::format("Error waiting for download completion for fresh realm (code: %1): %2",
-                                          ec.value(), ec.message())});
+                                          s.code(), s.reason())});
                     }
 
                     promise.emplace_value();
@@ -434,13 +433,8 @@
             // it immediately
             sync_session->close();
             if (auto strong_self = weak_self.lock()) {
-<<<<<<< HEAD
                 if (s.get_std_error_code()) {
-                    strong_self->handle_fresh_realm_downloaded(nullptr, s.reason(), allowed_mode);
-=======
-                if (ec) {
-                    strong_self->handle_fresh_realm_downloaded(nullptr, ec.message(), server_requests_action);
->>>>>>> b985738b
+                    strong_self->handle_fresh_realm_downloaded(nullptr, s.reason(), server_requests_action);
                 }
                 else {
                     strong_self->handle_fresh_realm_downloaded(db, none, server_requests_action);
