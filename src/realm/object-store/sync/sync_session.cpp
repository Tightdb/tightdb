--- conflicted
+++ resolved
@@ -384,18 +384,6 @@
     }
 
     sync_session->assert_mutex_unlocked();
-<<<<<<< HEAD
-    sync_session->wait_for_download_completion([=, weak_self = weak_from_this()](Status s) {
-        // Keep the sync session alive while it's downloading, but then close
-        // it immediately
-        sync_session->close();
-        if (auto strong_self = weak_self.lock()) {
-            if (s.get_std_error_code()) {
-                strong_self->handle_fresh_realm_downloaded(nullptr, s.reason(), allowed_mode);
-            }
-            else {
-                strong_self->handle_fresh_realm_downloaded(db, none, allowed_mode);
-=======
     if (m_flx_subscription_store) {
         sync::SubscriptionSet active = m_flx_subscription_store->get_active();
         auto fresh_sub_store = sync_session->get_flx_subscription_store();
@@ -420,18 +408,17 @@
             });
     }
     else { // pbs
-        sync_session->wait_for_download_completion([=, weak_self = weak_from_this()](std::error_code ec) {
+        sync_session->wait_for_download_completion([=, weak_self = weak_from_this()](Status s) {
             // Keep the sync session alive while it's downloading, but then close
             // it immediately
             sync_session->close();
             if (auto strong_self = weak_self.lock()) {
-                if (ec) {
-                    strong_self->handle_fresh_realm_downloaded(nullptr, ec.message(), allowed_mode);
+                if (s.get_std_error_code()) {
+                    strong_self->handle_fresh_realm_downloaded(nullptr, s.reason(), allowed_mode);
                 }
                 else {
                     strong_self->handle_fresh_realm_downloaded(db, none, allowed_mode);
                 }
->>>>>>> 4a46a176
             }
         });
     }
