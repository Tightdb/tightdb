--- conflicted
+++ resolved
@@ -875,25 +875,6 @@
     config.fresh_copy = std::move(fresh_copy);
     config.recovery_is_allowed = recovery_is_allowed;
 
-<<<<<<< HEAD
-    session_config.sync_config = std::make_shared<SyncConfig>(*session_config.sync_config); // deep copy
-    session_config.scheduler = nullptr;
-    if (session_config.sync_config->notify_after_client_reset) {
-        config.notify_after_client_reset = [config = session_config](VersionID previous_version, bool did_recover) {
-            auto local_coordinator = RealmCoordinator::get_coordinator(config);
-            REALM_ASSERT(local_coordinator);
-            ThreadSafeReference active_after = local_coordinator->get_unbound_realm();
-            SharedRealm frozen_before = local_coordinator->get_realm(config, previous_version);
-            REALM_ASSERT(frozen_before);
-            REALM_ASSERT(frozen_before->is_frozen());
-            config.sync_config->notify_after_client_reset(std::move(frozen_before), std::move(active_after),
-                                                          did_recover);
-        };
-    }
-    if (session_config.sync_config->notify_before_client_reset) {
-        config.notify_before_client_reset = [config = session_config](VersionID version) {
-            config.sync_config->notify_before_client_reset(Realm::get_frozen_realm(config, version));
-=======
     // The conditions here are asymmetric because if we have *either* a before
     // or after callback we need to make sure to initialize the local schema
     // before the client reset happens.
@@ -913,7 +894,6 @@
             REALM_ASSERT(frozen_before->is_frozen());
             realm_config.sync_config->notify_after_client_reset(std::move(frozen_before), std::move(active_after),
                                                                 did_recover);
->>>>>>> c04f5e40
         };
     }
     config.notify_before_client_reset = [config = std::move(realm_config)]() -> VersionID {
