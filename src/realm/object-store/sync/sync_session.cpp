--- conflicted
+++ resolved
@@ -418,12 +418,7 @@
 SyncSession::SyncSession(SyncClient& client, std::shared_ptr<DB> db, SyncConfig config, SyncManager* sync_manager)
     : m_state(&State::inactive)
     , m_config(std::move(config))
-<<<<<<< HEAD
-    , m_session_realm_path(realm_path)
-    , m_realm_path(std::move(realm_path))
-=======
     , m_db(std::move(db))
->>>>>>> a5462a39
     , m_client(client)
     , m_sync_manager(sync_manager)
 {
@@ -469,6 +464,35 @@
     });
 }
 
+void SyncSession::handle_fresh_realm_downloaded(DBRef db, std::exception_ptr err)
+{
+    // FIXME: handle err
+    // what should happen if the fresh copy is also reset?
+
+    // Performing a client resync requires tearing down our current
+    // sync session and creating a new one with a forced client
+    // reset. This will result in session completion handlers firing
+    // when the old session is torn down, which we don't want as this
+    // is supposed to be transparent to the user.
+    //
+    // To avoid this, we need to move the completion handlers aside temporarily so
+    // that moving to the inactive state doesn't clear them - they will be re-registered
+    // when the session becomes active again.
+    {
+        std::unique_lock<std::mutex> lock(m_state_mutex);
+        m_force_client_reset = true;
+        m_client_reset_fresh_copy = std::move(db);
+        CompletionCallbacks callbacks;
+        std::swap(m_completion_callbacks, callbacks);
+        // always swap back, even if advance_state throws
+        auto guard = util::make_scope_exit([&]() noexcept {
+            std::swap(callbacks, m_completion_callbacks);
+        });
+        advance_state(lock, State::inactive);
+    }
+    revive_if_needed();
+}
+
 // This method should only be called from within the error handler callback registered upon the underlying
 // `m_session`.
 void SyncSession::handle_error(SyncError error)
@@ -489,29 +513,16 @@
                 next_state = NextStateAfterError::inactive;
                 update_error_and_mark_file_for_deletion(error, ShouldBackup::yes);
                 break;
-            case ClientResyncMode::SeamlessLoss:
-            case ClientResyncMode::DiscardLocal: {
-                // Performing a client resync requires tearing down our current
-                // sync session and creating a new one with a forced client
-                // reset. This will result in session completion handlers firing
-                // when the old session is torn down, which we don't want as this
-                // is supposed to be transparent to the user.
-                //
-                // To avoid this, we need to move the completion handlers aside temporarily so
-                // that moving to the inactive state doesn't clear them - they will be re-registered
-                // when the session becomes active again.
-                {
-                    std::unique_lock<std::mutex> lock(m_state_mutex);
-                    m_force_client_reset = true;
-                    CompletionCallbacks callbacks;
-                    std::swap(m_completion_callbacks, callbacks);
-                    // always swap back, even if advance_state throws
-                    auto guard = util::make_scope_exit([&]() noexcept {
-                        std::swap(callbacks, m_completion_callbacks);
-                    });
-                    advance_state(lock, State::inactive);
-                }
-                revive_if_needed();
+            case ClientResyncMode::DiscardLocal:
+                handle_fresh_realm_downloaded(nullptr, nullptr);
+                return;
+            case ClientResyncMode::SeamlessLoss: {
+                REALM_ASSERT(bool(m_config.get_fresh_realm_for_path));
+                std::string fresh_path = _impl::ClientResetOperation::get_fresh_path_for(m_db->get_path());
+                using namespace std::placeholders; // for _1, _2
+                m_config.get_fresh_realm_for_path(
+                    fresh_path,
+                    std::bind(std::mem_fn(&SyncSession::handle_fresh_realm_downloaded), shared_from_this(), _1, _2));
                 return;
             }
         }
@@ -743,18 +754,12 @@
 
     if (m_force_client_reset) {
         sync::Session::Config::ClientReset config;
-<<<<<<< HEAD
         config.seamless_loss = (m_config.client_resync_mode == ClientResyncMode::SeamlessLoss);
         config.notify_after_client_reset = m_config.notify_after_client_reset;
         config.notify_before_client_reset = m_config.notify_before_client_reset;
-        session_config.client_reset_config = config;
-        m_realm_path = _impl::ClientResetOperation::open_session_for_path(m_realm_path, config.seamless_loss,
-                                                                          m_config.realm_encryption_key);
-=======
-        config.metadata_dir = m_db->get_path() + ".resync";
-        util::try_make_dir(config.metadata_dir);
+        config.fresh_copy = std::move(m_client_reset_fresh_copy);
         session_config.client_reset_config = std::move(config);
->>>>>>> a5462a39
+        m_force_client_reset = false;
     }
 
     m_session = m_client.make_session(m_db, std::move(session_config));
@@ -890,11 +895,7 @@
     REALM_ASSERT(m_state == &State::inactive); // Must stop an active session before unregistering.
 
     lock.unlock();
-<<<<<<< HEAD
-    m_sync_manager->unregister_session(m_session_realm_path);
-=======
     m_sync_manager->unregister_session(m_db->get_path());
->>>>>>> a5462a39
 }
 
 void SyncSession::add_completion_callback(const std::unique_lock<std::mutex>&,
