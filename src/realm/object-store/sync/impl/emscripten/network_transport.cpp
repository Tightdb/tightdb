////////////////////////////////////////////////////////////////////////////
//
// Copyright 2023 Realm Inc.
//
// Licensed under the Apache License, Version 2.0 (the "License");
// you may not use this file except in compliance with the License.
// You may obtain a copy of the License at
//
// http://www.apache.org/licenses/LICENSE-2.0
//
// Unless required by applicable law or agreed to in writing, software
// distributed under the License is distributed on an "AS IS" BASIS,
// WITHOUT WARRANTIES OR CONDITIONS OF ANY KIND, either express or implied.
// See the License for the specific language governing permissions and
// limitations under the License.
//
////////////////////////////////////////////////////////////////////////////

#include <realm/object-store/sync/impl/emscripten/network_transport.hpp>
#include <realm/util/scope_exit.hpp>
#include <emscripten/fetch.h>

using namespace realm;
using namespace realm::app;

namespace realm::_impl {
struct FetchState {
    std::string request_body;
    util::UniqueFunction<void(const Response&)> completion_block;
};

static std::string_view trim_whitespace(std::string_view str)
{
    auto begin = str.begin();
    auto end = str.end();
    while (end > begin && std::isspace(end[-1]))
        --end;
    while (begin < end && std::isspace(begin[0]))
        ++begin;
    return std::string_view(&*begin, end - begin);
}

static HttpHeaders parse_headers(std::string_view raw_headers)
{
    HttpHeaders ret;
    size_t pos;
    while ((pos = raw_headers.find("\r\n")) != std::string::npos) {
        std::string_view line = raw_headers.substr(0, pos);
        raw_headers = raw_headers.substr(pos + 2);

        size_t colon = line.find(":");
        ret.emplace(line.substr(0, colon), trim_whitespace(line.substr(colon + 1)));
    }
    return ret;
}

static void success(emscripten_fetch_t* fetch)
{
    auto guard = util::make_scope_exit([&]() noexcept {
        emscripten_fetch_close(fetch);
    });
    std::unique_ptr<FetchState> state(reinterpret_cast<FetchState*>(fetch->userData));
    std::string packed_headers;
    packed_headers.resize(emscripten_fetch_get_response_headers_length(fetch));
    emscripten_fetch_get_response_headers(fetch, packed_headers.data(), packed_headers.size());
    state->completion_block(
        {fetch->status, 0, parse_headers(packed_headers), std::string(fetch->data, size_t(fetch->numBytes)), {}});
}

static void error(emscripten_fetch_t* fetch)
{
    auto guard = util::make_scope_exit([&]() noexcept {
        emscripten_fetch_close(fetch);
    });
    std::string packed_headers;
    packed_headers.resize(emscripten_fetch_get_response_headers_length(fetch));
    emscripten_fetch_get_response_headers(fetch, packed_headers.data(), packed_headers.size());

    std::unique_ptr<FetchState> state(reinterpret_cast<FetchState*>(fetch->userData));
<<<<<<< HEAD
    state->completion_block({fetch->status, 0, parse_headers(packed_headers),
                             std::string(fetch->data, size_t(fetch->numBytes)), ErrorCodes::HTTPError});
=======
    state->completion_block({fetch->status, 0, parse_headers(packed_headers), std::string(fetch->data, size_t(fetch->numBytes)), ErrorCodes::HTTPError});
>>>>>>> c04f5e40
}

void EmscriptenNetworkTransport::send_request_to_server(
    const Request& request, util::UniqueFunction<void(const Response&)>&& completion_block)
{
    auto state = std::make_unique<FetchState>(FetchState{request.body, std::move(completion_block)});

    emscripten_fetch_attr_t attr;
    emscripten_fetch_attr_init(&attr);
    attr.attributes = EMSCRIPTEN_FETCH_LOAD_TO_MEMORY;
    attr.onsuccess = success;
    attr.onerror = error;
    attr.timeoutMSecs = static_cast<unsigned long>(request.timeout_ms);

    if (state->request_body.size()) {
        attr.requestData = state->request_body.data();
        attr.requestDataSize = state->request_body.size();
    }

    std::vector<const char*> request_headers_buf;
    for (const auto& header : request.headers) {
        request_headers_buf.push_back(header.first.c_str());
        request_headers_buf.push_back(header.second.c_str());
    }
    request_headers_buf.push_back(nullptr);
    attr.requestHeaders = request_headers_buf.data();

    switch (request.method) {
        case HttpMethod::get:
            strncpy(attr.requestMethod, "GET", sizeof(attr.requestMethod));
            break;
        case HttpMethod::post:
            strncpy(attr.requestMethod, "POST", sizeof(attr.requestMethod));
            break;
        case HttpMethod::put:
            strncpy(attr.requestMethod, "PUT", sizeof(attr.requestMethod));
            break;
        case app::HttpMethod::del:
            strncpy(attr.requestMethod, "DELETE", sizeof(attr.requestMethod));
            break;
        case app::HttpMethod::patch:
            strncpy(attr.requestMethod, "PATCH", sizeof(attr.requestMethod));
            break;
    }

    attr.userData = state.release();
    emscripten_fetch(&attr, request.url.c_str());
}
} // namespace realm::_impl<|MERGE_RESOLUTION|>--- conflicted
+++ resolved
@@ -77,12 +77,7 @@
     emscripten_fetch_get_response_headers(fetch, packed_headers.data(), packed_headers.size());
 
     std::unique_ptr<FetchState> state(reinterpret_cast<FetchState*>(fetch->userData));
-<<<<<<< HEAD
-    state->completion_block({fetch->status, 0, parse_headers(packed_headers),
-                             std::string(fetch->data, size_t(fetch->numBytes)), ErrorCodes::HTTPError});
-=======
     state->completion_block({fetch->status, 0, parse_headers(packed_headers), std::string(fetch->data, size_t(fetch->numBytes)), ErrorCodes::HTTPError});
->>>>>>> c04f5e40
 }
 
 void EmscriptenNetworkTransport::send_request_to_server(
