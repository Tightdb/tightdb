--- conflicted
+++ resolved
@@ -45,17 +45,13 @@
             }
             auto user_agent = util::format("RealmSync/%1 (%2) %3 %4", REALM_VERSION_STRING, util::get_platform_info(),
                                            config.user_agent_binding_info, config.user_agent_application_info);
-            return std::make_shared<sync::websocket::DefaultSocketProvider>(logger, std::move(user_agent));
+            return std::make_shared<sync::websocket::DefaultSocketProvider>(logger, std::move(user_agent),
+                                                                            config.default_socket_provider_thread_observer);
         }())
         , m_client([&] {
             sync::Client::Config c;
             c.logger = logger;
-<<<<<<< HEAD
-            c.socket_provider = config.socket_provider;
-            c.default_socket_provider_thread_observer = config.default_socket_provider_thread_observer;
-=======
             c.socket_provider = m_socket_provider;
->>>>>>> c6a81703
             c.reconnect_mode = config.reconnect_mode;
             c.one_connection_per_session = !config.multiplex_sessions;
 
