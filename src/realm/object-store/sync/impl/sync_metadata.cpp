--- conflicted
+++ resolved
@@ -157,32 +157,6 @@
         config.encryption_key = std::move(*encryption_key);
     }
 
-<<<<<<< HEAD
-    config.migration_function = [](SharedRealm old_realm, SharedRealm realm, Schema&) {
-        if (old_realm->schema_version() < 2) {
-            TableRef old_table = ObjectStore::table_for_object_type(old_realm->read_group(), c_sync_userMetadata);
-            TableRef table = ObjectStore::table_for_object_type(realm->read_group(), c_sync_userMetadata);
-
-            // Column indices.
-            ColKey old_idx_identity = old_table->get_column_key(c_sync_identity);
-            ColKey old_idx_url = old_table->get_column_key(c_sync_provider_type);
-            ColKey idx_local_uuid = table->get_column_key(c_sync_local_uuid);
-            ColKey idx_url = table->get_column_key(c_sync_provider_type);
-
-            auto to = table->begin();
-            for (auto& from : *old_table) {
-                REALM_ASSERT(to != table->end());
-                // Set the UUID equal to the user identity for existing users.
-                auto identity = from.get<String>(old_idx_identity);
-                to->set(idx_local_uuid, identity);
-                // Migrate the auth server URLs to a non-nullable property.
-                auto url = from.get<String>(old_idx_url);
-                to->set<String>(idx_url, url.is_null() ? "" : url);
-                ++to;
-            }
-        }
-    };
-
     m_metadata_config = std::move(config);
 
     SharedRealm realm;
@@ -196,9 +170,6 @@
         util::File::remove(m_metadata_config.path);
         realm = get_realm();
     }
-=======
-    SharedRealm realm = Realm::get_shared_realm(config);
->>>>>>> 645bfa3c
 
     // Get data about the (hardcoded) schemas
     auto object_schema = realm->schema().find(c_sync_userMetadata);
