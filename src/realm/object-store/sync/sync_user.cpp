////////////////////////////////////////////////////////////////////////////
//
// Copyright 2016 Realm Inc.
//
// Licensed under the Apache License, Version 2.0 (the "License");
// you may not use this file except in compliance with the License.
// You may obtain a copy of the License at
//
// http://www.apache.org/licenses/LICENSE-2.0
//
// Unless required by applicable law or agreed to in writing, software
// distributed under the License is distributed on an "AS IS" BASIS,
// WITHOUT WARRANTIES OR CONDITIONS OF ANY KIND, either express or implied.
// See the License for the specific language governing permissions and
// limitations under the License.
//
////////////////////////////////////////////////////////////////////////////

#include <realm/object-store/sync/sync_user.hpp>

#include <realm/object-store/sync/app_credentials.hpp>
#include <realm/object-store/sync/generic_network_transport.hpp>
#include <realm/object-store/sync/impl/sync_metadata.hpp>
#include <realm/object-store/sync/mongo_client.hpp>
#include <realm/object-store/sync/sync_manager.hpp>
#include <realm/object-store/sync/sync_session.hpp>

#include <realm/util/base64.hpp>

namespace realm {

static std::string base64_decode(const std::string& in)
{
    std::string out;
    out.resize(util::base64_decoded_size(in.size()));
    util::base64_decode(in, &out[0], out.size());
    return out;
}

static std::vector<std::string> split_token(const std::string& jwt)
{
    constexpr static char delimiter = '.';

    std::vector<std::string> parts;
    size_t pos = 0, start_from = 0;

    while ((pos = jwt.find(delimiter, start_from)) != std::string::npos) {
        parts.push_back(jwt.substr(start_from, pos - start_from));
        start_from = pos + 1;
    }

    parts.push_back(jwt.substr(start_from));

    if (parts.size() != 3) {
        throw app::AppError(make_error_code(app::JSONErrorCode::bad_token), "jwt missing parts");
    }

    return parts;
}

RealmJWT::RealmJWT(const std::string& token)
    : token(token)
{
    auto parts = split_token(this->token);

    auto json_str = base64_decode(parts[1]);
    auto json = static_cast<bson::BsonDocument>(bson::parse(json_str));

    this->expires_at = static_cast<int64_t>(json["exp"]);
    this->issued_at = static_cast<int64_t>(json["iat"]);

    if (json.find("user_data") != json.end()) {
        this->user_data = static_cast<bson::BsonDocument>(json["user_data"]);
    }
}

SyncUserIdentity::SyncUserIdentity(const std::string& id, const std::string& provider_type)
    : id(id)
    , provider_type(provider_type)
{
}

SyncUserContextFactory SyncUser::s_binding_context_factory;
std::mutex SyncUser::s_binding_context_factory_mutex;

SyncUser::SyncUser(std::string refresh_token, const std::string identity, const std::string provider_type,
                   std::string access_token, SyncUser::State state, const std::string device_id,
                   SyncManager* sync_manager)
    : m_state(state)
    , m_provider_type(provider_type)
    , m_identity(std::move(identity))
    , m_refresh_token(RealmJWT(std::move(refresh_token)))
    , m_access_token(RealmJWT(std::move(access_token)))
    , m_device_id(device_id)
    , m_sync_manager(sync_manager)
{
    {
        std::lock_guard<std::mutex> lock(s_binding_context_factory_mutex);
        if (s_binding_context_factory) {
            m_binding_context = s_binding_context_factory();
        }
    }

    bool updated = m_sync_manager->perform_metadata_update([&](const auto& manager) {
        util::CheckedLockGuard lock(m_mutex);
        auto metadata = manager.get_or_make_user_metadata(m_identity, m_provider_type);
        metadata->set_state_and_tokens(m_state, m_access_token.token, m_refresh_token.token);
        metadata->set_device_id(m_device_id);
        m_local_identity = metadata->local_uuid();
        this->m_user_profile = metadata->profile();
    });
    if (!updated)
        m_local_identity = m_identity;
}

SyncUser::~SyncUser() {}

std::shared_ptr<SyncManager> SyncUser::sync_manager() const
{
<<<<<<< HEAD
    std::lock_guard<std::mutex> lk(m_mutex);
    if (m_state == State::Removed) {
        throw InvalidSyncUser(util::format(
            "Cannot start a sync session for user '%1' because this user has been removed.", identity()));
    }
=======
    util::CheckedLockGuard lk(m_mutex);
>>>>>>> 2f7ad334
    REALM_ASSERT(m_sync_manager);
    return m_sync_manager->shared_from_this();
}

void SyncUser::detach_from_sync_manager()
{
    util::CheckedLockGuard lk(m_mutex);
    REALM_ASSERT(m_sync_manager);
    m_state = SyncUser::State::Removed;
    m_sync_manager = nullptr;
}

std::vector<std::shared_ptr<SyncSession>> SyncUser::all_sessions()
{
    util::CheckedLockGuard lock(m_mutex);
    std::vector<std::shared_ptr<SyncSession>> sessions;
    if (m_state == State::Removed) {
        return sessions;
    }
    for (auto it = m_sessions.begin(); it != m_sessions.end();) {
        if (auto ptr_to_session = it->second.lock()) {
            sessions.emplace_back(std::move(ptr_to_session));
            it++;
            continue;
        }
        // This session is bad, destroy it.
        it = m_sessions.erase(it);
    }
    return sessions;
}

std::shared_ptr<SyncSession> SyncUser::session_for_on_disk_path(const std::string& path)
{
    util::CheckedLockGuard lock(m_mutex);
    if (m_state == State::Removed) {
        return nullptr;
    }
    auto it = m_sessions.find(path);
    if (it == m_sessions.end()) {
        return nullptr;
    }
    auto locked = it->second.lock();
    if (!locked) {
        // Remove the session from the map, because it has fatally errored out or the entry is invalid.
        m_sessions.erase(it);
    }
    return locked;
}

void SyncUser::update_state_and_tokens(SyncUser::State state, const std::string& access_token,
                                       const std::string& refresh_token)
{
    std::vector<std::shared_ptr<SyncSession>> sessions_to_revive;
    {
        util::CheckedLockGuard lock(m_mutex);
        m_state = state;
        m_access_token = access_token.empty() ? RealmJWT{} : RealmJWT(access_token);
        m_refresh_token = refresh_token.empty() ? RealmJWT{} : RealmJWT(refresh_token);
        switch (m_state) {
            case State::Removed:
                // Call set_state() rather than update_state_and_tokens to remove a user.
                REALM_UNREACHABLE();
            case State::LoggedIn:
                sessions_to_revive.reserve(m_waiting_sessions.size());
                for (auto& pair : m_waiting_sessions) {
                    if (auto ptr = pair.second.lock()) {
                        m_sessions[pair.first] = ptr;
                        sessions_to_revive.emplace_back(std::move(ptr));
                    }
                }
                m_waiting_sessions.clear();
                break;
            case State::LoggedOut: {
                REALM_ASSERT(m_access_token == RealmJWT{});
                REALM_ASSERT(m_refresh_token == RealmJWT{});
                break;
            }
        }

        m_sync_manager->perform_metadata_update([&, state = m_state](const auto& manager) {
            auto metadata = manager.get_or_make_user_metadata(m_identity, m_provider_type);
            metadata->set_state_and_tokens(state, access_token, refresh_token);
        });
    }
    // (Re)activate all pending sessions.
    // Note that we do this after releasing the lock, since the session may
    // need to access protected User state in the process of binding itself.
    for (auto& session : sessions_to_revive) {
        session->revive_if_needed();
    }

    emit_change_to_subscribers(*this);
}

void SyncUser::update_refresh_token(std::string&& token)
{
    std::vector<std::shared_ptr<SyncSession>> sessions_to_revive;
    {
        util::CheckedLockGuard lock(m_mutex);
        switch (m_state) {
            case State::Removed:
                return;
            case State::LoggedIn:
                m_refresh_token = RealmJWT(std::move(token));
                break;
            case State::LoggedOut: {
                sessions_to_revive.reserve(m_waiting_sessions.size());
                m_refresh_token = RealmJWT(std::move(token));
                m_state = State::LoggedIn;
                for (auto& pair : m_waiting_sessions) {
                    if (auto ptr = pair.second.lock()) {
                        m_sessions[pair.first] = ptr;
                        sessions_to_revive.emplace_back(std::move(ptr));
                    }
                }
                m_waiting_sessions.clear();
                break;
            }
        }

        m_sync_manager->perform_metadata_update([&, raw_refresh_token = m_refresh_token.token](const auto& manager) {
            auto metadata = manager.get_or_make_user_metadata(m_identity, m_provider_type);
            metadata->set_refresh_token(raw_refresh_token);
        });
    }
    // (Re)activate all pending sessions.
    // Note that we do this after releasing the lock, since the session may
    // need to access protected User state in the process of binding itself.
    for (auto& session : sessions_to_revive) {
        session->revive_if_needed();
    }

    emit_change_to_subscribers(*this);
}

void SyncUser::update_access_token(std::string&& token)
{
    std::vector<std::shared_ptr<SyncSession>> sessions_to_revive;
    {
        util::CheckedLockGuard lock(m_mutex);
        switch (m_state) {
            case State::Removed:
                return;
            case State::LoggedIn:
                m_access_token = RealmJWT(std::move(token));
                break;
            case State::LoggedOut: {
                sessions_to_revive.reserve(m_waiting_sessions.size());
                m_access_token = RealmJWT(std::move(token));
                m_state = State::LoggedIn;
                for (auto& pair : m_waiting_sessions) {
                    if (auto ptr = pair.second.lock()) {
                        m_sessions[pair.first] = ptr;
                        sessions_to_revive.emplace_back(std::move(ptr));
                    }
                }
                m_waiting_sessions.clear();
                break;
            }
        }

        m_sync_manager->perform_metadata_update([&, raw_access_token = m_access_token.token](const auto& manager) {
            auto metadata = manager.get_or_make_user_metadata(m_identity, m_provider_type);
            metadata->set_access_token(raw_access_token);
        });
    }

    // (Re)activate all pending sessions.
    // Note that we do this after releasing the lock, since the session may
    // need to access protected User state in the process of binding itself.
    for (auto& session : sessions_to_revive) {
        session->revive_if_needed();
    }

    emit_change_to_subscribers(*this);
}

std::vector<SyncUserIdentity> SyncUser::identities() const
{
    util::CheckedLockGuard lock(m_mutex);
    return m_user_identities;
}


void SyncUser::update_identities(std::vector<SyncUserIdentity> identities)
{
    util::CheckedLockGuard lock(m_mutex);
    REALM_ASSERT(m_state == SyncUser::State::LoggedIn);
    m_user_identities = identities;

    m_sync_manager->perform_metadata_update([&](const auto& manager) {
        auto metadata = manager.get_or_make_user_metadata(m_identity, m_provider_type);
        metadata->set_identities(identities);
    });
}

void SyncUser::log_out()
{
    // We'll extend the lifetime of SyncManager while holding m_mutex so that we know it's safe to call methods on it
    // after we've been marked as logged out.
    std::shared_ptr<SyncManager> sync_manager_shared;
    {
        util::CheckedLockGuard lock(m_mutex);
        if (m_state != State::LoggedIn) {
            return;
        }
        m_state = State::LoggedOut;
        m_access_token = RealmJWT{};
        m_refresh_token = RealmJWT{};

        if (this->m_provider_type == app::IdentityProviderAnonymous) {
            // An Anonymous user can not log back in.
            // Mark the user as 'dead' in the persisted metadata Realm.
            m_state = State::Removed;
            m_sync_manager->perform_metadata_update([&](const auto& manager) {
                auto metadata = manager.get_or_make_user_metadata(m_identity, m_provider_type, false);
                if (metadata)
                    metadata->remove();
            });
        }
        else {
            m_sync_manager->perform_metadata_update([&](const auto& manager) {
                auto metadata = manager.get_or_make_user_metadata(m_identity, m_provider_type);
                metadata->set_state_and_tokens(State::LoggedOut, "", "");
            });
        }
        sync_manager_shared = m_sync_manager->shared_from_this();
        // Move all active sessions into the waiting sessions pool. If the user is
        // logged back in, they will automatically be reactivated.
        for (auto& pair : m_sessions) {
            if (auto ptr = pair.second.lock()) {
                ptr->log_out();
                m_waiting_sessions[pair.first] = ptr;
            }
        }
        m_sessions.clear();
    }

    sync_manager_shared->log_out_user(m_identity);
    emit_change_to_subscribers(*this);
}

bool SyncUser::is_logged_in() const
{
    util::CheckedLockGuard lock(m_mutex);
    return do_is_logged_in();
}

bool SyncUser::do_is_logged_in() const
{
    return !m_access_token.token.empty() && !m_refresh_token.token.empty() && m_state == State::LoggedIn;
}

void SyncUser::invalidate()
{
    set_state(SyncUser::State::Removed);
}

std::string SyncUser::refresh_token() const
{
    util::CheckedLockGuard lock(m_mutex);
    return m_refresh_token.token;
}

std::string SyncUser::access_token() const
{
    util::CheckedLockGuard lock(m_mutex);
    return m_access_token.token;
}

std::string SyncUser::device_id() const
{
    util::CheckedLockGuard lock(m_mutex);
    return m_device_id;
}

bool SyncUser::has_device_id() const
{
    util::CheckedLockGuard lock(m_mutex);
    return !m_device_id.empty() && m_device_id != "000000000000000000000000";
}

SyncUser::State SyncUser::state() const
{
    util::CheckedLockGuard lock(m_mutex);
    return m_state;
}

void SyncUser::set_state(SyncUser::State state)
{
    util::CheckedLockGuard lock(m_mutex);
    m_state = state;

    REALM_ASSERT(m_sync_manager);
    m_sync_manager->perform_metadata_update([&](const auto& manager) {
        auto metadata = manager.get_or_make_user_metadata(m_identity, m_provider_type);
        metadata->set_state(state);
    });
}

SyncUserProfile SyncUser::user_profile() const
{
    util::CheckedLockGuard lock(m_mutex);
    return m_user_profile;
}

util::Optional<bson::BsonDocument> SyncUser::custom_data() const
{
    util::CheckedLockGuard lock(m_mutex);
    return m_access_token.user_data;
}

void SyncUser::update_user_profile(const SyncUserProfile& profile)
{
    util::CheckedLockGuard lock(m_mutex);
    REALM_ASSERT(m_state == SyncUser::State::LoggedIn);

    m_user_profile = profile;

    m_sync_manager->perform_metadata_update([&](const auto& manager) {
        auto metadata = manager.get_or_make_user_metadata(m_identity, m_provider_type);
        metadata->set_user_profile(profile);
    });
}

void SyncUser::register_session(std::shared_ptr<SyncSession> session)
{
    const std::string& path = session->path();
    util::CheckedUniqueLock lock(m_mutex);
    switch (m_state) {
        case State::LoggedIn:
            // Immediately ask the session to come online.
            m_sessions[path] = session;
            lock.unlock();
            session->revive_if_needed();
            break;
        case State::LoggedOut:
            m_waiting_sessions[path] = session;
            break;
        case State::Removed:
            break;
    }
}

app::MongoClient SyncUser::mongo_client(const std::string& service_name)
{
    util::CheckedLockGuard lk(m_mutex);
    REALM_ASSERT(m_state == SyncUser::State::LoggedIn);
    return app::MongoClient(shared_from_this(), m_sync_manager->app().lock(), service_name);
}

void SyncUser::set_binding_context_factory(SyncUserContextFactory factory)
{
    std::lock_guard<std::mutex> lock(s_binding_context_factory_mutex);
    s_binding_context_factory = std::move(factory);
}

void SyncUser::refresh_custom_data(std::function<void(util::Optional<app::AppError>)> completion_block)
{
<<<<<<< HEAD
    std::shared_ptr<app::App> app;
    std::shared_ptr<SyncUser> user;
    {
        std::lock_guard<std::mutex> lk(m_mutex);
        if (m_state != SyncUser::State::Removed) {
            user = shared_from_this();
        }
        if (m_sync_manager) {
            app = m_sync_manager->app().lock();
=======
    auto app = [&]() -> std::shared_ptr<app::App> {
        util::CheckedLockGuard lk(m_mutex);
        if (!m_sync_manager || m_state == SyncUser::State::Removed) {
            return nullptr;
>>>>>>> 2f7ad334
        }
    }
    if (!user) {
        completion_block(app::AppError(
            app::make_client_error_code(app::ClientErrorCode::user_not_found),
            util::format("Cannot initiate a refresh on user '%1' because the user has been removed", m_identity)));
    }
    else if (!app) {
        completion_block(app::AppError(
            app::make_client_error_code(app::ClientErrorCode::app_deallocated),
            util::format("Cannot initiate a refresh on user '%1' because the app has been deallocated", m_identity)));
    }
    else {
        std::weak_ptr<SyncUser> weak_user = user->weak_from_this();
        app->refresh_custom_data(user, [completion_block, weak_user](auto error) {
            if (auto strong = weak_user.lock()) {
                strong->emit_change_to_subscribers(*strong);
            }
            completion_block(error);
        });
    }
}

bool SyncUser::access_token_refresh_required() const
{
    using namespace std::chrono;
    constexpr size_t buffer_seconds = 5; // arbitrary
    util::CheckedLockGuard lock(m_mutex);
    auto threshold = duration_cast<seconds>(system_clock::now().time_since_epoch()).count() - buffer_seconds;
    return do_is_logged_in() && m_access_token.expires_at < static_cast<int64_t>(threshold);
}

bool SyncUser::refresh_token_is_expired() const
{
    using namespace std::chrono;
    util::CheckedLockGuard guard(m_mutex);
    return m_refresh_token.expires_at < duration_cast<seconds>(system_clock::now().time_since_epoch()).count();
}

} // namespace realm

namespace std {
size_t hash<realm::SyncUserIdentity>::operator()(const realm::SyncUserIdentity& k) const
{
    return ((hash<string>()(k.id) ^ (hash<string>()(k.provider_type) << 1)) >> 1);
}
} // namespace std<|MERGE_RESOLUTION|>--- conflicted
+++ resolved
@@ -117,15 +117,11 @@
 
 std::shared_ptr<SyncManager> SyncUser::sync_manager() const
 {
-<<<<<<< HEAD
-    std::lock_guard<std::mutex> lk(m_mutex);
+    util::CheckedLockGuard lk(m_mutex);
     if (m_state == State::Removed) {
-        throw InvalidSyncUser(util::format(
+        throw std::logic_error(util::format(
             "Cannot start a sync session for user '%1' because this user has been removed.", identity()));
     }
-=======
-    util::CheckedLockGuard lk(m_mutex);
->>>>>>> 2f7ad334
     REALM_ASSERT(m_sync_manager);
     return m_sync_manager->shared_from_this();
 }
@@ -485,22 +481,15 @@
 
 void SyncUser::refresh_custom_data(std::function<void(util::Optional<app::AppError>)> completion_block)
 {
-<<<<<<< HEAD
     std::shared_ptr<app::App> app;
     std::shared_ptr<SyncUser> user;
     {
-        std::lock_guard<std::mutex> lk(m_mutex);
+        util::CheckedLockGuard lk(m_mutex);
         if (m_state != SyncUser::State::Removed) {
             user = shared_from_this();
         }
         if (m_sync_manager) {
             app = m_sync_manager->app().lock();
-=======
-    auto app = [&]() -> std::shared_ptr<app::App> {
-        util::CheckedLockGuard lk(m_mutex);
-        if (!m_sync_manager || m_state == SyncUser::State::Removed) {
-            return nullptr;
->>>>>>> 2f7ad334
         }
     }
     if (!user) {
