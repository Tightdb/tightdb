--- conflicted
+++ resolved
@@ -1080,15 +1080,9 @@
         [self = shared_from_this(), name = name, service_name = std::move(service_name),
          completion = std::move(completion)](const Response& response) {
             if (auto error = AppUtils::check_for_errors(response)) {
-<<<<<<< HEAD
                 self->log_error("App: call_function: %1 service_name: %2 -> %3 ERROR: %4", name, service_name,
                                 response.http_status_code, error->message);
-                return completion({}, error);
-=======
-                self->log("App: call_function: %1 service_name: %2 -> %3 ERROR: %4", name, service_name,
-                          response.http_status_code, error->message);
                 return completion(nullptr, error);
->>>>>>> f067c66f
             }
             completion(&response.body, util::none);
         });
@@ -1116,21 +1110,14 @@
                       }
                       util::Optional<Bson> body_as_bson;
                       try {
-<<<<<<< HEAD
-                          body_as_bson = bson::parse(response);
+                          body_as_bson = bson::parse(*response);
                           if (self->would_log(util::Logger::Level::debug)) {
                               self->log_debug("App: call_function: %1 service_name: %2 - results: %3", name,
                                               service_name, body_as_bson ? body_as_bson->to_string() : "<none>");
-=======
-                          body_as_bson = bson::parse(*response);
-                          if (self->would_log()) {
-                              self->log("App: call_function: %1 service_name: %2 - results: %3", name, service_name,
-                                        body_as_bson ? body_as_bson->to_string() : "<none>");
->>>>>>> f067c66f
                           }
                       }
                       catch (const std::exception& e) {
-                          self->log_debug("App: call_function: %1 service_name: %2 - error parsing result: %3", name,
+                          self->log_error("App: call_function: %1 service_name: %2 - error parsing result: %3", name,
                                           service_name, e.what());
                           return completion(util::none,
                                             AppError(make_error_code(JSONErrorCode::bad_bson_parse), e.what()));
