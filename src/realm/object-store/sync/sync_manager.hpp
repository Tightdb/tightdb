////////////////////////////////////////////////////////////////////////////
//
// Copyright 2016 Realm Inc.
//
// Licensed under the Apache License, Version 2.0 (the "License");
// you may not use this file except in compliance with the License.
// You may obtain a copy of the License at
//
// http://www.apache.org/licenses/LICENSE-2.0
//
// Unless required by applicable law or agreed to in writing, software
// distributed under the License is distributed on an "AS IS" BASIS,
// WITHOUT WARRANTIES OR CONDITIONS OF ANY KIND, either express or implied.
// See the License for the specific language governing permissions and
// limitations under the License.
//
////////////////////////////////////////////////////////////////////////////

#ifndef REALM_OS_SYNC_MANAGER_HPP
#define REALM_OS_SYNC_MANAGER_HPP

#include <realm/object-store/sync/app_config.hpp>
#include <realm/object-store/sync/sync_user.hpp>
#include <realm/util/checked_mutex.hpp>

#include <unordered_map>

class TestAppSession;
class TestSyncManager;

namespace realm {

class DB;
struct SyncConfig;
struct RealmConfig;
class SyncSession;

namespace _impl {
struct SyncClient;
}

<<<<<<< HEAD
namespace app {
class App;
}

struct SyncClientTimeouts {
    SyncClientTimeouts();
    // See sync::Client::Config for the meaning of these fields.
    uint64_t connect_timeout;
    uint64_t connection_linger_time;
    uint64_t ping_keepalive_period;
    uint64_t pong_keepalive_timeout;
    uint64_t fast_reconnect_limit;
};

struct SyncClientConfig {
    enum class MetadataMode {
        NoEncryption, // Enable metadata, but disable encryption.
        Encryption,   // Enable metadata, and use encryption (automatic if possible).
        NoMetadata,   // Disable metadata.
    };

    std::string base_file_path;
    MetadataMode metadata_mode = MetadataMode::Encryption;
    std::optional<util::File::EncryptionKeyType> custom_encryption_key;

    using LoggerFactory = std::function<std::shared_ptr<util::Logger>(util::Logger::Level)>;
    LoggerFactory logger_factory;
    util::Logger::Level log_level = util::Logger::Level::info;
    ReconnectMode reconnect_mode = ReconnectMode::normal; // For internal sync-client testing only!
#if REALM_DISABLE_SYNC_MULTIPLEXING
    bool multiplex_sessions = false;
#else
    bool multiplex_sessions = true;
#endif

    // The SyncSocket instance used by the Sync Client for event synchronization
    // and creating WebSockets. If not provided the default implementation will be used.
    std::shared_ptr<sync::SyncSocketProvider> socket_provider;

    // Optional thread observer for event loop thread events in the default SyncSocketProvider
    // implementation. It is not used for custom SyncSocketProvider implementations.
    std::shared_ptr<BindingCallbackThreadObserver> default_socket_provider_thread_observer;

    // {@
    // Optional information about the binding/application that is sent as part of the User-Agent
    // when establishing a connection to the server. These values are only used by the default
    // SyncSocket implementation. Custom SyncSocket implementations must update the User-Agent
    // directly, if supported by the platform APIs.
    std::string user_agent_binding_info;
    std::string user_agent_application_info;
    // @}

    SyncClientTimeouts timeouts;
};

=======
>>>>>>> 72fefa1b
class SyncManager : public std::enable_shared_from_this<SyncManager> {
    struct Private {};

public:
    // Enables/disables using a single connection for all sync sessions for each host/port/user rather
    // than one per session.
    // This must be called before any sync sessions are created and cannot be
    // disabled afterwards.
    void set_session_multiplexing(bool allowed) REQUIRES(!m_mutex);

    // Destroys the sync manager, terminates all sessions created by it, and stops its SyncClient.
    ~SyncManager();

    // Sets the log level for the Sync Client.
    // The log level can only be set up until the point the Sync Client is
    // created (when the first Session is created) or an App operation is
    // performed (e.g. log in).
    void set_log_level(util::Logger::Level) noexcept REQUIRES(!m_mutex);
    void set_logger_factory(SyncClientConfig::LoggerFactory) REQUIRES(!m_mutex);

    // Sets the application level user agent string.
    // This should have the format specified here:
    // https://github.com/realm/realm-sync/blob/develop/src/realm/sync/client.hpp#L126 The user agent can only be set
    // up  until the  point the Sync Client is created. This happens when the first Session is created.
    void set_user_agent(std::string user_agent) REQUIRES(!m_mutex);

    // Sets client timeout settings.
    // The timeout settings can only be set up until the point the Sync Client is created.
    // This happens when the first Session is created.
    void set_timeouts(SyncClientTimeouts timeouts) REQUIRES(!m_mutex);

    /// Ask all valid sync sessions to perform whatever tasks might be necessary to
    /// re-establish connectivity with the Realm Object Server. It is presumed that
    /// the caller knows that network connectivity has been restored.
    ///
    /// Refer to `SyncSession::handle_reconnect()` to see what sort of work is done
    /// on a per-session basis.
    void reconnect() const REQUIRES(!m_session_mutex);

    util::Logger::Level log_level() const noexcept REQUIRES(!m_mutex);

    std::vector<std::shared_ptr<SyncSession>> get_all_sessions() const REQUIRES(!m_session_mutex);
    std::vector<std::shared_ptr<SyncSession>> get_all_sessions_for(const SyncUser& user) const
        REQUIRES(!m_session_mutex);
    std::shared_ptr<SyncSession> get_session(std::shared_ptr<DB> db, const RealmConfig& config)
        REQUIRES(!m_mutex, !m_session_mutex);
    std::shared_ptr<SyncSession> get_existing_session(const std::string& path) const REQUIRES(!m_session_mutex);
    std::shared_ptr<SyncSession> get_existing_active_session(const std::string& path) const
        REQUIRES(!m_session_mutex);

    // Returns `true` if the SyncManager still contains any existing sessions not yet fully cleaned up.
    // This will return true as long as there is an external reference to a session object, no matter
    // the state of that session.
    bool has_existing_sessions() REQUIRES(!m_session_mutex);

    // Blocking call that only return once all sessions have been terminated.
    // Due to the async nature of the SyncClient, even with `SyncSessionStopPolicy::Immediate`, a
    // session is not guaranteed to stop immediately when a Realm is closed. Using this method
    // makes it possible to guarantee that all sessions have, in fact, been closed.
    void wait_for_sessions_to_terminate() REQUIRES(!m_mutex);

    // DO NOT CALL OUTSIDE OF TESTING CODE.
    // Forcibly close all remaining sync sessions, stop the sync client, and
    // discard all state. The SyncManager must never be used again after this
    // function has been called (note: not after it has returned).
    void tear_down_for_testing() REQUIRES(!m_mutex, !m_session_mutex);

    // Immediately closes any open sync sessions for this sync manager
    void close_all_sessions() REQUIRES(!m_mutex, !m_session_mutex);

    // Force all the active sessions to restart
    void restart_all_sessions() REQUIRES(!m_mutex, !m_session_mutex);

    // Update all sessions for a given user following a state change for that
    // user (and optionally a new access token)
    void update_sessions_for(SyncUser& user, SyncUser::State old_state, SyncUser::State new_state,
                             std::string_view new_access_token) REQUIRES(!m_mutex, !m_session_mutex);


    // Used by App to update the sync route any time the location info has been refreshed.
    // m_sync_route starts out as a generated value based on the configured base_url when
    // the SyncManager is created by App. If this is incorrect, the websocket connection
    // will fail, resulting in an update to the access token (and the location, if it hasn't
    // been updated yet).
    void set_sync_route(std::string sync_route, bool verified) REQUIRES(!m_mutex);

    std::pair<const std::string&, bool> sync_route() REQUIRES(!m_mutex)
    {
        util::CheckedLockGuard lock(m_mutex);
        return {m_sync_route, m_sync_route_verified};
    }

    SyncClientConfig config() const REQUIRES(!m_mutex)
    {
        util::CheckedLockGuard lock(m_mutex);
        return m_config;
    }

    // Return the cached logger
    std::shared_ptr<util::Logger> get_logger() const REQUIRES(!m_mutex);

    struct OnlyForTesting {
        friend class TestHelper;

        static void voluntary_disconnect_all_connections(SyncManager&);
    };

    static std::shared_ptr<SyncManager> create(const SyncClientConfig& config);
    SyncManager(Private, const SyncClientConfig& config);

private:
    friend class SyncSession;
    friend class SyncUser;
    friend class ::TestSyncManager;
    friend class ::TestAppSession;

    util::CheckedMutex m_mutex;
    mutable std::unique_ptr<_impl::SyncClient> m_sync_client GUARDED_BY(m_mutex);
    SyncClientConfig m_config GUARDED_BY(m_mutex);
    std::shared_ptr<util::Logger> m_logger_ptr GUARDED_BY(m_mutex);
    // The sync route URL for the sync connection to the server.
    std::string m_sync_route GUARDED_BY(m_mutex);
    // If true, then the sync route has been verified by querying the location info or successfully
    // connecting to the server.
    bool m_sync_route_verified GUARDED_BY(m_mutex) = false;

    // Map of sessions by path name.
    // Sessions remove themselves from this map by calling `unregister_session` once they're
    // inactive and have performed any necessary cleanup work.
    util::CheckedMutex m_session_mutex;
    std::unordered_map<std::string, std::shared_ptr<SyncSession>> m_sessions GUARDED_BY(m_session_mutex);

    // Stop tracking the session for the given path if it is inactive.
    // No-op if the session is either still active or in the active sessions list
    // due to someone holding a strong reference to it.
    void unregister_session(const std::string& path) REQUIRES(!m_session_mutex);

    _impl::SyncClient& get_sync_client() const REQUIRES(!m_mutex);
    std::unique_ptr<_impl::SyncClient> create_sync_client() const REQUIRES(m_mutex);

    std::shared_ptr<SyncSession> get_existing_session_locked(const std::string& path) const REQUIRES(m_session_mutex);

    void init_metadata(SyncClientConfig config, const std::string& app_id);

    // internally create a new logger - used by configure() and set_logger_factory()
    void do_make_logger() REQUIRES(m_mutex);

    // Internal method returning `true` if the SyncManager still contains sessions not yet fully closed.
    // Callers of this method should hold the `m_session_mutex` themselves.
    bool do_has_existing_sessions() REQUIRES(m_session_mutex);
};

} // namespace realm

#endif // REALM_OS_SYNC_MANAGER_HPP<|MERGE_RESOLUTION|>--- conflicted
+++ resolved
@@ -39,64 +39,6 @@
 struct SyncClient;
 }
 
-<<<<<<< HEAD
-namespace app {
-class App;
-}
-
-struct SyncClientTimeouts {
-    SyncClientTimeouts();
-    // See sync::Client::Config for the meaning of these fields.
-    uint64_t connect_timeout;
-    uint64_t connection_linger_time;
-    uint64_t ping_keepalive_period;
-    uint64_t pong_keepalive_timeout;
-    uint64_t fast_reconnect_limit;
-};
-
-struct SyncClientConfig {
-    enum class MetadataMode {
-        NoEncryption, // Enable metadata, but disable encryption.
-        Encryption,   // Enable metadata, and use encryption (automatic if possible).
-        NoMetadata,   // Disable metadata.
-    };
-
-    std::string base_file_path;
-    MetadataMode metadata_mode = MetadataMode::Encryption;
-    std::optional<util::File::EncryptionKeyType> custom_encryption_key;
-
-    using LoggerFactory = std::function<std::shared_ptr<util::Logger>(util::Logger::Level)>;
-    LoggerFactory logger_factory;
-    util::Logger::Level log_level = util::Logger::Level::info;
-    ReconnectMode reconnect_mode = ReconnectMode::normal; // For internal sync-client testing only!
-#if REALM_DISABLE_SYNC_MULTIPLEXING
-    bool multiplex_sessions = false;
-#else
-    bool multiplex_sessions = true;
-#endif
-
-    // The SyncSocket instance used by the Sync Client for event synchronization
-    // and creating WebSockets. If not provided the default implementation will be used.
-    std::shared_ptr<sync::SyncSocketProvider> socket_provider;
-
-    // Optional thread observer for event loop thread events in the default SyncSocketProvider
-    // implementation. It is not used for custom SyncSocketProvider implementations.
-    std::shared_ptr<BindingCallbackThreadObserver> default_socket_provider_thread_observer;
-
-    // {@
-    // Optional information about the binding/application that is sent as part of the User-Agent
-    // when establishing a connection to the server. These values are only used by the default
-    // SyncSocket implementation. Custom SyncSocket implementations must update the User-Agent
-    // directly, if supported by the platform APIs.
-    std::string user_agent_binding_info;
-    std::string user_agent_application_info;
-    // @}
-
-    SyncClientTimeouts timeouts;
-};
-
-=======
->>>>>>> 72fefa1b
 class SyncManager : public std::enable_shared_from_this<SyncManager> {
     struct Private {};
 
