--- conflicted
+++ resolved
@@ -637,21 +637,7 @@
 
 void SyncManager::unregister_session(const std::string& path)
 {
-<<<<<<< HEAD
-    // The order here is intentional, the lock must be released before
-    // `existing_session` is released. This prevents a deadlock in the
-    // scenario where a strong reference to the existing session is acquired
-    // here but other references are cleaned up before this method is finished.
-    // In that case, `existing_session` becomes the last strong external reference
-    // and the session will attempt to close when it goes out of scope. If that
-    // happens while we still hold the lock here, `unregister_session` will be
-    // called again and will block on m_session_mutex which is already held.
-    // Releasing the lock before `existing_session` expires prevents this.
-    std::shared_ptr<SyncSession> existing_session;
-    std::lock_guard<std::mutex> lock(m_session_mutex);
-=======
     std::unique_lock<std::mutex> lock(m_session_mutex);
->>>>>>> f080bf09
     auto it = m_sessions.find(path);
     if (it == m_sessions.end()) {
         // There was a race to unregister and there's nothing left to do here.
@@ -663,10 +649,6 @@
     // If the session has an active external reference, leave it be. This will happen if the session
     // moves to an inactive state while still externally reference, for instance, as a result of
     // the session's user being logged out.
-<<<<<<< HEAD
-    existing_session = it->second->existing_external_reference();
-    if (existing_session)
-=======
     if (auto existing_session = it->second->existing_external_reference()) {
         // The lock must be released before `existing_session` is released. This prevents a
         // deadlock in the scenario where a strong reference to the existing session is
@@ -677,7 +659,6 @@
         // called again and will block on `m_session_mutex` which is already held.
         // Releasing the lock before `existing_session` expires prevents this.
         lock.unlock();
->>>>>>> f080bf09
         return;
     }
 
