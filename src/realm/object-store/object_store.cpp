////////////////////////////////////////////////////////////////////////////
//
// Copyright 2015 Realm Inc.
//
// Licensed under the Apache License, Version 2.0 (the "License");
// you may not use this file except in compliance with the License.
// You may obtain a copy of the License at
//
// http://www.apache.org/licenses/LICENSE-2.0
//
// Unless required by applicable law or agreed to in writing, software
// distributed under the License is distributed on an "AS IS" BASIS,
// WITHOUT WARRANTIES OR CONDITIONS OF ANY KIND, either express or implied.
// See the License for the specific language governing permissions and
// limitations under the License.
//
////////////////////////////////////////////////////////////////////////////

#include <realm/object-store/object_store.hpp>

#include <realm/object-store/feature_checks.hpp>
#include <realm/object-store/object_schema.hpp>
#include <realm/object-store/schema.hpp>
#include <realm/object-store/shared_realm.hpp>

#include <realm/group.hpp>
#include <realm/table.hpp>
#include <realm/table_view.hpp>
#include <realm/util/assert.hpp>
#include <realm/util/scope_exit.hpp>

#if REALM_ENABLE_SYNC
#include <realm/sync/instruction_replication.hpp>
#endif // REALM_ENABLE_SYNC

#include <string.h>
#include <unordered_set>

using namespace realm;

constexpr uint64_t ObjectStore::NotVersioned;

namespace {
const char* const c_metadataTableName = "metadata";
const char* const c_versionColumnName = "version";

const char c_object_table_prefix[] = "class_";

const char* const c_development_mode_msg =
    "If your app is running in development mode, you can delete the realm and restart the app to update your schema.";

void create_metadata_tables(Group& group)
{
    // The 'metadata' table is simply ignored by Sync
    TableRef metadata_table = group.get_or_add_table(c_metadataTableName);

    if (metadata_table->get_column_count() == 0) {
        metadata_table->add_column(type_Int, c_versionColumnName);
        metadata_table->create_object().set(c_versionColumnName, int64_t(ObjectStore::NotVersioned));
    }
}

void set_schema_version(Group& group, uint64_t version)
{
    group.get_table(c_metadataTableName)->get_object(0).set<int64_t>(c_versionColumnName, version);
}

template <typename Group>
auto table_for_object_schema(Group& group, ObjectSchema const& object_schema)
{
    return ObjectStore::table_for_object_type(group, object_schema.name);
}

DataType to_core_type(PropertyType type)
{
    REALM_ASSERT(type != PropertyType::Object); // Link columns have to be handled differently
    switch (type & ~PropertyType::Flags) {
        case PropertyType::Int:
            return type_Int;
        case PropertyType::Bool:
            return type_Bool;
        case PropertyType::Float:
            return type_Float;
        case PropertyType::Double:
            return type_Double;
        case PropertyType::String:
            return type_String;
        case PropertyType::Date:
            return type_Timestamp;
        case PropertyType::Data:
            return type_Binary;
        case PropertyType::ObjectId:
            return type_ObjectId;
        case PropertyType::Decimal:
            return type_Decimal;
        case PropertyType::UUID:
            return type_UUID;
        case PropertyType::Mixed:
            return type_Mixed;
        default:
            REALM_COMPILER_HINT_UNREACHABLE();
    }
}

std::optional<CollectionType> process_collection(const Property& property)
{
    // check if the final type is itself a collection.
    if (is_array(property.type)) {
        return CollectionType::List;
    }
    else if (is_set(property.type)) {
        return CollectionType::Set;
    }
    else if (is_dictionary(property.type)) {
        return CollectionType::Dictionary;
    }
    return {};
}

ColKey add_column(Group& group, Table& table, Property const& property)
{
    // Cannot directly insert a LinkingObjects column (a computed property).
    // LinkingObjects must be an artifact of an existing link column.
    REALM_ASSERT(property.type != PropertyType::LinkingObjects);

    if (property.is_primary) {
        // Primary key columns should have been created when the table was created
        if (auto col = table.get_column_key(property.name)) {
            return col;
        }
    }
    auto collection_type = process_collection(property);
    if (property.type == PropertyType::Object) {
        auto target_name = ObjectStore::table_name_for_object_type(property.object_type);
        TableRef link_table = group.get_table(target_name);
        REALM_ASSERT(link_table);
        return table.add_column(*link_table, property.name, collection_type);
    }
    else {
        auto key =
            table.add_column(to_core_type(property.type), property.name, is_nullable(property.type), collection_type);
        if (property.requires_index())
            table.add_search_index(key);
        if (property.requires_fulltext_index())
            table.add_fulltext_index(key);
        return key;
    }
}

void replace_column(Group& group, Table& table, Property const& old_property, Property const& new_property)
{
    table.remove_column(old_property.column_key);
    add_column(group, table, new_property);
}

TableRef create_table(Group& group, ObjectSchema const& object_schema)
{
    auto name = ObjectStore::table_name_for_object_type(object_schema.name);

    TableRef table = group.get_table(name);
    if (table)
        return table;

    if (auto* pk_property = object_schema.primary_key_property()) {
        auto table_type = object_schema.table_type == ObjectSchema::ObjectType::TopLevelAsymmetric
                              ? Table::Type::TopLevelAsymmetric
                              : Table::Type::TopLevel;
        table = group.add_table_with_primary_key(name, to_core_type(pk_property->type), pk_property->name,
                                                 is_nullable(pk_property->type), table_type);
    }
    else {
        if (object_schema.table_type == ObjectSchema::ObjectType::Embedded) {
            table = group.add_table(name, Table::Type::Embedded);
        }
        else {
            auto table_type = object_schema.table_type == ObjectSchema::ObjectType::TopLevelAsymmetric
                                  ? Table::Type::TopLevelAsymmetric
                                  : Table::Type::TopLevel;
            table = group.get_or_add_table(name, table_type);
        }
    }

    return table;
}

void add_initial_columns(Group& group, ObjectSchema const& object_schema)
{
    auto name = ObjectStore::table_name_for_object_type(object_schema.name);
    TableRef table = group.get_table(name);

    for (auto const& prop : object_schema.persisted_properties) {
#if REALM_ENABLE_SYNC
        // The sync::create_table* functions create the PK column for us.
        if (prop.is_primary)
            continue;
#endif // REALM_ENABLE_SYNC
        add_column(group, *table, prop);
    }
}

void make_property_optional(Table& table, Property property)
{
    property.type |= PropertyType::Nullable;
    const bool throw_on_null = false;
    property.column_key = table.set_nullability(property.column_key, true, throw_on_null);
}

void make_property_required(Group& group, Table& table, Property property)
{
    property.type &= ~PropertyType::Nullable;
    table.remove_column(property.column_key);
    property.column_key = add_column(group, table, property);
}

void add_search_index(Table& table, Property property, IndexType type)
{
    table.add_search_index(table.get_column_key(property.name), type);
}

void remove_search_index(Table& table, Property property)
{
    table.remove_search_index(table.get_column_key(property.name));
}

} // anonymous namespace

void ObjectStore::set_schema_version(Group& group, uint64_t version)
{
    ::create_metadata_tables(group);
    ::set_schema_version(group, version);
}

uint64_t ObjectStore::get_schema_version(Group const& group)
{
    ConstTableRef table = group.get_table(c_metadataTableName);
    if (!table || table->get_column_count() == 0) {
        return ObjectStore::NotVersioned;
    }
    return table->get_object(0).get<int64_t>(c_versionColumnName);
}

StringData ObjectStore::object_type_for_table_name(StringData table_name)
{
    if (table_name.begins_with(c_object_table_prefix)) {
        return table_name.substr(sizeof(c_object_table_prefix) - 1);
    }
    return StringData();
}

std::string ObjectStore::table_name_for_object_type(StringData object_type)
{
    return std::string(c_object_table_prefix) + std::string(object_type);
}

TableRef ObjectStore::table_for_object_type(Group& group, StringData object_type)
{
    auto name = table_name_for_object_type(object_type);
    return group.get_table(name);
}

ConstTableRef ObjectStore::table_for_object_type(Group const& group, StringData object_type)
{
    auto name = table_name_for_object_type(object_type);
    return group.get_table(name);
}

namespace {
struct SchemaDifferenceExplainer {
    std::vector<ObjectSchemaValidationException> errors;

    void operator()(schema_change::AddTable op)
    {
        errors.emplace_back("Class '%1' has been added.", op.object->name);
    }

    void operator()(schema_change::RemoveTable)
    {
        // We never do anything for RemoveTable
    }

    void operator()(schema_change::ChangeTableType op)
    {
        errors.emplace_back("Class '%1' has been changed from %2 to %3.", op.object->name, *op.old_table_type,
                            *op.new_table_type);
    }

    void operator()(schema_change::AddInitialProperties)
    {
        // Nothing. Always preceded by AddTable.
    }

    void operator()(schema_change::AddProperty op)
    {
        errors.emplace_back("Property '%1.%2' has been added.", op.object->name, op.property->name);
    }

    void operator()(schema_change::RemoveProperty op)
    {
        errors.emplace_back("Property '%1.%2' has been removed.", op.object->name, op.property->name);
    }

    void operator()(schema_change::ChangePropertyType op)
    {
        errors.emplace_back("Property '%1.%2' has been changed from '%3' to '%4'.", op.object->name,
                            op.new_property->name, op.old_property->type_string(), op.new_property->type_string());
    }

    void operator()(schema_change::MakePropertyNullable op)
    {
        errors.emplace_back("Property '%1.%2' has been made optional.", op.object->name, op.property->name);
    }

    void operator()(schema_change::MakePropertyRequired op)
    {
        errors.emplace_back("Property '%1.%2' has been made required.", op.object->name, op.property->name);
    }

    void operator()(schema_change::ChangePrimaryKey op)
    {
        if (op.property && !op.object->primary_key.empty()) {
            errors.emplace_back("Primary Key for class '%1' has changed from '%2' to '%3'.", op.object->name,
                                op.object->primary_key, op.property->name);
        }
        else if (op.property) {
            errors.emplace_back("Primary Key for class '%1' has been added.", op.object->name);
        }
        else {
            errors.emplace_back("Primary Key for class '%1' has been removed.", op.object->name);
        }
    }

    void operator()(schema_change::AddIndex op)
    {
        errors.emplace_back("Property '%1.%2' has been made indexed.", op.object->name, op.property->name);
    }

    void operator()(schema_change::RemoveIndex op)
    {
        errors.emplace_back("Property '%1.%2' has been made unindexed.", op.object->name, op.property->name);
    }
};

class TableHelper {
public:
    TableHelper(Group& g)
        : m_group(g)
    {
    }

    Table& operator()(const ObjectSchema* object_schema)
    {
        if (object_schema != m_current_object_schema) {
            m_current_table = table_for_object_schema(m_group, *object_schema);
            m_current_object_schema = object_schema;
        }
        REALM_ASSERT(m_current_table);
        return *m_current_table;
    }

private:
    Group& m_group;
    const ObjectSchema* m_current_object_schema = nullptr;
    TableRef m_current_table;
};

template <typename ErrorType, typename Verifier>
void verify_no_errors(Verifier&& verifier, std::vector<SchemaChange> const& changes)
{
    for (auto& change : changes) {
        change.visit(verifier);
    }

    if (!verifier.errors.empty()) {
        throw ErrorType(verifier.errors);
    }
}
} // anonymous namespace

bool ObjectStore::needs_migration(std::vector<SchemaChange> const& changes)
{
    using namespace schema_change;
    struct Visitor {
        bool operator()(AddIndex)
        {
            return false;
        }
        bool operator()(AddInitialProperties)
        {
            return false;
        }
        bool operator()(AddProperty)
        {
            return true;
        }
        bool operator()(AddTable)
        {
            return false;
        }
        bool operator()(RemoveTable)
        {
            return false;
        }
        bool operator()(ChangeTableType)
        {
            return true;
        }
        bool operator()(ChangePrimaryKey)
        {
            return true;
        }
        bool operator()(ChangePropertyType)
        {
            return true;
        }
        bool operator()(MakePropertyNullable)
        {
            return true;
        }
        bool operator()(MakePropertyRequired)
        {
            return true;
        }
        bool operator()(RemoveIndex)
        {
            return false;
        }
        bool operator()(RemoveProperty)
        {
            return true;
        }
    };

    return std::any_of(begin(changes), end(changes), [](auto&& change) {
        return change.visit(Visitor());
    });
}

void ObjectStore::verify_no_changes_required(std::vector<SchemaChange> const& changes)
{
    verify_no_errors<SchemaMismatchException>(SchemaDifferenceExplainer(), changes);
}

void ObjectStore::verify_no_migration_required(std::vector<SchemaChange> const& changes)
{
    using namespace schema_change;
    struct Verifier : SchemaDifferenceExplainer {
        using SchemaDifferenceExplainer::operator();

        // Adding a table or adding/removing indexes can be done automatically.
        // All other changes require migrations.
        void operator()(AddTable) {}
        void operator()(AddInitialProperties) {}
        void operator()(AddIndex) {}
        void operator()(RemoveIndex) {}
    } verifier;
    verify_no_errors<SchemaMismatchException>(verifier, changes);
}

bool ObjectStore::verify_valid_additive_changes(std::vector<SchemaChange> const& changes, bool update_indexes)
{
    using namespace schema_change;
    struct Verifier : SchemaDifferenceExplainer {
        using SchemaDifferenceExplainer::operator();

        bool index_changes = false;
        bool other_changes = false;

        // Additive mode allows adding things, extra columns, and adding/removing indexes
        void operator()(AddTable)
        {
            other_changes = true;
        }
        void operator()(AddInitialProperties)
        {
            other_changes = true;
        }
        void operator()(AddProperty)
        {
            other_changes = true;
        }
        void operator()(RemoveProperty) {}
        void operator()(AddIndex)
        {
            index_changes = true;
        }
        void operator()(RemoveIndex)
        {
            index_changes = true;
        }
    } verifier;
    verify_no_errors<InvalidAdditiveSchemaChangeException>(verifier, changes);
    return verifier.other_changes || (verifier.index_changes && update_indexes);
}

void ObjectStore::verify_valid_external_changes(std::vector<SchemaChange> const& changes)
{
    using namespace schema_change;
    struct Verifier : SchemaDifferenceExplainer {
        using SchemaDifferenceExplainer::operator();

        // Adding new things is fine
        void operator()(AddTable) {}
        void operator()(AddInitialProperties) {}
        void operator()(AddProperty) {}
        void operator()(AddIndex) {}
        void operator()(RemoveIndex) {}
        // Deleting tables is not okay
        void operator()(RemoveTable op)
        {
            errors.emplace_back("Class '%1' has been removed.", op.object->name);
        }
    } verifier;
    verify_no_errors<InvalidExternalSchemaChangeException>(verifier, changes);
}

void ObjectStore::verify_compatible_for_immutable_and_readonly(std::vector<SchemaChange> const& changes)
{
    using namespace schema_change;
    struct Verifier : SchemaDifferenceExplainer {
        using SchemaDifferenceExplainer::operator();

        void operator()(AddTable) {}
        void operator()(AddInitialProperties) {}
        void operator()(ChangeTableType) {}
        void operator()(RemoveProperty) {}
        void operator()(AddIndex) {}
        void operator()(RemoveIndex) {}
    } verifier;
    verify_no_errors<InvalidReadOnlySchemaChangeException>(verifier, changes);
}

static void apply_non_migration_changes(Group& group, std::vector<SchemaChange> const& changes)
{
    using namespace schema_change;
    struct Applier : SchemaDifferenceExplainer {
        Applier(Group& group)
            : group{group}
            , table{group}
        {
        }
        Group& group;
        TableHelper table;

        // Produce an exception listing the unsupported schema changes for
        // everything but the explicitly supported ones
        using SchemaDifferenceExplainer::operator();

        void operator()(AddTable op)
        {
            create_table(group, *op.object);
        }
        void operator()(AddInitialProperties op)
        {
            add_initial_columns(group, *op.object);
        }
        void operator()(AddIndex op)
        {
            table(op.object).add_search_index(op.property->column_key, op.type);
        }
        void operator()(RemoveIndex op)
        {
            table(op.object).remove_search_index(op.property->column_key);
        }
    } applier{group};
    verify_no_errors<SchemaMismatchException>(applier, changes);
}

static void set_primary_key(Table& table, const Property* property)
{
    ColKey col;
    if (property) {
        col = table.get_column_key(property->name);
        REALM_ASSERT(col);
    }
    table.set_primary_key_column(col);
}

static void create_initial_tables(Group& group, std::vector<SchemaChange> const& changes)
{
    using namespace schema_change;
    struct Applier {
        Applier(Group& group)
            : group{group}
            , table{group}
        {
        }
        Group& group;
        TableHelper table;

        void operator()(AddTable op)
        {
            create_table(group, *op.object);
        }
        void operator()(RemoveTable) {}
        void operator()(AddInitialProperties op)
        {
            add_initial_columns(group, *op.object);
        }

        // Note that in normal operation none of these will be hit, as if we're
        // creating the initial tables there shouldn't be anything to update.
        // Implementing these makes us better able to handle weird
        // not-quite-correct files produced by other things and has no obvious
        // downside.
        void operator()(ChangeTableType op)
        {
            table(op.object).set_table_type(static_cast<Table::Type>(*op.new_table_type), false);
        }
        void operator()(AddProperty op)
        {
            add_column(group, table(op.object), *op.property);
        }
        void operator()(RemoveProperty op)
        {
            table(op.object).remove_column(op.property->column_key);
        }
        void operator()(MakePropertyNullable op)
        {
            make_property_optional(table(op.object), *op.property);
        }
        void operator()(MakePropertyRequired op)
        {
            make_property_required(group, table(op.object), *op.property);
        }
        void operator()(ChangePrimaryKey op)
        {
            set_primary_key(table(op.object), op.property);
        }
        void operator()(AddIndex op)
        {
            add_search_index(table(op.object), *op.property, op.type);
        }
        void operator()(RemoveIndex op)
        {
            remove_search_index(table(op.object), *op.property);
        }

        void operator()(ChangePropertyType op)
        {
            replace_column(group, table(op.object), *op.old_property, *op.new_property);
        }
    } applier{group};

    for (auto& change : changes) {
        change.visit(applier);
    }
}

void ObjectStore::apply_additive_changes(Group& group, std::vector<SchemaChange> const& changes, bool update_indexes)
{
    using namespace schema_change;
    struct Applier {
        Applier(Group& group, bool update_indexes)
            : group{group}
            , table{group}
            , update_indexes{update_indexes}
        {
        }
        Group& group;
        TableHelper table;
        bool update_indexes;

        void operator()(AddTable op)
        {
            create_table(group, *op.object);
        }
        void operator()(RemoveTable) {}
        void operator()(AddInitialProperties op)
        {
            add_initial_columns(group, *op.object);
        }
        void operator()(AddProperty op)
        {
            add_column(group, table(op.object), *op.property);
        }
        void operator()(AddIndex op)
        {
            if (update_indexes) {
                add_search_index(table(op.object), *op.property, op.type);
            }
        }
        void operator()(RemoveIndex op)
        {
            if (update_indexes)
                table(op.object).remove_search_index(op.property->column_key);
        }
        void operator()(RemoveProperty) {}

        // No need for errors for these, as we've already verified that they aren't present
        void operator()(ChangeTableType) {}
        void operator()(ChangePrimaryKey) {}
        void operator()(ChangePropertyType) {}
        void operator()(MakePropertyNullable) {}
        void operator()(MakePropertyRequired) {}
    } applier{group, update_indexes};

    for (auto& change : changes) {
        change.visit(applier);
    }
}

static void apply_pre_migration_changes(Group& group, std::vector<SchemaChange> const& changes)
{
    using namespace schema_change;
    struct Applier {
        Applier(Group& group)
            : group{group}
            , table{group}
        {
        }
        Group& group;
        TableHelper table;

        void operator()(AddTable op)
        {
            create_table(group, *op.object);
        }
        void operator()(RemoveTable) {}
        void operator()(ChangeTableType)
        { /* delayed until after the migration */
        }
        void operator()(AddInitialProperties op)
        {
            add_initial_columns(group, *op.object);
        }
        void operator()(AddProperty op)
        {
            add_column(group, table(op.object), *op.property);
        }
        void operator()(RemoveProperty)
        { /* delayed until after the migration */
        }
        void operator()(ChangePropertyType op)
        {
            replace_column(group, table(op.object), *op.old_property, *op.new_property);
        }
        void operator()(MakePropertyNullable op)
        {
            make_property_optional(table(op.object), *op.property);
        }
        void operator()(MakePropertyRequired op)
        {
            make_property_required(group, table(op.object), *op.property);
        }
        void operator()(ChangePrimaryKey op)
        {
            table(op.object).set_primary_key_column(ColKey{});
        }
        void operator()(AddIndex op)
        {
            add_search_index(table(op.object), *op.property, op.type);
        }
        void operator()(RemoveIndex op)
        {
            remove_search_index(table(op.object), *op.property);
        }
    } applier{group};

    for (auto& change : changes) {
        change.visit(applier);
    }
}

enum class DidRereadSchema { Yes, No };
enum class HandleBackLinksAutomatically { Yes, No };

static void apply_post_migration_changes(Group& group, std::vector<SchemaChange> const& changes,
                                         Schema const& initial_schema, DidRereadSchema did_reread_schema,
                                         HandleBackLinksAutomatically handle_backlinks_automatically)
{
    using namespace schema_change;
    struct Applier {
        Applier(Group& group, Schema const& initial_schema, DidRereadSchema did_reread_schema,
                HandleBackLinksAutomatically handle_backlinks_automatically)
            : group{group}
            , initial_schema(initial_schema)
            , table(group)
            , did_reread_schema(did_reread_schema == DidRereadSchema::Yes)
            , handle_backlinks_automatically(handle_backlinks_automatically == HandleBackLinksAutomatically::Yes)
        {
        }
        Group& group;
        Schema const& initial_schema;
        TableHelper table;
        bool did_reread_schema;
        bool handle_backlinks_automatically;

        void operator()(RemoveProperty op)
        {
            if (!initial_schema.empty() &&
                !initial_schema.find(op.object->name)->property_for_name(op.property->name))
                throw LogicError(ErrorCodes::InvalidProperty, util::format("Renamed property '%1.%2' does not exist.",
                                                                           op.object->name, op.property->name));
            auto table = table_for_object_schema(group, *op.object);
            table->remove_column(op.property->column_key);
        }

        void operator()(ChangePrimaryKey op)
        {
            set_primary_key(table(op.object), op.property);
        }

        void operator()(AddTable op)
        {
            create_table(group, *op.object);
        }

        void operator()(AddInitialProperties op)
        {
            if (did_reread_schema)
                add_initial_columns(group, *op.object);
            else {
                // If we didn't re-read the schema then AddInitialProperties was already taken care of
                // during apply_pre_migration_changes.
            }
        }

        void operator()(AddIndex op)
        {
            table(op.object).add_search_index(op.property->column_key);
        }
        void operator()(RemoveIndex op)
        {
            table(op.object).remove_search_index(op.property->column_key);
        }

        void operator()(ChangeTableType op)
        {
            table(op.object).set_table_type(static_cast<Table::Type>(*op.new_table_type),
                                            handle_backlinks_automatically);
        }
        void operator()(RemoveTable) {}
        void operator()(ChangePropertyType) {}
        void operator()(MakePropertyNullable) {}
        void operator()(MakePropertyRequired) {}
        void operator()(AddProperty) {}
    } applier{group, initial_schema, did_reread_schema, handle_backlinks_automatically};

    for (auto& change : changes) {
        change.visit(applier);
    }
}

static const char* schema_mode_to_string(SchemaMode mode)
{
    switch (mode) {
        case SchemaMode::Automatic:
            return "Automatic";
        case SchemaMode::Immutable:
            return "Immutable";
        case SchemaMode::ReadOnly:
            return "ReadOnly";
        case SchemaMode::SoftResetFile:
            return "SoftResetFile";
        case SchemaMode::HardResetFile:
            return "HardResetFile";
        case SchemaMode::AdditiveDiscovered:
            return "AdditiveDiscovered";
        case SchemaMode::AdditiveExplicit:
            return "AdditiveExplicit";
        case SchemaMode::Manual:
            return "Manual";
    }
    return "";
}

void ObjectStore::apply_schema_changes(Transaction& transaction, uint64_t schema_version, Schema& target_schema,
                                       uint64_t target_schema_version, SchemaMode mode,
                                       std::vector<SchemaChange> const& changes, bool handle_automatically_backlinks,
                                       std::function<void()> migration_function,
                                       bool set_schema_version_on_version_decrease)
{
    using namespace std::chrono;
    auto t1 = steady_clock::now();
    auto logger = transaction.get_logger();
    if (schema_version == ObjectStore::NotVersioned) {
        logger->debug("Creating schema version %1 in mode '%2'", target_schema_version, schema_mode_to_string(mode));
    }
    else {
        logger->debug("Migrating from schema version %1 to %2 in mode '%3'", schema_version, target_schema_version,
                      schema_mode_to_string(mode));
    }
    util::ScopeExit cleanup([&]() noexcept {
        auto t2 = steady_clock::now();
        logger->debug("Migration did run in %1 us (%2 changes)", duration_cast<microseconds>(t2 - t1).count(),
                      changes.size());
    });

    create_metadata_tables(transaction);

    if (mode == SchemaMode::AdditiveDiscovered || mode == SchemaMode::AdditiveExplicit) {
        bool set_schema = (schema_version < target_schema_version || schema_version == ObjectStore::NotVersioned ||
                           set_schema_version_on_version_decrease);

        // With sync v2.x, indexes are no longer synced, so there's no reason to avoid creating them.
        bool update_indexes = true;
        apply_additive_changes(transaction, changes, update_indexes);

<<<<<<< HEAD
        if (target_schema_is_newer)
            set_schema_version(transaction, target_schema_version);
=======
        if (set_schema)
            set_schema_version(group, target_schema_version);
>>>>>>> a5e87a39

        set_schema_keys(transaction, target_schema);
        return;
    }

    if (schema_version == ObjectStore::NotVersioned) {
        if (mode != SchemaMode::ReadOnly) {
            create_initial_tables(transaction, changes);
        }
        set_schema_version(transaction, target_schema_version);
        set_schema_keys(transaction, target_schema);
        return;
    }

    auto call_migration = [&] {
        logger->debug("Calling migration function");
        auto t3 = steady_clock::now();
        migration_function();
        auto t4 = steady_clock::now();
        logger->debug("Migration function did run in %1 us", duration_cast<microseconds>(t4 - t3).count());
    };

    if (mode == SchemaMode::Manual) {
        if (migration_function) {
            call_migration();
        }

        verify_no_changes_required(schema_from_group(transaction).compare(target_schema));
        transaction.validate_primary_columns();
        set_schema_keys(transaction, target_schema);
        set_schema_version(transaction, target_schema_version);
        return;
    }

    if (schema_version == target_schema_version) {
        apply_non_migration_changes(transaction, changes);
        set_schema_keys(transaction, target_schema);
        return;
    }

    auto old_schema = schema_from_group(transaction);
    apply_pre_migration_changes(transaction, changes);
    HandleBackLinksAutomatically handle_backlinks =
        handle_automatically_backlinks ? HandleBackLinksAutomatically::Yes : HandleBackLinksAutomatically::No;
    if (migration_function) {
        set_schema_keys(transaction, target_schema);
        call_migration();

        // Migration function may have changed the schema, so we need to re-read it
        auto schema = schema_from_group(transaction);
        apply_post_migration_changes(transaction, schema.compare(target_schema, mode), old_schema,
                                     DidRereadSchema::Yes, handle_backlinks);
        transaction.validate_primary_columns();
    }
    else {
        apply_post_migration_changes(transaction, changes, {}, DidRereadSchema::No, handle_backlinks);
    }

    set_schema_version(transaction, target_schema_version);
    set_schema_keys(transaction, target_schema);
}

Schema ObjectStore::schema_from_group(Group const& group)
{
    std::vector<ObjectSchema> schema;
    schema.reserve(group.size());
    for (auto key : group.get_table_keys()) {
        auto object_type = object_type_for_table_name(group.get_table_name(key));
        if (object_type.size()) {
            schema.emplace_back(group, object_type, key);
        }
    }
    return schema;
}

void ObjectStore::set_schema_keys(Group const& group, Schema& schema)
{
    for (auto& object_schema : schema) {
        auto table = table_for_object_schema(group, object_schema);
        if (!table) {
            continue;
        }
        object_schema.table_key = table->get_key();
        for (auto& property : object_schema.persisted_properties) {
            property.column_key = table->get_column_key(property.name);
        }
    }
}

void ObjectStore::delete_data_for_object(Group& group, StringData object_type)
{
    if (TableRef table = table_for_object_type(group, object_type)) {
        group.remove_table(table->get_key());
    }
}

bool ObjectStore::is_empty(Group const& group)
{
    for (auto key : group.get_table_keys()) {
        ConstTableRef table = group.get_table(key);
        auto object_type = object_type_for_table_name(table->get_name());
        if (object_type.size() == 0 || object_type.begins_with("__")) {
            continue;
        }
        if (!table->is_empty()) {
            return false;
        }
    }
    return true;
}

void ObjectStore::rename_property(Group& group, Schema& target_schema, StringData object_type, StringData old_name,
                                  StringData new_name)
{
    TableRef table = table_for_object_type(group, object_type);
    if (!table) {
        throw LogicError(
            ErrorCodes::NoSuchTable,
            util::format("Cannot rename properties for type '%1' because it does not exist.", object_type));
    }

    auto target_object_schema = target_schema.find(object_type);
    if (target_object_schema == target_schema.end()) {
        throw LogicError(
            ErrorCodes::NoSuchTable,
            util::format("Cannot rename properties for type '%1' because it has been removed from the Realm.",
                         object_type));
    }

    if (target_object_schema->property_for_name(old_name)) {
        throw LogicError(
            ErrorCodes::IllegalOperation,
            util::format("Cannot rename property '%1.%2' to '%3' because the source property still exists.",
                         object_type, old_name, new_name));
    }

    ObjectSchema table_object_schema(group, object_type, table->get_key());
    Property* old_property = table_object_schema.property_for_name(old_name);
    if (!old_property) {
        throw LogicError(
            ErrorCodes::InvalidProperty,
            util::format("Cannot rename property '%1.%2' because it does not exist.", object_type, old_name));
    }

    Property* new_property = table_object_schema.property_for_name(new_name);
    if (!new_property) {
        // New property doesn't exist in the table, which means we're probably
        // renaming to an intermediate property in a multi-version migration.
        // This is safe because the migration will fail schema validation unless
        // this property is renamed again to a valid name before the end.
        table->rename_column(old_property->column_key, new_name);
        return;
    }

    if (old_property->type != new_property->type || old_property->object_type != new_property->object_type) {
        throw LogicError(
            ErrorCodes::IllegalOperation,
            util::format("Cannot rename property '%1.%2' to '%3' because it would change from type '%4' to '%5'.",
                         object_type, old_name, new_name, old_property->type_string(), new_property->type_string()));
    }

    if (is_nullable(old_property->type) && !is_nullable(new_property->type)) {
        throw LogicError(
            ErrorCodes::IllegalOperation,
            util::format("Cannot rename property '%1.%2' to '%3' because it would change from optional to required.",
                         object_type, old_name, new_name));
    }

    table->remove_column(new_property->column_key);
    table->rename_column(old_property->column_key, new_name);

    if (auto prop = target_object_schema->property_for_name(new_name)) {
        prop->column_key = old_property->column_key;
    }

    // update nullability for column
    if (is_nullable(new_property->type) && !is_nullable(old_property->type)) {
        auto prop = *new_property;
        prop.column_key = old_property->column_key;
        make_property_optional(*table, prop);
    }
}

InvalidSchemaVersionException::InvalidSchemaVersionException(uint64_t old_version, uint64_t new_version,
                                                             bool must_exactly_equal)
    : LogicError(ErrorCodes::InvalidSchemaVersion,
                 util::format(must_exactly_equal ? "Provided schema version %1 does not equal last set version %2."
                                                 : "Provided schema version %1 is less than last set version %2.",
                              new_version, old_version))
    , m_old_version(old_version)
    , m_new_version(new_version)
{
}

static void append_errors(std::string& message, std::vector<ObjectSchemaValidationException> const& errors)
{
    for (auto const& error : errors) {
        message += "\n- ";
        message += error.m_message;
    }
}

static void append_line(std::string& message, std::string_view line)
{
    message += "\n";
    message += line;
}

SchemaValidationException::SchemaValidationException(std::vector<ObjectSchemaValidationException> const& errors)
    : LogicError(ErrorCodes::SchemaValidationFailed, [&] {
        std::string message = "Schema validation failed due to the following errors:";
        append_errors(message, errors);
        return message;
    }())
{
}

SchemaMismatchException::SchemaMismatchException(std::vector<ObjectSchemaValidationException> const& errors)
    : LogicError(ErrorCodes::SchemaMismatch, [&] {
        std::string message = "Migration is required due to the following errors:";
        append_errors(message, errors);
        return message;
    }())
{
}

InvalidReadOnlySchemaChangeException::InvalidReadOnlySchemaChangeException(
    std::vector<ObjectSchemaValidationException> const& errors)
    : LogicError(ErrorCodes::InvalidSchemaChange, [&] {
        std::string message = "The following changes cannot be made in read-only schema mode:";
        append_errors(message, errors);
        return message;
    }())
{
}

InvalidAdditiveSchemaChangeException::InvalidAdditiveSchemaChangeException(
    std::vector<ObjectSchemaValidationException> const& errors)
    : LogicError(ErrorCodes::InvalidSchemaChange, [&] {
        std::string message = "The following changes cannot be made in additive-only schema mode:";
        append_errors(message, errors);
        append_line(message, c_development_mode_msg);
        return message;
    }())
{
}

InvalidExternalSchemaChangeException::InvalidExternalSchemaChangeException(
    std::vector<ObjectSchemaValidationException> const& errors)
    : LogicError(ErrorCodes::InvalidSchemaChange, [&] {
        std::string message = "Unsupported schema changes were made by another client or process:";
        append_errors(message, errors);
        append_line(message, c_development_mode_msg);
        return message;
    }())
{
}<|MERGE_RESOLUTION|>--- conflicted
+++ resolved
@@ -896,13 +896,8 @@
         bool update_indexes = true;
         apply_additive_changes(transaction, changes, update_indexes);
 
-<<<<<<< HEAD
-        if (target_schema_is_newer)
+        if (set_schema)
             set_schema_version(transaction, target_schema_version);
-=======
-        if (set_schema)
-            set_schema_version(group, target_schema_version);
->>>>>>> a5e87a39
 
         set_schema_keys(transaction, target_schema);
         return;
