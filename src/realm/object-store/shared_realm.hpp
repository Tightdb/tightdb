////////////////////////////////////////////////////////////////////////////
//
// Copyright 2015 Realm Inc.
//
// Licensed under the Apache License, Version 2.0 (the "License");
// you may not use this file except in compliance with the License.
// You may obtain a copy of the License at
//
// http://www.apache.org/licenses/LICENSE-2.0
//
// Unless required by applicable law or agreed to in writing, software
// distributed under the License is distributed on an "AS IS" BASIS,
// WITHOUT WARRANTIES OR CONDITIONS OF ANY KIND, either express or implied.
// See the License for the specific language governing permissions and
// limitations under the License.
//
////////////////////////////////////////////////////////////////////////////

#ifndef REALM_REALM_HPP
#define REALM_REALM_HPP

#include <realm/object-store/schema.hpp>

#include <realm/util/optional.hpp>
#include <realm/util/functional.hpp>
#include <realm/binary_data.hpp>
#include <realm/transaction.hpp>
#include <realm/version_id.hpp>

#include <memory>
#include <deque>

namespace realm {
class AuditInterface;
class AsyncOpenTask;
class BindingContext;
class DB;
class Group;
class Obj;
class Realm;
class Replication;
class StringData;
class Table;
class ThreadSafeReference;
class Transaction;
class SyncSession;
struct AuditConfig;
struct SyncConfig;
typedef std::shared_ptr<Realm> SharedRealm;
typedef std::weak_ptr<Realm> WeakRealm;

namespace sync {
class SubscriptionSet;
}

namespace util {
class Scheduler;
}

namespace _impl {
class AnyHandover;
class CollectionNotifier;
class RealmCoordinator;
class RealmFriend;
} // namespace _impl

// A callback function to be called during a migration for Automatic and
// Manual schema modes. It is passed a SharedRealm at the version before
// the migration, the SharedRealm in the migration, and a mutable reference
// to the realm's Schema. Updating the schema with changes made within the
// migration function is only required if you wish to use the ObjectStore
// functions which take a Schema from within the migration function.
using MigrationFunction = std::function<void(SharedRealm old_realm, SharedRealm realm, Schema&)>;

// A callback function to be called the first time when a schema is created.
// It is passed a SharedRealm which is in a write transaction with the schema
// initialized. So it is possible to create some initial objects inside the callback
// with the given SharedRealm. Those changes will be committed together with the
// schema creation in a single transaction.
using DataInitializationFunction = std::function<void(SharedRealm realm)>;

// A callback function called when opening a SharedRealm when no cached
// version of this Realm exists. It is passed the total bytes allocated for
// the file (file size) and the total bytes used by data in the file.
// Return `true` to indicate that an attempt to compact the file should be made
// if it is possible to do so.
// Won't compact the file if another process is accessing it.
//
// WARNING / FIXME: compact() should NOT be exposed publicly on Windows
// because it's not crash safe! It may corrupt your database if something fails
using ShouldCompactOnLaunchFunction = std::function<bool(uint64_t total_bytes, uint64_t used_bytes)>;

struct RealmConfig {
    // Path and binary data are mutually exclusive
    std::string path;
    BinaryData realm_data;
    // User-supplied encryption key. Must be either empty or 64 bytes.
    std::vector<char> encryption_key;

    // Core and Object Store will in some cases need to create named pipes alongside the Realm file.
    // But on some filesystems this can be a problem (e.g. external storage on Android that uses FAT32).
    // In order to work around this, a separate path can be specified for these files.
    std::string fifo_files_fallback_path;

    bool in_memory = false;
    SchemaMode schema_mode = SchemaMode::Automatic;

    // Optional schema for the file.
    // If the schema and schema version are supplied, update_schema() is
    // called with the supplied schema, version and migration function when
    // the Realm is actually opened and not just retrieved from the cache
    util::Optional<Schema> schema;
    uint64_t schema_version = uint64_t(-1);
    MigrationFunction migration_function;

    DataInitializationFunction initialization_function;

    // A callback function called when opening a SharedRealm when no cached
    // version of this Realm exists. It is passed the total bytes allocated for
    // the file (file size) and the total bytes used by data in the file.
    // Return `true` to indicate that an attempt to compact the file should be made
    // if it is possible to do so.
    // Won't compact the file if another process is accessing it.
    //
    // WARNING / FIXME: compact() should NOT be exposed publicly on Windows
    // because it's not crash safe! It may corrupt your database if something fails
    ShouldCompactOnLaunchFunction should_compact_on_launch_function;

    // WARNING: The original read_only() has been renamed to immutable().
    bool immutable() const
    {
        return schema_mode == SchemaMode::Immutable;
    }
    bool read_only() const
    {
        return schema_mode == SchemaMode::ReadOnly;
    }
    bool is_schema_additive() const
    {
        return schema_mode == SchemaMode::AdditiveExplicit || schema_mode == SchemaMode::AdditiveDiscovered ||
               schema_mode == SchemaMode::ReadOnly;
    }

    // If false, always return a new Realm instance, and don't return
    // that Realm instance for other requests for a cached Realm. Useful
    // for dynamic Realms and for tests that need multiple instances on
    // one thread
    bool cache = false;

    // Throw an exception rather than automatically upgrading the file
    // format. Used by the browser to warn the user that it'll modify
    // the file.
    bool disable_format_upgrade = false;

    // The Scheduler which this Realm should be bound to. If not supplied,
    // a default one for the current thread will be used.
    std::shared_ptr<util::Scheduler> scheduler;

    /// A data structure storing data used to configure the Realm for sync support.
    std::shared_ptr<SyncConfig> sync_config;

    // Open the Realm using the sync history mode even if a sync
    // configuration is not supplied.
    bool force_sync_history = false;

    // A factory function which produces an audit implementation.
    std::shared_ptr<AuditConfig> audit_config;

    // Maximum number of active versions in the Realm file allowed before an exception
    // is thrown.
    uint_fast64_t max_number_of_active_versions = std::numeric_limits<uint_fast64_t>::max();

    // Disable automatic backup at file format upgrade by setting to false
    bool backup_at_file_format_change = true;

    // By default converting a top-level table to embedded will fail if there
    // are any objects without exactly one incoming link. Enabling this makes
    // it instead delete orphans and duplicate objects with multiple incoming links.
    bool automatically_handle_backlinks_in_migrations = false;

    // Only for internal testing. Not to be exposed by SDKs.
    //
    // Disable the background worker thread for producing change
    // notifications. Useful for tests for those notifications so that
    // everything can be done deterministically on one thread, and
    // speeds up tests that don't need notifications.
    bool automatic_change_notifications = true;
};

class Realm : public std::enable_shared_from_this<Realm> {
public:
    using Config = RealmConfig;

    // Returns a thread-confined live Realm for the given configuration
    static SharedRealm get_shared_realm(Config config);

    // Get a Realm for the given scheduler (or current thread if `none`)
    // from the thread safe reference.
    static SharedRealm get_shared_realm(ThreadSafeReference, std::shared_ptr<util::Scheduler> = nullptr);

#if REALM_ENABLE_SYNC
    // Open a synchronized Realm and make sure it is fully up to date before
    // returning it.
    //
    // It is possible to both cancel the download and listen to download progress
    // using the `AsyncOpenTask` returned. Note that the download doesn't actually
    // start until you call `AsyncOpenTask::start(callback)`
    static std::shared_ptr<AsyncOpenTask> get_synchronized_realm(Config config);

    std::shared_ptr<SyncSession> sync_session() const;

    // Returns the latest/active subscription set for a FLX-sync enabled realm. If FLX sync is not currently
    // enabled for this realm, calling this will cause future connections to the server to be opened in FLX
    // sync mode if they aren't already.
    sync::SubscriptionSet get_latest_subscription_set();
    sync::SubscriptionSet get_active_subscription_set();
#endif

    // Returns a frozen Realm for the given Realm. This Realm can be accessed from any thread.
    static SharedRealm get_frozen_realm(Config config, VersionID version);

    // Updates a Realm to a given schema, using the Realm's pre-set schema mode.
    void update_schema(Schema schema, uint64_t version = 0, MigrationFunction migration_function = nullptr,
                       DataInitializationFunction initialization_function = nullptr, bool in_transaction = false);

    void rename_property(Schema schema, StringData object_type, StringData old_name, StringData new_name);

    // Set the schema used for this Realm, but do not update the file's schema
    // if it is not compatible (and instead throw an error).
    // Cannot be called multiple times on a single Realm instance or an instance
    // which has already had update_schema() called on it.
    void set_schema_subset(Schema schema);

    // Read the schema version from the file specified by the given config, or
    // ObjectStore::NotVersioned if it does not exist
    static uint64_t get_schema_version(Config const& config);

    Config const& config() const
    {
        return m_config;
    }
    Schema const& schema() const
    {
        return m_schema;
    }
    uint64_t schema_version() const noexcept
    {
        return m_schema_version;
    }

    void begin_transaction();
    void commit_transaction();
    void cancel_transaction();
    bool is_in_transaction() const noexcept;

    // Asynchronous (write)transaction.
    // * 'the_write_block' is queued for execution on the scheduler
    //   associated with the current realm. It will run after the write
    //   mutex has been acquired.
    // * If 'notify_only' is false, 'the_block' should end by calling commit_transaction(),
    //   cancel_transaction() or async_commit_transaction().
    // * If 'notify_only' is false, returning without one of these calls will be equivalent to calling
    //   cancel_transaction().
    // * If 'notify_only' is true, 'the_block' should only be used for signalling that
    //   a write transaction can proceed, but must not itself call async_commit() or cancel_transaction()
    // * The call returns immediately allowing the caller to proceed
    //   while the write mutex is held by someone else.
    // * Write blocks from multiple calls to async_transaction() will be
    //   executed in order.
    // * A later call to async_begin_transaction() will wait for any earlier write blocks.
    using AsyncHandle = unsigned;
    AsyncHandle async_begin_transaction(util::UniqueFunction<void()>&& the_block, bool notify_only = false);

    // Asynchronous commit.
    // * 'the_done_block' is queued for execution on the scheduler associated with
    //   the current realm. It will run after the commit has reached stable storage.
    // * The call returns immediately allowing the caller to proceed while
    //   the I/O is performed on a dedicated background thread.
    // * Callbacks to 'the_done_block' will occur in the order of async_commit()
    // * If 'allow_grouping' is set, the next async_commit *may* run without an
    //   intervening synchronization of stable storage.
    // * Such a sequence of commits form a group. In case of a platform crash,
    //   either none or all of the commits in a group will reach stable storage.
    AsyncHandle async_commit_transaction(util::UniqueFunction<void(std::exception_ptr)>&& the_done_block = nullptr,
                                         bool allow_grouping = false);

    // Returns true when a queued code block (either for an async_transaction or for an async_commit)
    // is found and cancelled (dequeued). False, if not found.
    // * Cancelling a commit will not abort the commit, it will only cancel the callback
    //   informing of commit completion.
    bool async_cancel_transaction(AsyncHandle);

    // Returns true when async transactiona has been created and the result of the last
    // commit has not yet reached permanent storage.
    bool is_in_async_transaction() const noexcept;

    void set_async_error_handler(util::UniqueFunction<void(AsyncHandle, std::exception_ptr)>&& hndlr)
    {
        m_async_exception_handler = std::move(hndlr);
    }

    // Returns a frozen copy for the current version of this Realm
    // If called from within a write transaction, the returned Realm will
    // reflect the state at the beginning of the write transaction. Any
    // accumulated state changes will not be part of it. To obtain a frozen
    // transaction reflecting a current write transaction, you need to first
    // commit the write and then freeze.
    // possible better name: freeze_at_transaction_start ?
    SharedRealm freeze();

    // Returns `true` if the Realm is frozen, `false` otherwise.
    bool is_frozen() const;

    // Returns true if the Realm is either in a read or frozen transaction
    bool is_in_read_transaction() const
    {
        return m_transaction != nullptr;
    }
    uint64_t last_seen_transaction_version()
    {
        return m_schema_transaction_version;
    }

    // Returns the number of versions in the Realm file.
    uint_fast64_t get_number_of_versions() const;

    VersionID read_transaction_version() const;
    Group& read_group();
    // Get the version of the current read or frozen transaction, or `none` if the Realm
    // is not in a read transaction
    util::Optional<VersionID> current_transaction_version() const;
    // Get the version of the latest snapshot
    util::Optional<DB::version_type> latest_snapshot_version() const;

    TransactionRef duplicate() const;

    void enable_wait_for_change();
    bool wait_for_change();
    void wait_for_change_release();

    bool is_in_migration() const noexcept
    {
        return m_in_migration;
    }

    void notify();
    bool refresh();
    void set_auto_refresh(bool auto_refresh);
    bool auto_refresh() const
    {
        return m_auto_refresh;
    }

    void invalidate();

    // WARNING / FIXME: compact() should NOT be exposed publicly on Windows
    // because it's not crash safe! It may corrupt your database if something fails
    bool compact();

    /**
     * Copy this Realm's data into another Realm file.
     *
     * If the file at `config.path` already exists and \a merge_into_existing
     * is true, the contents of this Realm will be copied into the existing
     * Realm at that path. If \a merge_into_existing is false, an exception
     * will be thrown instead.
     *
     * If the destination file does not exist, the action performed depends on
     * the type of the source and destimation files. If the destination
     * configuration is a non-sync local Realm configuration, a compacted copy
     * of the current Transaction's data (which includes uncommitted changes if
     * applicable!) is written in streaming form, with no history.
     *
     * If the target configuration is a sync configuration and the source Realm
     * is a local Realm, a sync Realm with no file identifier is created and
     * sync history is synthesized for all of the current objects in the Realm.
     *
     * If the target configuration is a sync configuration and the source Realm
     * is also a sync Realm, a sync Realm with no file identifier is created,
     * but the existing history is retained instead of synthesizing new
     * history. This mode requires that the source Realm does not have any
     * unuploaded changesets, and will thrown an exception if that is not the
     * case.
     *
     * @param config The realm configuration that specifies what file should be
     *               produced. This can be a local or a synced Realm, encrypted or not.
     * @param merge_into_existing If true, converting into an existing file
     *                            will write this Realm's data into that file
     *                            rather than throwing an exception.
     */
    void convert(const Config& config, bool merge_into_existing = true);

    OwnedBinaryData write_copy();

    void verify_thread() const;
    void verify_in_write() const;
    void verify_open() const;
    bool verify_notifications_available(bool throw_on_error = true) const;

    bool can_deliver_notifications() const noexcept;
    std::shared_ptr<util::Scheduler> scheduler() const noexcept
    {
        return m_scheduler;
    }

    // Close this Realm. Continuing to use a Realm after closing it will throw ClosedRealmException
    // Closing a Realm will wait for any asynchronous writes which have been commited but not synced
    // to sync. Asynchronous writes which have not yet started are canceled.
    void close();
    bool is_closed() const
    {
        return !m_transaction && !m_coordinator;
    }

    /**
     * Deletes the following files for the given `realm_file_path` if they exist:
     * - the Realm file itself
     * - the .management folder
     * - the .note file
     * - the .log file
     *
     * The .lock file for this Realm cannot and will not be deleted as this is unsafe.
     * If a different process / thread is accessing the Realm at the same time a corrupt state
     * could be the result and checking for a single process state is not possible here.
     *
     * @param realm_file_path The path to the Realm file. All files will be derived from this.
     * @param[out] did_delete_realm If non-null, set to true if the primary Realm file was deleted.
     *
     * @throws PermissionDenied if the operation was not permitted.
     * @throws AccessError for any other error while trying to delete the file or folder.
     * @throws DeleteOnOpenRealmException if the function was called on an open Realm.
     */
    static void delete_files(const std::string& realm_file_path, bool* did_delete_realm = nullptr);

    bool has_pending_async_work() const;

    Realm(const Realm&) = delete;
    Realm& operator=(const Realm&) = delete;
    Realm(Realm&&) = delete;
    Realm& operator=(Realm&&) = delete;
    ~Realm();

    AuditInterface* audit_context() const noexcept;

    template <typename... Args>
    auto import_copy_of(Args&&... args)
    {
        return transaction().import_copy_of(std::forward<Args>(args)...);
    }

    static SharedRealm make_shared_realm(Config config, util::Optional<VersionID> version,
                                         std::shared_ptr<_impl::RealmCoordinator> coordinator)
    {
        return std::make_shared<Realm>(std::move(config), std::move(version), std::move(coordinator),
                                       MakeSharedTag{});
    }

    // Expose some internal functionality which isn't intended to be used directly
    // by SDKS to other parts of the ObjectStore
    class Internal {
        friend class _impl::CollectionNotifier;
        friend class _impl::RealmCoordinator;
        friend class TestHelper;
        friend class ThreadSafeReference;

        static Transaction& get_transaction(Realm& realm)
        {
            return realm.transaction();
        }
        static std::shared_ptr<Transaction> get_transaction_ref(Realm& realm)
        {
            return realm.transaction_ref();
        }

        static void run_writes(Realm& realm)
        {
            realm.run_writes();
        }

        // CollectionNotifier needs to be able to access the owning
        // coordinator to wake up the worker thread when a callback is
        // added, and coordinators need to be able to get themselves from a Realm
        static _impl::RealmCoordinator& get_coordinator(Realm& realm)
        {
            return *realm.m_coordinator;
        }

        static std::shared_ptr<DB>& get_db(Realm& realm);
<<<<<<< HEAD
        static void begin_read(Realm&, VersionID, bool = true);
=======
        static void begin_read(Realm&, VersionID);
>>>>>>> e5889205
    };

private:
    struct MakeSharedTag {
    };

    std::shared_ptr<_impl::RealmCoordinator> m_coordinator;

    Config m_config;
    util::Optional<VersionID> m_frozen_version;
    std::shared_ptr<util::Scheduler> m_scheduler;
    bool m_auto_refresh = true;

    TransactionRef m_transaction;

    uint64_t m_schema_version;
    Schema m_schema;
    util::Optional<Schema> m_new_schema;
    uint64_t m_schema_transaction_version = -1;

    // FIXME: this should be a Dynamic schema mode instead, but only once
    // that's actually fully working
    bool m_dynamic_schema = true;

    // Non-zero while sending the notifications caused by advancing the read
    // transaction version, to avoid recursive notifications where possible
    size_t m_is_sending_notifications = 0;

    // True while we're performing a schema migration via this Realm instance
    // to allow for different behavior (such as allowing modifications to
    // primary key values)
    bool m_in_migration = false;

    struct AsyncWriteDesc {
        util::UniqueFunction<void()> writer;
        bool notify_only;
        unsigned handle;
    };
    std::deque<AsyncWriteDesc> m_async_write_q;
    struct AsyncCommitDesc {
        util::UniqueFunction<void(std::exception_ptr)> when_completed;
        unsigned handle;
    };
    std::vector<AsyncCommitDesc> m_async_commit_q;
    unsigned m_async_commit_handle = 0;
    size_t m_is_running_async_writes = 0;
    bool m_notify_only = false;
    size_t m_is_running_async_commit_completions = 0;
    bool m_async_commit_barrier_requested = false;
    util::UniqueFunction<void(AsyncHandle, std::exception_ptr)> m_async_exception_handler;

    void begin_read(VersionID);
    bool do_refresh();
    void do_begin_transaction();
    void do_invalidate();

    void set_schema(Schema const& reference, Schema schema);
    bool reset_file(Schema& schema, std::vector<SchemaChange>& changes_required);
    bool schema_change_needs_write_transaction(Schema& schema, std::vector<SchemaChange>& changes, uint64_t version);
    Schema get_full_schema();

    // Ensure that m_schema and m_schema_version match that of the current
    // version of the file
    void read_schema_from_group_if_needed();

    void add_schema_change_handler();
    void cache_new_schema();
    void translate_schema_error();
    void notify_schema_changed();

    Transaction& transaction();
    Transaction& transaction() const;
    std::shared_ptr<Transaction> transaction_ref();

    void run_writes_on_proper_thread();
    void check_pending_write_requests();
    void end_current_write(bool check_pending = true);
    void call_completion_callbacks();
    void run_writes();
    void run_async_completions();

public:
    std::unique_ptr<BindingContext> m_binding_context;

    // `enable_shared_from_this` is unsafe with public constructors; use `make_shared_realm` instead
    Realm(Config config, util::Optional<VersionID> version, std::shared_ptr<_impl::RealmCoordinator> coordinator,
          MakeSharedTag);
};

class RealmFileException : public std::runtime_error {
public:
    enum class Kind {
        /** Thrown for any I/O related exception scenarios when a realm is opened. */
        AccessError,
        /** Thrown if the history type of the on-disk Realm is unexpected or incompatible. */
        BadHistoryError,
        /** Thrown if the user does not have permission to open or create
         the specified file in the specified access mode when the realm is opened. */
        PermissionDenied,
        /** Thrown if create_Always was specified and the file did already exist when the realm is opened. */
        Exists,
        /** Thrown if no_create was specified and the file was not found when the realm is opened. */
        NotFound,
        /** Thrown if the database file is currently open in another
         process which cannot share with the current process due to an
         architecture mismatch. */
        IncompatibleLockFile,
        /** Thrown if the file needs to be upgraded to a new format, but upgrades have been explicitly disabled. */
        FormatUpgradeRequired,
    };
    RealmFileException(Kind kind, std::string path, std::string message, std::string underlying)
        : std::runtime_error(std::move(message))
        , m_kind(kind)
        , m_path(std::move(path))
        , m_underlying(std::move(underlying))
    {
    }
    Kind kind() const
    {
        return m_kind;
    }
    const std::string& path() const
    {
        return m_path;
    }
    const std::string& underlying() const
    {
        return m_underlying;
    }

private:
    Kind m_kind;
    std::string m_path;
    std::string m_underlying;
};

class MismatchedConfigException : public std::logic_error {
public:
    MismatchedConfigException(StringData message, StringData path);
};

class MismatchedRealmException : public std::logic_error {
public:
    MismatchedRealmException(StringData message);
};

class InvalidTransactionException : public std::logic_error {
public:
    InvalidTransactionException(std::string message)
        : std::logic_error(message)
    {
    }
};

class IncorrectThreadException : public std::logic_error {
public:
    IncorrectThreadException()
        : std::logic_error("Realm accessed from incorrect thread.")
    {
    }
};

class ClosedRealmException : public std::logic_error {
public:
    ClosedRealmException()
        : std::logic_error("Cannot access realm that has been closed.")
    {
    }
};

class DeleteOnOpenRealmException : public std::logic_error {
public:
    DeleteOnOpenRealmException(const std::string& path)
        : std::logic_error(util::format("Cannot delete files of an open Realm: '%1' is still in use.", path))
    {
    }
};

class UninitializedRealmException : public std::runtime_error {
public:
    UninitializedRealmException(std::string message)
        : std::runtime_error(message)
    {
    }
};

class InvalidEncryptionKeyException : public std::logic_error {
public:
    InvalidEncryptionKeyException()
        : std::logic_error("Encryption key must be 64 bytes.")
    {
    }
};
} // namespace realm

#endif /* defined(REALM_REALM_HPP) */<|MERGE_RESOLUTION|>--- conflicted
+++ resolved
@@ -486,11 +486,7 @@
         }
 
         static std::shared_ptr<DB>& get_db(Realm& realm);
-<<<<<<< HEAD
-        static void begin_read(Realm&, VersionID, bool = true);
-=======
         static void begin_read(Realm&, VersionID);
->>>>>>> e5889205
     };
 
 private:
