--- conflicted
+++ resolved
@@ -81,23 +81,17 @@
 
     Results filter(Query q) const;
 
-<<<<<<< HEAD
     // Return a Results representing a snapshot of this List.
     Results snapshot() const;
 
     // Returns a frozen copy of this List.
     // Equivalent to producing a thread-safe reference and resolving it in the frozen realm.
-    // Will assert that the frozen_realm is in fact frozen.
     List freeze(std::shared_ptr<Realm> const& frozen_realm) const;
 
     // Returns a live copy of this List.
     // Equivalent to producing a thread-safe reference and resolving it in the frozen realm.
     // Will assert that the frozen_realm is not frozen.
     List thaw(std::shared_ptr<Realm> const& live_realm) const;
-=======
-    // Returns a frozen copy of this result
-    List freeze(std::shared_ptr<Realm> const& realm) const;
->>>>>>> d78281d2
 
     // Get the min/max/average/sum of the given column
     // All but sum() returns none when there are zero matching rows
