--- conflicted
+++ resolved
@@ -309,14 +309,9 @@
 
 inline bool Property::type_is_indexable() const noexcept
 {
-<<<<<<< HEAD
-    return type == PropertyType::Int || type == PropertyType::Bool || type == PropertyType::Date ||
-           type == PropertyType::String || type == PropertyType::ObjectId || type == PropertyType::UUID;
-=======
     return !is_collection(type) &&
            (type == PropertyType::Int || type == PropertyType::Bool || type == PropertyType::Date ||
-            type == PropertyType::String || type == PropertyType::ObjectId);
->>>>>>> fb42466b
+            type == PropertyType::String || type == PropertyType::ObjectId || type == PropertyType::UUID);
 }
 
 inline bool Property::type_is_nullable() const noexcept
