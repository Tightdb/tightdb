--- conflicted
+++ resolved
@@ -175,11 +175,7 @@
     return out_ndx == not_found ? none : util::make_optional(result);
 }
 
-<<<<<<< HEAD
 Mixed Set::sum(ColKey col) const
-=======
-util::Optional<Mixed> Set::min(ColKey column) const
->>>>>>> 1135edce
 {
     if (get_type() == PropertyType::Object)
         return *as_results().sum(col);
@@ -192,11 +188,7 @@
     return result;
 }
 
-<<<<<<< HEAD
 util::Optional<Mixed> Set::average(ColKey col) const
-=======
-util::Optional<Mixed> Set::average(ColKey column) const
->>>>>>> 1135edce
 {
     if (get_type() == PropertyType::Object)
         return as_results().average(col);
