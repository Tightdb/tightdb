////////////////////////////////////////////////////////////////////////////
//
// Copyright 2017 Realm Inc.
//
// Licensed under the Apache License, Version 2.0 (the "License");
// you may not use this file except in compliance with the License.
// You may obtain a copy of the License at
//
// http://www.apache.org/licenses/LICENSE-2.0
//
// Unless required by applicable law or agreed to in writing, software
// distributed under the License is distributed on an "AS IS" BASIS,
// WITHOUT WARRANTIES OR CONDITIONS OF ANY KIND, either express or implied.
// See the License for the specific language governing permissions and
// limitations under the License.
//
////////////////////////////////////////////////////////////////////////////

#ifndef REALM_OS_OBJECT_ACCESSOR_IMPL_HPP
#define REALM_OS_OBJECT_ACCESSOR_IMPL_HPP

#include <realm/object-store/object_accessor.hpp>
#include <realm/object-store/schema.hpp>

#include <realm/util/any.hpp>

namespace realm {
using AnyDict = std::map<std::string, util::Any>;
using AnyVector = std::vector<util::Any>;

// An object accessor context which can be used to create and access objects
// using util::Any as the type-erased value type. In addition, this serves as
// the reference implementation of an accessor context that must be implemented
// by each binding.
class CppContext {
public:
    // This constructor is the only one used by the object accessor code, and is
    // used when recurring into a link or array property during object creation
    // (i.e. prop.type will always be Object or Array).
    CppContext(CppContext& c, Obj parent, Property const& prop)
        : realm(c.realm)
        , object_schema(prop.type == PropertyType::Object ? &*realm->schema().find(prop.object_type)
                                                          : c.object_schema)
        , m_parent(std::move(parent))
        , m_property(&prop)
    {
    }

    CppContext() = default;
    CppContext(std::shared_ptr<Realm> realm, const ObjectSchema* os = nullptr)
        : realm(std::move(realm))
        , object_schema(os)
    {
    }

    // The use of util::Optional for the following two functions is not a hard
    // requirement; only that it be some type which can be evaluated in a
    // boolean context to determine if it contains a value, and if it does
    // contain a value it must be dereferencable to obtain that value.

    // Get the value for a property in an input object, or `util::none` if no
    // value present. The property is identified both by the name of the
    // property and its index within the ObjectScehma's persisted_properties
    // array.
    util::Optional<util::Any> value_for_property(util::Any& dict, const Property& prop,
                                                 size_t /* property_index */) const
    {
        auto const& v = util::any_cast<AnyDict&>(dict);
        auto it = v.find(prop.name);
        return it == v.end() ? util::none : util::make_optional(it->second);
    }

    // Get the default value for the given property in the given object schema,
    // or `util::none` if there is none (which is distinct from the default
    // being `null`).
    //
    // This implementation does not support default values; see the default
    // value tests for an example of one which does.
    util::Optional<util::Any> default_value_for_property(ObjectSchema const&, Property const&) const
    {
        return util::none;
    }

    // Invoke `fn` with each of the values from an enumerable type
    template <typename Func>
    void enumerate_collection(util::Any& value, Func&& fn)
    {
        for (auto&& v : util::any_cast<AnyVector&>(value))
            fn(v);
    }

    template <typename Func>
    void enumerate_dictionary(util::Any& value, Func&& fn)
    {
        for (auto&& v : util::any_cast<AnyDict&>(value))
            fn(v.first, v.second);
    }

    // Determine if `value` boxes the same List as `list`
    bool is_same_list(List const& list, util::Any const& value)
    {
        if (auto list2 = util::any_cast<List>(&value))
            return list == *list2;
        return false;
    }

<<<<<<< HEAD
    // Determine if `value` boxes the same Set as `set`
    bool is_same_set(object_store::Set const& set, util::Any const& value)
    {
        if (auto set2 = util::any_cast<object_store::Set>(&value))
            return set == *set2;
=======
    // Determine if `value` boxes the same Dictionary as `dict`
    bool is_same_dictionary(const object_store::Dictionary& dict, const util::Any& value)
    {
        if (auto dict2 = util::any_cast<object_store::Dictionary>(&value))
            return dict == *dict2;
>>>>>>> 3806ce7b
        return false;
    }

    // Convert from core types to the boxed type
    util::Any box(BinaryData v) const
    {
        return std::string(v);
    }
    util::Any box(List v) const
    {
        return v;
    }
<<<<<<< HEAD
    util::Any box(object_store::Set v) const
    {
        return v;
=======
    util::Any box(object_store::Dictionary v) const
    {
        AnyDict ret;
        for (const auto& it : v) {
            std::string key{it.first.get_string()};
            auto value = box(it.second);
            ret.emplace(key, value);
        }
        return ret;
>>>>>>> 3806ce7b
    }
    util::Any box(Object v) const
    {
        return v;
    }
    util::Any box(Results v) const
    {
        return v;
    }
    util::Any box(StringData v) const
    {
        return std::string(v);
    }
    util::Any box(Timestamp v) const
    {
        return v;
    }
    util::Any box(bool v) const
    {
        return v;
    }
    util::Any box(double v) const
    {
        return v;
    }
    util::Any box(float v) const
    {
        return v;
    }
    util::Any box(int64_t v) const
    {
        return v;
    }
    util::Any box(ObjectId v) const
    {
        return v;
    }
    util::Any box(Decimal v) const
    {
        return v;
    }
    util::Any box(UUID v) const
    {
        return v;
    }
    util::Any box(util::Optional<bool> v) const
    {
        return v;
    }
    util::Any box(util::Optional<double> v) const
    {
        return v;
    }
    util::Any box(util::Optional<float> v) const
    {
        return v;
    }
    util::Any box(util::Optional<int64_t> v) const
    {
        return v;
    }
    util::Any box(util::Optional<ObjectId> v) const
    {
        return v;
    }
    util::Any box(util::Optional<UUID> v) const
    {
        return v;
    }
    util::Any box(Obj) const;

    util::Any box(Mixed v) const
    {
        if (!v.is_null()) {
            switch (v.get_type()) {
                case type_Int:
                    return v.get_int();
                case type_Bool:
                    return v.get_bool();
                case type_Float:
                    return v.get_float();
                case type_Double:
                    return v.get_double();
                case type_String:
                    return std::string(v.get_string());
                case type_Binary:
                    return std::string(v.get_binary());
                case type_Timestamp:
                    return v.get_timestamp();
                case type_ObjectId:
                    return v.get<ObjectId>();
                case type_Decimal:
                    return v.get<Decimal128>();
                case type_UUID:
                    return v.get<UUID>();
                default:
                    REALM_TERMINATE("not supported");
                    break;
            }
        }
        return util::none;
    }

    // Convert from the boxed type to core types. This needs to be implemented
    // for all of the types which `box()` can take, plus `Obj` and optional
    // versions of the numeric types, minus `List` and `Results`.
    //
    // `create` and `update` are only applicable to `unbox<Obj>`. If
    // `create` is false then when given something which is not a managed Realm
    // object `unbox()` should simply return a detached obj, while if it's
    // true then `unbox()` should create a new object in the context's Realm
    // using the provided value. If `update` is true then upsert semantics
    // should be used for this.
    // If `update_only_diff` is true, only properties that are different from
    // already existing properties should be updated. If `create` and `update_only_diff`
    // is true, `current_row` may hold a reference to the object that should
    // be compared against.
    template <typename T>
    T unbox(util::Any& v, CreatePolicy = CreatePolicy::Skip, ObjKey /*current_row*/ = ObjKey()) const
    {
        return util::any_cast<T>(v);
    }

    Obj create_embedded_object();

    bool is_null(util::Any const& v) const noexcept
    {
        return !v.has_value();
    }
    util::Any null_value() const noexcept
    {
        return {};
    }
    util::Optional<util::Any> no_value() const noexcept
    {
        return {};
    }

    // KVO hooks which will be called before and after modying a property from
    // within Object::create().
    void will_change(Object const&, Property const&) {}
    void did_change() {}

    // Get a string representation of the given value for use in error messages.
    std::string print(util::Any const&) const
    {
        return "not implemented";
    }

    // Cocoa allows supplying fewer values than there are properties when
    // creating objects using an array of values. Other bindings should not
    // mimick this behavior so just return false here.
    bool allow_missing(util::Any const&) const
    {
        return false;
    }

private:
    std::shared_ptr<Realm> realm;
    const ObjectSchema* object_schema = nullptr;
    Obj m_parent;
    const Property* m_property = nullptr;
};

inline util::Any CppContext::box(Obj obj) const
{
    REALM_ASSERT(object_schema);
    return Object(realm, *object_schema, obj);
}

template <>
inline StringData CppContext::unbox(util::Any& v, CreatePolicy, ObjKey) const
{
    if (!v.has_value())
        return StringData();
    auto& value = util::any_cast<std::string&>(v);
    return StringData(value.c_str(), value.size());
}

template <>
inline BinaryData CppContext::unbox(util::Any& v, CreatePolicy, ObjKey) const
{
    if (!v.has_value())
        return BinaryData();
    auto& value = util::any_cast<std::string&>(v);
    return BinaryData(value.c_str(), value.size());
}

template <>
inline Obj CppContext::unbox(util::Any& v, CreatePolicy policy, ObjKey current_obj) const
{
    if (auto object = util::any_cast<Object>(&v))
        return object->obj();
    if (auto obj = util::any_cast<Obj>(&v))
        return *obj;
    if (!policy.create)
        return Obj();

    REALM_ASSERT(object_schema);
    return Object::create(const_cast<CppContext&>(*this), realm, *object_schema, v, policy, current_obj).obj();
}

template <>
inline util::Optional<bool> CppContext::unbox(util::Any& v, CreatePolicy, ObjKey) const
{
    return v.has_value() ? util::make_optional(unbox<bool>(v)) : util::none;
}

template <>
inline util::Optional<int64_t> CppContext::unbox(util::Any& v, CreatePolicy, ObjKey) const
{
    return v.has_value() ? util::make_optional(unbox<int64_t>(v)) : util::none;
}

template <>
inline util::Optional<double> CppContext::unbox(util::Any& v, CreatePolicy, ObjKey) const
{
    return v.has_value() ? util::make_optional(unbox<double>(v)) : util::none;
}

template <>
inline util::Optional<float> CppContext::unbox(util::Any& v, CreatePolicy, ObjKey) const
{
    return v.has_value() ? util::make_optional(unbox<float>(v)) : util::none;
}

template <>
inline util::Optional<ObjectId> CppContext::unbox(util::Any& v, CreatePolicy, ObjKey) const
{
    return v.has_value() ? util::make_optional(unbox<ObjectId>(v)) : util::none;
}

template <>
inline util::Optional<UUID> CppContext::unbox(util::Any& v, CreatePolicy, ObjKey) const
{
    return v.has_value() ? util::make_optional(unbox<UUID>(v)) : util::none;
}

template <>
inline Mixed CppContext::unbox(util::Any& v, CreatePolicy, ObjKey) const
{
    if (v.has_value()) {
        const std::type_info& this_type{v.type()};
        if (this_type == typeid(int)) {
            return Mixed(util::any_cast<int>(v));
        }
        else if (this_type == typeid(int64_t)) {
            return Mixed(util::any_cast<int64_t>(v));
        }
        else if (this_type == typeid(std::string)) {
            auto& value = util::any_cast<std::string&>(v);
            return Mixed(value);
        }
        else if (this_type == typeid(Timestamp)) {
            return Mixed(util::any_cast<Timestamp>(v));
        }
        else if (this_type == typeid(double)) {
            return Mixed(util::any_cast<double>(v));
        }
        else if (this_type == typeid(float)) {
            return Mixed(util::any_cast<float>(v));
        }
        else if (this_type == typeid(bool)) {
            return Mixed(util::any_cast<bool>(v));
        }
        else if (this_type == typeid(Decimal128)) {
            return Mixed(util::any_cast<Decimal128>(v));
        }
        else if (this_type == typeid(ObjectId)) {
            return Mixed(util::any_cast<ObjectId>(v));
        }
        else if (this_type == typeid(UUID)) {
            return Mixed(util::any_cast<UUID>(v));
        }
    }
    return {};
}

inline Obj CppContext::create_embedded_object()
{
    return m_parent.create_and_set_linked_object(m_property->column_key);
}
} // namespace realm

#endif // REALM_OS_OBJECT_ACCESSOR_IMPL_HPP<|MERGE_RESOLUTION|>--- conflicted
+++ resolved
@@ -96,6 +96,15 @@
             fn(v.first, v.second);
     }
 
+    // Determine if `value` boxes the same Set as `set`
+    bool is_same_set(object_store::Set const& set, util::Any const& value)
+    {
+        if (auto set2 = util::any_cast<object_store::Set>(&value))
+            return set == *set2;
+        return false;
+    }
+
+
     // Determine if `value` boxes the same List as `list`
     bool is_same_list(List const& list, util::Any const& value)
     {
@@ -104,19 +113,11 @@
         return false;
     }
 
-<<<<<<< HEAD
-    // Determine if `value` boxes the same Set as `set`
-    bool is_same_set(object_store::Set const& set, util::Any const& value)
-    {
-        if (auto set2 = util::any_cast<object_store::Set>(&value))
-            return set == *set2;
-=======
     // Determine if `value` boxes the same Dictionary as `dict`
     bool is_same_dictionary(const object_store::Dictionary& dict, const util::Any& value)
     {
         if (auto dict2 = util::any_cast<object_store::Dictionary>(&value))
             return dict == *dict2;
->>>>>>> 3806ce7b
         return false;
     }
 
@@ -129,11 +130,10 @@
     {
         return v;
     }
-<<<<<<< HEAD
-    util::Any box(object_store::Set v) const
-    {
-        return v;
-=======
+    util::Any box(object_store::Set s) const
+    {
+        return s;
+    }
     util::Any box(object_store::Dictionary v) const
     {
         AnyDict ret;
@@ -143,7 +143,6 @@
             ret.emplace(key, value);
         }
         return ret;
->>>>>>> 3806ce7b
     }
     util::Any box(Object v) const
     {
