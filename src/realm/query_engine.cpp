--- conflicted
+++ resolved
@@ -819,20 +819,6 @@
 template <>
 size_t LinksToNode<Equal>::find_first_local(size_t start, size_t end)
 {
-<<<<<<< HEAD
-    if (m_column_type == col_type_LinkList || m_condition_column_key.is_set()) {
-        // LinkLists never contain null
-        if (!m_target_keys[0] && m_target_keys.size() == 1 && start != end)
-            return not_found;
-
-        BPlusTree<ObjKey> links(m_table.unchecked_ptr()->get_alloc());
-        for (size_t i = start; i < end; i++) {
-            if (ref_type ref = get_ref(i)) {
-                links.init_from_ref(ref);
-                for (auto& key : m_target_keys) {
-                    if (key) {
-                        if (links.find_first(key) != not_found)
-=======
     if (m_condition_column_key.is_collection()) {
         Allocator& alloc = m_table.unchecked_ptr()->get_alloc();
         if (m_condition_column_key.is_dictionary()) {
@@ -847,7 +833,6 @@
                     for (auto& key : m_target_keys) {
                         ObjLink link(target_table_key, key);
                         if (values.find_first(link) != not_found)
->>>>>>> f1434caa
                             return i;
                     }
                 }
@@ -891,16 +876,6 @@
     REALM_ASSERT(m_target_keys.size() == 1);
     ObjKey key = m_target_keys[0];
 
-<<<<<<< HEAD
-    if (m_column_type == col_type_LinkList || m_condition_column_key.is_set()) {
-        BPlusTree<ObjKey> links(m_table.unchecked_ptr()->get_alloc());
-        for (size_t i = start; i < end; i++) {
-            if (ref_type ref = get_ref(i)) {
-                links.init_from_ref(ref);
-                auto sz = links.size();
-                for (size_t j = 0; j < sz; j++) {
-                    if (links.get(j) != key) {
-=======
     if (m_condition_column_key.is_collection()) {
         Allocator& alloc = m_table.unchecked_ptr()->get_alloc();
         if (m_condition_column_key.is_dictionary()) {
@@ -922,7 +897,6 @@
                         return !found;
                     });
                     if (found)
->>>>>>> f1434caa
                         return i;
                 }
             }
