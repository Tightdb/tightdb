/*************************************************************************
 *
 * Copyright 2016 Realm Inc.
 *
 * Licensed under the Apache License, Version 2.0 (the "License");
 * you may not use this file except in compliance with the License.
 * You may obtain a copy of the License at
 *
 * http://www.apache.org/licenses/LICENSE-2.0
 *
 * Unless required by applicable law or agreed to in writing, software
 * distributed under the License is distributed on an "AS IS" BASIS,
 * WITHOUT WARRANTIES OR CONDITIONS OF ANY KIND, either express or implied.
 * See the License for the specific language governing permissions and
 * limitations under the License.
 *
 **************************************************************************/

#include <realm/util/logger.hpp>

#include <iostream>
#include <mutex>
#include <map>

namespace realm::util {

namespace {
auto& s_logger_mutex = *new std::mutex;
std::shared_ptr<util::Logger> s_default_logger;
} // anonymous namespace

size_t LogCategory::s_next_index = 0;
static std::map<std::string_view, LogCategory*> log_catagory_map;

LogCategory LogCategory::realm("Realm", nullptr);
LogCategory LogCategory::storage("Storage", &realm);
LogCategory LogCategory::transaction("Transaction", &storage);
LogCategory LogCategory::query("Query", &storage);
LogCategory LogCategory::object("Object", &storage);
LogCategory LogCategory::notification("Notification", &storage);
LogCategory LogCategory::sync("Sync", &realm);
LogCategory LogCategory::client("Client", &sync);
LogCategory LogCategory::session("Session", &client);
LogCategory LogCategory::changeset("Changeset", &client);
LogCategory LogCategory::network("Network", &client);
LogCategory LogCategory::reset("Reset", &client);
LogCategory LogCategory::server("Server", &sync);
LogCategory LogCategory::app("App", &realm);
LogCategory LogCategory::sdk("SDK", &realm);


LogCategory::LogCategory(std::string_view name, LogCategory* parent)
    : m_index(s_next_index++)
    , m_default_level(Logger::Level::info)
{
    if (parent) {
        m_name = parent->get_name() + ".";
        parent->m_children.push_back(this);
    }
    m_name += name;
    log_catagory_map.emplace(m_name, this);
}

LogCategory& LogCategory::get_category(std::string_view name)
{
    return *log_catagory_map.at(name); // Throws
}

<<<<<<< HEAD
=======
std::vector<const char*> LogCategory::get_category_names()
{
    std::vector<const char*> ret;
    for (auto& it : log_catagory_map) {
        ret.push_back(it.second->get_name().c_str());
    }
    return ret;
}

>>>>>>> edf70641
void LogCategory::set_default_level_threshold(Level level)
{
    m_default_level.store(level);
    for (auto c : m_children) {
        c->set_default_level_threshold(level);
    }
    std::lock_guard lock(s_logger_mutex);
    if (s_default_logger)
        set_default_level_threshold(s_default_logger.get());
}

LogCategory::Level LogCategory::get_default_level_threshold() const noexcept
{
    return m_default_level.load(std::memory_order_relaxed);
}

void LogCategory::set_level_threshold(Logger* root, Level level) const
{
    root->set_level_threshold(m_index, level);
    for (auto c : m_children) {
        c->set_level_threshold(root, level);
    }
}

void LogCategory::set_default_level_threshold(Logger* root) const
{
    root->set_level_threshold(m_index, m_default_level.load(std::memory_order_relaxed));
    for (auto c : m_children) {
        c->set_default_level_threshold(root);
    }
}

void Logger::set_default_logger(std::shared_ptr<util::Logger> logger) noexcept
{
    std::lock_guard lock(s_logger_mutex);
    s_default_logger = logger;
}

std::shared_ptr<util::Logger>& Logger::get_default_logger() noexcept
{
    std::lock_guard lock(s_logger_mutex);
    if (!s_default_logger) {
        s_default_logger = std::make_shared<StderrLogger>();
    }

    return s_default_logger;
}

const char* Logger::get_level_prefix(Level level) noexcept
{
    switch (level) {
        case Level::off:
            [[fallthrough]];
        case Level::all:
            [[fallthrough]];
        case Level::trace:
            [[fallthrough]];
        case Level::debug:
            [[fallthrough]];
        case Level::detail:
            [[fallthrough]];
        case Level::info:
            break;
        case Level::warn:
            return "WARNING: ";
        case Level::error:
            return "ERROR: ";
        case Level::fatal:
            return "FATAL: ";
    }
    return "";
}

const std::string_view Logger::level_to_string(Level level) noexcept
{
    switch (level) {
        case Logger::Level::all:
            return "all";
        case Logger::Level::trace:
            return "trace";
        case Logger::Level::debug:
            return "debug";
        case Logger::Level::detail:
            return "detail";
        case Logger::Level::info:
            return "info";
        case Logger::Level::warn:
            return "warn";
        case Logger::Level::error:
            return "error";
        case Logger::Level::fatal:
            return "fatal";
        case Logger::Level::off:
            return "off";
    }
    REALM_ASSERT(false);
    return "";
}

void StderrLogger::do_log(const LogCategory& cat, Level level, const std::string& message)
{
    static Mutex mutex;
    LockGuard l(mutex);
    // std::cerr is unbuffered, so no need to flush
    std::cerr << cat.get_name() << " - " << get_level_prefix(level) << message << '\n'; // Throws
}

void StreamLogger::do_log(const LogCategory&, Level level, const std::string& message)
{
    m_out << get_level_prefix(level) << message << std::endl; // Throws
}

void ThreadSafeLogger::do_log(const LogCategory& category, Level level, const std::string& message)
{
    LockGuard l(m_mutex);
    Logger::do_log(*m_base_logger_ptr, category, level, message); // Throws
}

void PrefixLogger::do_log(const LogCategory& category, Level level, const std::string& message)
{
    Logger::do_log(m_chained_logger, category, level, m_prefix + message); // Throws
}

void LocalThresholdLogger::do_log(const LogCategory& category, Logger::Level level, std::string const& message)
{
    Logger::do_log(*m_chained_logger, category, level, message); // Throws
}
} // namespace realm::util<|MERGE_RESOLUTION|>--- conflicted
+++ resolved
@@ -66,8 +66,6 @@
     return *log_catagory_map.at(name); // Throws
 }
 
-<<<<<<< HEAD
-=======
 std::vector<const char*> LogCategory::get_category_names()
 {
     std::vector<const char*> ret;
@@ -77,7 +75,6 @@
     return ret;
 }
 
->>>>>>> edf70641
 void LogCategory::set_default_level_threshold(Level level)
 {
     m_default_level.store(level);
