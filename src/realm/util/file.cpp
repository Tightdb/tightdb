/*************************************************************************
 *
 * Copyright 2016 Realm Inc.
 *
 * Licensed under the Apache License, Version 2.0 (the "License");
 * you may not use this file except in compliance with the License.
 * You may obtain a copy of the License at
 *
 * http://www.apache.org/licenses/LICENSE-2.0
 *
 * Unless required by applicable law or agreed to in writing, software
 * distributed under the License is distributed on an "AS IS" BASIS,
 * WITHOUT WARRANTIES OR CONDITIONS OF ANY KIND, either express or implied.
 * See the License for the specific language governing permissions and
 * limitations under the License.
 *
 **************************************************************************/

#include <climits>
#include <limits>
#include <algorithm>
#include <vector>

#include <cerrno>
#include <cstring>
#include <cstddef>
#include <cstdio>
#include <cstdlib>
#include <iostream>
#include <fcntl.h>

#ifndef _WIN32
#include <unistd.h>
#include <sys/mman.h>
#include <sys/file.h> // BSD / Linux flock()
#include <sys/statvfs.h>
#endif

#include <realm/exceptions.hpp>
#include <realm/unicode.hpp>
#include <realm/util/errno.hpp>
#include <realm/util/file_mapper.hpp>
#include <realm/util/safe_int_ops.hpp>
#include <realm/util/features.h>
#include <realm/util/file.hpp>

using namespace realm::util;

namespace {
size_t get_page_size()
{
#ifdef _WIN32
    SYSTEM_INFO sysinfo;
    GetNativeSystemInfo(&sysinfo);
    // DWORD size = sysinfo.dwPageSize;
    // On windows we use the allocation granularity instead
    DWORD size = sysinfo.dwAllocationGranularity;
#else
    long size = sysconf(_SC_PAGESIZE);
#endif
    REALM_ASSERT(size > 0 && size % 4096 == 0);
    return static_cast<size_t>(size);
}

// This variable exists such that page_size() can return the page size without having to make any system calls.
// It could also have been a static local variable, but Valgrind/Helgrind gives a false error on that.
size_t cached_page_size = get_page_size();

bool for_each_helper(const std::string& path, const std::string& dir, realm::util::File::ForEachHandler& handler)
{
    using File = realm::util::File;
    realm::util::DirScanner ds{path}; // Throws
    std::string name;
    while (ds.next(name)) {                              // Throws
        std::string subpath = File::resolve(name, path); // Throws
        bool go_on;
        if (File::is_dir(subpath)) {                           // Throws
            std::string subdir = File::resolve(name, dir);     // Throws
            go_on = for_each_helper(subpath, subdir, handler); // Throws
        }
        else {
            go_on = handler(name, dir); // Throws
        }
        if (!go_on)
            return false;
    }
    return true;
}

#ifdef _WIN32

std::string get_last_error_msg(const char* prefix, DWORD err)
{
    std::string buffer;
    buffer.append(prefix);
    size_t offset = buffer.size();
    size_t max_msg_size = 1024;
    buffer.resize(offset + max_msg_size);
    DWORD flags = FORMAT_MESSAGE_FROM_SYSTEM | FORMAT_MESSAGE_IGNORE_INSERTS;
    DWORD language_id = MAKELANGID(LANG_NEUTRAL, SUBLANG_DEFAULT);
    DWORD size =
        FormatMessageA(flags, 0, err, language_id, buffer.data() + offset, static_cast<DWORD>(max_msg_size), 0);
    if (0 < size)
        return buffer;
    buffer.resize(offset);
    buffer.append("Unknown error");
    return buffer;
}

struct WindowsFileHandleHolder {
    WindowsFileHandleHolder() = default;
    explicit WindowsFileHandleHolder(HANDLE h)
        : handle(h)
    {
    }

    WindowsFileHandleHolder(WindowsFileHandleHolder&&) = delete;
    WindowsFileHandleHolder(const WindowsFileHandleHolder&) = delete;
    WindowsFileHandleHolder& operator=(WindowsFileHandleHolder&&) = delete;
    WindowsFileHandleHolder& operator=(const WindowsFileHandleHolder&) = delete;

    operator HANDLE() const noexcept
    {
        return handle;
    }

    ~WindowsFileHandleHolder()
    {
        if (handle != INVALID_HANDLE_VALUE) {
            ::CloseHandle(handle);
        }
    }

    HANDLE handle = INVALID_HANDLE_VALUE;
};

#endif

#if REALM_HAVE_STD_FILESYSTEM
using std::filesystem::u8path;

void throwIfCreateDirectoryError(std::error_code error, const std::string& path)
{
    if (!error)
        return;

    // create_directory doesn't raise an error if the path already exists
    using std::errc;
    if (error == errc::permission_denied || error == errc::read_only_file_system) {
        throw realm::FileAccessError(realm::ErrorCodes::PermissionDenied, error.message(), path);
    }
    else {
        throw realm::FileAccessError(realm::ErrorCodes::FileOperationFailed, error.message(), path);
    }
}

void throwIfFileError(std::error_code error, const std::string& path)
{
    if (!error)
        return;

    using std::errc;
    if (error == errc::permission_denied || error == errc::read_only_file_system ||
        error == errc::device_or_resource_busy || error == errc::operation_not_permitted ||
        error == errc::file_exists || error == errc::directory_not_empty) {
        throw realm::FileAccessError(realm::ErrorCodes::PermissionDenied, error.message(), path);
    }
    else {
        throw realm::FileAccessError(realm::ErrorCodes::FileOperationFailed, error.message(), path);
    }
}
#endif

} // anonymous namespace


namespace realm::util {
namespace {

/// Thrown if create_Always was specified and the file did already
/// exist.
class Exists : public FileAccessError {
public:
    Exists(const std::string& msg, const std::string& path)
        : FileAccessError(ErrorCodes::FileAlreadyExists, msg, path)
    {
    }
};

} // anonymous namespace


bool try_make_dir(const std::string& path)
{
#if REALM_HAVE_STD_FILESYSTEM
    std::error_code error;
    bool result = std::filesystem::create_directory(u8path(path), error);
    throwIfCreateDirectoryError(error, path);
    return result;
#else // POSIX
    if (::mkdir(path.c_str(), S_IRWXU | S_IRGRP | S_IXGRP | S_IROTH | S_IXOTH) == 0)
        return true;

    int err = errno; // Eliminate any risk of clobbering
    if (err == EEXIST)
        return false;

    auto msg = format_errno("Failed to create directory at '%2': %1", err, path);

    switch (err) {
        case EACCES:
        case EROFS:
            throw FileAccessError(ErrorCodes::PermissionDenied, msg, path, err);
        default:
            throw FileAccessError(ErrorCodes::FileOperationFailed, msg, path, err); // LCOV_EXCL_LINE
    }
#endif
}


void make_dir(const std::string& path)
{
    if (try_make_dir(path)) // Throws
        return;
    throw Exists(format_errno("Failed to create directory at '%2': %1", EEXIST, path), path);
}


void make_dir_recursive(std::string path)
{
#if REALM_HAVE_STD_FILESYSTEM
    std::error_code error;
    std::filesystem::create_directories(u8path(path), error);
    throwIfCreateDirectoryError(error, path);
#else
    // Skip the first separator as we're assuming an absolute path
    size_t pos = path.find_first_of("/\\");
    if (pos == std::string::npos)
        return;
    pos += 1;

    while (pos < path.size()) {
        auto sep = path.find_first_of("/\\", pos);
        char c = 0;
        if (sep < path.size()) {
            c = path[sep];
            path[sep] = 0;
        }
        try_make_dir(path);
        if (sep < path.size())
            path[sep] = c;
        pos = sep + 1;
    }
#endif
}


void remove_dir(const std::string& path)
{
    if (try_remove_dir(path)) // Throws
        return;
    int err = ENOENT;
    std::string msg = format_errno("Failed to remove directory '%2': %1", err, path);
    throw FileAccessError(ErrorCodes::FileNotFound, msg, path, err);
}


bool try_remove_dir(const std::string& path)
{
#if REALM_HAVE_STD_FILESYSTEM
    std::error_code error;
    bool result = std::filesystem::remove(u8path(path), error);
    throwIfFileError(error, path);
    return result;
#else // POSIX
    if (::rmdir(path.c_str()) == 0)
        return true;

    int err = errno; // Eliminate any risk of clobbering
    if (err == ENOENT)
        return false;

    std::string msg = format_errno("Failed to remove directory '%2': %1", err, path);
    switch (err) {
        case EACCES:
        case EROFS:
        case EBUSY:
        case EPERM:
        case EEXIST:
        case ENOTEMPTY:
            throw FileAccessError(ErrorCodes::PermissionDenied, msg, path, err);
        default:
            throw FileAccessError(ErrorCodes::FileOperationFailed, msg, path, err); // LCOV_EXCL_LINE
    }
#endif
}


bool try_remove_dir_recursive(const std::string& path)
{
#if REALM_HAVE_STD_FILESYSTEM
    std::error_code error;
    auto removed_count = std::filesystem::remove_all(u8path(path), error);
    throwIfFileError(error, path);
    return removed_count > 0;
#else
    {
        bool allow_missing = true;
        DirScanner ds{path, allow_missing}; // Throws
        std::string name;
        while (ds.next(name)) {                              // Throws
            std::string subpath = File::resolve(name, path); // Throws
            if (File::is_dir(subpath)) {                     // Throws
                try_remove_dir_recursive(subpath);           // Throws
            }
            else {
                File::remove(subpath); // Throws
            }
        }
    }
    return try_remove_dir(path); // Throws
#endif
}


std::string make_temp_dir()
{
#ifdef _WIN32 // Windows version
    std::filesystem::path temp = std::filesystem::temp_directory_path();

    wchar_t buffer[MAX_PATH];
    std::filesystem::path path;
    for (;;) {
        if (GetTempFileNameW(temp.c_str(), L"rlm", 0, buffer) == 0) {
            DWORD error = GetLastError();
            throw SystemError(error, get_last_error_msg("GetTempFileName() failed: ", error));
        }
        path = buffer;
        std::filesystem::remove(path);

        std::error_code error;
        std::filesystem::create_directory(path, error);
        if (error && error != std::errc::file_exists) {
            throw SystemError(error, util::format("Failed to create temporary directory: %1", error.message()));
        }
        break;
    }
    return path.u8string();

#else // POSIX.1-2008 version

#if REALM_ANDROID
    std::string buffer = "/data/local/tmp/realm_XXXXXX";
#else
    char* tmp_dir_env = getenv("TMPDIR");
    std::string buffer = tmp_dir_env ? tmp_dir_env : std::string(P_tmpdir);
    if (!buffer.empty() && buffer.back() != '/') {
        buffer += "/";
    }
    buffer += "realm_XXXXXX";
#endif

    if (mkdtemp(buffer.data()) == 0) {
        int err = errno;
        throw SystemError(err, util::format("Failed to create temporary directory: %1", err)); // LCOV_EXCL_LINE
    }
    return buffer;
#endif
}

std::string make_temp_file(const char* prefix)
{
#ifdef _WIN32 // Windows version
    std::filesystem::path temp = std::filesystem::temp_directory_path();

    wchar_t buffer[MAX_PATH];
    if (GetTempFileNameW(temp.c_str(), L"rlm", 0, buffer) == 0) {
        DWORD error = GetLastError();
        throw SystemError(error, get_last_error_msg("GetTempFileName() failed: ", error));
    }

    return std::filesystem::path(buffer).u8string();

#else // POSIX.1-2008 version

#if REALM_ANDROID
    std::string base_dir = "/data/local/tmp/";
#else
    char* tmp_dir_env = getenv("TMPDIR");
    std::string base_dir = tmp_dir_env ? tmp_dir_env : std::string(P_tmpdir);
    if (!base_dir.empty() && base_dir[base_dir.length() - 1] != '/') {
        base_dir = base_dir + "/";
    }
#endif
    std::string tmp = base_dir + prefix + std::string("_XXXXXX") + std::string("\0", 1);
    std::unique_ptr<char[]> buffer = std::make_unique<char[]>(tmp.size()); // Throws
    memcpy(buffer.get(), tmp.c_str(), tmp.size());
    char* filename = buffer.get();
    auto fd = mkstemp(filename);
    if (fd == -1) {
        throw std::system_error(errno, std::system_category(), "mkstemp() failed"); // LCOV_EXCL_LINE
    }
    close(fd);
    return std::string(filename);
#endif
}

size_t page_size()
{
    return cached_page_size;
}

void File::open_internal(const std::string& path, AccessMode a, CreateMode c, int flags, bool* success)
{
    REALM_ASSERT_RELEASE(!is_attached());
    m_path = path; // for error reporting and debugging

#ifdef _WIN32 // Windows version

    DWORD desired_access = GENERIC_READ;
    switch (a) {
        case access_ReadOnly:
            break;
        case access_ReadWrite:
            if (flags & flag_Append) {
                desired_access = FILE_APPEND_DATA;
            }
            else {
                desired_access |= GENERIC_WRITE;
            }
            break;
    }
    // FIXME: Should probably be zero if we are called on behalf of a
    // Group instance that is not managed by a SharedGroup instance,
    // since in this case concurrenct access is prohibited anyway.
    DWORD share_mode = FILE_SHARE_READ | FILE_SHARE_WRITE;
    DWORD creation_disposition = 0;
    switch (c) {
        case create_Auto:
            creation_disposition = flags & flag_Trunc ? CREATE_ALWAYS : OPEN_ALWAYS;
            break;
        case create_Never:
            creation_disposition = flags & flag_Trunc ? TRUNCATE_EXISTING : OPEN_EXISTING;
            break;
        case create_Must:
            creation_disposition = CREATE_NEW;
            break;
    }
    DWORD flags_and_attributes = 0;
    HANDLE handle = CreateFile2(u8path(path).c_str(), desired_access, share_mode, creation_disposition, nullptr);
    if (handle != INVALID_HANDLE_VALUE) {
        m_fd = handle;
        m_have_lock = false;
        if (success)
            *success = true;
        return;
    }

    DWORD err = GetLastError(); // Eliminate any risk of clobbering
    if (success && err == ERROR_FILE_EXISTS && c == create_Must) {
        *success = false;
        return;
    }
    if (success && err == ERROR_FILE_NOT_FOUND && c == create_Never) {
        *success = false;
        return;
    }
    std::string msg = get_last_error_msg("CreateFile() failed: ", err);
    switch (err) {
        case ERROR_SHARING_VIOLATION:
        case ERROR_ACCESS_DENIED:
            throw FileAccessError(ErrorCodes::PermissionDenied, msg, path, int(err));
        case ERROR_FILE_NOT_FOUND:
        case ERROR_PATH_NOT_FOUND:
            throw FileAccessError(ErrorCodes::FileNotFound, msg, path, int(err));
        case ERROR_FILE_EXISTS:
            throw Exists(msg, path);
        default:
            throw FileAccessError(ErrorCodes::FileOperationFailed, msg, path, int(err));
    }

#else // POSIX version

    int flags2 = 0;
    switch (a) {
        case access_ReadOnly:
            flags2 = O_RDONLY;
            break;
        case access_ReadWrite:
            flags2 = O_RDWR;
            break;
    }
    switch (c) {
        case create_Auto:
            flags2 |= O_CREAT;
            break;
        case create_Never:
            break;
        case create_Must:
            flags2 |= O_CREAT | O_EXCL;
            break;
    }
    if (flags & flag_Trunc)
        flags2 |= O_TRUNC;
    if (flags & flag_Append)
        flags2 |= O_APPEND;
    int fd = ::open(path.c_str(), flags2, S_IRUSR | S_IWUSR | S_IRGRP | S_IROTH);
    if (0 <= fd) {
        m_fd = fd;
        if (success)
            *success = true;
        return;
    }

    int err = errno; // Eliminate any risk of clobbering
    if (success && err == EEXIST && c == create_Must) {
        *success = false;
        return;
    }
    if (success && err == ENOENT && c == create_Never) {
        *success = false;
        return;
    }
    std::string msg = format_errno("Failed to open file at path '%2': %1", err, path);
    switch (err) {
        case EACCES:
        case EPERM:
        case EROFS:
        case ETXTBSY:
            throw FileAccessError(ErrorCodes::PermissionDenied, msg, path, err);
        case ENOENT:
            if (c != create_Never)
                msg = util::format("Failed to open file at path '%1': parent directory does not exist", path);
            throw FileAccessError(ErrorCodes::FileNotFound, msg, path, err);
        case EEXIST:
            throw Exists(msg, path);
        case ENOTDIR:
            msg = format("Failed to open file at path '%1': parent path is not a directory", path);
            [[fallthrough]];
        default:
            throw FileAccessError(ErrorCodes::FileOperationFailed, msg, path, err); // LCOV_EXCL_LINE
    }

#endif
}


void File::close() noexcept
{
#ifdef _WIN32 // Windows version

    if (!m_fd)
        return;
    if (m_have_lock)
        unlock();

    BOOL r = CloseHandle(m_fd);
    REALM_ASSERT_RELEASE(r);
    m_fd = nullptr;

#else // POSIX version

    if (m_fd < 0)
        return;
    unlock();
    int r = ::close(m_fd);
    REALM_ASSERT_RELEASE(r == 0);
    m_fd = -1;

#endif
}

size_t File::read_static(FileDesc fd, char* data, size_t size)
{
#ifdef _WIN32 // Windows version
    char* const data_0 = data;
    while (0 < size) {
        DWORD n = std::numeric_limits<DWORD>::max();
        if (int_less_than(size, n))
            n = static_cast<DWORD>(size);
        DWORD r = 0;
        if (!ReadFile(fd, data, n, &r, 0))
            goto error;
        if (r == 0)
            break;
        REALM_ASSERT_RELEASE(r <= n);
        size -= size_t(r);
        data += size_t(r);
    }
    return data - data_0;

error:
    DWORD err = GetLastError(); // Eliminate any risk of clobbering
    throw SystemError(int(err), "ReadFile() failed");

#else // POSIX version

    char* const data_0 = data;
    while (0 < size) {
        // POSIX requires that 'n' is less than or equal to SSIZE_MAX
        size_t n = std::min(size, size_t(SSIZE_MAX));
        ssize_t r = ::read(fd, data, n);
        if (r == 0)
            break;
        if (r < 0)
            goto error; // LCOV_EXCL_LINE
        REALM_ASSERT_RELEASE(size_t(r) <= n);
        size -= size_t(r);
        data += size_t(r);
    }
    return data - data_0;

error:
    // LCOV_EXCL_START
    throw SystemError(errno, "read() failed");
// LCOV_EXCL_STOP
#endif
}


size_t File::read(char* data, size_t size)
{
    REALM_ASSERT_RELEASE(is_attached());

    if (m_encryption_key) {
        uint64_t pos_original = File::get_file_pos(m_fd);
        REALM_ASSERT(!int_cast_has_overflow<size_t>(pos_original));
        size_t pos = size_t(pos_original);
        Map<char> read_map(*this, access_ReadOnly, static_cast<size_t>(pos + size));
        realm::util::encryption_read_barrier(read_map, pos, size);
        memcpy(data, read_map.get_addr() + pos, size);
        uint64_t cur = File::get_file_pos(m_fd);
        seek_static(m_fd, cur + size);
        return read_map.get_size() - pos;
    }

    return read_static(m_fd, data, size);
}

void File::write_static(FileDesc fd, const char* data, size_t size)
{
#ifdef _WIN32
    while (0 < size) {
        DWORD n = std::numeric_limits<DWORD>::max();
        if (int_less_than(size, n))
            n = static_cast<DWORD>(size);
        DWORD r = 0;
        if (!WriteFile(fd, data, n, &r, 0))
            goto error;
        REALM_ASSERT_RELEASE(r == n); // Partial writes are not possible.
        size -= size_t(r);
        data += size_t(r);
    }
    return;

error:
    DWORD err = GetLastError(); // Eliminate any risk of clobbering
    if (err == ERROR_HANDLE_DISK_FULL || err == ERROR_DISK_FULL) {
        std::string msg = get_last_error_msg("WriteFile() failed: ", err);
        throw OutOfDiskSpace(msg);
    }
    throw SystemError(err, "WriteFile() failed");
#else
    while (0 < size) {
        // POSIX requires that 'n' is less than or equal to SSIZE_MAX
        size_t n = std::min(size, size_t(SSIZE_MAX));
        ssize_t r = ::write(fd, data, n);
        if (r < 0)
            goto error; // LCOV_EXCL_LINE
        REALM_ASSERT_RELEASE(r != 0);
        REALM_ASSERT_RELEASE(size_t(r) <= n);
        size -= size_t(r);
        data += size_t(r);
    }
    return;

error:
    // LCOV_EXCL_START
    int err = errno; // Eliminate any risk of clobbering
    auto msg = format_errno("write() failed: %1", err);
    if (err == ENOSPC || err == EDQUOT) {
        throw OutOfDiskSpace(msg);
    }
    throw SystemError(err, msg);
    // LCOV_EXCL_STOP

#endif
}

void File::write(const char* data, size_t size)
{
    REALM_ASSERT_RELEASE(is_attached());

    if (m_encryption_key) {
        uint64_t pos_original = get_file_pos(m_fd);
        REALM_ASSERT(!int_cast_has_overflow<size_t>(pos_original));
        size_t pos = size_t(pos_original);
        Map<char> write_map(*this, access_ReadWrite, static_cast<size_t>(pos + size));
        realm::util::encryption_read_barrier(write_map, pos, size);
        memcpy(write_map.get_addr() + pos, data, size);
        realm::util::encryption_write_barrier(write_map, pos, size);
        uint64_t cur = get_file_pos(m_fd);
        seek(cur + size);
        return;
    }

    write_static(m_fd, data, size);
}

uint64_t File::get_file_pos(FileDesc fd)
{
#ifdef _WIN32
    LONG high_dword = 0;
    LARGE_INTEGER li;
    LARGE_INTEGER res;
    li.QuadPart = 0;
    bool ok = SetFilePointerEx(fd, li, &res, FILE_CURRENT);
    if (!ok)
        throw SystemError(GetLastError(), "SetFilePointer() failed");

    return uint64_t(res.QuadPart);
#else
    auto pos = lseek(fd, 0, SEEK_CUR);
    if (pos < 0) {
        throw SystemError(errno, "lseek() failed");
    }
    return uint64_t(pos);
#endif
}

File::SizeType File::get_size_static(const std::string& path)
{
    File f(path);
    return f.get_size();
}

File::SizeType File::get_size_static(FileDesc fd)
{
#ifdef _WIN32
    LARGE_INTEGER large_int;
    if (GetFileSizeEx(fd, &large_int)) {
        File::SizeType size;
        if (int_cast_with_overflow_detect(large_int.QuadPart, size))
            throw RuntimeError(ErrorCodes::RangeError, "File size overflow");

        return size;
    }
    throw SystemError(GetLastError(), "GetFileSizeEx() failed");

#else // POSIX version

    struct stat statbuf;
    if (::fstat(fd, &statbuf) == 0) {
        SizeType size;
        if (int_cast_with_overflow_detect(statbuf.st_size, size))
            throw RuntimeError(ErrorCodes::RangeError, "File size overflow");

        return size;
    }
    throw SystemError(errno, "fstat() failed");

#endif
}

File::SizeType File::get_size() const
{
    REALM_ASSERT_RELEASE(is_attached());
    File::SizeType size = get_size_static(m_fd);

    if (m_encryption_key) {
        File::SizeType ret_size = encrypted_size_to_data_size(size);
        return ret_size;
    }
    else
        return size;
}


void File::resize(SizeType size)
{
    REALM_ASSERT_RELEASE(is_attached());

#ifdef _WIN32 // Windows version

    // Save file position
    SizeType p = get_file_pos(m_fd);

    if (m_encryption_key)
        size = data_size_to_encrypted_size(size);

    // Windows docs say "it is not an error to set the file pointer to a position beyond the end of the file."
    // so seeking with SetFilePointerEx() will not error out even if there is no disk space left.
    // In this scenario though, the following call to SedEndOfFile() will fail if there is no disk space left.
    seek(size);

    if (!SetEndOfFile(m_fd)) {
        DWORD err = GetLastError(); // Eliminate any risk of clobbering
        if (err == ERROR_HANDLE_DISK_FULL || err == ERROR_DISK_FULL) {
            std::string msg = get_last_error_msg("SetEndOfFile() failed: ", err);
            throw OutOfDiskSpace(msg);
        }
        throw SystemError(int(err), "SetEndOfFile() failed");
    }

    // Restore file position
    seek(p);

#else // POSIX version

    if (m_encryption_key)
        size = data_size_to_encrypted_size(size);

    off_t size2;
    if (int_cast_with_overflow_detect(size, size2))
        throw RuntimeError(ErrorCodes::RangeError, "File size overflow");

    // POSIX specifies that introduced bytes read as zero. This is not
    // required by File::resize().
    if (::ftruncate(m_fd, size2) != 0) {
        int err = errno; // Eliminate any risk of clobbering
        auto msg = format_errno("ftruncate() failed: %1", err);
        if (err == ENOSPC || err == EDQUOT) {
            throw OutOfDiskSpace(msg);
        }
        throw SystemError(err, msg);
    }

#endif
}


void File::prealloc(size_t size)
{
    REALM_ASSERT_RELEASE(is_attached());

    if (size <= to_size_t(get_size())) {
        return;
    }

    size_t new_size = size;
    if (m_encryption_key) {
        new_size = static_cast<size_t>(data_size_to_encrypted_size(size));
        REALM_ASSERT(size == static_cast<size_t>(encrypted_size_to_data_size(new_size)));
        if (new_size < size) {
            throw RuntimeError(ErrorCodes::RangeError, "File size overflow: data_size_to_encrypted_size(" +
                                                           realm::util::to_string(size) +
                                                           ") == " + realm::util::to_string(new_size));
        }
    }

    auto manually_consume_space = [&]() {
        constexpr size_t chunk_size = 4096;
        int64_t original_size = get_size_static(m_fd); // raw size
        seek(original_size);
        size_t num_bytes = size_t(new_size - original_size);
        std::string zeros(chunk_size, '\0');
        while (num_bytes > 0) {
            size_t t = num_bytes > chunk_size ? chunk_size : num_bytes;
            write_static(m_fd, zeros.c_str(), t);
            num_bytes -= t;
        }
    };

    auto consume_space_interlocked = [&] {
#if REALM_ENABLE_ENCRYPTION
        if (m_encryption_key) {
            // We need to prevent concurrent calls to lseek from the encryption layer
            // while we're writing to the file to extend it. Otherwise an intervening
            // lseek may redirect the writing process, causing file corruption.
            UniqueLock lck(util::mapping_mutex);
            manually_consume_space();
        }
        else {
            manually_consume_space();
        }
#else
        manually_consume_space();
#endif
    };

#if REALM_HAVE_POSIX_FALLOCATE
    // Mostly Linux only
    if (!prealloc_if_supported(0, new_size)) {
        consume_space_interlocked();
    }
#else // Non-atomic fallback
#if REALM_PLATFORM_APPLE
    // posix_fallocate() is not supported on MacOS or iOS, so use a combination of fcntl(F_PREALLOCATE) and
    // ftruncate().

    struct stat statbuf;
    if (::fstat(m_fd, &statbuf) != 0) {
        int err = errno;
        throw SystemError(err, "fstat() inside prealloc() failed");
    }

    size_t allocated_size;
    if (int_cast_with_overflow_detect(statbuf.st_blocks, allocated_size)) {
        throw RuntimeError(ErrorCodes::RangeError,
                           "Overflow on block conversion to size_t " + realm::util::to_string(statbuf.st_blocks));
    }
    if (int_multiply_with_overflow_detect(allocated_size, S_BLKSIZE)) {
        throw RuntimeError(ErrorCodes::RangeError, "Overflow computing existing file space allocation blocks: " +
                                                       realm::util::to_string(allocated_size) +
                                                       " block size: " + realm::util::to_string(S_BLKSIZE));
    }

    // Only attempt to preallocate space if there's not already sufficient free space in the file.
    // APFS would fail with EINVAL if we attempted it, and HFS+ would preallocate extra space unnecessarily.
    // See <https://github.com/realm/realm-core/issues/3005> for details.
    if (new_size > allocated_size) {

        off_t to_allocate = static_cast<off_t>(new_size - statbuf.st_size);
        fstore_t store = {F_ALLOCATEALL, F_PEOFPOSMODE, 0, to_allocate, 0};
        int ret = 0;
        do {
            ret = fcntl(m_fd, F_PREALLOCATE, &store);
        } while (ret == -1 && errno == EINTR);
        if (ret == -1) {
            // Consider fcntl() as an optimization on Apple devices, where if it fails,
            // we fall back to manually consuming space which is slower but may succeed in some
            // cases where fcntl fails. Some known cases are:
            // 1) There's a timing sensitive bug on APFS which causes fcntl to sometimes throw EINVAL.
            // This might not be the case, but we'll fall back and attempt to manually allocate all the requested
            // space. Worst case, this might also fail, but there is also a chance it will succeed. We don't
            // call this in the first place because using fcntl(F_PREALLOCATE) will be faster if it works (it has
            // been reliable on HSF+).
            // 2) fcntl will fail with ENOTSUP on non-supported file systems such as ExFAT. In this case
            // the fallback should succeed.
            // 3) if there is some other error such as no space left (ENOSPC) we will expect to fail again later
            consume_space_interlocked();
        }
    }

    int ret = 0;

    do {
        ret = ftruncate(m_fd, new_size);
    } while (ret == -1 && errno == EINTR);

    if (ret != 0) {
        int err = errno;
        // by the definition of F_PREALLOCATE, a proceeding ftruncate will not fail due to out of disk space
        // so this is some other runtime error and not OutOfDiskSpace
        throw SystemError(err, "ftruncate() inside prealloc() failed");
    }
<<<<<<< HEAD
#elif defined(_WIN32)
    // FileEndOfFileInfo will update the logical file size, and also grow the file if necessary
    FILE_END_OF_FILE_INFO eof_info{};
    eof_info.EndOfFile.QuadPart = new_size;
    if (!SetFileInformationByHandle(m_fd, FileEndOfFileInfo, &eof_info, sizeof(eof_info))) {
        throw SystemError(GetLastError(), "SetFileInformationByHandle(FileEndOfFileInfo) inside prealloc() failed");
    }
#elif REALM_ANDROID
=======
#elif REALM_ANDROID || defined(_WIN32) || defined(__EMSCRIPTEN__)
>>>>>>> 3398dbb3

    consume_space_interlocked();

#else
#error Please check if/how your OS supports file preallocation
#endif

#endif // REALM_HAVE_POSIX_FALLOCATE
}


bool File::prealloc_if_supported(SizeType offset, size_t size)
{
    REALM_ASSERT_RELEASE(is_attached());

#if REALM_HAVE_POSIX_FALLOCATE

    REALM_ASSERT_RELEASE(is_prealloc_supported());

    if (size == 0) {
        // calling posix_fallocate with a size of 0 will cause a return of EINVAL
        // since this is a meaningless operation anyway, we just return early here
        return true;
    }

    // posix_fallocate() does not set errno, it returns the error (if any) or zero.
    // It is also possible for it to be interrupted by EINTR according to some man pages (ex fedora 24)
    int status;
    do {
        status = ::posix_fallocate(m_fd, offset, size);
    } while (status == EINTR);

    if (REALM_LIKELY(status == 0)) {
        return true;
    }

    if (status == EINVAL || status == EPERM) {
        return false; // Retry with non-atomic version
    }

    auto msg = format_errno("posix_fallocate() failed: %1", status);
    if (status == ENOSPC || status == EDQUOT) {
        throw OutOfDiskSpace(msg);
    }
    throw SystemError(status, msg);

    // FIXME: OS X does not have any version of fallocate, but see
    // http://stackoverflow.com/questions/11497567/fallocate-command-equivalent-in-os-x

    // FIXME: On Windows one could use a call to CreateFileMapping()
    // since it will grow the file if necessary, but never shrink it,
    // just like posix_fallocate(). The advantage would be that it
    // then becomes an atomic operation (probably).

#else

    static_cast<void>(offset);
    static_cast<void>(size);

    REALM_ASSERT_RELEASE(!is_prealloc_supported());

#endif
    return false;
}


bool File::is_prealloc_supported()
{
#if REALM_HAVE_POSIX_FALLOCATE
    return true;
#else
    return false;
#endif
}

void File::seek(SizeType position)
{
    REALM_ASSERT_RELEASE(is_attached());
    seek_static(m_fd, position);
}

void File::seek_static(FileDesc fd, SizeType position)
{
#ifdef _WIN32 // Windows version

    LARGE_INTEGER large_int;
    if (int_cast_with_overflow_detect(position, large_int.QuadPart))
        throw RuntimeError(ErrorCodes::RangeError, "File position overflow");

    if (!SetFilePointerEx(fd, large_int, 0, FILE_BEGIN))
        throw SystemError(GetLastError(), "SetFilePointerEx() failed");

#else // POSIX version

    off_t position2;
    if (int_cast_with_overflow_detect(position, position2))
        throw RuntimeError(ErrorCodes::RangeError, "File position overflow");

    if (0 <= ::lseek(fd, position2, SEEK_SET))
        return;
    throw SystemError(errno, "lseek() failed");

#endif
}

// FIXME: The current implementation may not guarantee that data is
// actually written to disk. POSIX is rather vague on what fsync() has
// to do unless _POSIX_SYNCHRONIZED_IO is defined. See also
// http://www.humboldt.co.uk/2009/03/fsync-across-platforms.html.
void File::sync()
{
    REALM_ASSERT_RELEASE(is_attached());

#if defined _WIN32 // Windows version

    if (FlushFileBuffers(m_fd))
        return;
    throw SystemError(GetLastError(), "FlushFileBuffers() failed");

#elif REALM_PLATFORM_APPLE

    if (::fcntl(m_fd, F_FULLFSYNC) == 0)
        return;
    throw SystemError(errno, "fcntl() with F_FULLSYNC failed");

#else // POSIX version

    if (::fsync(m_fd) == 0)
        return;
    throw SystemError(errno, "fsync() failed");

#endif
}

void File::barrier()
{
#if REALM_PLATFORM_APPLE
    if (::fcntl(m_fd, F_BARRIERFSYNC) == 0)
        return;
        // If fcntl fails, we fallback to full sync.
        // This is known to occur on exFAT which does not support F_BARRIERSYNC.
#endif
    sync();
}

#ifndef _WIN32
// little helper
static void _unlock(int m_fd)
{
    int r;
    do {
        r = flock(m_fd, LOCK_UN);
    } while (r != 0 && errno == EINTR);
    REALM_ASSERT_RELEASE_EX(r == 0 && "File::unlock()", r, errno);
}
#endif

bool File::rw_lock(bool exclusive, bool non_blocking)
{
    // exclusive blocking rw locks not implemented for emulation
    REALM_ASSERT(!exclusive || non_blocking);

#ifndef REALM_FILELOCK_EMULATION
    return lock(exclusive, non_blocking);
#else
    REALM_ASSERT(!m_has_exclusive_lock && !has_shared_lock());

    // First obtain an exclusive lock on the file proper
    int operation = LOCK_EX;
    if (non_blocking)
        operation |= LOCK_NB;
    int status;
    do {
        status = flock(m_fd, operation);
    } while (status != 0 && errno == EINTR);
    if (status != 0 && errno == EWOULDBLOCK)
        return false;
    if (status != 0)
        throw SystemError(errno, "flock() failed");
    m_has_exclusive_lock = true;

    // Every path through this function except for successfully acquiring an
    // exclusive lock needs to release the flock() before returning.
    UnlockGuard ulg(*this);

    // now use a named pipe to emulate locking in conjunction with using exclusive lock
    // on the file proper.
    // exclusively locked: we can't sucessfully write to the pipe.
    //                     AND we continue to hold the exclusive lock.
    //                     (unlock must lift the exclusive lock).
    // shared locked: we CAN succesfully write to the pipe. We open the pipe for reading
    //                before releasing the exclusive lock.
    //                (unlock must close the pipe for reading)
    REALM_ASSERT_RELEASE(m_pipe_fd == -1);
    if (m_fifo_path.empty())
        m_fifo_path = m_path + ".fifo";

    // Due to a bug in iOS 10-12 we need to open in read-write mode for shared
    // or the OS will deadlock when un-suspending the app.
    int mode = exclusive ? O_WRONLY | O_NONBLOCK : O_RDWR | O_NONBLOCK;

    // Optimistically try to open the fifo. This may fail due to the fifo not
    // existing, but since it usually exists this is faster than trying to create
    // it first.
    int fd = ::open(m_fifo_path.c_str(), mode);
    if (fd == -1) {
        int err = errno;
        if (exclusive) {
            if (err == ENOENT || err == ENXIO) {
                // If the fifo either doesn't exist or there's no readers with the
                // other end of the pipe open (ENXIO) then we have an exclusive lock
                // and are done.
                ulg.release();
                return true;
            }

            // Otherwise we got an unexpected error
            throw std::system_error(err, std::system_category(), "opening lock fifo for writing failed");
        }

        if (err == ENOENT) {
            // The fifo doesn't exist and we're opening in shared mode, so we
            // need to create it.
            if (!m_fifo_dir_path.empty())
                try_make_dir(m_fifo_dir_path);
            status = mkfifo(m_fifo_path.c_str(), 0666);
            if (status != 0)
                throw std::system_error(errno, std::system_category(), "creating lock fifo for reading failed");

            // Try again to open the fifo now that it exists
            fd = ::open(m_fifo_path.c_str(), mode);
            err = errno;
        }

        if (fd == -1)
            throw std::system_error(err, std::system_category(), "opening lock fifo for reading failed");
    }

    // We successfully opened the pipe. If we're trying to acquire an exclusive
    // lock that means there's a reader (aka a shared lock) and we've failed.
    // Release the exclusive lock and back out.
    if (exclusive) {
        ::close(fd);
        return false;
    }

    // We're in shared mode, so opening the fifo means we've successfully acquired
    // a shared lock and are done.
    ulg.release();
    rw_unlock();
    m_pipe_fd = fd;
    return true;
#endif // REALM_FILELOCK_EMULATION
}

bool File::lock(bool exclusive, bool non_blocking)
{
    REALM_ASSERT_RELEASE(is_attached());

#ifdef _WIN32 // Windows version
    REALM_ASSERT_RELEASE(!m_have_lock);

    // Under Windows a file lock must be explicitely released before
    // the file is closed. It will eventually be released by the
    // system, but there is no guarantees on the timing.

    DWORD flags = 0;
    if (exclusive)
        flags |= LOCKFILE_EXCLUSIVE_LOCK;
    if (non_blocking)
        flags |= LOCKFILE_FAIL_IMMEDIATELY;
    OVERLAPPED overlapped;
    memset(&overlapped, 0, sizeof overlapped);
    overlapped.Offset = 0;     // Just for clarity
    overlapped.OffsetHigh = 0; // Just for clarity
    if (LockFileEx(m_fd, flags, 0, 1, 0, &overlapped)) {
        m_have_lock = true;
        return true;
    }
    DWORD err = GetLastError(); // Eliminate any risk of clobbering
    if (err == ERROR_LOCK_VIOLATION)
        return false;
    throw std::system_error(err, std::system_category(), "LockFileEx() failed");
#else // _WIN32
    // NOTE: It would probably have been more portable to use fcntl()
    // based POSIX locks, however these locks are not recursive within
    // a single process, and since a second attempt to acquire such a
    // lock will always appear to succeed, one will easily suffer the
    // 'spurious unlocking issue'. It remains to be determined whether
    // this also applies across distinct threads inside a single
    // process.
    //
    // To make matters worse, flock() may be a simple wrapper around
    // fcntl() based locks on some systems. This is bad news, because
    // the robustness of the Realm API relies in part by the
    // assumption that a single process (even a single thread) can
    // hold multiple overlapping independent shared locks on a single
    // file as long as they are placed via distinct file descriptors.
    //
    // Fortunately, on both Linux and Darwin, flock() does not suffer
    // from this 'spurious unlocking issue'.
    int operation = exclusive ? LOCK_EX : LOCK_SH;
    if (non_blocking)
        operation |= LOCK_NB;
    do {
        if (flock(m_fd, operation) == 0)
            return true;
    } while (errno == EINTR);
    int err = errno; // Eliminate any risk of clobbering
    if (err == EWOULDBLOCK)
        return false;
    throw SystemError(err, "flock() failed");
#endif
}

void File::unlock() noexcept
{
#ifdef _WIN32 // Windows version
    if (!m_have_lock)
        return;

    OVERLAPPED overlapped;
    overlapped.hEvent = 0;
    overlapped.OffsetHigh = 0;
    overlapped.Offset = 0;
    overlapped.Pointer = 0;
    BOOL r = UnlockFileEx(m_fd, 0, 1, 0, &overlapped);

    REALM_ASSERT_RELEASE(r);
    m_have_lock = false;
#else
    // The Linux man page for flock() does not state explicitely that
    // unlocking is idempotent, however, we will assume it since there
    // is no mention of the error that would be reported if a
    // non-locked file were unlocked.
    _unlock(m_fd);
#endif
}

void File::rw_unlock() noexcept
{
#ifndef REALM_FILELOCK_EMULATION
    unlock();
#else
    // Coming here with an exclusive lock, we must release that lock.
    // Coming here with a shared lock, we must close the pipe that we have opened for reading.
    //   - we have to do that under the protection of a proper exclusive lock to serialize
    //     with anybody trying to obtain a lock concurrently.
    if (has_shared_lock()) {
        // shared lock. We need to reacquire the exclusive lock on the file
        int status;
        do {
            status = flock(m_fd, LOCK_EX);
        } while (status != 0 && errno == EINTR);
        REALM_ASSERT(status == 0);
        // close the pipe (== release the shared lock)
        ::close(m_pipe_fd);
        m_pipe_fd = -1;
    }
    else {
        REALM_ASSERT(m_has_exclusive_lock);
    }
    _unlock(m_fd);
    m_has_exclusive_lock = false;
#endif // REALM_FILELOCK_EMULATION
}

void* File::map(AccessMode a, size_t size, int /*map_flags*/, size_t offset) const
{
    return realm::util::mmap({m_fd, m_path, a, m_encryption_key.get()}, size, offset);
}

void* File::map_fixed(AccessMode a, void* address, size_t size, int /* map_flags */, size_t offset) const
{
    if (m_encryption_key.get()) {
        // encryption enabled - this is not supported - see explanation in alloc_slab.cpp
        REALM_ASSERT(false);
    }
#ifdef _WIN32
    // windows, no encryption - this is not supported, see explanation in alloc_slab.cpp,
    // above the method 'update_reader_view()'
    REALM_ASSERT(false);
    return nullptr;
#else
    // unencrypted - mmap part of already reserved space
    return realm::util::mmap_fixed(m_fd, address, size, a, offset, m_encryption_key.get());
#endif
}

void* File::map_reserve(AccessMode a, size_t size, size_t offset) const
{
    static_cast<void>(a); // FIXME: Consider removing this argument
    return realm::util::mmap_reserve(m_fd, size, offset);
}

#if REALM_ENABLE_ENCRYPTION
void* File::map(AccessMode a, size_t size, EncryptedFileMapping*& mapping, int /*map_flags*/, size_t offset) const
{
    return realm::util::mmap({m_fd, m_path, a, m_encryption_key.get()}, size, offset, mapping);
}

void* File::map_fixed(AccessMode a, void* address, size_t size, EncryptedFileMapping* mapping, int /* map_flags */,
                      size_t offset) const
{
    if (m_encryption_key.get()) {
        // encryption enabled - we shouldn't be here, all memory was allocated by reserve
        REALM_ASSERT_RELEASE(false);
    }
#ifndef _WIN32
    // no encryption. On Unixes, map relevant part of reserved virtual address range
    return realm::util::mmap_fixed(m_fd, address, size, a, offset, nullptr, mapping);
#else
    // no encryption - unsupported on windows
    REALM_ASSERT(false);
    return nullptr;
#endif
}

void* File::map_reserve(AccessMode a, size_t size, size_t offset, EncryptedFileMapping*& mapping) const
{
    if (m_encryption_key.get()) {
        // encrypted file - just mmap it, the encryption layer handles if the mapping extends beyond eof
        return realm::util::mmap({m_fd, m_path, a, m_encryption_key.get()}, size, offset, mapping);
    }
#ifndef _WIN32
    // not encrypted, do a proper reservation on Unixes'
    return realm::util::mmap_reserve({m_fd, m_path, a, nullptr}, size, offset, mapping);
#else
    // on windows, this is a no-op
    return nullptr;
#endif
}

#endif // REALM_ENABLE_ENCRYPTION

void File::unmap(void* addr, size_t size) noexcept
{
    realm::util::munmap(addr, size);
}


void* File::remap(void* old_addr, size_t old_size, AccessMode a, size_t new_size, int /*map_flags*/,
                  size_t file_offset) const
{
    return realm::util::mremap({m_fd, m_path, a, m_encryption_key.get()}, file_offset, old_addr, old_size, new_size);
}


void File::sync_map(FileDesc fd, void* addr, size_t size)
{
    realm::util::msync(fd, addr, size);
}


bool File::exists(const std::string& path)
{
#if REALM_HAVE_STD_FILESYSTEM
    return std::filesystem::exists(u8path(path));
#else // POSIX
    if (::access(path.c_str(), F_OK) == 0)
        return true;
    int err = errno; // Eliminate any risk of clobbering
    switch (err) {
        case EACCES:
        case ENOENT:
        case ENOTDIR:
            return false;
    }
    throw SystemError(err, "access() failed");
#endif
}


bool File::is_dir(const std::string& path)
{
#if REALM_HAVE_STD_FILESYSTEM
    return std::filesystem::is_directory(u8path(path));
#elif !defined(_WIN32)
    struct stat statbuf;
    if (::stat(path.c_str(), &statbuf) == 0)
        return S_ISDIR(statbuf.st_mode);
    int err = errno; // Eliminate any risk of clobbering
    switch (err) {
        case EACCES:
        case ENOENT:
        case ENOTDIR:
            return false;
    }
    throw SystemError(err, "stat() failed");
#else
    static_cast<void>(path);
    throw NotImplemented();
#endif
}


void File::remove(const std::string& path)
{
    if (try_remove(path))
        return;
    int err = ENOENT;
    std::string msg = format_errno("Failed to delete file at '%2': %1", err, path);
    throw FileAccessError(ErrorCodes::FileNotFound, msg, path, err);
}


bool File::try_remove(const std::string& path)
{
#if REALM_HAVE_STD_FILESYSTEM
    std::error_code error;
    bool result = std::filesystem::remove(u8path(path), error);
    throwIfFileError(error, path);
    return result;
#else // POSIX
    if (::unlink(path.c_str()) == 0)
        return true;

    int err = errno; // Eliminate any risk of clobbering
    if (err == ENOENT)
        return false;

    std::string msg = format_errno("Failed to delete file at '%2': %1", err, path);
    switch (err) {
        case EACCES:
        case EROFS:
        case ETXTBSY:
        case EBUSY:
        case EPERM:
            throw FileAccessError(ErrorCodes::PermissionDenied, msg, path, err);
        case ENOENT:
            return false;
        default:
            throw FileAccessError(ErrorCodes::FileOperationFailed, msg, path, err);
    }
#endif
}


void File::move(const std::string& old_path, const std::string& new_path)
{
#if REALM_HAVE_STD_FILESYSTEM
    std::error_code error;
    std::filesystem::rename(u8path(old_path), u8path(new_path), error);

    if (error == std::errc::no_such_file_or_directory) {
        throw FileAccessError(ErrorCodes::FileNotFound, error.message(), old_path);
    }
    throwIfFileError(error, old_path);
#else
    int r = rename(old_path.c_str(), new_path.c_str());
    if (r == 0)
        return;
    int err = errno; // Eliminate any risk of clobbering
    std::string msg = format_errno("Failed to rename file from '%2' to '%3': %1", err, old_path, new_path);
    switch (err) {
        case EACCES:
        case EROFS:
        case ETXTBSY:
        case EBUSY:
        case EPERM:
        case EEXIST:
        case ENOTEMPTY:
            throw FileAccessError(ErrorCodes::PermissionDenied, msg, old_path, err);
        case ENOENT:
            throw FileAccessError(ErrorCodes::FileNotFound, msg, old_path, err);
        default:
            throw FileAccessError(ErrorCodes::FileOperationFailed, msg, old_path, err);
    }
#endif
}


void File::copy(const std::string& origin_path, const std::string& target_path)
{
#if REALM_HAVE_STD_FILESYSTEM
    std::filesystem::copy_file(u8path(origin_path), u8path(target_path),
                               std::filesystem::copy_options::overwrite_existing); // Throws
#else
    File origin_file{origin_path, mode_Read};  // Throws
    File target_file{target_path, mode_Write}; // Throws
    size_t buffer_size = 4096;
    std::unique_ptr<char[]> buffer = std::make_unique<char[]>(buffer_size); // Throws
    for (;;) {
        size_t n = origin_file.read(buffer.get(), buffer_size); // Throws
        target_file.write(buffer.get(), n);                     // Throws
        if (n < buffer_size)
            break;
    }
#endif
}


bool File::compare(const std::string& path_1, const std::string& path_2)
{
    File file_1{path_1}; // Throws
    File file_2{path_2}; // Throws
    size_t buffer_size = 4096;
    std::unique_ptr<char[]> buffer_1 = std::make_unique<char[]>(buffer_size); // Throws
    std::unique_ptr<char[]> buffer_2 = std::make_unique<char[]>(buffer_size); // Throws
    for (;;) {
        size_t n_1 = file_1.read(buffer_1.get(), buffer_size); // Throws
        size_t n_2 = file_2.read(buffer_2.get(), buffer_size); // Throws
        if (n_1 != n_2)
            return false;
        if (!std::equal(buffer_1.get(), buffer_1.get() + n_1, buffer_2.get()))
            return false;
        if (n_1 < buffer_size)
            break;
    }
    return true;
}

bool File::is_same_file_static(FileDesc f1, FileDesc f2)
{
    return get_unique_id(f1) == get_unique_id(f2);
}

bool File::is_same_file(const File& f) const
{
    REALM_ASSERT_RELEASE(is_attached());
    REALM_ASSERT_RELEASE(f.is_attached());
    return is_same_file_static(m_fd, f.m_fd);
}

File::UniqueID File::get_unique_id() const
{
    REALM_ASSERT_RELEASE(is_attached());
    return File::get_unique_id(m_fd);
}

FileDesc File::get_descriptor() const
{
    return m_fd;
}

std::optional<File::UniqueID> File::get_unique_id(const std::string& path)
{
#ifdef _WIN32 // Windows version
    // CreateFile2 with creationDisposition OPEN_EXISTING will return a file handle only if the file exists
    // otherwise it will raise ERROR_FILE_NOT_FOUND. This call will never create a new file.
    WindowsFileHandleHolder fileHandle(::CreateFile2(u8path(path).c_str(), FILE_READ_ATTRIBUTES,
                                                     FILE_SHARE_DELETE | FILE_SHARE_READ | FILE_SHARE_WRITE,
                                                     OPEN_EXISTING, nullptr));

    if (fileHandle == INVALID_HANDLE_VALUE) {
        if (GetLastError() == ERROR_FILE_NOT_FOUND) {
            return none;
        }
        throw SystemError(GetLastError(), "CreateFileW failed");
    }

    return get_unique_id(fileHandle);
#else // POSIX version
    struct stat statbuf;
    if (::stat(path.c_str(), &statbuf) == 0) {
        return File::UniqueID(statbuf.st_dev, statbuf.st_ino);
    }
    int err = errno; // Eliminate any risk of clobbering
    // File doesn't exist
    if (err == ENOENT)
        return none;
    throw SystemError(err, format_errno("fstat() failed: %1", err));
#endif
}

File::UniqueID File::get_unique_id(FileDesc file)
{
#ifdef _WIN32 // Windows version
    REALM_ASSERT(file != nullptr);
    File::UniqueID ret;
    if (GetFileInformationByHandleEx(file, FileIdInfo, &ret.id_info, sizeof(ret.id_info)) == 0) {
        throw std::system_error(GetLastError(), std::system_category(), "GetFileInformationByHandleEx() failed");
    }

    return ret;
#else // POSIX version
    REALM_ASSERT(file >= 0);
    struct stat statbuf;
    if (::fstat(file, &statbuf) == 0) {
        return UniqueID(statbuf.st_dev, statbuf.st_ino);
    }
    throw std::system_error(errno, std::system_category(), "fstat() failed");
#endif
}

std::string File::get_path() const
{
    return m_path;
}

std::string File::resolve(const std::string& path, const std::string& base_dir)
{
#if REALM_HAVE_STD_FILESYSTEM
    return (u8path(base_dir) / u8path(path)).lexically_normal().u8string();
#else
    char dir_sep = '/';
    std::string path_2 = path;
    std::string base_dir_2 = base_dir;
    bool is_absolute = (!path_2.empty() && path_2.front() == dir_sep);
    if (is_absolute)
        return path_2;
    if (path_2.empty())
        path_2 = ".";
    if (!base_dir_2.empty() && base_dir_2.back() != dir_sep)
        base_dir_2.push_back(dir_sep);
    /*
    // Abbreviate
    for (;;) {
        if (base_dir_2.empty()) {
            if (path_2.empty())
                return "./";
            return path_2;
        }
        if (path_2 == ".") {
            remove_trailing_dir_seps(base_dir_2);
            return base_dir_2;
        }
        if (has_prefix(path_2, "./")) {
            remove_trailing_dir_seps(base_dir_2);
            // drop dot
            // transfer slashes
        }

        if (path_2.size() < 2 || path_2[1] != '.')
            break;
        if (path_2.size())
    }
    */
    return base_dir_2 + path_2;
#endif
}

std::string File::parent_dir(const std::string& path)
{
#if REALM_HAVE_STD_FILESYSTEM
    return u8path(path).parent_path().u8string(); // Throws
#else
    auto is_sep = [](char c) -> bool {
        return c == '/' || c == '\\';
    };
    auto it = std::find_if(path.rbegin(), path.rend(), is_sep);
    while (it != path.rend() && is_sep(*it))
        ++it;
    return path.substr(0, path.rend() - it);
#endif
}

bool File::for_each(const std::string& dir_path, ForEachHandler handler)
{
    return for_each_helper(dir_path, "", handler); // Throws
}


void File::set_encryption_key(const char* key)
{
#if REALM_ENABLE_ENCRYPTION
    if (key) {
        auto buffer = std::make_unique<char[]>(64);
        memcpy(buffer.get(), key, 64);
        m_encryption_key = std::move(buffer);
    }
    else {
        m_encryption_key.reset();
    }
#else
    if (key) {
        throw LogicError(ErrorCodes::NotSupported, "Encryption not enabled");
    }
#endif
}

const char* File::get_encryption_key() const
{
    return m_encryption_key.get();
}

void File::MapBase::map(const File& f, AccessMode a, size_t size, int map_flags, size_t offset,
                        util::WriteObserver* observer)
{
    REALM_ASSERT(!m_addr);
#if REALM_ENABLE_ENCRYPTION
    m_addr = f.map(a, size, m_encrypted_mapping, map_flags, offset);
    if (observer && m_encrypted_mapping) {
        m_encrypted_mapping->set_observer(observer);
    }
#else
    m_addr = f.map(a, size, map_flags, offset);
    static_cast<void>(observer);
#endif
    m_size = m_reservation_size = size;
    m_fd = f.m_fd;
    m_offset = offset;
    m_access_mode = a;
}


void File::MapBase::unmap() noexcept
{
    if (!m_addr)
        return;
    REALM_ASSERT(m_reservation_size);
#if REALM_ENABLE_ENCRYPTION
    if (m_encrypted_mapping) {
        m_encrypted_mapping = nullptr;
        util::remove_encrypted_mapping(m_addr, m_size);
    }
#endif
    ::munmap(m_addr, m_reservation_size);
    m_addr = nullptr;
    m_size = 0;
    m_reservation_size = 0;
}

void File::MapBase::remap(const File& f, AccessMode a, size_t size, int map_flags)
{
    REALM_ASSERT(m_addr);
    m_addr = f.remap(m_addr, m_size, a, size, map_flags);
    m_size = m_reservation_size = size;
}

bool File::MapBase::try_reserve(const File& file, AccessMode a, size_t size, size_t offset,
                                util::WriteObserver* observer)
{
#ifdef _WIN32
    static_cast<void>(observer);
    // unsupported for now
    return false;
#else
    void* addr = ::mmap(0, size, PROT_NONE, MAP_PRIVATE | MAP_ANONYMOUS, -1, 0);
    if (addr == MAP_FAILED)
        return false;
    m_addr = addr;
    REALM_ASSERT(m_size == 0);
    m_access_mode = a;
    m_reservation_size = size;
    m_fd = file.get_descriptor();
    m_offset = offset;
#if REALM_ENABLE_ENCRYPTION
    if (file.m_encryption_key) {
        m_encrypted_mapping =
            util::reserve_mapping(addr, {m_fd, file.get_path(), a, file.m_encryption_key.get()}, offset);
        if (observer) {
            m_encrypted_mapping->set_observer(observer);
        }
    }
#else
    static_cast<void>(observer);
#endif
#endif
    return true;
}

bool File::MapBase::try_extend_to(size_t size) noexcept
{
    if (size > m_reservation_size) {
        return false;
    }
    // return false;
#ifndef _WIN32
    char* extension_start_addr = (char*)m_addr + m_size;
    size_t extension_size = size - m_size;
    size_t extension_start_offset = m_offset + m_size;
#if REALM_ENABLE_ENCRYPTION
    if (m_encrypted_mapping) {
        void* got_addr = ::mmap(extension_start_addr, extension_size, PROT_READ | PROT_WRITE,
                                MAP_ANON | MAP_PRIVATE | MAP_FIXED, -1, 0);
        if (got_addr == MAP_FAILED)
            return false;
        REALM_ASSERT(got_addr == extension_start_addr);
        util::extend_encrypted_mapping(m_encrypted_mapping, m_addr, m_offset, m_size, size);
        m_size = size;
        return true;
    }
#endif
    try {
        void* got_addr = util::mmap_fixed(m_fd, extension_start_addr, extension_size, m_access_mode,
                                          extension_start_offset, nullptr);
        if (got_addr == extension_start_addr) {
            m_size = size;
            return true;
        }
    }
    catch (...) {
        return false;
    }
#endif
    return false;
}

void File::MapBase::sync()
{
    REALM_ASSERT(m_addr);

    File::sync_map(m_fd, m_addr, m_size);
}

void File::MapBase::flush()
{
    REALM_ASSERT(m_addr);
#if REALM_ENABLE_ENCRYPTION
    if (m_encrypted_mapping) {
        realm::util::encryption_flush(m_encrypted_mapping);
    }
#endif
}

std::time_t File::last_write_time(const std::string& path)
{
#if REALM_HAVE_STD_FILESYSTEM
    auto time = std::filesystem::last_write_time(u8path(path));

    using namespace std::chrono;
#if __cplusplus >= 202002L
    auto system_time = clock_cast<system_clock>(time);
#else
    auto system_time =
        time_point_cast<system_clock::duration>(time - decltype(time)::clock::now() + system_clock::now());
#endif
    return system_clock::to_time_t(system_time);
#else
    struct stat statbuf;
    if (::stat(path.c_str(), &statbuf) != 0) {
        throw SystemError(errno, "stat() failed");
    }
    return statbuf.st_mtime;
#endif
}

File::SizeType File::get_free_space(const std::string& path)
{
#if REALM_HAVE_STD_FILESYSTEM
    return std::filesystem::space(u8path(path)).available;
#else
    struct statvfs stat;
    if (statvfs(path.c_str(), &stat) != 0) {
        throw SystemError(errno, "statvfs() failed");
    }
    return SizeType(stat.f_bavail) * stat.f_bsize;
#endif
}

#if REALM_HAVE_STD_FILESYSTEM

DirScanner::DirScanner(const std::string& path, bool allow_missing)
{
    try {
        m_iterator = std::filesystem::directory_iterator(u8path(path));
    }
    catch (const std::filesystem::filesystem_error& e) {
        if (e.code() != std::errc::no_such_file_or_directory || !allow_missing)
            throw;
    }
}

DirScanner::~DirScanner() = default;

bool DirScanner::next(std::string& name)
{
    const std::filesystem::directory_iterator end;
    if (m_iterator == end)
        return false;
    name = m_iterator->path().filename().u8string();
    m_iterator++;
    return true;
}

#elif !defined(_WIN32)

DirScanner::DirScanner(const std::string& path, bool allow_missing)
{
    m_dirp = opendir(path.c_str());
    if (!m_dirp) {
        int err = errno; // Eliminate any risk of clobbering
        if (allow_missing && err == ENOENT)
            return;

        std::string msg = format_errno("opendir() failed: %1", err);
        switch (err) {
            case EACCES:
                throw FileAccessError(ErrorCodes::PermissionDenied, msg, path, err);
            case ENOENT:
                throw FileAccessError(ErrorCodes::FileNotFound, msg, path, err);
            default:
                throw FileAccessError(ErrorCodes::FileOperationFailed, msg, path, err);
        }
    }
}

DirScanner::~DirScanner() noexcept
{
    if (m_dirp) {
        int r = closedir(m_dirp);
        REALM_ASSERT_RELEASE(r == 0);
    }
}

bool DirScanner::next(std::string& name)
{
#if !defined(__linux__) && !REALM_PLATFORM_APPLE && !REALM_WINDOWS && !REALM_UWP && !REALM_ANDROID &&                \
    !defined(__EMSCRIPTEN__)
#error "readdir() is not known to be thread-safe on this platform"
#endif

    if (!m_dirp)
        return false;

// Use readdir64 if it is available. This is necessary to support filesystems that return dirent fields that don't fit
// in 32-bits.
#if REALM_HAVE_READDIR64
#define REALM_READDIR(...) readdir64(__VA_ARGS__)
#else
#define REALM_READDIR(...) readdir(__VA_ARGS__)
#endif

    for (;;) {
        using DirentPtr = decltype(REALM_READDIR(m_dirp));
        DirentPtr dirent;
        do {
            // readdir() signals both errors and end-of-stream by returning a
            // null pointer. To distinguish between end-of-stream and errors,
            // the manpage recommends setting errno specifically to 0 before
            // calling it...
            errno = 0;

            dirent = REALM_READDIR(m_dirp);
        } while (!dirent && errno == EAGAIN);

        if (!dirent) {
            if (errno != 0)
                throw SystemError(errno, "readdir() failed");
            return false; // End of stream
        }
        const char* name_1 = dirent->d_name;
        std::string name_2 = name_1;
        if (name_2 != "." && name_2 != "..") {
            name = name_2;
            return true;
        }
    }
}

#else

DirScanner::DirScanner(const std::string&, bool)
{
    throw NotImplemented();
}

DirScanner::~DirScanner() noexcept {}

bool DirScanner::next(std::string&)
{
    return false;
}

#endif

} // namespace realm::util<|MERGE_RESOLUTION|>--- conflicted
+++ resolved
@@ -944,7 +944,6 @@
         // so this is some other runtime error and not OutOfDiskSpace
         throw SystemError(err, "ftruncate() inside prealloc() failed");
     }
-<<<<<<< HEAD
 #elif defined(_WIN32)
     // FileEndOfFileInfo will update the logical file size, and also grow the file if necessary
     FILE_END_OF_FILE_INFO eof_info{};
@@ -952,10 +951,7 @@
     if (!SetFileInformationByHandle(m_fd, FileEndOfFileInfo, &eof_info, sizeof(eof_info))) {
         throw SystemError(GetLastError(), "SetFileInformationByHandle(FileEndOfFileInfo) inside prealloc() failed");
     }
-#elif REALM_ANDROID
-=======
-#elif REALM_ANDROID || defined(_WIN32) || defined(__EMSCRIPTEN__)
->>>>>>> 3398dbb3
+#elif REALM_ANDROID || defined(__EMSCRIPTEN__)
 
     consume_space_interlocked();
 
