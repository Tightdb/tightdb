--- conflicted
+++ resolved
@@ -62,12 +62,8 @@
 
 
 #ifdef REALM_DEBUG
-<<<<<<< HEAD
-#  define REALM_ASSERT_DEBUG_EX REALM_ASSERT_RELEASE_EX
+#define REALM_ASSERT_DEBUG_EX REALM_ASSERT_RELEASE_EX
 #  define REALM_ASSERT_DEBUG_CRC REALM_ASSERT_RELEASE_CRC
-=======
-#define REALM_ASSERT_DEBUG_EX REALM_ASSERT_RELEASE_EX
->>>>>>> 771166d7
 #else
 #define REALM_ASSERT_DEBUG_EX(condition, ...) static_cast<void>(sizeof bool(condition))
 #endif
@@ -77,32 +73,8 @@
 // will 'cerr' it for us without needing any buffer
 #if REALM_ENABLE_ASSERTIONS || defined(REALM_DEBUG)
 
-<<<<<<< HEAD
-#  define REALM_ASSERT_EX REALM_ASSERT_RELEASE_EX
+#define REALM_ASSERT_EX REALM_ASSERT_RELEASE_EX
 #  define REALM_ASSERT_CRC REALM_ASSERT_RELEASE_CRC
-
-#  define REALM_ASSERT_3(left, cmp, right) \
-    (REALM_LIKELY((left) cmp (right)) ? static_cast<void>(0) : \
-     realm::util::terminate("Assertion failed: " \
-                            "" #left " " #cmp " " #right, \
-                            __FILE__, __LINE__, left, right))
-
-#  define REALM_ASSERT_7(left1, cmp1, right1, logical, left2, cmp2, right2) \
-    (REALM_LIKELY(((left1) cmp1 (right1)) logical ((left2) cmp2 (right2))) ? static_cast<void>(0) : \
-     realm::util::terminate("Assertion failed: " \
-                            "" #left1 " " #cmp1 " " #right1 " " #logical " " \
-                            "" #left2 " " #cmp2 " " #right2, \
-                            __FILE__, __LINE__, left1, right1, left2, right2))
-
-#  define REALM_ASSERT_11(left1, cmp1, right1, logical1, left2, cmp2, right2, logical2, left3, cmp3, right3) \
-    (REALM_LIKELY(((left1) cmp1 (right1)) logical1 ((left2) cmp2 (right2)) logical2 ((left3) cmp3 (right3))) ? static_cast<void>(0) : \
-     realm::util::terminate("Assertion failed: " \
-                            "" #left1 " " #cmp1 " " #right1 " " #logical1 " " \
-                            "" #left2 " " #cmp2 " " #right2 " " #logical2 " " \
-                            "" #left3 " " #cmp3 " " #right3, \
-                            __FILE__, __LINE__, left1, right1, left2, right2, left3, right3))
-=======
-#define REALM_ASSERT_EX REALM_ASSERT_RELEASE_EX
 
 #define REALM_ASSERT_3(left, cmp, right)                                                                             \
     (REALM_LIKELY((left)cmp(right)) ? static_cast<void>(0)                                                           \
@@ -126,7 +98,6 @@
                                   "" #left2 " " #cmp2 " " #right2 " " #logical2 " "                                  \
                                   "" #left3 " " #cmp3 " " #right3,                                                   \
                                   __FILE__, __LINE__, left1, right1, left2, right2, left3, right3))
->>>>>>> 771166d7
 #else
 #define REALM_ASSERT_EX(condition, ...) static_cast<void>(sizeof bool(condition))
 #define REALM_ASSERT_3(left, cmp, right) static_cast<void>(sizeof bool((left)cmp(right)))
