/*************************************************************************
 *
 * Copyright 2016 Realm Inc.
 *
 * Licensed under the Apache License, Version 2.0 (the "License");
 * you may not use this file except in compliance with the License.
 * You may obtain a copy of the License at
 *
 * http://www.apache.org/licenses/LICENSE-2.0
 *
 * Unless required by applicable law or agreed to in writing, software
 * distributed under the License is distributed on an "AS IS" BASIS,
 * WITHOUT WARRANTIES OR CONDITIONS OF ANY KIND, either express or implied.
 * See the License for the specific language governing permissions and
 * limitations under the License.
 *
 **************************************************************************/

#ifndef REALM_UTIL_THREAD_HPP
#define REALM_UTIL_THREAD_HPP

#include <exception>

#ifdef _WIN32
#include <thread>
#include <condition_variable> // for windows non-interprocess condvars we use std::condition_variable
#include <Windows.h>
#include <process.h> // _getpid()
#else
#include <pthread.h>
#endif

// Use below line to enable a thread bug detection tool. Note: Will make program execution slower.
// #include <../test/pthread_test.hpp>

#include <cerrno>
#include <cstddef>
#include <string>

#include <realm/util/features.h>
#include <realm/util/assert.hpp>
#include <realm/util/terminate.hpp>
#include <memory>

#include <atomic>

namespace realm {
namespace util {


/// A separate thread of execution.
///
/// This class is a C++03 compatible reproduction of a subset of std::thread
/// from C++11 (when discounting Thread::start(), Thread::set_name(), and
/// Thread::get_name()).
class Thread {
public:
    Thread();
    ~Thread() noexcept;

    template <class F>
    explicit Thread(F func);

    // Disable copying. It is an error to copy this Thread class.
    Thread(const Thread&) = delete;
    Thread& operator=(const Thread&) = delete;

    Thread(Thread&&);

    /// This method is an extension of the API provided by
    /// std::thread. This method exists because proper move semantics
    /// is unavailable in C++03. If move semantics had been available,
    /// calling `start(func)` would have been equivalent to `*this =
    /// Thread(func)`. Please see std::thread::operator=() for
    /// details.
    template <class F>
    void start(F func);

    bool joinable() noexcept;

    void join();

    // If supported by the platform, set the name of the calling thread (mainly
    // for debugging purposes). The name will be silently clamped to whatever
    // limit the platform places on these names. Linux places a limit of 15
    // characters for these names.
    static void set_name(const std::string&);

    // If supported by the platform, this function assigns the name of the
    // calling thread to \a name, and returns true, otherwise it does nothing
    // and returns false.
    static bool get_name(std::string& name);

private:

#ifdef _WIN32
    std::thread m_std_thread;
#else    
    pthread_t m_id;
#endif
    bool m_joinable;
    typedef void* (*entry_func_type)(void*);

    void start(entry_func_type, void* arg);

    template <class>
    static void* entry_point(void*) noexcept;

    REALM_NORETURN static void create_failed(int);
    REALM_NORETURN static void join_failed(int);
};


/// Low-level mutual exclusion device.
class Mutex {
public:
    Mutex();
    ~Mutex() noexcept;

    struct process_shared_tag {
    };
    /// Initialize this mutex for use across multiple processes. When
    /// constructed this way, the instance may be placed in memory
    /// shared by multiple processes, as well as in a memory mapped
    /// file. Such a mutex remains valid even after the constructing
    /// process terminates. Deleting the instance (freeing the memory
    /// or deleting the file) without first calling the destructor is
    /// legal and will not cause any system resources to be leaked.
    Mutex(process_shared_tag);

    // Disable copying.
    Mutex(const Mutex&) = delete;
    Mutex& operator=(const Mutex&) = delete;

    friend class LockGuard;
    friend class UniqueLock;
    friend class InterprocessCondVar;

    void lock() noexcept;
    bool try_lock() noexcept;
    void unlock() noexcept;

protected:
#ifdef _WIN32
    // Used for non-process-shared mutex. We only know at runtime whether or not to use it, depending on if we call
    // Mutex::Mutex(process_shared_tag)
    std::mutex m_std_mutex;
#else
    pthread_mutex_t m_impl = PTHREAD_MUTEX_INITIALIZER;
#endif

    struct no_init_tag {
    };
    Mutex(no_init_tag)
    {
    }

    void init_as_regular();
    void init_as_process_shared(bool robust_if_available);

    REALM_NORETURN static void init_failed(int);
    REALM_NORETURN static void attr_init_failed(int);
    REALM_NORETURN static void destroy_failed(int) noexcept;
    REALM_NORETURN static void lock_failed(int) noexcept;

private:
    bool m_is_shared = false;

#ifdef _WIN32
    // All below members are used for interprocess Windows-API mutexes only. Needs to be declared unconditionally
    // because these are setup on runtime through Mutex(process_shared_tag).

    // Windows-API mutexes can be addressed through string names.
    char m_shared_name[33 + 1];

    // We need to translate the name to a HANDLE in order to pass it to the Windows API. This translation is
    // expensive, so we cache the translation for each process (each process has its own HANDLE for the same mutex)
    HANDLE m_cached_handle;
    int m_cached_pid;
    DWORD m_cached_windows_pid;
#endif

    friend class CondVar;
    friend class RobustMutex;
};


/// A simple mutex ownership wrapper.
class LockGuard {
public:
    LockGuard(Mutex&) noexcept;
    ~LockGuard() noexcept;

private:
    Mutex& m_mutex;
    friend class CondVar;
};


/// See UniqueLock.
struct defer_lock_tag {
};

/// A general-purpose mutex ownership wrapper supporting deferred
/// locking as well as repeated unlocking and relocking.
class UniqueLock {
public:
    UniqueLock(Mutex&) noexcept;
    UniqueLock(Mutex&, defer_lock_tag) noexcept;
    ~UniqueLock() noexcept;

    void lock() noexcept;
    void unlock() noexcept;
    bool holds_lock() noexcept;

private:
    Mutex* m_mutex;
    bool m_is_locked;
};


/// A robust version of a process-shared mutex.
///
/// A robust mutex is one that detects whether a thread (or process)
/// has died while holding a lock on the mutex.
///
/// When the present platform does not offer support for robust
/// mutexes, this mutex class behaves as a regular process-shared
/// mutex, which means that if a thread dies while holding a lock, any
/// future attempt at locking will block indefinitely.
class RobustMutex : private Mutex {
public:
    RobustMutex();
    ~RobustMutex() noexcept;

    static bool is_robust_on_this_platform() noexcept;

    class NotRecoverable;

    /// \param recover_func If the present platform does not support
    /// robust mutexes, this function is never called. Otherwise it is
    /// called if, and only if a thread has died while holding a
    /// lock. The purpose of the function is to reestablish a
    /// consistent shared state. If it fails to do this by throwing an
    /// exception, the mutex enters the 'unrecoverable' state where
    /// any future attempt at locking it will fail and cause
    /// NotRecoverable to be thrown. This function is advised to throw
    /// NotRecoverable when it fails, but it may throw any exception.
    ///
    /// \throw NotRecoverable If thrown by the specified recover
    /// function, or if the mutex has entered the 'unrecoverable'
    /// state due to a different thread throwing from its recover
    /// function.
    template <class Func>
    void lock(Func recover_func);

    template <class Func>
    bool try_lock(Func recover_func);

    void unlock() noexcept;

    /// Low-level locking of robust mutex.
    ///
    /// If the present platform does not support robust mutexes, this
    /// function always returns true. Otherwise it returns false if,
    /// and only if a thread has died while holding a lock.
    ///
    /// \note Most application should never call this function
    /// directly. It is called automatically when using the ordinary
    /// lock() function.
    ///
    /// \throw NotRecoverable If this mutex has entered the "not
    /// recoverable" state. It enters this state if
    /// mark_as_consistent() is not called between a call to
    /// robust_lock() that returns false and the corresponding call to
    /// unlock().
    bool low_level_lock();

    /// Low-level try-lock of robust mutex
    ///
    /// If the present platform does not support robust mutexes, this
    /// function always returns 0 or 1. Otherwise it returns -1 if,
    /// and only if a thread has died while holding a lock.
    ///
    /// Returns 1 if the lock is succesfully obtained.
    /// Returns 0 if the lock is held by somebody else (not obtained)
    /// Returns -1 if a thread has died while holding a lock.
    ///
    /// \note Most application should never call this function
    /// directly. It is called automatically when using the ordinary
    /// lock() function.
    ///
    /// \throw NotRecoverable If this mutex has entered the "not
    /// recoverable" state. It enters this state if
    /// mark_as_consistent() is not called between a call to
    /// robust_lock() that returns false and the corresponding call to
    /// unlock().
    int try_low_level_lock();

    /// Pull this mutex out of the 'inconsistent' state.
    ///
    /// Must be called only after low_level_lock() has returned false.
    ///
    /// \note Most application should never call this function
    /// directly. It is called automatically when using the ordinary
    /// lock() function.
    void mark_as_consistent() noexcept;

    /// Attempt to check if this mutex is a valid object.
    ///
    /// This attempts to trylock() the mutex, and if that fails returns false if
    /// the return value indicates that the low-level mutex is invalid (which is
    /// distinct from 'inconsistent'). Although pthread_mutex_trylock() may
    /// return EINVAL if the argument is not an initialized mutex object, merely
    /// attempting to check if an arbitrary blob of memory is a mutex object may
    /// involve undefined behavior, so it is only safe to assume that this
    /// function will run correctly when it is known that the mutex object is
    /// valid.
    bool is_valid() noexcept;

    friend class CondVar;
};

class RobustMutex::NotRecoverable : public std::exception {
public:
    const char* what() const noexcept override
    {
        return "Failed to recover consistent state of shared memory";
    }
};


/// A simple robust mutex ownership wrapper.
class RobustLockGuard {
public:
    /// \param m the mutex to guard
    /// \param func See RobustMutex::lock().
    template <class TFunc>
    RobustLockGuard(RobustMutex& m, TFunc func);
    ~RobustLockGuard() noexcept;

private:
    RobustMutex& m_mutex;
    friend class CondVar;
};


/// Condition variable for use in synchronization monitors.
class CondVar {
public:
    CondVar();
    ~CondVar() noexcept;

    struct process_shared_tag {
    };

    /// Initialize this condition variable for use across multiple
    /// processes. When constructed this way, the instance may be
    /// placed in memory shared by multimple processes, as well as in
    /// a memory mapped file. Such a condition variable remains valid
    /// even after the constructing process terminates. Deleting the
    /// instance (freeing the memory or deleting the file) without
    /// first calling the destructor is legal and will not cause any
    /// system resources to be leaked.
    CondVar(process_shared_tag);

    /// Wait for another thread to call notify() or notify_all().
    void wait(LockGuard& l) noexcept;
    template <class Func>
    void wait(RobustMutex& m, Func recover_func, const struct timespec* tp = nullptr);

    /// If any threads are wating for this condition, wake up at least
    /// one.
    void notify() noexcept;

    /// Wake up every thread that is currently wating on this
    /// condition.
    void notify_all() noexcept;

private:
#ifdef _WIN32
    std::condition_variable_any m_std_condvar;
#else
    pthread_cond_t m_impl;
<<<<<<< HEAD
=======
#endif

>>>>>>> 12fc6b41
    REALM_NORETURN static void init_failed(int);
    REALM_NORETURN static void attr_init_failed(int);
    REALM_NORETURN static void destroy_failed(int) noexcept;
    void handle_wait_error(int error);
};


// Implementation:

inline Thread::Thread()
    : m_joinable(false)
{
}

template <class F>
inline Thread::Thread(F func)
    : m_joinable(true)
{
    std::unique_ptr<F> func2(new F(func));       // Throws
    start(&Thread::entry_point<F>, func2.get()); // Throws
    func2.release();
}

inline Thread::Thread(Thread&& thread)
{
#ifndef _WIN32
    m_id = thread.m_id;
    m_joinable = thread.m_joinable;
    thread.m_joinable = false;
#endif
}

template <class F>
inline void Thread::start(F func)
{
    if (m_joinable)
        std::terminate();
    std::unique_ptr<F> func2(new F(func));       // Throws
    start(&Thread::entry_point<F>, func2.get()); // Throws
    func2.release();
    m_joinable = true;
}

inline Thread::~Thread() noexcept
{
    if (m_joinable)
        REALM_TERMINATE("Destruction of joinable thread");
}

inline bool Thread::joinable() noexcept
{
    return m_joinable;
}

inline void Thread::start(entry_func_type entry_func, void* arg)
{
#ifdef _WIN32
    m_std_thread = std::thread(entry_func, arg);
#else
    const pthread_attr_t* attr = nullptr; // Use default thread attributes
    int r = pthread_create(&m_id, attr, entry_func, arg);
    if (REALM_UNLIKELY(r != 0))
        create_failed(r); // Throws
#endif
}

template <class F>
inline void* Thread::entry_point(void* cookie) noexcept
{
    std::unique_ptr<F> func(static_cast<F*>(cookie));
    try {
        (*func)();
    }
    catch (...) {
        std::terminate();
    }
    return 0;
}


inline Mutex::Mutex()
{
    init_as_regular();
}

inline Mutex::Mutex(process_shared_tag)
{
    bool robust_if_available = false;
    init_as_process_shared(robust_if_available);
}

inline Mutex::~Mutex() noexcept
{
#ifdef _WIN32
    if (m_is_shared && m_cached_pid == _getpid()) {
        CloseHandle(m_cached_handle);
    }
    else {
        // If this is a shared mutex (m_is_shared) then we leak a handle and there's nothing 
        // we can do about it because the mutex was constructed in another process 
        // (m_cached_pid != _getpid()) which we don't have access to. Once all processes
        // that are accessing the mutex are terminated, it will be freed automatically by
        // Windows, so it's not severe. Only mutexes in the .lock files are interprocess, so
        // the handle leaks do not accumulate over time.
        //
        // Non-interprocess mutexes are using std::mutex which is an object member to Mutex
        // which does not have this handle leak issue.
    }
#else
    int r = pthread_mutex_destroy(&m_impl);
    if (REALM_UNLIKELY(r != 0))
        destroy_failed(r);
#endif
}

inline void Mutex::init_as_regular()
{
#ifndef _WIN32
    int r = pthread_mutex_init(&m_impl, 0);
    if (REALM_UNLIKELY(r != 0))
        init_failed(r);
#endif
}

inline void Mutex::lock() noexcept
{
#ifdef _WIN32
    if(!m_is_shared) {
        m_std_mutex.lock();
        return;
    }
    else {
        DWORD d;
        HANDLE h;
        int pid = _getpid();

        if (m_cached_pid != pid)
            h = OpenMutexA(MUTEX_ALL_ACCESS, 1, m_shared_name);
        else
            h = m_cached_handle;

        if (h == NULL)
            lock_failed(EINVAL);

        d = WaitForSingleObject(h, INFINITE);

        if (m_cached_pid != pid)
            CloseHandle(h);

        // If WaitForSingleObject() returned any other value, it means it succeeded
        if (d == (DWORD)0xFFFFFFFF)
            lock_failed(EDEADLK);
    }
#else
    int r = pthread_mutex_lock(&m_impl);
    if (REALM_LIKELY(r == 0))
        return;
    lock_failed(r);
#endif
}

inline bool Mutex::try_lock() noexcept
{
#ifdef _WIN32
    if (!m_is_shared) {
        return m_std_mutex.try_lock();
    }
    else {
        DWORD d;
        HANDLE h;
        int pid = _getpid();

        if (m_cached_pid != pid)
            h = OpenMutexA(MUTEX_ALL_ACCESS, 1, m_shared_name);
        else
            h = m_cached_handle;

        if (h == NULL)
            lock_failed(0);

        d = WaitForSingleObject(h, 0);

        if (m_cached_pid != pid)
            CloseHandle(h);

        if (d == WAIT_OBJECT_0)
            return true;
        else
            return false;
    }
#else
    int r = pthread_mutex_trylock(&m_impl);
    if (r == EBUSY) {
        return false;
    }
    else if (r == 0) {
        return true;
    }
    lock_failed(r);
#endif
}

inline void Mutex::unlock() noexcept
{
#ifdef _WIN32
    if (!m_is_shared) {
        m_std_mutex.unlock();
        return;
    }
    else {
        BOOL d;
        HANDLE h;
        int pid = _getpid();

        if (m_cached_pid != pid)
            h = OpenMutexA(MUTEX_ALL_ACCESS, 1, m_shared_name);
        else
            h = m_cached_handle;

        if (h == NULL)
            lock_failed(0);

        d = ReleaseMutex(h);

        if (m_cached_pid != pid)
            CloseHandle(h);

        if (d == 0)
            lock_failed(0);   // Best probability why ReleaseMutex would fail on valid mutex
    }
#else
    int r = pthread_mutex_unlock(&m_impl);
    REALM_ASSERT(r == 0);
#endif
}


inline LockGuard::LockGuard(Mutex& m) noexcept
    : m_mutex(m)
{
    m_mutex.lock();
}

inline LockGuard::~LockGuard() noexcept
{
    m_mutex.unlock();
}


inline UniqueLock::UniqueLock(Mutex& m) noexcept
    : m_mutex(&m)
{
    m_mutex->lock();
    m_is_locked = true;
}

inline UniqueLock::UniqueLock(Mutex& m, defer_lock_tag) noexcept
    : m_mutex(&m)
{
    m_is_locked = false;
}

inline UniqueLock::~UniqueLock() noexcept
{
    if (m_is_locked)
        m_mutex->unlock();
}

inline bool UniqueLock::holds_lock() noexcept
{
    return m_is_locked;
}

inline void UniqueLock::lock() noexcept
{
    m_mutex->lock();
    m_is_locked = true;
}

inline void UniqueLock::unlock() noexcept
{
    m_mutex->unlock();
    m_is_locked = false;
}

template <typename TFunc>
inline RobustLockGuard::RobustLockGuard(RobustMutex& m, TFunc func)
    : m_mutex(m)
{
    m_mutex.lock(func);
}

inline RobustLockGuard::~RobustLockGuard() noexcept
{
    m_mutex.unlock();
}


inline RobustMutex::RobustMutex()
    : Mutex(no_init_tag())
{
    bool robust_if_available = true;
    init_as_process_shared(robust_if_available);
}

inline RobustMutex::~RobustMutex() noexcept
{
}

template <class Func>
inline void RobustMutex::lock(Func recover_func)
{
    bool no_thread_has_died = low_level_lock(); // Throws
    if (REALM_LIKELY(no_thread_has_died))
        return;
    try {
        recover_func(); // Throws
        mark_as_consistent();
        // If we get this far, the protected memory has been
        // brought back into a consistent state, and the mutex has
        // been notified about this. This means that we can safely
        // enter the applications critical section.
    }
    catch (...) {
        // Unlocking without first calling mark_as_consistent()
        // means that the mutex enters the "not recoverable"
        // state, which will cause all future attempts at locking
        // to fail.
        unlock();
        throw;
    }
}

template <class Func>
inline bool RobustMutex::try_lock(Func recover_func)
{
    int lock_result = try_low_level_lock(); // Throws
    if (lock_result == 0) return false;
    bool no_thread_has_died = lock_result == 1;
    if (REALM_LIKELY(no_thread_has_died))
        return true;
    try {
        recover_func(); // Throws
        mark_as_consistent();
        // If we get this far, the protected memory has been
        // brought back into a consistent state, and the mutex has
        // been notified aboit this. This means that we can safely
        // enter the applications critical section.
    }
    catch (...) {
        // Unlocking without first calling mark_as_consistent()
        // means that the mutex enters the "not recoverable"
        // state, which will cause all future attempts at locking
        // to fail.
        unlock();
        throw;
    }
    return true;
}

inline void RobustMutex::unlock() noexcept
{
    Mutex::unlock();
}


inline CondVar::CondVar()
{
#ifndef _WIN32
    int r = pthread_cond_init(&m_impl, 0);
    if (REALM_UNLIKELY(r != 0))
        init_failed(r);
#endif
}

inline CondVar::~CondVar() noexcept
{
#ifndef _WIN32
    int r = pthread_cond_destroy(&m_impl);
    if (REALM_UNLIKELY(r != 0))
        destroy_failed(r);
#endif
}

inline void CondVar::wait(LockGuard& l) noexcept
{
#ifdef _WIN32
    m_std_condvar.wait(l.m_mutex.m_std_mutex);
#else
    int r = pthread_cond_wait(&m_impl, &l.m_mutex.m_impl);
    if (REALM_UNLIKELY(r != 0))
        REALM_TERMINATE("pthread_cond_wait() failed");
#endif
}

template <class Func>
inline void CondVar::wait(RobustMutex& m, Func recover_func, const struct timespec* tp)
{
    int r;

    if (!tp) {
#ifdef _WIN32
        r = 0;
        m_std_condvar.wait(m.m_std_mutex);
#else
        r = pthread_cond_wait(&m_impl, &m.m_impl);
#endif
    }
    else {
#ifdef _WIN32
        r = 0;
#else
        r = pthread_cond_timedwait(&m_impl, &m.m_impl, tp);
#endif
        if (r == ETIMEDOUT)
            return;
    }

    if (REALM_LIKELY(r == 0))
        return;

    handle_wait_error(r);

    try {
        recover_func(); // Throws
        m.mark_as_consistent();
        // If we get this far, the protected memory has been
        // brought back into a consistent state, and the mutex has
        // been notified aboit this. This means that we can safely
        // enter the applications critical section.
    }
    catch (...) {
        // Unlocking without first calling mark_as_consistent()
        // means that the mutex enters the "not recoverable"
        // state, which will cause all future attempts at locking
        // to fail.
        m.unlock();
        throw;
    }
}

inline void CondVar::notify() noexcept
{
#ifdef _WIN32
    m_std_condvar.notify_one();
#else
    int r = pthread_cond_signal(&m_impl);
    REALM_ASSERT(r == 0);
#endif
}

inline void CondVar::notify_all() noexcept
{
#ifdef _WIN32
    m_std_condvar.notify_all();
#else
    int r = pthread_cond_broadcast(&m_impl);
    REALM_ASSERT(r == 0);
#endif
}


} // namespace util
} // namespace realm

#endif // REALM_UTIL_THREAD_HPP<|MERGE_RESOLUTION|>--- conflicted
+++ resolved
@@ -382,11 +382,8 @@
     std::condition_variable_any m_std_condvar;
 #else
     pthread_cond_t m_impl;
-<<<<<<< HEAD
-=======
-#endif
-
->>>>>>> 12fc6b41
+#endif
+
     REALM_NORETURN static void init_failed(int);
     REALM_NORETURN static void attr_init_failed(int);
     REALM_NORETURN static void destroy_failed(int) noexcept;
