/*************************************************************************
 *
 * Copyright 2016 Realm Inc.
 *
 * Licensed under the Apache License, Version 2.0 (the "License");
 * you may not use this file except in compliance with the License.
 * You may obtain a copy of the License at
 *
 * http://www.apache.org/licenses/LICENSE-2.0
 *
 * Unless required by applicable law or agreed to in writing, software
 * distributed under the License is distributed on an "AS IS" BASIS,
 * WITHOUT WARRANTIES OR CONDITIONS OF ANY KIND, either express or implied.
 * See the License for the specific language governing permissions and
 * limitations under the License.
 *
 **************************************************************************/

#include <realm/util/aes_cryptor.hpp>
#include <realm/util/file_mapper.hpp>
#include <realm/utilities.hpp>

#if REALM_ENABLE_ENCRYPTION
#include <cstdlib>
#include <algorithm>
#include <stdexcept>
#include <system_error>

#ifdef REALM_DEBUG
#include <cstdio>
#endif

#include <iostream>
#include <cstring>

#if defined(_WIN32)
#include <Windows.h>
// 224-bit AES-2 from https://github.com/kalven/sha-2 - Public Domain. Native API
// does not exist for 224 bits (only 128, 256, etc).
#include <win32/kalven-sha2/sha224.hpp>
#include <bcrypt.h>
#else
#include <sys/mman.h>
#include <unistd.h>
#include <pthread.h>
#endif

#include <realm/util/encrypted_file_mapping.hpp>
#include <realm/util/terminate.hpp>
#endif

namespace realm::util {

#if REALM_ENABLE_ENCRYPTION

SharedFileInfo::SharedFileInfo(const uint8_t* key)
    : cryptor(key)
{
}

// We have the following constraints here:
//
// 1. When writing, we only know which 4k page is dirty, and not what bytes
//    within the page are dirty, so we always have to write in 4k blocks.
// 2. Pages being written need to be entirely within an 8k-aligned block to
//    ensure that they're written to the hardware in atomic blocks.
// 3. We need to store the IV used for each 4k page somewhere, so that we can
//    ensure that we never reuse an IV (and still be decryptable).
//
// Because pages need to be aligned, we can't just prepend the IV to each page,
// or we'd have to double the size of the file (as the rest of the 4k block
// containing the IV would not be usable). Writing the IVs to a different part
// of the file from the data results in them not being in the same 8k block, and
// so it is possible that only the IV or only the data actually gets updated on
// disk. We deal with this by storing four pieces of data about each page: the
// hash of the encrypted data, the current IV, the hash of the previous encrypted
// data, and the previous IV. To write, we encrypt the data, hash the ciphertext,
// then write the new IV/ciphertext hash, fsync(), and then write the new
// ciphertext. This ensures that if an error occurs between writing the IV and
// the ciphertext, we can still determine that we should use the old IV, since
// the ciphertext's hash will match the old ciphertext.

struct iv_table {
    uint32_t iv1;
    uint8_t hmac1[28];
    uint32_t iv2;
    uint8_t hmac2[28];
};

namespace {
const int aes_block_size = 16;
const size_t block_size = 4096;

const size_t metadata_size = sizeof(iv_table);
const size_t blocks_per_metadata_block = block_size / metadata_size;

// map an offset in the data to the actual location in the file
template <typename Int>
Int real_offset(Int pos)
{
    REALM_ASSERT(pos >= 0);
    const size_t index = static_cast<size_t>(pos) / block_size;
    const size_t metadata_page_count = index / blocks_per_metadata_block + 1;
    return Int(pos + metadata_page_count * block_size);
}

// map a location in the file to the offset in the data
template <typename Int>
Int fake_offset(Int pos)
{
    REALM_ASSERT(pos >= 0);
    const size_t index = static_cast<size_t>(pos) / block_size;
    const size_t metadata_page_count = (index + blocks_per_metadata_block) / (blocks_per_metadata_block + 1);
    return pos - metadata_page_count * block_size;
}

// get the location of the iv_table for the given data (not file) position
off_t iv_table_pos(off_t pos)
{
    REALM_ASSERT(pos >= 0);
    const size_t index = static_cast<size_t>(pos) / block_size;
    const size_t metadata_block = index / blocks_per_metadata_block;
    const size_t metadata_index = index & (blocks_per_metadata_block - 1);
    return off_t(metadata_block * (blocks_per_metadata_block + 1) * block_size + metadata_index * metadata_size);
}

void check_write(FileDesc fd, off_t pos, const void* data, size_t len)
{
    uint64_t orig = File::get_file_pos(fd);
    File::seek_static(fd, pos);
    File::write_static(fd, static_cast<const char*>(data), len);
    File::seek_static(fd, orig);
}

size_t check_read(FileDesc fd, off_t pos, void* dst, size_t len)
{
    uint64_t orig = File::get_file_pos(fd);
    File::seek_static(fd, pos);
    size_t ret = File::read_static(fd, static_cast<char*>(dst), len);
    File::seek_static(fd, orig);
    return ret;
}

} // anonymous namespace

AESCryptor::AESCryptor(const uint8_t* key)
    : m_rw_buffer(new char[block_size])
    , m_dst_buffer(new char[block_size])
{
    memcpy(m_aesKey, key, 32);
    memcpy(m_hmacKey, key + 32, 32);

#if REALM_PLATFORM_APPLE
    // A random iv is passed to CCCryptorReset. This iv is *not used* by Realm; we set it manually prior to
    // each call to BCryptEncrypt() and BCryptDecrypt(). We pass this random iv as an attempt to
    // suppress a false encryption security warning from the IBM Bluemix Security Analyzer (PR[#2911])
    unsigned char u_iv[kCCKeySizeAES256];
    arc4random_buf(u_iv, kCCKeySizeAES256);
    void* iv = u_iv;
    CCCryptorCreate(kCCEncrypt, kCCAlgorithmAES, 0 /* options */, key, kCCKeySizeAES256, iv, &m_encr);
    CCCryptorCreate(kCCDecrypt, kCCAlgorithmAES, 0 /* options */, key, kCCKeySizeAES256, iv, &m_decr);
#elif defined(_WIN32)
    BCRYPT_ALG_HANDLE hAesAlg = NULL;
    int ret;
    ret = BCryptOpenAlgorithmProvider(&hAesAlg, BCRYPT_AES_ALGORITHM, NULL, 0);
    REALM_ASSERT_RELEASE_EX(ret == 0 && "BCryptOpenAlgorithmProvider()", ret);

    ret = BCryptSetProperty(hAesAlg, BCRYPT_CHAINING_MODE, (PBYTE)BCRYPT_CHAIN_MODE_CBC,
                            sizeof(BCRYPT_CHAIN_MODE_CBC), 0);
    REALM_ASSERT_RELEASE_EX(ret == 0 && "BCryptSetProperty()", ret);

    ret = BCryptGenerateSymmetricKey(hAesAlg, &m_aes_key_handle, nullptr, 0, (PBYTE)key, 32, 0);
    REALM_ASSERT_RELEASE_EX(ret == 0 && "BCryptGenerateSymmetricKey()", ret);
#else
    m_ctx = EVP_CIPHER_CTX_new();
    if (!m_ctx)
        handle_error();
#endif
}

AESCryptor::~AESCryptor() noexcept
{
#if REALM_PLATFORM_APPLE
    CCCryptorRelease(m_encr);
    CCCryptorRelease(m_decr);
#elif defined(_WIN32)
#else
    EVP_CIPHER_CTX_cleanup(m_ctx);
    EVP_CIPHER_CTX_free(m_ctx);
#endif
}

void AESCryptor::check_key(const uint8_t* key)
{
    if (memcmp(m_aesKey, key, 32) != 0 || memcmp(m_hmacKey, key + 32, 32) != 0)
        throw DecryptionFailed();
}

void AESCryptor::handle_error()
{
    throw std::runtime_error("Error occurred in encryption layer");
}

void AESCryptor::set_file_size(off_t new_size)
{
    REALM_ASSERT(new_size >= 0 && !int_cast_has_overflow<size_t>(new_size));
    size_t new_size_casted = size_t(new_size);
    size_t block_count = (new_size_casted + block_size - 1) / block_size;
    m_iv_buffer.reserve((block_count + blocks_per_metadata_block - 1) & ~(blocks_per_metadata_block - 1));
}

iv_table& AESCryptor::get_iv_table(FileDesc fd, off_t data_pos) noexcept
{
    REALM_ASSERT(!int_cast_has_overflow<size_t>(data_pos));
    size_t data_pos_casted = size_t(data_pos);
    size_t idx = data_pos_casted / block_size;
    // FIXME: this has disabled all caching of the iv tables
    //    if (idx < m_iv_buffer.size())
    //        return m_iv_buffer[idx];

    size_t old_size = m_iv_buffer.size();
    size_t new_block_count = 1 + idx / blocks_per_metadata_block;
    REALM_ASSERT(new_block_count * blocks_per_metadata_block <= m_iv_buffer.capacity()); // not safe to allocate here
    m_iv_buffer.resize(new_block_count * blocks_per_metadata_block);

    for (size_t i = 0 /*old_size*/; i < new_block_count * blocks_per_metadata_block; i += blocks_per_metadata_block) {
        off_t iv_pos = iv_table_pos(off_t(i * block_size));
        size_t bytes = check_read(fd, iv_pos, &m_iv_buffer[i], block_size);
        if (bytes < block_size)
            break; // rest is zero-filled by resize()
    }

    return m_iv_buffer[idx];
}

bool AESCryptor::check_hmac(const void* src, size_t len, const uint8_t* hmac) const
{
    uint8_t buffer[224 / 8];
    calc_hmac(src, len, buffer, m_hmacKey);

    // Constant-time memcmp to avoid timing attacks
    uint8_t result = 0;
    for (size_t i = 0; i < 224 / 8; ++i)
        result |= buffer[i] ^ hmac[i];
    return result == 0;
}

bool AESCryptor::read(FileDesc fd, off_t pos, char* dst, size_t size)
{
    REALM_ASSERT(size % block_size == 0);
    // FIXME: we need to throw DecryptionFailed if the key is incorrect, but not in a reader starvation scenario
    size_t retries_left = 50;
    while (size > 0) {
        ssize_t bytes_read = check_read(fd, real_offset(pos), m_rw_buffer.get(), block_size);

        if (bytes_read == 0)
            return false;
        REALM_ASSERT(bytes_read == block_size);

        iv_table& iv = get_iv_table(fd, pos);
        if (iv.iv1 == 0) {
            // This block has never been written to, so we've just read pre-allocated
            // space. No memset() since the code using this doesn't rely on
            // pre-allocated space being zeroed.
            return false;
        }

        if (!check_hmac(m_rw_buffer.get(), bytes_read, iv.hmac1)) {
            // Either the DB is corrupted or we were interrupted between writing the
            // new IV and writing the data
            if (iv.iv2 == 0) {
                // Very first write was interrupted
                return false;
            }

            if (check_hmac(m_rw_buffer.get(), bytes_read, iv.hmac2)) {
                // Un-bump the IV since the write with the bumped IV never actually
                // happened
                memcpy(&iv.iv1, &iv.iv2, 32);
            }
            else {
                // If the file has been shrunk and then re-expanded, we may have
                // old hmacs that don't go with this data. ftruncate() is
                // required to fill any added space with zeroes, so assume that's
                // what happened if the buffer is all zeroes
                ssize_t i;
                for (i = 0; i < bytes_read; ++i) {
                    if (m_rw_buffer[i] != 0) {
                        break;
                    }
                }
                if (i != bytes_read) {
                    // at least one byte wasn't zero
                    if (--retries_left == 0) {
                        throw DecryptionFailed();
                    }
                    else {
                        millisleep(47); // a small prime
                        continue;       // re-read the data and retry all checks
                    }
                }
            }
        }

        // We may expect some adress ranges of the destination buffer of
        // AESCryptor::read() to stay unmodified, i.e. being overwritten with
        // the same bytes as already present, and may have read-access to these
        // from other threads while decryption is taking place.
        //
        // However, some implementations of AES_cbc_encrypt(), in particular
        // OpenSSL, will put garbled bytes as an intermediate step during the
        // operation which will lead to incorrect data being read by other
        // readers concurrently accessing that page. Incorrect data leads to
        // crashes.
        //
        // We therefore decrypt to a temporary buffer first and then copy the
        // completely decrypted data after.
        crypt(mode_Decrypt, pos, m_dst_buffer.get(), m_rw_buffer.get(), reinterpret_cast<const char*>(&iv.iv1));
        memcpy(dst, m_dst_buffer.get(), block_size);

        pos += block_size;
        dst += block_size;
        size -= block_size;
    }
    return true;
}

void AESCryptor::try_read_block(FileDesc fd, off_t pos, char* dst) noexcept
{
    ssize_t bytes_read = check_read(fd, real_offset(pos), m_rw_buffer.get(), block_size);

    if (bytes_read == 0) {
        std::cerr << "Read failed: 0x" << std::hex << pos << std::endl;
        memset(dst, 0x55, block_size);
        return;
    }

    iv_table& iv = get_iv_table(fd, pos);
    if (iv.iv1 == 0) {
        std::cerr << "Block never written: 0x" << std::hex << pos << std::endl;
        memset(dst, 0xAA, block_size);
        return;
    }

    if (!check_hmac(m_rw_buffer.get(), bytes_read, iv.hmac1)) {
        if (iv.iv2 == 0) {
            std::cerr << "First write interrupted: 0x" << std::hex << pos << std::endl;
        }

        if (check_hmac(m_rw_buffer.get(), bytes_read, iv.hmac2)) {
            std::cerr << "Restore old IV: 0x" << std::hex << pos << std::endl;
            memcpy(&iv.iv1, &iv.iv2, 32);
        }
        else {
            std::cerr << "Checksum failed: 0x" << std::hex << pos << std::endl;
        }
    }
    crypt(mode_Decrypt, pos, dst, m_rw_buffer.get(), reinterpret_cast<const char*>(&iv.iv1));
}

void AESCryptor::write(FileDesc fd, off_t pos, const char* src, size_t size) noexcept
{
    REALM_ASSERT(size % block_size == 0);
    while (size > 0) {
        iv_table& iv = get_iv_table(fd, pos);

        memcpy(&iv.iv2, &iv.iv1, 32);
        do {
            ++iv.iv1;
            // 0 is reserved for never-been-used, so bump if we just wrapped around
            if (iv.iv1 == 0)
                ++iv.iv1;

            crypt(mode_Encrypt, pos, m_rw_buffer.get(), src, reinterpret_cast<const char*>(&iv.iv1));
            calc_hmac(m_rw_buffer.get(), block_size, iv.hmac1, m_hmacKey);
            // In the extremely unlikely case that both the old and new versions have
            // the same hash we won't know which IV to use, so bump the IV until
            // they're different.
        } while (REALM_UNLIKELY(memcmp(iv.hmac1, iv.hmac2, 4) == 0));

        check_write(fd, iv_table_pos(pos), &iv, sizeof(iv));
        check_write(fd, real_offset(pos), m_rw_buffer.get(), block_size);

        pos += block_size;
        src += block_size;
        size -= block_size;
    }
}

void AESCryptor::crypt(EncryptionMode mode, off_t pos, char* dst, const char* src, const char* stored_iv) noexcept
{
    uint8_t iv[aes_block_size] = {0};
    memcpy(iv, stored_iv, 4);
    memcpy(iv + 4, &pos, sizeof(pos));

#if REALM_PLATFORM_APPLE
    CCCryptorRef cryptor = mode == mode_Encrypt ? m_encr : m_decr;
    CCCryptorReset(cryptor, iv);

    size_t bytesEncrypted = 0;
    CCCryptorStatus err = CCCryptorUpdate(cryptor, src, block_size, dst, block_size, &bytesEncrypted);
    REALM_ASSERT(err == kCCSuccess);
    REALM_ASSERT(bytesEncrypted == block_size);
#elif defined(_WIN32)
    ULONG cbData;
    int i;

    if (mode == mode_Encrypt) {
        i = BCryptEncrypt(m_aes_key_handle, (PUCHAR)src, block_size, nullptr, (PUCHAR)iv, sizeof(iv), (PUCHAR)dst,
                          block_size, &cbData, 0);
        REALM_ASSERT_RELEASE_EX(i == 0 && "BCryptEncrypt()", i);
        REALM_ASSERT_RELEASE_EX(cbData == block_size && "BCryptEncrypt()", cbData);
    }
    else if (mode == mode_Decrypt) {
        i = BCryptDecrypt(m_aes_key_handle, (PUCHAR)src, block_size, nullptr, (PUCHAR)iv, sizeof(iv), (PUCHAR)dst,
                          block_size, &cbData, 0);
        REALM_ASSERT_RELEASE_EX(i == 0 && "BCryptDecrypt()", i);
        REALM_ASSERT_RELEASE_EX(cbData == block_size && "BCryptDecrypt()", cbData);
    }
    else {
        REALM_UNREACHABLE();
    }

#else
    if (!EVP_CipherInit_ex(m_ctx, EVP_aes_256_cbc(), NULL, m_aesKey, iv, mode))
        handle_error();

    int len;
    // Use zero padding - we always write a whole page
    EVP_CIPHER_CTX_set_padding(m_ctx, 0);

    if (!EVP_CipherUpdate(m_ctx, reinterpret_cast<uint8_t*>(dst), &len, reinterpret_cast<const uint8_t*>(src),
                          block_size))
        handle_error();

    // Finalize the encryption. Should not output further data.
    if (!EVP_CipherFinal_ex(m_ctx, reinterpret_cast<uint8_t*>(dst) + len, &len))
        handle_error();
#endif
}

void AESCryptor::calc_hmac(const void* src, size_t len, uint8_t* dst, const uint8_t* key) const
{
#if REALM_PLATFORM_APPLE
    CCHmac(kCCHmacAlgSHA224, key, 32, src, len, dst);
#else
    uint8_t ipad[64];
    for (size_t i = 0; i < 32; ++i)
        ipad[i] = key[i] ^ 0x36;
    memset(ipad + 32, 0x36, 32);

    uint8_t opad[64] = {0};
    for (size_t i = 0; i < 32; ++i)
        opad[i] = key[i] ^ 0x5C;
    memset(opad + 32, 0x5C, 32);

    // Full hmac operation is sha224(opad + sha224(ipad + data))
#ifdef _WIN32
    sha224_state s;
    sha_init(s);
    sha_process(s, ipad, 64);
    sha_process(s, static_cast<const uint8_t*>(src), uint32_t(len));
    sha_done(s, dst);

    sha_init(s);
    sha_process(s, opad, 64);
    sha_process(s, dst, 28); // 28 == SHA224_DIGEST_LENGTH
    sha_done(s, dst);
#else
    SHA256_CTX ctx;
    SHA224_Init(&ctx);
    SHA256_Update(&ctx, ipad, 64);
    SHA256_Update(&ctx, static_cast<const uint8_t*>(src), len);
    SHA256_Final(dst, &ctx);

    SHA224_Init(&ctx);
    SHA256_Update(&ctx, opad, 64);
    SHA256_Update(&ctx, dst, SHA224_DIGEST_LENGTH);
    SHA256_Final(dst, &ctx);
#endif

#endif
}

EncryptedFileMapping::EncryptedFileMapping(SharedFileInfo& file, size_t file_offset, void* addr, size_t size,
                                           File::AccessMode access)
    : m_file(file)
    , m_page_shift(log2(realm::util::page_size()))
    , m_blocks_per_page(static_cast<size_t>(1ULL << m_page_shift) / block_size)
    , m_num_decrypted(0)
    , m_access(access)
#ifdef REALM_DEBUG
    , m_validate_buffer(new char[static_cast<size_t>(1ULL << m_page_shift)])
#endif
{
    REALM_ASSERT(m_blocks_per_page * block_size == static_cast<size_t>(1ULL << m_page_shift));
    set(addr, size, file_offset); // throws
    file.mappings.push_back(this);
}

EncryptedFileMapping::~EncryptedFileMapping()
{
    for (auto& e : m_page_state) {
        REALM_ASSERT(is_not(e, Writable));
    }
    if (m_access == File::access_ReadWrite) {
        flush();
        sync();
    }
    m_file.mappings.erase(remove(m_file.mappings.begin(), m_file.mappings.end(), this));
}

char* EncryptedFileMapping::page_addr(size_t local_page_ndx) const noexcept
{
    REALM_ASSERT_EX(local_page_ndx < m_page_state.size(), local_page_ndx, m_page_state.size());
    return static_cast<char*>(m_addr) + (local_page_ndx << m_page_shift);
}

void EncryptedFileMapping::mark_outdated(size_t local_page_ndx) noexcept
{
    if (local_page_ndx >= m_page_state.size())
        return;
    REALM_ASSERT(is_not(m_page_state[local_page_ndx], UpToDate));
    REALM_ASSERT(is_not(m_page_state[local_page_ndx], Dirty));
    REALM_ASSERT(is_not(m_page_state[local_page_ndx], Writable));

    size_t chunk_ndx = local_page_ndx >> page_to_chunk_shift;
    if (m_chunk_dont_scan[chunk_ndx])
        m_chunk_dont_scan[chunk_ndx] = 0;
}

bool EncryptedFileMapping::copy_up_to_date_page(size_t local_page_ndx) noexcept
{
    REALM_ASSERT_EX(local_page_ndx < m_page_state.size(), local_page_ndx, m_page_state.size());
    // Precondition: this method must never be called for a page which
    // is already up to date.
    REALM_ASSERT(is_not(m_page_state[local_page_ndx], UpToDate));
    for (size_t i = 0; i < m_file.mappings.size(); ++i) {
        EncryptedFileMapping* m = m_file.mappings[i];
        size_t page_ndx_in_file = local_page_ndx + m_first_page;
        if (m == this || !m->contains_page(page_ndx_in_file))
            continue;

        size_t shadow_mapping_local_ndx = page_ndx_in_file - m->m_first_page;
        if (is(m->m_page_state[shadow_mapping_local_ndx], UpToDate)) {
            memcpy(page_addr(local_page_ndx), m->page_addr(shadow_mapping_local_ndx),
                   static_cast<size_t>(1ULL << m_page_shift));
            return true;
        }
    }
    return false;
}

void EncryptedFileMapping::refresh_page(size_t local_page_ndx, bool allow_missing)
{
    REALM_ASSERT_EX(local_page_ndx < m_page_state.size(), local_page_ndx, m_page_state.size());
    REALM_ASSERT(is_not(m_page_state[local_page_ndx], Dirty));
    REALM_ASSERT(is_not(m_page_state[local_page_ndx], Writable));
    char* addr = page_addr(local_page_ndx);

    if (!copy_up_to_date_page(local_page_ndx)) {
        size_t page_ndx_in_file = local_page_ndx + m_first_page;
        size_t size = static_cast<size_t>(1ULL << m_page_shift);
        bool did_read = m_file.cryptor.read(m_file.fd, off_t(page_ndx_in_file << m_page_shift), addr, size);
        if (!did_read) {
            if (allow_missing) {
                memset(addr, 0, size);
            }
            else {
                throw DecryptionFailed();
            }
        }
    }
    if (is_not(m_page_state[local_page_ndx], UpToDate | RefetchRequired))
        m_num_decrypted++;
    clear(m_page_state[local_page_ndx], RefetchRequired);
    set(m_page_state[local_page_ndx], UpToDate);
}

void EncryptedFileMapping::mark_for_refresh(size_t ref_start, size_t ref_end)
{
    size_t first_page_ndx = ref_start >> m_page_shift;
    size_t last_page_ndx = (ref_end - 1) >> m_page_shift; // FIXME: why - 1 ?
    for (size_t page_ndx = first_page_ndx; page_ndx <= last_page_ndx; ++page_ndx) {
        for (size_t i = 0; i < m_file.mappings.size(); ++i) {
            EncryptedFileMapping* m = m_file.mappings[i];
            if (m->contains_page(page_ndx)) {
                size_t local_page_ndx = page_ndx - m->m_first_page;
                if (is(m->m_page_state[local_page_ndx], UpToDate)) {
                    // if we hit a concurrent write it takes priority and we cannot
                    // trigger a refetch.
                    if (is_not(m->m_page_state[local_page_ndx], Dirty | Writable)) {
                        clear(m->m_page_state[local_page_ndx], UpToDate);
                        set(m->m_page_state[local_page_ndx], RefetchRequired);
                    }
                }
            }
        }
    }
}

void EncryptedFileMapping::write_and_update_all(size_t local_page_ndx, size_t begin_offset,
                                                size_t end_offset) noexcept
{
    REALM_ASSERT(is(m_page_state[local_page_ndx], Writable));
    REALM_ASSERT(is(m_page_state[local_page_ndx], UpToDate));
    // Go through all other mappings of this file and copy changes into those mappings
    size_t page_ndx_in_file = local_page_ndx + m_first_page;
    for (size_t i = 0; i < m_file.mappings.size(); ++i) {
        EncryptedFileMapping* m = m_file.mappings[i];
        if (m != this && m->contains_page(page_ndx_in_file)) {
            size_t shadow_local_page_ndx = page_ndx_in_file - m->m_first_page;
            if (is(m->m_page_state[shadow_local_page_ndx], UpToDate)) { // only keep up to data pages up to date
                memcpy(m->page_addr(shadow_local_page_ndx) + begin_offset, page_addr(local_page_ndx) + begin_offset,
                       end_offset - begin_offset);
            }
            else {
                m->mark_outdated(shadow_local_page_ndx);
            }
        }
    }
    set(m_page_state[local_page_ndx], Dirty);
    clear(m_page_state[local_page_ndx], Writable);
    size_t chunk_ndx = local_page_ndx >> page_to_chunk_shift;
    if (m_chunk_dont_scan[chunk_ndx])
        m_chunk_dont_scan[chunk_ndx] = 0;
}


void EncryptedFileMapping::validate_page(size_t local_page_ndx) noexcept
{
#ifdef REALM_DEBUG
    REALM_ASSERT(local_page_ndx < m_page_state.size());
    if (is_not(m_page_state[local_page_ndx], UpToDate))
        return;

    const size_t page_ndx_in_file = local_page_ndx + m_first_page;
    if (!m_file.cryptor.read(m_file.fd, off_t(page_ndx_in_file << m_page_shift), m_validate_buffer.get(),
                             static_cast<size_t>(1ULL << m_page_shift)))
        return;

    for (size_t i = 0; i < m_file.mappings.size(); ++i) {
        EncryptedFileMapping* m = m_file.mappings[i];
        size_t shadow_mapping_local_ndx = page_ndx_in_file - m->m_first_page;
        if (m != this && m->contains_page(page_ndx_in_file) && is(m->m_page_state[shadow_mapping_local_ndx], Dirty)) {
            memcpy(m_validate_buffer.get(), m->page_addr(shadow_mapping_local_ndx),
                   static_cast<size_t>(1ULL << m_page_shift));
            break;
        }
    }

    if (memcmp(m_validate_buffer.get(), page_addr(local_page_ndx), static_cast<size_t>(1ULL << m_page_shift))) {
        std::cerr << "mismatch " << this << ": fd(" << m_file.fd << ")"
                  << "page(" << local_page_ndx << "/" << m_page_state.size() << ") " << m_validate_buffer.get() << " "
                  << page_addr(local_page_ndx) << std::endl;
        REALM_TERMINATE("");
    }
#else
    static_cast<void>(local_page_ndx);
#endif
}

void EncryptedFileMapping::validate() noexcept
{
#ifdef REALM_DEBUG
    const size_t num_local_pages = m_page_state.size();
    for (size_t local_page_ndx = 0; local_page_ndx < num_local_pages; ++local_page_ndx)
        validate_page(local_page_ndx);
#endif
}

void EncryptedFileMapping::reclaim_page(size_t page_ndx)
{
#ifdef _WIN32
    // On windows we don't know how to replace a page within a page range with a fresh one.
    // instead we clear it. If the system runs with same-page-merging, this will reduce
    // the number of used pages.
    memset(page_addr(page_ndx), 0, static_cast<size_t>(1) << m_page_shift);
#else
    // On Posix compatible, we can request a new page in the middle of an already
    // requested range, so that's what we do. This releases the backing store for the
    // old page and gives us a shared zero-page that we can later demand-allocate, thus
    // reducing the overall amount of used physical pages.
    void* addr = page_addr(page_ndx);
    void* addr2 = ::mmap(addr, 1 << m_page_shift, PROT_READ | PROT_WRITE, MAP_ANON | MAP_PRIVATE | MAP_FIXED, -1, 0);
    if (addr != addr2) {
        if (addr2 == 0)
            throw std::system_error(errno, std::system_category(), std::string("using mmap() to clear page failed"));
        else
            throw std::runtime_error("internal error in mmap()");
    }
#endif
}

/* This functions is a bit convoluted. It reclaims pages, but only does a limited amount of work
 * each time it's called. It saves the progress in a 'progress_ptr' so that it can resume later
 * from where it was stopped.
 *
 * The workload is composed of workunits, each unit signifying
 * 1) A scanning of the state of 4K pages
 * 2) One system call (to mmap to release a page and get a new one)
 * 3) A scanning of 1K entries in the "don't scan" array (corresponding to 4M pages)
 * Approximately
 */
void EncryptedFileMapping::reclaim_untouched(size_t& progress_index, size_t& work_limit) noexcept
{
    const auto scan_amount_per_workunit = 4096;
    bool contiguous_scan = false;
    size_t next_scan_payment = scan_amount_per_workunit;
    const size_t last_index = get_end_index();

    auto done_some_work = [&]() {
        if (work_limit > 0)
            work_limit--;
    };

    auto visit_and_potentially_reclaim = [&](size_t page_ndx) {
        PageState& ps = m_page_state[page_ndx];
        if (is(ps, UpToDate | RefetchRequired)) {
            if (is_not(ps, Touched) && is_not(ps, Dirty) && is_not(ps, Writable)) {
                clear(ps, UpToDate | RefetchRequired);
                reclaim_page(page_ndx);
                m_num_decrypted--;
                done_some_work();
            }
            contiguous_scan = false;
        }
        clear(ps, Touched);
    };

    auto skip_chunk_if_possible = [&](size_t& page_ndx) // update vars corresponding to skipping a chunk if possible
    {
        size_t chunk_ndx = page_ndx >> page_to_chunk_shift;
        if (m_chunk_dont_scan[chunk_ndx]) {
            // skip to end of chunk
            page_ndx = ((chunk_ndx + 1) << page_to_chunk_shift) - 1;
            progress_index = m_first_page + page_ndx;
            // postpone next scan payment
            next_scan_payment += page_to_chunk_factor;
            return true;
        }
        else
            return false;
    };

    auto is_last_page_in_chunk = [](size_t page_ndx) {
        auto page_to_chunk_mask = page_to_chunk_factor - 1;
        return (page_ndx & page_to_chunk_mask) == page_to_chunk_mask;
    };
    auto is_first_page_in_chunk = [](size_t page_ndx) {
        auto page_to_chunk_mask = page_to_chunk_factor - 1;
        return (page_ndx & page_to_chunk_mask) == 0;
    };

    while (work_limit > 0 && progress_index < last_index) {
        size_t page_ndx = progress_index - m_first_page;
        if (!skip_chunk_if_possible(page_ndx)) {
            if (is_first_page_in_chunk(page_ndx)) {
                contiguous_scan = true;
            }
            visit_and_potentially_reclaim(page_ndx);
            // if we've scanned a full chunk contiguously, mark it as not needing scans
            if (is_last_page_in_chunk(page_ndx)) {
                if (contiguous_scan) {
                    m_chunk_dont_scan[page_ndx >> page_to_chunk_shift] = 1;
                }
                contiguous_scan = false;
            }
        }
        // account for work performed:
        if (page_ndx >= next_scan_payment) {
            next_scan_payment = page_ndx + scan_amount_per_workunit;
            done_some_work();
        }
        ++progress_index;
    }
    return;
}

void EncryptedFileMapping::flush() noexcept
{
    const size_t num_dirty_pages = m_page_state.size();
    for (size_t local_page_ndx = 0; local_page_ndx < num_dirty_pages; ++local_page_ndx) {
        if (is_not(m_page_state[local_page_ndx], Dirty)) {
            validate_page(local_page_ndx);
            continue;
        }

        size_t page_ndx_in_file = local_page_ndx + m_first_page;
        m_file.cryptor.write(m_file.fd, off_t(page_ndx_in_file << m_page_shift), page_addr(local_page_ndx),
                             static_cast<size_t>(1ULL << m_page_shift));
        clear(m_page_state[local_page_ndx], Dirty);
    }

    validate();
}

#ifdef _MSC_VER
#pragma warning(disable : 4297) // throw in noexcept
#endif
void EncryptedFileMapping::sync() noexcept
{
#ifdef _WIN32
    if (FlushFileBuffers(m_file.fd))
        return;
    throw std::system_error(GetLastError(), std::system_category(), "FlushFileBuffers() failed");
#else
    fsync(m_file.fd);
    // FIXME: on iOS/OSX fsync may not be enough to ensure crash safety.
    // Consider adding fcntl(F_FULLFSYNC). This most likely also applies to msync.
    //
    // See description of fsync on iOS here:
    // https://developer.apple.com/library/ios/documentation/System/Conceptual/ManPages_iPhoneOS/man2/fsync.2.html
    //
    // See also
    // https://developer.apple.com/library/ios/documentation/Cocoa/Conceptual/CoreData/Articles/cdPersistentStores.html
    // for a discussion of this related to core data.
#endif
}
#ifdef _MSC_VER
#pragma warning(default : 4297)
#endif

void EncryptedFileMapping::write_barrier(const void* addr, size_t size) noexcept
{
    // Propagate changes to all other decrypted pages mapping the same memory

    REALM_ASSERT(m_access == File::access_ReadWrite);
    size_t first_accessed_local_page = get_local_index_of_address(addr);
    size_t first_offset = static_cast<const char*>(addr) - page_addr(first_accessed_local_page);
    const char* last_accessed_address = static_cast<const char*>(addr) + (size == 0 ? 0 : size - 1);
    size_t last_accessed_local_page = get_local_index_of_address(last_accessed_address);
    size_t pages_size = m_page_state.size();

    // propagate changes to first page (update may be partial, may also be to last page)
    if (first_accessed_local_page < pages_size) {
        REALM_ASSERT(is(m_page_state[first_accessed_local_page], UpToDate));
        if (first_accessed_local_page == last_accessed_local_page) {
            size_t last_offset = last_accessed_address - page_addr(first_accessed_local_page);
            write_and_update_all(first_accessed_local_page, first_offset, last_offset + 1);
        }
        else
            write_and_update_all(first_accessed_local_page, first_offset, static_cast<size_t>(1) << m_page_shift);
    }
    // propagate changes to pages between first and last page (update only full pages)
    for (size_t idx = first_accessed_local_page + 1; idx < last_accessed_local_page && idx < pages_size; ++idx) {
        REALM_ASSERT(is(m_page_state[idx], UpToDate));
        write_and_update_all(idx, 0, static_cast<size_t>(1) << m_page_shift);
    }
    // propagate changes to the last page (update may be partial)
    if (first_accessed_local_page < last_accessed_local_page && last_accessed_local_page < pages_size) {
        REALM_ASSERT(is(m_page_state[last_accessed_local_page], UpToDate));
        size_t last_offset = last_accessed_address - page_addr(last_accessed_local_page);
        write_and_update_all(last_accessed_local_page, 0, last_offset + 1);
    }
}

<<<<<<< HEAD
void EncryptedFileMapping::read_barrier(const void* addr, size_t size, Header_to_size header_to_size, bool to_modify)
=======
void EncryptedFileMapping::read_barrier(const void* addr, size_t size, Header_to_size header_to_size,
                                        bool allow_missing)
>>>>>>> f24f476d
{
    size_t first_accessed_local_page = get_local_index_of_address(addr);

    {
        // make sure the first page is available
        PageState& ps = m_page_state[first_accessed_local_page];
        if (is_not(ps, Touched))
            set(ps, Touched);
        if (is_not(ps, UpToDate))
<<<<<<< HEAD
            refresh_page(first_accessed_local_page);
        if (to_modify)
            set(ps, Writable);
=======
            refresh_page(first_accessed_local_page, allow_missing);
>>>>>>> f24f476d
    }

    // force the page reclaimer to look into pages in this chunk:
    size_t chunk_ndx = first_accessed_local_page >> page_to_chunk_shift;
    if (m_chunk_dont_scan[chunk_ndx])
        m_chunk_dont_scan[chunk_ndx] = 0;

    if (header_to_size) {
        // We know it's an array, and array headers are 8-byte aligned, so it is
        // included in the first page which was handled above.
        size = header_to_size(static_cast<const char*>(addr));
    }

    size_t last_idx = get_local_index_of_address(addr, size == 0 ? 0 : size - 1);
    size_t pages_size = m_page_state.size();

    // We already checked first_accessed_local_page above, so we start the loop
    // at first_accessed_local_page + 1 to check the following page.
    for (size_t idx = first_accessed_local_page + 1; idx <= last_idx && idx < pages_size; ++idx) {
        // force the page reclaimer to look into pages in this chunk
        chunk_ndx = idx >> page_to_chunk_shift;
        if (m_chunk_dont_scan[chunk_ndx])
            m_chunk_dont_scan[chunk_ndx] = 0;

        PageState& ps = m_page_state[idx];
        if (is_not(ps, Touched))
            set(ps, Touched);
        if (is_not(ps, UpToDate))
<<<<<<< HEAD
            refresh_page(idx);
        if (to_modify)
            set(ps, Writable);
=======
            refresh_page(idx, allow_missing);
>>>>>>> f24f476d
    }
}

void EncryptedFileMapping::extend_to(size_t offset, size_t new_size)
{
    REALM_ASSERT(new_size % (1ULL << m_page_shift) == 0);
    size_t num_pages = new_size >> m_page_shift;
    m_page_state.resize(num_pages, PageState::Clean);
    m_chunk_dont_scan.resize((num_pages + page_to_chunk_factor - 1) >> page_to_chunk_shift, false);
    m_file.cryptor.set_file_size((off_t)(offset + new_size));
}

void EncryptedFileMapping::set(void* new_addr, size_t new_size, size_t new_file_offset)
{
    REALM_ASSERT(new_file_offset % (1ULL << m_page_shift) == 0);
    REALM_ASSERT(new_size % (1ULL << m_page_shift) == 0);

    // This seems dangerous - correct operation in a setting with multiple (partial)
    // mappings of the same file would rely on ordering of individual mapping requests.
    // Currently we only ever extend the file - but when we implement continuous defrag,
    // this design should be revisited.
    m_file.cryptor.set_file_size(off_t(new_size + new_file_offset));

    flush();
    m_addr = new_addr;

    m_first_page = new_file_offset >> m_page_shift;
    size_t num_pages = new_size >> m_page_shift;

    m_num_decrypted = 0;
    m_page_state.clear();
    m_chunk_dont_scan.clear();

    m_page_state.resize(num_pages, PageState(0));
    m_chunk_dont_scan.resize((num_pages + page_to_chunk_factor - 1) >> page_to_chunk_shift, false);
}

File::SizeType encrypted_size_to_data_size(File::SizeType size) noexcept
{
    if (size == 0)
        return 0;
    return fake_offset(size);
}

File::SizeType data_size_to_encrypted_size(File::SizeType size) noexcept
{
    size_t ps = page_size();
    return real_offset((size + ps - 1) & ~(ps - 1));
}

#else

File::SizeType encrypted_size_to_data_size(File::SizeType size) noexcept
{
    return size;
}

File::SizeType data_size_to_encrypted_size(File::SizeType size) noexcept
{
    return size;
}

#endif // REALM_ENABLE_ENCRYPTION

} // namespace realm::util<|MERGE_RESOLUTION|>--- conflicted
+++ resolved
@@ -255,7 +255,6 @@
 
         if (bytes_read == 0)
             return false;
-        REALM_ASSERT(bytes_read == block_size);
 
         iv_table& iv = get_iv_table(fd, pos);
         if (iv.iv1 == 0) {
@@ -855,28 +854,18 @@
     }
 }
 
-<<<<<<< HEAD
 void EncryptedFileMapping::read_barrier(const void* addr, size_t size, Header_to_size header_to_size, bool to_modify)
-=======
-void EncryptedFileMapping::read_barrier(const void* addr, size_t size, Header_to_size header_to_size,
-                                        bool allow_missing)
->>>>>>> f24f476d
 {
     size_t first_accessed_local_page = get_local_index_of_address(addr);
-
     {
         // make sure the first page is available
         PageState& ps = m_page_state[first_accessed_local_page];
         if (is_not(ps, Touched))
             set(ps, Touched);
         if (is_not(ps, UpToDate))
-<<<<<<< HEAD
-            refresh_page(first_accessed_local_page);
+            refresh_page(first_accessed_local_page, to_modify);
         if (to_modify)
             set(ps, Writable);
-=======
-            refresh_page(first_accessed_local_page, allow_missing);
->>>>>>> f24f476d
     }
 
     // force the page reclaimer to look into pages in this chunk:
@@ -905,13 +894,9 @@
         if (is_not(ps, Touched))
             set(ps, Touched);
         if (is_not(ps, UpToDate))
-<<<<<<< HEAD
-            refresh_page(idx);
+            refresh_page(idx, to_modify);
         if (to_modify)
             set(ps, Writable);
-=======
-            refresh_page(idx, allow_missing);
->>>>>>> f24f476d
     }
 }
 
