/*************************************************************************
 *
 * Copyright 2016 Realm Inc.
 *
 * Licensed under the Apache License, Version 2.0 (the "License");
 * you may not use this file except in compliance with the License.
 * You may obtain a copy of the License at
 *
 * http://www.apache.org/licenses/LICENSE-2.0
 *
 * Unless required by applicable law or agreed to in writing, software
 * distributed under the License is distributed on an "AS IS" BASIS,
 * WITHOUT WARRANTIES OR CONDITIONS OF ANY KIND, either express or implied.
 * See the License for the specific language governing permissions and
 * limitations under the License.
 *
 **************************************************************************/

#ifndef REALM_UTIL_ENCRYPTED_FILE_MAPPING_HPP
#define REALM_UTIL_ENCRYPTED_FILE_MAPPING_HPP

#include <realm/util/file.hpp>
#include <realm/util/thread.hpp>
#include <realm/util/features.h>

#if REALM_ENABLE_ENCRYPTION

typedef size_t (*Header_to_size)(const char* addr);

#include <vector>

namespace realm::util {

struct SharedFileInfo;
class EncryptedFileMapping;

class EncryptedFileMapping {
public:
    // Adds the newly-created object to file.mappings iff it's successfully constructed
    EncryptedFileMapping(SharedFileInfo& file, size_t file_offset, void* addr, size_t size, File::AccessMode access);
    ~EncryptedFileMapping();

    // Default implementations of copy/assign can trigger multiple destructions
    EncryptedFileMapping(const EncryptedFileMapping&) = delete;
    EncryptedFileMapping& operator=(const EncryptedFileMapping&) = delete;

    // Write all dirty pages to disk and mark them read-only
    // Does not call fsync
    void flush() noexcept;

    // Sync this file to disk
    void sync() noexcept;

    // Make sure that memory in the specified range is synchronized with any
<<<<<<< HEAD
    // changes made globally visible through call to write_barrier or mark_for_refresh.
    // Optionally mark the pages for later modification
    void read_barrier(const void* addr, size_t size, Header_to_size header_to_size, bool to_modify);
=======
    // changes made globally visible through call to write_barrier or mark_for_refresh
    void read_barrier(const void* addr, size_t size, Header_to_size header_to_size, bool allow_missing);
>>>>>>> f24f476d

    // Ensures that any changes made to memory in the specified range
    // becomes visible to any later calls to read_barrier()
    // Pages selected must have been marked for modification at an earlier read barrier
    void write_barrier(const void* addr, size_t size) noexcept;

    // Marks pages in the given range as having been changed on disk (by another process)
    // this applies to ALL mappings for the same file. The range is specified as offsets
    // into the file and is not constrained by the specific mapping on which the method is
    // invoked.
    // The pages specified can not be in the Dirty state.
    // The pages specified will be refetched and re-decrypted by calls to read_barrier.
    void mark_for_refresh(size_t ref_start, size_t ref_end);

    // Set this mapping to a new address and size
    // Flushes any remaining dirty pages from the old mapping
    void set(void* new_addr, size_t new_size, size_t new_file_offset);

    // Extend the size of this mapping. Memory holding decrypted pages must
    // have been allocated earlier
    void extend_to(size_t offset, size_t new_size);

    size_t collect_decryption_count()
    {
        return m_num_decrypted;
    }
    // reclaim any untouched pages - this is thread safe with respect to
    // concurrent access/touching of pages - but must be called with the mutex locked.
    void reclaim_untouched(size_t& progress_ptr, size_t& accumulated_savings) noexcept;

    bool contains_page(size_t page_in_file) const;
    size_t get_local_index_of_address(const void* addr, size_t offset = 0) const;

    size_t get_end_index()
    {
        return m_first_page + m_page_state.size();
    }
    size_t get_start_index()
    {
        return m_first_page;
    }

private:
    SharedFileInfo& m_file;

    size_t m_page_shift;
    size_t m_blocks_per_page;

    void* m_addr = nullptr;

    size_t m_first_page;
    size_t m_num_decrypted; // 1 for every page decrypted

    enum PageState {
        Clean = 0,
        Touched = 1,         // a ref->ptr translation has taken place
        UpToDate = 2,        // the page is fully up to date
        RefetchRequired = 4, // the page is valid for old translations, but requires re-decryption for new
        Dirty = 8,           // the page has been modified with respect to what's on file.
        Writable = 16        // the page is open for writing
    };
    std::vector<PageState> m_page_state;
    // little helpers:
    inline void clear(PageState& ps, int p)
    {
        ps = PageState(ps & ~p);
    }
    inline bool is_not(PageState& ps, int p)
    {
        return (ps & p) == 0;
    }
    inline bool is(PageState& ps, int p)
    {
        return (ps & p) != 0;
    }
    inline void set(PageState& ps, int p)
    {
        ps = PageState(ps | p);
    }
    // 1K pages form a chunk - this array allows us to skip entire chunks during scanning
    std::vector<bool> m_chunk_dont_scan;
    static constexpr int page_to_chunk_shift = 10;
    static constexpr size_t page_to_chunk_factor = size_t(1) << page_to_chunk_shift;

    File::AccessMode m_access;

#ifdef REALM_DEBUG
    std::unique_ptr<char[]> m_validate_buffer;
#endif

    char* page_addr(size_t local_page_ndx) const noexcept;

    void mark_outdated(size_t local_page_ndx) noexcept;
    bool copy_up_to_date_page(size_t local_page_ndx) noexcept;
    void refresh_page(size_t local_page_ndx, bool allow_missing);
    void write_and_update_all(size_t local_page_ndx, size_t begin_offset, size_t end_offset) noexcept;
    void reclaim_page(size_t page_ndx);
    void validate_page(size_t local_page_ndx) noexcept;
    void validate() noexcept;
};

inline size_t EncryptedFileMapping::get_local_index_of_address(const void* addr, size_t offset) const
{
    REALM_ASSERT_EX(addr >= m_addr, addr, m_addr);

    size_t local_ndx =
        ((reinterpret_cast<uintptr_t>(addr) - reinterpret_cast<uintptr_t>(m_addr) + offset) >> m_page_shift);
    REALM_ASSERT_EX(local_ndx < m_page_state.size(), local_ndx, m_page_state.size());
    return local_ndx;
}

inline bool EncryptedFileMapping::contains_page(size_t page_in_file) const
{
    // first check for (page_in_file >= m_first_page) so that the following
    // subtraction using unsigned types never wraps under 0
    return page_in_file >= m_first_page && page_in_file - m_first_page < m_page_state.size();
}

} // namespace realm::util

#endif // REALM_ENABLE_ENCRYPTION

namespace realm::util {
/// Thrown by EncryptedFileMapping if a file opened is non-empty and does not
/// contain valid encrypted data
struct DecryptionFailed : util::File::AccessError {
    DecryptionFailed()
        : util::File::AccessError("Decryption failed", std::string())
    {
    }
};
} // namespace realm::util

#endif // REALM_UTIL_ENCRYPTED_FILE_MAPPING_HPP<|MERGE_RESOLUTION|>--- conflicted
+++ resolved
@@ -52,14 +52,9 @@
     void sync() noexcept;
 
     // Make sure that memory in the specified range is synchronized with any
-<<<<<<< HEAD
     // changes made globally visible through call to write_barrier or mark_for_refresh.
     // Optionally mark the pages for later modification
     void read_barrier(const void* addr, size_t size, Header_to_size header_to_size, bool to_modify);
-=======
-    // changes made globally visible through call to write_barrier or mark_for_refresh
-    void read_barrier(const void* addr, size_t size, Header_to_size header_to_size, bool allow_missing);
->>>>>>> f24f476d
 
     // Ensures that any changes made to memory in the specified range
     // becomes visible to any later calls to read_barrier()
