--- conflicted
+++ resolved
@@ -323,30 +323,10 @@
         m_content_version = m_obj.bump_content_version();
     }
 
-<<<<<<< HEAD
-    // Ensure that `Interface` implements `CollectionBase`.
-    // We do not need to import size() from Interface because we've implemented it above.
-    using Interface::avg;
-    using Interface::distinct;
-    using Interface::is_attached;
-    using Interface::max;
-    using Interface::min;
-    using Interface::sort;
-    using Interface::sum;
-    using Interface::update_content_version;
-    using Interface::update_if_needed;
-
-    virtual T get(size_t ndx) const
-    {
-        const auto current_size = Collection::size();
-        if (ndx >= current_size) {
-            throw std::out_of_range("Index out of range");
-=======
     void ensure_writeable()
     {
         if (m_obj.ensure_writeable()) {
             this->init_from_parent();
->>>>>>> db8bbbf2
         }
     }
 
@@ -418,12 +398,8 @@
             versions.emplace_back(table->get_key(), table->get_content_version());
         }
     }
-<<<<<<< HEAD
-    virtual size_t find_first(T value) const
-=======
 
     void sync_if_needed() const final
->>>>>>> db8bbbf2
     {
         if (is_attached()) {
             update_if_needed();
