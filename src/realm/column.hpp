--- conflicted
+++ resolved
@@ -19,13 +19,8 @@
 #ifndef REALM_COLUMN_HPP
 #define REALM_COLUMN_HPP
 
-<<<<<<< HEAD
-#include <stdint.h> // unint8_t etc
-#include <cstdlib>  // size_t
-=======
 #include <cstdint> // unint8_t etc
 #include <cstdlib> // size_t
->>>>>>> a927a0c7
 #include <vector>
 #include <memory>
 
@@ -305,10 +300,6 @@
 
     class LeafToDot;
     virtual void leaf_to_dot(MemRef, ArrayParent*, size_t ndx_in_parent, std::ostream&) const = 0;
-<<<<<<< HEAD
-#endif
-=======
->>>>>>> a927a0c7
 
     template <class Column>
     static int compare_values(const Column* column, size_t row1, size_t row2) noexcept;
@@ -586,14 +577,9 @@
     /// if the leaf type is Array::type_HasRefs.
     void clear_without_updating_index();
 
-<<<<<<< HEAD
-#ifdef REALM_DEBUG
-    void leaf_to_dot(MemRef, ArrayParent*, size_t ndx_in_parent, std::ostream&) const override;
-=======
     void leaf_to_dot(MemRef, ArrayParent*, size_t ndx_in_parent,
                      std::ostream&) const override;
 #ifdef REALM_DEBUG
->>>>>>> a927a0c7
     static void dump_node_structure(const Array& root, std::ostream&, int level);
 #endif
 
@@ -1444,13 +1430,7 @@
     }
 }
 
-<<<<<<< HEAD
-#ifdef REALM_DEBUG
-
-template <class T>
-=======
 template<class T>
->>>>>>> a927a0c7
 void Column<T>::verify() const
 {
 #ifdef REALM_DEBUG
@@ -1478,13 +1458,8 @@
 #endif
 }
 
-<<<<<<< HEAD
-template <class T>
-void Column<T>::tree_to_dot(std::ostream& out) const
-=======
 template<class T>
 void Column<T>::leaf_to_dot(MemRef leaf_mem, ArrayParent* parent, size_t ndx_in_parent, std::ostream& out) const
->>>>>>> a927a0c7
 {
 #ifdef REALM_DEBUG
     BpTree<T>::leaf_to_dot(leaf_mem, parent, ndx_in_parent, out, get_alloc());
@@ -1496,13 +1471,8 @@
 #endif
 }
 
-<<<<<<< HEAD
-template <class T>
-void Column<T>::leaf_to_dot(MemRef leaf_mem, ArrayParent* parent, size_t ndx_in_parent, std::ostream& out) const
-=======
 template<class T>
 void Column<T>::do_dump_node_structure(std::ostream& out, int level) const
->>>>>>> a927a0c7
 {
 #ifdef REALM_DEBUG
     dump_node_structure(*get_root_array(), out, level);
@@ -1512,9 +1482,6 @@
 #endif
 }
 
-<<<<<<< HEAD
-template <class T>
-=======
 #ifdef REALM_DEBUG
 
 template<class T>
@@ -1525,7 +1492,6 @@
 
 
 template<class T>
->>>>>>> a927a0c7
 MemStats Column<T>::stats() const
 {
     MemStats mem_stats;
@@ -1537,17 +1503,7 @@
 void leaf_dumper(MemRef mem, Allocator& alloc, std::ostream& out, int level);
 }
 
-<<<<<<< HEAD
-template <class T>
-void Column<T>::do_dump_node_structure(std::ostream& out, int level) const
-{
-    dump_node_structure(*get_root_array(), out, level);
-}
-
-template <class T>
-=======
 template<class T>
->>>>>>> a927a0c7
 void Column<T>::dump_node_structure(const Array& root, std::ostream& out, int level)
 {
     root.dump_bptree_structure(out, level, &_impl::leaf_dumper);
