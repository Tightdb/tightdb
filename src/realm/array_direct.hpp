--- conflicted
+++ resolved
@@ -185,15 +185,9 @@
 }
 
 // An iterator for getting a 64 bit word from any (byte-address+bit-offset) address.
-<<<<<<< HEAD
-class unaligned_word_iter {
-public:
-    unaligned_word_iter(const uint64_t* data, size_t bit_offset)
-=======
 class UnalignedWordIter {
 public:
     UnalignedWordIter(const uint64_t* data, size_t bit_offset)
->>>>>>> 75ce5d09
         : m_word_ptr(data + (bit_offset >> 6))
         , m_in_word_offset(bit_offset & 0x3F)
     {
@@ -246,39 +240,10 @@
 //   value of the bitfield.
 // iterator useful for scanning arrays faster than by indexing each element
 // supports arrays of pairs by differentiating field size and step size.
-<<<<<<< HEAD
-class bf_ref;
-class bf_iterator {
+class BfIterator {
     friend class FlexCompressor;
     friend class PackedCompressor;
-    uint64_t* data_area = nullptr;
-    uint64_t* first_word_ptr = nullptr;
-    size_t field_position = 0;
-    uint8_t field_size = 0;
-    uint8_t step_size = 0; // may be different than field_size if used for arrays of pairs
-    size_t offset = 0;
-    uint64_t mask = 0;
-
-public:
-    bf_iterator() = default;
-    bf_iterator(const bf_iterator&) = default;
-    bf_iterator(bf_iterator&&) = default;
-    bf_iterator& operator=(const bf_iterator&) = default;
-    bf_iterator& operator=(bf_iterator&&) = default;
-    bf_iterator(const uint64_t* data_area, size_t initial_offset, uint8_t field_size, uint8_t step_size, size_t index)
-    {
-        init(data_area, initial_offset, field_size, step_size, index);
-    }
-
-    inline void init(const uint64_t* data_area, size_t initial_offset, uint8_t field_size, uint8_t step_size,
-                     size_t index)
-    {
-        this->data_area = (uint64_t*)data_area;
-        this->field_size = field_size;
-        this->step_size = step_size;
-        this->offset = initial_offset;
-=======
-class BfIterator {
+
 public:
     BfIterator() = default;
     BfIterator(const BfIterator&) = default;
@@ -291,7 +256,6 @@
         , step_size(static_cast<uint8_t>(step_size))
         , offset(initial_offset)
     {
->>>>>>> 75ce5d09
         if (field_size < 64)
             mask = (1ULL << field_size) - 1;
         move(index);
@@ -397,13 +361,6 @@
         return get_value();
     }
 
-<<<<<<< HEAD
-    friend bool operator<(const bf_iterator&, const bf_iterator&);
-};
-
-
-inline bool operator<(const bf_iterator& a, const bf_iterator& b)
-=======
 private:
     friend bool operator<(const BfIterator&, const BfIterator&);
     uint64_t* data_area = nullptr;
@@ -417,50 +374,20 @@
 
 
 inline bool operator<(const BfIterator& a, const BfIterator& b)
->>>>>>> 75ce5d09
 {
     REALM_ASSERT(a.data_area == b.data_area);
     return a.field_position < b.field_position;
 }
 
-<<<<<<< HEAD
-class bf_ref {
-    bf_iterator it;
-
-public:
-    inline bf_ref(bf_iterator& it)
-        : it(it)
-    {
-    }
-    inline operator uint64_t() const
-    {
-        return it.get_value();
-    }
-    uint64_t operator=(uint64_t value)
-    {
-        it.set_value(value);
-        return value;
-    }
-};
-
 inline uint64_t read_bitfield(uint64_t* data_area, size_t field_position, size_t width)
 {
-    bf_iterator it(data_area, field_position, width, width, 0);
-=======
-inline uint64_t read_bitfield(uint64_t* data_area, size_t field_position, size_t width)
-{
     BfIterator it(data_area, field_position, width, width, 0);
->>>>>>> 75ce5d09
     return *it;
 }
 
 inline void write_bitfield(uint64_t* data_area, size_t field_position, size_t width, uint64_t value)
 {
-<<<<<<< HEAD
-    bf_iterator it(data_area, field_position, width, width, 0);
-=======
     BfIterator it(data_area, field_position, width, width, 0);
->>>>>>> 75ce5d09
     it.set_value(value);
 }
 
@@ -490,7 +417,6 @@
 
 /* Subword parallel search
 
-<<<<<<< HEAD
  The following provides facilities for subword parallel search for bitfields of any size.
  To simplify, the first bitfield must be aligned within the word: it must occupy the lowest
  bits of the word.
@@ -511,28 +437,6 @@
  This is almost as simple as a direct word compare, but needs to take into account that
  we may want to have part of the words undefined.
  */
-=======
-    The following provides facilities for subword parallel search for bitfields of any size.
-    To simplify, the first bitfield must be aligned within the word: it must occupy the lowest
-    bits of the word.
-
-    In general the metods here return a vector with the most significant bit in each field
-    marking that a condition was met when comparing the corresponding pair of fields in two
-    vectors. Checking if any field meets a condition is as simple as comparing the return
-    vector against 0. Finding the first to meet a condition is also supported.
-
-    Vectors are "split" into fields according to a MSB vector, wich indicates the most
-    significant bit of each field. The MSB must be passed in as an argument to most
-    bit field comparison functions. It can be generated by the field_sign_bit<width> template.
-
-    The simplest condition to test is any_field_NE(A,B), where A and B are words.
-    This condition should be true if any bitfield in A is not equal to the corresponding
-    field in B.
-
-    This is almost as simple as a direct word compare, but needs to take into account that
-    we may want to have part of the words undefined.
-*/
->>>>>>> 75ce5d09
 constexpr uint8_t num_fields_table[65] = {0, 64, 32, 21, 16, 12, 10, 9, // 0-7
                                           8, 7,  6,  5,  5,  4,  4,  4, // 8-15
                                           4, 3,  3,  3,  3,  3,  2,  2, // 16-23
@@ -546,11 +450,7 @@
 constexpr uint8_t num_bits_table[65] = {64, 64, 64, 63, 64, 60, 60, 63, // 0-7
                                         64, 63, 60, 55, 60, 52, 56, 60, // 8-15
                                         64, 51, 54, 57, 60, 63, 44, 46, // 16-23
-<<<<<<< HEAD
-                                        48, 50, 52, 54, 56, 58, 60, 64, // 24-31
-=======
                                         48, 50, 52, 54, 56, 58, 60, 62, // 24-31
->>>>>>> 75ce5d09
                                         64, 33, 34, 35, 36, 37, 38, 39, // 32-39
                                         40, 41, 42, 43, 44, 45, 46, 47, // 40-47
                                         48, 49, 50, 51, 52, 53, 54, 55, // 48-55
@@ -626,7 +526,6 @@
 
 /* Unsigned LT.
 
-<<<<<<< HEAD
  This can be determined by trial subtaction. However, some care must be exercised
  since simply subtracting one vector from another will allow carries from one
  bitfield to flow into the next one. To avoid this, we isolate bitfields by clamping
@@ -637,18 +536,6 @@
  Unsigned LT is also used to find all zero fields or all non-zero fields, so it is
  the backbone of all comparisons returning vectors.
  */
-=======
-    This can be determined by trial subtaction. However, some care must be exercised
-    since simply subtracting one vector from another will allow carries from one
-    bitfield to flow into the next one. To avoid this, we isolate bitfields by clamping
-    the MSBs to 1 in A and 0 in B before subtraction. After the subtraction the MSBs in
-    the result indicate borrows from the MSB. We then compute overflow (borrow OUT of MSB)
-    using boolean logic as described below.
-
-    Unsigned LT is also used to find all zero fields or all non-zero fields, so it is
-    the backbone of all comparisons returning vectors.
-*/
->>>>>>> 75ce5d09
 
 // compute the overflows in unsigned trial subtraction A-B. The overflows
 // will be marked by 1 in the sign bit of each field in the result. Other
@@ -724,7 +611,6 @@
 }
 
 /*
-<<<<<<< HEAD
  Handling signed values
 
  Trial subtraction only works as is for unsigned. We simply transform signed into unsigned
@@ -733,16 +619,6 @@
  After that transformation Trial subtraction should correctly detect the LT condition.
 
  */
-=======
-    Handling signed values
-
-    Trial subtraction only works as is for unsigned. We simply transform signed into unsigned
-    by pusing all values up by 1<<(field_width-1). This makes all negative values positive and positive
-    values remain positive, although larger. Any overflow during the push can be ignored.
-    After that transformation Trial subtraction should correctly detect the LT condition.
-
-*/
->>>>>>> 75ce5d09
 
 
 inline uint64_t find_all_fields_signed_LT(uint64_t MSBs, uint64_t A, uint64_t B)
@@ -769,151 +645,6 @@
     return find_all_fields_signed_LE(MSBs, B, A);
 }
 
-<<<<<<< HEAD
-// find the first field which have MSB set (marks overflow after trial subtraction, or other
-// requested condition).
-struct find_field_desc {
-    uint8_t levels;
-    uint64_t m1;
-    uint64_t m2;
-    uint64_t m4;
-    uint64_t m8;
-    uint64_t m16;
-    uint64_t m32;
-};
-
-constexpr struct find_field_desc find_field_table[65] = {
-    /* 0 */ {0, 0, 0, 0, 0, 0},
-    /* 1 */
-    {6, 0xAAAAAAAAAAAAAAAA, 0xCCCCCCCCCCCCCCCC, 0xF0F0F0F0F0F0F0F0, 0xFF00FF00FF00FF00, 0xFFFF0000FFFF0000,
-     0xFFFFFFFF00000000},
-    /* 2 */
-    {5, 0xCCCCCCCCCCCCCCCC, 0xF0F0F0F0F0F0F0F0, 0xFF00FF00FF00FF00, 0xFFFF0000FFFF0000, 0xFFFFFFFF00000000, 0},
-    /* 3 */
-    {5, 0b0000'1110'0011'1000'1110'0011'1000'1110'0011'1000'1110'0011'1000'1110'0011'1000,
-     0b0000'1111'1100'0000'1111'1100'0000'1111'1100'0000'1111'1100'0000'1111'1100'0000,
-     0b1111'0000'0000'0000'1111'1111'1111'0000'0000'0000'1111'1111'1111'0000'0000'0000,
-     0b0000'0000'0000'0000'1111'1111'1111'1111'1111'1111'0000'0000'0000'0000'0000'0000,
-     0b1111'1111'1111'1111'0000'0000'0000'0000'0000'0000'0000'0000'0000'0000'0000'0000, 0},
-    /* 4 */
-    {4, 0xF0F0F0F0F0F0F0F0, 0xFF00FF00FF00FF00, 0xFFFF0000FFFF0000, 0xFFFFFFFF00000000, 0, 0},
-    /* 5 */
-    {4, 0b0000'1111'1000'0011'1110'0000'1111'1000'0011'1110'0000'1111'1000'0011'1110'0000,
-     0b0000'1111'1111'1100'0000'0000'1111'1111'1100'0000'0000'1111'1111'1100'0000'0000,
-     0b1111'0000'0000'0000'0000'0000'1111'1111'1111'1111'1111'0000'0000'0000'0000'0000,
-     0b1111'1111'1111'1111'1111'1111'0000'0000'0000'0000'0000'0000'0000'0000'0000'0000, 0, 0},
-    /* 6 */
-    {4, 0b0000'1111'1100'0000'1111'1100'0000'1111'1100'0000'1111'1100'0000'1111'1100'0000,
-     0b1111'0000'0000'0000'1111'1111'1111'0000'0000'0000'1111'1111'1111'0000'0000'0000,
-     0b0000'0000'0000'0000'1111'1111'1111'1111'1111'1111'0000'0000'0000'0000'0000'0000,
-     0b1111'1111'1111'1111'0000'0000'0000'0000'0000'0000'0000'0000'0000'0000'0000'0000, 0, 0},
-    /* 7 */
-    {4, 0b1000'0000'1111'1110'0000'0011'1111'1000'0000'1111'1110'0000'0011'1111'1000'0000,
-     0b0000'0000'1111'1111'1111'1100'0000'0000'0000'1111'1111'1111'1100'0000'0000'0000,
-     0b0000'0000'1111'1111'1111'1111'1111'1111'1111'0000'0000'0000'0000'0000'0000'0000,
-     0b1111'1111'0000'0000'0000'0000'0000'0000'0000'0000'0000'0000'0000'0000'0000'0000, 0, 0},
-    /* 8 */
-    {3, 0xFF00FF00FF00FF00, 0xFFFF0000FFFF0000, 0xFFFFFFFF00000000, 0, 0, 0},
-    /* 9 */
-    {3, 0b1000'0000'0011'1111'1110'0000'0000'1111'1111'1000'0000'0011'1111'1110'0000'0000,
-     0b0111'1111'1100'0000'0000'0000'0000'1111'1111'1111'1111'1100'0000'0000'0000'0000,
-     0b1111'1111'1111'1111'1111'1111'1111'0000'0000'0000'0000'0000'0000'0000'0000'0000, 0, 0, 0},
-    /* 10 */
-    {3, 0b0000'1111'1111'1100'0000'0000'1111'1111'1100'0000'0000'1111'1111'1100'0000'0000,
-     0b1111'0000'0000'0000'0000'0000'1111'1111'1111'1111'1111'0000'0000'0000'0000'0000,
-     0b1111'1111'1111'1111'1111'1111'0000'0000'0000'0000'0000'0000'0000'0000'0000'0000, 0, 0, 0},
-    /* 11 */
-    {3, 0b1111'1111'1000'0000'0000'1111'1111'1110'0000'0000'0011'1111'1111'1000'0000'0000,
-     0b0000'0000'0000'0000'0000'1111'1111'1111'1111'1111'1100'0000'0000'0000'0000'0000,
-     0b1111'1111'1111'1111'1111'0000'0000'0000'0000'0000'0000'0000'0000'0000'0000'0000, 0, 0, 0},
-    /* 12 */
-    {3, 0b1111'0000'0000'0000'1111'1111'1111'0000'0000'0000'1111'1111'1111'0000'0000'0000,
-     0b0000'0000'0000'0000'1111'1111'1111'1111'1111'1111'0000'0000'0000'0000'0000'0000,
-     0b1111'1111'1111'1111'0000'0000'0000'0000'0000'0000'0000'0000'0000'0000'0000'0000, 0, 0, 0},
-    /* 13 */
-    {3, 0b1110'0000'0000'0000'1111'1111'1110'0000'0000'0011'1111'1111'1110'0000'0000'0000,
-     0b0000'0000'0000'0000'1111'1111'1111'1111'1111'1100'0000'0000'0000'0000'0000'0000,
-     0b1111'1111'1111'1111'0000'0000'0000'0000'0000'0000'0000'0000'0000'0000'0000'0000, 0, 0, 0},
-    /* 14 */
-    {3, 0b0000'0000'1111'1111'1111'1100'0000'0000'0000'1111'1111'1111'1100'0000'0000'0000,
-     0b0000'0000'1111'1111'1111'1111'1111'1111'1111'0000'0000'0000'0000'0000'0000'0000,
-     0b1111'1111'0000'0000'0000'0000'0000'0000'0000'0000'0000'0000'0000'0000'0000'0000, 0, 0, 0},
-    /* 15 */
-    {3, 0b0000'1111'1111'1111'1110'0000'0000'0000'0011'1111'1111'1111'1000'0000'0000'0000,
-     0b0000'1111'1111'1111'1111'1111'1111'1111'1100'0000'0000'0000'0000'0000'0000'0000,
-     0b1111'0000'0000'0000'0000'0000'0000'0000'0000'0000'0000'0000'0000'0000'0000'0000, 0, 0, 0},
-    /* 16 */
-    {2, 0xFFFF0000FFFF0000, 0xFFFFFFFF00000000, 0, 0, 0, 0},
-    /* 17 - as we're only interested in msb of each field we can simplify and use same pattern
-     for the next 4 entries */
-    {2, 0xF00000FFFFF00000, 0xFFFFFF0000000000, 0, 0, 0, 0},
-    /* 18 */
-    {2, 0xF00000FFFFF00000, 0xFFFFFF0000000000, 0, 0, 0, 0},
-    /* 19 */
-    {2, 0xF00000FFFFF00000, 0xFFFFFF0000000000, 0, 0, 0, 0},
-    /* 20 */
-    {2, 0xF00000FFFFF00000, 0xFFFFFF0000000000, 0, 0, 0, 0},
-    /* 21 - and next 4 */
-    {2, 0x0000FFFFFF000000, 0xFFFF000000000000, 0, 0, 0, 0},
-    /* 22 */
-    {2, 0x0000FFFFFF000000, 0xFFFF000000000000, 0, 0, 0, 0},
-    /* 23 */
-    {2, 0x0000FFFFFF000000, 0xFFFF000000000000, 0, 0, 0, 0},
-    /* 24 */
-    {2, 0x0000FFFFFF000000, 0xFFFF000000000000, 0, 0, 0, 0},
-    /* 25 - and 4 more */
-    {2, 0x00FFFFFFF0000000, 0xFF00000000000000, 0, 0, 0, 0},
-    /* 26 */
-    {2, 0x00FFFFFFF0000000, 0xFF00000000000000, 0, 0, 0, 0},
-    /* 27 */
-    {2, 0x00FFFFFFF0000000, 0xFF00000000000000, 0, 0, 0, 0},
-    /* 28 */
-    {2, 0x00FFFFFFF0000000, 0xFF00000000000000, 0, 0, 0, 0},
-    /* 29 - last 4 where multiple fields exist */
-    {1, 0xFFFFFFFF00000000, 0, 0, 0, 0, 0},
-    /* 30 */
-    {1, 0xFFFFFFFF00000000, 0, 0, 0, 0, 0},
-    /* 31 */
-    {1, 0xFFFFFFFF00000000, 0, 0, 0, 0, 0},
-    /* 32 */
-    {1, 0xFFFFFFFF00000000, 0, 0, 0, 0, 0},
-    /* 33 - from here to 64, there is only 1 possible result: 0 */
-    {0, 0, 0, 0, 0, 0, 0},
-    {0, 0, 0, 0, 0, 0, 0},
-    {0, 0, 0, 0, 0, 0, 0},
-    {0, 0, 0, 0, 0, 0, 0},
-    {0, 0, 0, 0, 0, 0, 0},
-    {0, 0, 0, 0, 0, 0, 0},
-    {0, 0, 0, 0, 0, 0, 0},
-    {0, 0, 0, 0, 0, 0, 0},
-    {0, 0, 0, 0, 0, 0, 0},
-    {0, 0, 0, 0, 0, 0, 0},
-    {0, 0, 0, 0, 0, 0, 0},
-    {0, 0, 0, 0, 0, 0, 0},
-    {0, 0, 0, 0, 0, 0, 0},
-    {0, 0, 0, 0, 0, 0, 0},
-    {0, 0, 0, 0, 0, 0, 0},
-    {0, 0, 0, 0, 0, 0, 0},
-    {0, 0, 0, 0, 0, 0, 0},
-    {0, 0, 0, 0, 0, 0, 0},
-    {0, 0, 0, 0, 0, 0, 0},
-    {0, 0, 0, 0, 0, 0, 0},
-    {0, 0, 0, 0, 0, 0, 0},
-    {0, 0, 0, 0, 0, 0, 0},
-    {0, 0, 0, 0, 0, 0, 0},
-    {0, 0, 0, 0, 0, 0, 0},
-    {0, 0, 0, 0, 0, 0, 0},
-    {0, 0, 0, 0, 0, 0, 0},
-    {0, 0, 0, 0, 0, 0, 0},
-    {0, 0, 0, 0, 0, 0, 0},
-    {0, 0, 0, 0, 0, 0, 0},
-    {0, 0, 0, 0, 0, 0, 0},
-    {0, 0, 0, 0, 0, 0, 0},
-    {0, 0, 0, 0, 0, 0, 0}};
-
-#if 1
-=======
->>>>>>> 75ce5d09
 constexpr uint32_t inverse_width[65] = {
     65536 * 64 / 1, // never used
     65536 * 64 / 1,  65536 * 64 / 2,  65536 * 64 / 3,  65536 * 64 / 4,  65536 * 64 / 5,  65536 * 64 / 6,
@@ -963,70 +694,9 @@
     REALM_ASSERT_DEBUG(field == (lz / width));
     return field;
 }
-<<<<<<< HEAD
-#endif
-#if 0
-inline int first_field_marked(int width, uint64_t vector)
-{
-    // isolate least significant bit
-    vector = vector & (~vector + 1);
-    const struct find_field_desc& desc = find_field_table[width];
-    int result = 0;
-    switch (desc.levels) {
-            // the following case entries are intended to fall through
-            // (this is a variant of Duff's Device)
-            // TODO: disable compiler warnings for it
-        case 6:
-            result |= (vector & desc.m32) ? 32 : 0;
-        case 5:
-            result |= (vector & desc.m16) ? 16 : 0;
-        case 4:
-            result |= (vector & desc.m8) ? 8 : 0;
-        case 3:
-            result |= (vector & desc.m4) ? 4 : 0;
-        case 2:
-            result |= (vector & desc.m2) ? 2 : 0;
-        case 1:
-            result |= (vector & desc.m1) ? 1 : 0;
-        default:
-            break;
-    }
-    return result;
-}
-#endif
-#if 0
-inline int first_field_marked(int width, uint64_t vector)
-{
-    // isolate least significant bit
-    vector = vector & (~vector + 1);
-    // directly compute position of set bit using table
-    const struct find_field_desc& desc = find_field_table[width];
-    return ((vector & desc.m1) ? 1 : 0) | ((vector & desc.m2) ? 2 : 0) | ((vector & desc.m4) ? 4 : 0) |
-    ((vector & desc.m8) ? 8 : 0) | ((vector & desc.m16) ? 16 : 0) | ((vector & desc.m32) ? 32 : 0);
-}
-#endif
-#if 0
-inline int first_field_marked(int width, uint64_t vector)
-{
-    int result = 0;
-    auto msb = 1ULL << (width - 1);
-    while (msb) {
-        if (vector & msb)
-            return result;
-        msb <<= width;
-        result++;
-    }
-    return -1;
-}
-#endif
-
-template <typename VectorCompare>
-size_t parallel_subword_find(VectorCompare vector_compare, const uint64_t* data, size_t offset, size_t width,
-=======
 
 template <typename VectorCompare>
 size_t parallel_subword_find(VectorCompare vector_compare, const uint64_t* data, size_t offset, uint8_t width,
->>>>>>> 75ce5d09
                              uint64_t MSBs, uint64_t search_vector, size_t start, size_t end)
 {
     const auto field_count = num_fields_for_width(width);
@@ -1034,13 +704,8 @@
     const size_t fast_scan_limit = 4 * bit_count_pr_iteration;
     // use signed to make it easier to ascertain correctness of loop condition below
     auto total_bit_count_left = (end - start) * width;
-<<<<<<< HEAD
-    REALM_ASSERT_DEBUG(total_bit_count_left >= 0);
-    unaligned_word_iter it(data, offset + start * width);
-=======
     REALM_ASSERT_DEBUG(end >= start);
     UnalignedWordIter it(data, offset + start * width);
->>>>>>> 75ce5d09
     uint64_t found_vector = 0;
     while (total_bit_count_left >= fast_scan_limit) {
         // unrolling 2x
