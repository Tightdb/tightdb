/*************************************************************************
 *
 * Copyright 2016 Realm Inc.
 *
 * Licensed under the Apache License, Version 2.0 (the "License");
 * you may not use this file except in compliance with the License.
 * You may obtain a copy of the License at
 *
 * http://www.apache.org/licenses/LICENSE-2.0
 *
 * Unless required by applicable law or agreed to in writing, software
 * distributed under the License is distributed on an "AS IS" BASIS,
 * WITHOUT WARRANTIES OR CONDITIONS OF ANY KIND, either express or implied.
 * See the License for the specific language governing permissions and
 * limitations under the License.
 *
 **************************************************************************/

#ifndef REALM_ARRAY_DIRECT_HPP
#define REALM_ARRAY_DIRECT_HPP

#include <cstring>
#include <realm/utilities.hpp>
#include <realm/alloc.hpp>

// clang-format off
/* wid == 16/32 likely when accessing offsets in B tree */
#define REALM_TEMPEX(fun, wid, arg) \
    if (wid == 16) {fun<16> arg;} \
    else if (wid == 32) {fun<32> arg;} \
    else if (wid == 0) {fun<0> arg;} \
    else if (wid == 1) {fun<1> arg;} \
    else if (wid == 2) {fun<2> arg;} \
    else if (wid == 4) {fun<4> arg;} \
    else if (wid == 8) {fun<8> arg;} \
    else if (wid == 64) {fun<64> arg;} \
    else {REALM_ASSERT_DEBUG(false); fun<0> arg;}

#define REALM_TEMPEX2(fun, targ, wid, arg) \
    if (wid == 16) {fun<targ, 16> arg;} \
    else if (wid == 32) {fun<targ, 32> arg;} \
    else if (wid == 0) {fun<targ, 0> arg;} \
    else if (wid == 1) {fun<targ, 1> arg;} \
    else if (wid == 2) {fun<targ, 2> arg;} \
    else if (wid == 4) {fun<targ, 4> arg;} \
    else if (wid == 8) {fun<targ, 8> arg;} \
    else if (wid == 64) {fun<targ, 64> arg;} \
    else {REALM_ASSERT_DEBUG(false); fun<targ, 0> arg;}

#define REALM_TEMPEX3(fun, targ1, wid, targ3, arg) \
    if (wid == 16) {fun<targ1, 16, targ3> arg;} \
    else if (wid == 32) {fun<targ1, 32, targ3> arg;} \
    else if (wid == 0) {fun<targ1, 0, targ3> arg;} \
    else if (wid == 1) {fun<targ1, 1, targ3> arg;} \
    else if (wid == 2) {fun<targ1, 2, targ3> arg;} \
    else if (wid == 4) {fun<targ1, 4, targ3> arg;} \
    else if (wid == 8) {fun<targ1, 8, targ3> arg;} \
    else if (wid == 64) {fun<targ1, 64, targ3> arg;} \
    else {REALM_ASSERT_DEBUG(false); fun<targ1, 0, targ3> arg;}

#define REALM_TEMPEX4(fun, targ1, targ3, targ4, wid, arg) \
    if (wid == 16) {fun<targ1, targ3, targ4, 16> arg;} \
    else if (wid == 32) {fun<targ1, targ3, targ4, 32> arg;} \
    else if (wid == 0) {fun<targ1, targ3, targ4, 0> arg;} \
    else if (wid == 1) {fun<targ1, targ3, targ4, 1> arg;} \
    else if (wid == 2) {fun<targ1, targ3, targ4, 2> arg;} \
    else if (wid == 4) {fun<targ1, targ3, targ4, 4> arg;} \
    else if (wid == 8) {fun<targ1, targ3, targ4, 8> arg;} \
    else if (wid == 64) {fun<targ1, targ3, targ4, 64> arg;} \
    else {REALM_ASSERT_DEBUG(false); fun<targ1, targ3, targ4, 0> arg;}
// clang-format on

namespace realm {

// Direct access methods

template <size_t width>
void set_direct(char* data, size_t ndx, int_fast64_t value) noexcept
{
    if (width == 0) {
        REALM_ASSERT_DEBUG(value == 0);
        return;
    }
    else if (width == 1) {
        REALM_ASSERT_DEBUG(0 <= value && value <= 0x01);
        size_t byte_ndx = ndx / 8;
        size_t bit_ndx = ndx % 8;
        typedef unsigned char uchar;
        uchar* p = reinterpret_cast<uchar*>(data) + byte_ndx;
        *p = uchar((*p & ~(0x01 << bit_ndx)) | (int(value) & 0x01) << bit_ndx);
    }
    else if (width == 2) {
        REALM_ASSERT_DEBUG(0 <= value && value <= 0x03);
        size_t byte_ndx = ndx / 4;
        size_t bit_ndx = ndx % 4 * 2;
        typedef unsigned char uchar;
        uchar* p = reinterpret_cast<uchar*>(data) + byte_ndx;
        *p = uchar((*p & ~(0x03 << bit_ndx)) | (int(value) & 0x03) << bit_ndx);
    }
    else if (width == 4) {
        REALM_ASSERT_DEBUG(0 <= value && value <= 0x0F);
        size_t byte_ndx = ndx / 2;
        size_t bit_ndx = ndx % 2 * 4;
        typedef unsigned char uchar;
        uchar* p = reinterpret_cast<uchar*>(data) + byte_ndx;
        *p = uchar((*p & ~(0x0F << bit_ndx)) | (int(value) & 0x0F) << bit_ndx);
    }
    else if (width == 8) {
        REALM_ASSERT_DEBUG(std::numeric_limits<int8_t>::min() <= value &&
                           value <= std::numeric_limits<int8_t>::max());
        *(reinterpret_cast<int8_t*>(data) + ndx) = int8_t(value);
    }
    else if (width == 16) {
        REALM_ASSERT_DEBUG(std::numeric_limits<int16_t>::min() <= value &&
                           value <= std::numeric_limits<int16_t>::max());
        *(reinterpret_cast<int16_t*>(data) + ndx) = int16_t(value);
    }
    else if (width == 32) {
        REALM_ASSERT_DEBUG(std::numeric_limits<int32_t>::min() <= value &&
                           value <= std::numeric_limits<int32_t>::max());
        *(reinterpret_cast<int32_t*>(data) + ndx) = int32_t(value);
    }
    else if (width == 64) {
        REALM_ASSERT_DEBUG(std::numeric_limits<int64_t>::min() <= value &&
                           value <= std::numeric_limits<int64_t>::max());
        *(reinterpret_cast<int64_t*>(data) + ndx) = int64_t(value);
    }
    else {
        REALM_ASSERT_DEBUG(false);
    }
}

inline void set_direct(char* data, size_t width, size_t ndx, int_fast64_t value) noexcept
{
    REALM_TEMPEX(set_direct, width, (data, ndx, value));
}

template <size_t width>
void fill_direct(char* data, size_t begin, size_t end, int_fast64_t value) noexcept
{
    for (size_t i = begin; i != end; ++i)
        set_direct<width>(data, i, value);
}

template <int w>
int64_t get_direct(const char* data, size_t ndx) noexcept
{
    if (w == 0) {
        return 0;
    }
    if (w == 1) {
        size_t offset = ndx >> 3;
        return (data[offset] >> (ndx & 7)) & 0x01;
    }
    if (w == 2) {
        size_t offset = ndx >> 2;
        return (data[offset] >> ((ndx & 3) << 1)) & 0x03;
    }
    if (w == 4) {
        size_t offset = ndx >> 1;
        return (data[offset] >> ((ndx & 1) << 2)) & 0x0F;
    }
    if (w == 8) {
        return *reinterpret_cast<const signed char*>(data + ndx);
    }
    if (w == 16) {
        size_t offset = ndx << 1;
        return *reinterpret_cast<const int16_t*>(data + offset);
    }
    if (w == 32) {
        size_t offset = ndx << 2;
        return *reinterpret_cast<const int32_t*>(data + offset);
    }
    if (w == 64) {
        size_t offset = ndx << 3;
        return *reinterpret_cast<const int64_t*>(data + offset);
    }
    REALM_ASSERT_DEBUG(false);
    return int64_t(-1);
}

inline int64_t get_direct(const char* data, size_t width, size_t ndx) noexcept
{
    REALM_TEMPEX(return get_direct, width, (data, ndx));
}

// An iterator for getting a 64 bit word from any (byte-address+bit-offset) address.
class unaligned_word_iter {
public:
    unaligned_word_iter(const uint64_t* data, size_t bit_offset)
        : m_word_ptr(data + (bit_offset >> 6))
        , m_in_word_offset(bit_offset & 0x3F)
    {
    }
    // 'num_bits' number of bits which must be read
    // WARNING returned word may be garbage above the first 'num_bits' bits.
    uint64_t get(size_t num_bits)
    {
        auto first_word = m_word_ptr[0];
        uint64_t result = first_word >> m_in_word_offset;
        // note: above shifts in zeroes
        if (m_in_word_offset + num_bits <= 64)
            return result;
        // if we're here, in_word_offset > 0
        auto first_word_size = 64 - m_in_word_offset;
        auto second_word = m_word_ptr[1];
        result |= second_word << first_word_size;
        // note: above shifts in zeroes below the bits we want
        return result;
    }
    uint64_t get_with_unsafe_prefetch(size_t num_bits)
    {
        auto first_word = m_word_ptr[0];
        uint64_t result = first_word >> m_in_word_offset;
        // note: above shifts in zeroes
        auto first_word_size = 64 - m_in_word_offset;
        auto second_word = m_word_ptr[1];
        REALM_ASSERT_DEBUG(num_bits <= 64);
        result |= (m_in_word_offset + num_bits > 64) ? (second_word << first_word_size) : 0;
        // note: above shifts in zeroes below the bits we want
        return result;
    }
    // bump the iterator the specified number of bits
    void bump(size_t num_bits)
    {
        auto total_offset = m_in_word_offset + num_bits;
        m_word_ptr += total_offset >> 6;
        m_in_word_offset = total_offset & 0x3F;
    }

private:
    const uint64_t* m_word_ptr;
    unsigned m_in_word_offset;
};

// Read a bit field of up to 64 bits.
// - Any alignment and size is supported
// - The start of the 'data' area must be 64 bit aligned in all cases.
// - For fields of 64-bit or less, the first 64-bit word is filled with the zero-extended
//   value of the bitfield.
// iterator useful for scanning arrays faster than by indexing each element
// supports arrays of pairs by differentiating field size and step size.
class bf_ref;
class bf_iterator {
    uint64_t* data_area = nullptr;
    uint64_t* first_word_ptr = nullptr;
    size_t field_position = 0;
    uint8_t field_size = 0;
    uint8_t step_size = 0; // may be different than field_size if used for arrays of pairs
    size_t offset = 0;
    uint64_t mask = 0;

public:
    bf_iterator() = default;
    bf_iterator(const bf_iterator&) = default;
    bf_iterator(bf_iterator&&) = default;
    bf_iterator& operator=(const bf_iterator&) = default;
    bf_iterator& operator=(bf_iterator&&) = default;
    bf_iterator(uint64_t* data_area, size_t initial_offset, size_t field_size, size_t step_size, size_t index)
        : data_area(data_area)
        , field_size(static_cast<uint8_t>(field_size))
        , step_size(static_cast<uint8_t>(step_size))
        , offset(initial_offset)
    {
        if (field_size < 64)
            mask = (1ULL << field_size) - 1;
        move(index);
    }

    inline uint64_t get_full_word_with_value() const
    {
        const auto in_word_position = field_position & 0x3F;
        const auto first_word = first_word_ptr[0];
        uint64_t result = first_word >> in_word_position;
        // note: above shifts in zeroes above the bitfield
        if (in_word_position + field_size > 64) {
            // if we're here, in_word_position > 0
            const auto first_word_size = 64 - in_word_position;
            const auto second_word = first_word_ptr[1];
            return result | second_word << first_word_size;
            // note: above shifts in zeroes below the bits we want
        }
        return result;
    }

    inline uint64_t get_value() const
    {
        auto result = get_full_word_with_value();
        // discard any bits above the field we want
        if (field_size < 64)
            result &= mask;
        return result;
    }

    // get unaligned word - this should not be called if the next word extends beyond
    // end of array. For that particular case, you must use get_last_unaligned_word instead.
    inline uint64_t get_unaligned_word() const
    {
        const auto in_word_position = field_position & 0x3F;
        const auto first_word = first_word_ptr[0];
        if (in_word_position == 0)
            return first_word;
        uint64_t result = first_word >> in_word_position;
        // note: above shifts in zeroes above the bitfield
        const auto first_word_size = 64 - in_word_position;
        const auto second_word = first_word_ptr[1];
        result |= second_word << first_word_size;
        // note: above shifts in zeroes below the bits we want
        return result;
    }

    inline uint64_t get_last_unaligned_word() const
    {
        const auto in_word_position = field_position & 0x3F;
        const auto first_word = first_word_ptr[0];
        const uint64_t result = first_word >> in_word_position;
        // note: above shifts in zeroes above the bitfield
        return result;
    }
    void set_value(uint64_t value) const
    {
        const auto in_word_position = field_position & 0x3F;
        auto first_word = first_word_ptr[0];
        uint64_t mask = 0ULL - 1ULL;
        if (field_size < 64) {
            mask = (1ULL << field_size) - 1;
            value &= mask;
        }
        // zero out field in first word:
        const auto first_word_mask = ~(mask << in_word_position);
        first_word &= first_word_mask;
        // or in relevant part of value
        first_word |= value << in_word_position;
        first_word_ptr[0] = first_word;
        if (in_word_position + field_size > 64) {
            // bitfield crosses word boundary.
            // discard the lowest bits of value (it has been written to the first word)
            const auto bits_written_to_first_word = 64 - in_word_position;
            // bit_written_to_first_word must be lower than 64, so shifts based on it are well defined
            value >>= bits_written_to_first_word;
            const auto second_word_mask = mask >> bits_written_to_first_word;
            auto second_word = first_word_ptr[1];
            // zero out the field in second word, then or in the (high part of) value
            second_word &= ~second_word_mask;
            second_word |= value;
            first_word_ptr[1] = second_word;
        }
    }
    inline void operator++()
    {
        const auto next_field_position = field_position + step_size;
        if ((next_field_position >> 6) > (field_position >> 6)) {
            first_word_ptr = data_area + (next_field_position >> 6);
        }
        field_position = next_field_position;
    }

    inline void move(size_t index)
    {
        field_position = offset + index * step_size;
        first_word_ptr = data_area + (field_position >> 6);
    }

    inline uint64_t operator*() const
    {
        return get_value();
    }

    friend bool operator<(const bf_iterator&, const bf_iterator&);
};


inline bool operator<(const bf_iterator& a, const bf_iterator& b)
{
    REALM_ASSERT(a.data_area == b.data_area);
    return a.field_position < b.field_position;
}

class bf_ref {
    bf_iterator it;

public:
    inline bf_ref(bf_iterator& it)
        : it(it)
    {
    }
    inline operator uint64_t() const
    {
        return it.get_value();
    }
    uint64_t operator=(uint64_t value)
    {
        it.set_value(value);
        return value;
    }
};

inline uint64_t read_bitfield(uint64_t* data_area, size_t field_position, size_t width)
{
    bf_iterator it(data_area, field_position, width, width, 0);
    return *it;
}

inline void write_bitfield(uint64_t* data_area, size_t field_position, size_t width, uint64_t value)
{
    bf_iterator it(data_area, field_position, width, width, 0);
    it.set_value(value);
}

inline int64_t sign_extend_field_by_mask(uint64_t sign_mask, uint64_t value)
{
    uint64_t sign_extension = 0ULL - (value & sign_mask);
    return value | sign_extension;
}

inline int64_t sign_extend_value(size_t width, uint64_t value)
{
    uint64_t sign_mask = 1ULL << (width - 1);
    uint64_t sign_extension = 0ULL - (value & sign_mask);
    return value | sign_extension;
}

template <int width>
inline std::pair<int64_t, int64_t> get_two(const char* data, size_t ndx) noexcept
{
    return std::make_pair(to_size_t(get_direct<width>(data, ndx + 0)), to_size_t(get_direct<width>(data, ndx + 1)));
}

inline std::pair<int64_t, int64_t> get_two(const char* data, size_t width, size_t ndx) noexcept
{
    REALM_TEMPEX(return get_two, width, (data, ndx));
}

/* Subword parallel search

    The following provides facilities for subword parallel search for bitfields of any size.
    To simplify, the first bitfield must be aligned within the word: it must occupy the lowest
    bits of the word.

    In general the metods here return a vector with the most significant bit in each field
    marking that a condition was met when comparing the corresponding pair of fields in two
    vectors. Checking if any field meets a condition is as simple as comparing the return
    vector against 0. Finding the first to meet a condition is also supported.

    Vectors are "split" into fields according to a MSB vector, wich indicates the most
    significant bit of each field. The MSB must be passed in as an argument to most
    bit field comparison functions. It can be generated by the field_sign_bit<width> template.

    The simplest condition to test is any_field_NE(A,B), where A and B are words.
    This condition should be true if any bitfield in A is not equal to the corresponding
    field in B.

    This is almost as simple as a direct word compare, but needs to take into account that
    we may want to have part of the words undefined.
*/
constexpr uint8_t num_fields_table[65] = {0, 64, 32, 21, 16, 12, 10, 9, // 0-7
                                          8, 7,  6,  5,  5,  4,  4,  4, // 8-15
                                          4, 3,  3,  3,  3,  3,  2,  2, // 16-23
                                          2, 2,  2,  2,  2,  2,  2,  2, // 24-31
                                          2, 1,  1,  1,  1,  1,  1,  1, // 32-39
                                          1, 1,  1,  1,  1,  1,  1,  1, // 40-47
                                          1, 1,  1,  1,  1,  1,  1,  1, // 48-55
                                          1, 1,  1,  1,  1,  1,  1,  1, // 56-63
                                          1};

constexpr uint8_t num_bits_table[65] = {64, 64, 64, 63, 64, 60, 60, 63, // 0-7
                                        64, 63, 60, 55, 60, 52, 56, 60, // 8-15
                                        64, 51, 54, 57, 60, 63, 44, 46, // 16-23
                                        48, 50, 52, 54, 56, 58, 60, 64, // 24-31
                                        64, 33, 34, 35, 36, 37, 38, 39, // 32-39
                                        40, 41, 42, 43, 44, 45, 46, 47, // 40-47
                                        48, 49, 50, 51, 52, 53, 54, 55, // 48-55
                                        56, 57, 58, 59, 60, 61, 62, 63, // 56-63
                                        64};

inline uint8_t num_fields_for_width(uint8_t width)
{
    REALM_ASSERT_DEBUG(width);
    const auto retval = num_fields_table[width];
#ifdef REALM_DEBUG
    REALM_ASSERT_DEBUG(width == 0 || retval == int(64 / width));
#endif
    return retval;
}

inline uint8_t num_bits_for_width(uint8_t width)
{
    REALM_ASSERT_DEBUG(width);
    return num_bits_table[width];
}

inline uint64_t cares_about(uint8_t width)
{
    return 0xFFFFFFFFFFFFFFFFULL >> (64 - num_bits_table[width]);
}

// true if any field in A differs from corresponding field in B. If you also want
// to find which fields, use find_all_fields_NE instead.
bool inline any_field_NE(int width, uint64_t A, uint64_t B)
{
    return (A ^ B) & cares_about(width);
}

// Populate all fields in a vector with a given value of a give width.
// Bits outside of the given field are ignored.
constexpr uint64_t populate(size_t width, uint64_t value)
{
    value &= 0xFFFFFFFFFFFFFFFFULL >> (64 - width);
    if (width < 8) {
        value |= value << width;
        width <<= 1;
        value |= value << width;
        width <<= 1;
        value |= value << width;
        width <<= 1;
    }
    // width now in range 8..64
    if (width < 32) {
        value |= value << width;
        width <<= 1;
        value |= value << width;
        width <<= 1;
    }
    // width now in range 32..128
    if (width < 64) {
        value |= value << width;
    }
    return value;
}

// provides a set bit in pos 0 of each field, remaining bits zero
constexpr uint64_t field_bit0(int width)
{
    return populate(width, 1);
}

// provides a set sign-bit in each field, remaining bits zero
constexpr uint64_t field_sign_bit(int width)
{
    return populate(width, 1ULL << (width - 1));
}

/* Unsigned LT.

    This can be determined by trial subtaction. However, some care must be exercised
    since simply subtracting one vector from another will allow carries from one
    bitfield to flow into the next one. To avoid this, we isolate bitfields by clamping
    the MSBs to 1 in A and 0 in B before subtraction. After the subtraction the MSBs in
    the result indicate borrows from the MSB. We then compute overflow (borrow OUT of MSB)
    using boolean logic as described below.

    Unsigned LT is also used to find all zero fields or all non-zero fields, so it is
    the backbone of all comparisons returning vectors.
*/

// compute the overflows in unsigned trial subtraction A-B. The overflows
// will be marked by 1 in the sign bit of each field in the result. Other
// bits in the result are zero.
// Overflow are detected for each field pair where A is less than B.
inline uint64_t unsigned_LT_vector(uint64_t MSBs, uint64_t A, uint64_t B)
{
    // 1. compute borrow from most significant bit
    // Isolate bitfields inside A and B before subtraction (prevent carries from spilling over)
    // do this by clamping most significant bit in A to 1, and msb in B to 0
    auto A_isolated = A | MSBs;                              // 1 op
    auto B_isolated = B & ~MSBs;                             // 2 ops
    auto borrows_into_sign_bit = ~(A_isolated - B_isolated); // 2 ops (total latency 4)

    // 2. determine what subtraction against most significant bit would give:
    // A B borrow-in:   (A-B-borrow-in)
    // 0 0 0            (0-0-0) = 0
    // 0 0 1            (0-0-1) = 1 + borrow-out
    // 0 1 0            (0-1-0) = 1 + borrow-out
    // 0 1 1            (0-1-1) = 0 + borrow-out
    // 1 0 0            (1-0-0) = 1
    // 1 0 1            (1-0-1) = 0
    // 1 1 0            (1-1-0) = 0
    // 1 1 1            (1-1-1) = 1 + borrow-out
    // borrow-out = (~A & B) | (~A & borrow-in) | (A & B & borrow-in)
    // The overflows are simply the borrow-out, now encoded into the sign bits of each field.
    auto overflows = (~A & B) | (~A & borrows_into_sign_bit) | (A & B & borrows_into_sign_bit);
    // ^ 6 ops, total latency 6 (4+2)
    return overflows & MSBs; // 1 op, total latency 7
    // total of 12 ops and a latency of 7. On a beefy CPU 3-4 of those can run in parallel
    // and still reach a combined latency of 10 or less.
}

inline uint64_t find_all_fields_unsigned_LT(uint64_t MSBs, uint64_t A, uint64_t B)
{
    return unsigned_LT_vector(MSBs, A, B);
}

inline uint64_t find_all_fields_NE(uint64_t MSBs, uint64_t A, uint64_t B)
{
    // 0 != A^B, same as asking 0 - (A^B) overflows.
    return unsigned_LT_vector(MSBs, 0, A ^ B);
}

inline uint64_t find_all_fields_EQ(uint64_t MSBs, uint64_t A, uint64_t B)
{
    // get the fields which are EQ and negate the result
    auto all_fields_NE = find_all_fields_NE(MSBs, A, B);
    auto all_fields_NE_negated = ~all_fields_NE;
    // must filter the negated vector so only MSB are left.
    return MSBs & all_fields_NE_negated;
}

inline uint64_t find_all_fields_unsigned_LE(uint64_t MSBs, uint64_t A, uint64_t B)
{
    // Now A <= B is the same as !(A > B) so...
    // reverse A and B to turn (A>B) --> (B<A)
    auto GT = unsigned_LT_vector(MSBs, B, A);
    // Negate the matches
    auto GT_negated = ~GT;
    // and since this negates all bits, filter so we only have MSBs again
    return MSBs & GT_negated;
}

inline uint64_t find_all_fields_unsigned_GE(uint64_t MSBs, uint64_t A, uint64_t B)
{
    return find_all_fields_unsigned_LE(MSBs, B, A);
}

inline uint64_t find_all_fields_unsigned_GT(uint64_t MSBs, uint64_t A, uint64_t B)
{
    return find_all_fields_unsigned_LT(MSBs, B, A);
}

/*
    Handling signed values

    Trial subtraction only works as is for unsigned. We simply transform signed into unsigned
    by pusing all values up by 1<<(field_width-1). This makes all negative values positive and positive
    values remain positive, although larger. Any overflow during the push can be ignored.
    After that transformation Trial subtraction should correctly detect the LT condition.

*/


inline uint64_t find_all_fields_signed_LT(uint64_t MSBs, uint64_t A, uint64_t B)
{
    auto sign_bits = MSBs;
    return unsigned_LT_vector(MSBs, A ^ sign_bits, B ^ sign_bits);
}

inline uint64_t find_all_fields_signed_LE(uint64_t MSBs, uint64_t A, uint64_t B)
{
    auto sign_bits = MSBs;
    return find_all_fields_unsigned_LE(MSBs, A ^ sign_bits, B ^ sign_bits);
}

inline uint64_t find_all_fields_signed_GT(uint64_t MSBs, uint64_t A, uint64_t B)
{
    // A > B is the same as B < A
    return find_all_fields_signed_LT(MSBs, B, A);
}

inline uint64_t find_all_fields_signed_GE(uint64_t MSBs, uint64_t A, uint64_t B)
{
    // A >= B is the same as B <= A
    return find_all_fields_signed_LE(MSBs, B, A);
}

// find the first field which have MSB set (marks overflow after trial subtraction, or other
// requested condition).
struct find_field_desc {
    uint8_t levels;
    uint64_t m1;
    uint64_t m2;
    uint64_t m4;
    uint64_t m8;
    uint64_t m16;
    uint64_t m32;
};

constexpr struct find_field_desc find_field_table[65] = {
    /* 0 */ {0, 0, 0, 0, 0, 0},
    /* 1 */
    {6, 0xAAAAAAAAAAAAAAAA, 0xCCCCCCCCCCCCCCCC, 0xF0F0F0F0F0F0F0F0, 0xFF00FF00FF00FF00, 0xFFFF0000FFFF0000,
     0xFFFFFFFF00000000},
    /* 2 */
    {5, 0xCCCCCCCCCCCCCCCC, 0xF0F0F0F0F0F0F0F0, 0xFF00FF00FF00FF00, 0xFFFF0000FFFF0000, 0xFFFFFFFF00000000, 0},
    /* 3 */
    {5, 0b0000'1110'0011'1000'1110'0011'1000'1110'0011'1000'1110'0011'1000'1110'0011'1000,
     0b0000'1111'1100'0000'1111'1100'0000'1111'1100'0000'1111'1100'0000'1111'1100'0000,
     0b1111'0000'0000'0000'1111'1111'1111'0000'0000'0000'1111'1111'1111'0000'0000'0000,
     0b0000'0000'0000'0000'1111'1111'1111'1111'1111'1111'0000'0000'0000'0000'0000'0000,
     0b1111'1111'1111'1111'0000'0000'0000'0000'0000'0000'0000'0000'0000'0000'0000'0000, 0},
    /* 4 */
    {4, 0xF0F0F0F0F0F0F0F0, 0xFF00FF00FF00FF00, 0xFFFF0000FFFF0000, 0xFFFFFFFF00000000, 0, 0},
    /* 5 */
    {4, 0b0000'1111'1000'0011'1110'0000'1111'1000'0011'1110'0000'1111'1000'0011'1110'0000,
     0b0000'1111'1111'1100'0000'0000'1111'1111'1100'0000'0000'1111'1111'1100'0000'0000,
     0b1111'0000'0000'0000'0000'0000'1111'1111'1111'1111'1111'0000'0000'0000'0000'0000,
     0b1111'1111'1111'1111'1111'1111'0000'0000'0000'0000'0000'0000'0000'0000'0000'0000, 0, 0},
    /* 6 */
    {4, 0b0000'1111'1100'0000'1111'1100'0000'1111'1100'0000'1111'1100'0000'1111'1100'0000,
     0b1111'0000'0000'0000'1111'1111'1111'0000'0000'0000'1111'1111'1111'0000'0000'0000,
     0b0000'0000'0000'0000'1111'1111'1111'1111'1111'1111'0000'0000'0000'0000'0000'0000,
     0b1111'1111'1111'1111'0000'0000'0000'0000'0000'0000'0000'0000'0000'0000'0000'0000, 0, 0},
    /* 7 */
    {4, 0b1000'0000'1111'1110'0000'0011'1111'1000'0000'1111'1110'0000'0011'1111'1000'0000,
     0b0000'0000'1111'1111'1111'1100'0000'0000'0000'1111'1111'1111'1100'0000'0000'0000,
     0b0000'0000'1111'1111'1111'1111'1111'1111'1111'0000'0000'0000'0000'0000'0000'0000,
     0b1111'1111'0000'0000'0000'0000'0000'0000'0000'0000'0000'0000'0000'0000'0000'0000, 0, 0},
    /* 8 */
    {3, 0xFF00FF00FF00FF00, 0xFFFF0000FFFF0000, 0xFFFFFFFF00000000, 0, 0, 0},
    /* 9 */
    {3, 0b1000'0000'0011'1111'1110'0000'0000'1111'1111'1000'0000'0011'1111'1110'0000'0000,
     0b0111'1111'1100'0000'0000'0000'0000'1111'1111'1111'1111'1100'0000'0000'0000'0000,
     0b1111'1111'1111'1111'1111'1111'1111'0000'0000'0000'0000'0000'0000'0000'0000'0000, 0, 0, 0},
    /* 10 */
    {3, 0b0000'1111'1111'1100'0000'0000'1111'1111'1100'0000'0000'1111'1111'1100'0000'0000,
     0b1111'0000'0000'0000'0000'0000'1111'1111'1111'1111'1111'0000'0000'0000'0000'0000,
     0b1111'1111'1111'1111'1111'1111'0000'0000'0000'0000'0000'0000'0000'0000'0000'0000, 0, 0, 0},
    /* 11 */
    {3, 0b1111'1111'1000'0000'0000'1111'1111'1110'0000'0000'0011'1111'1111'1000'0000'0000,
     0b0000'0000'0000'0000'0000'1111'1111'1111'1111'1111'1100'0000'0000'0000'0000'0000,
     0b1111'1111'1111'1111'1111'0000'0000'0000'0000'0000'0000'0000'0000'0000'0000'0000, 0, 0, 0},
    /* 12 */
    {3, 0b1111'0000'0000'0000'1111'1111'1111'0000'0000'0000'1111'1111'1111'0000'0000'0000,
     0b0000'0000'0000'0000'1111'1111'1111'1111'1111'1111'0000'0000'0000'0000'0000'0000,
     0b1111'1111'1111'1111'0000'0000'0000'0000'0000'0000'0000'0000'0000'0000'0000'0000, 0, 0, 0},
    /* 13 */
    {3, 0b1110'0000'0000'0000'1111'1111'1110'0000'0000'0011'1111'1111'1110'0000'0000'0000,
     0b0000'0000'0000'0000'1111'1111'1111'1111'1111'1100'0000'0000'0000'0000'0000'0000,
     0b1111'1111'1111'1111'0000'0000'0000'0000'0000'0000'0000'0000'0000'0000'0000'0000, 0, 0, 0},
    /* 14 */
    {3, 0b0000'0000'1111'1111'1111'1100'0000'0000'0000'1111'1111'1111'1100'0000'0000'0000,
     0b0000'0000'1111'1111'1111'1111'1111'1111'1111'0000'0000'0000'0000'0000'0000'0000,
     0b1111'1111'0000'0000'0000'0000'0000'0000'0000'0000'0000'0000'0000'0000'0000'0000, 0, 0, 0},
    /* 15 */
    {3, 0b0000'1111'1111'1111'1110'0000'0000'0000'0011'1111'1111'1111'1000'0000'0000'0000,
     0b0000'1111'1111'1111'1111'1111'1111'1111'1100'0000'0000'0000'0000'0000'0000'0000,
     0b1111'0000'0000'0000'0000'0000'0000'0000'0000'0000'0000'0000'0000'0000'0000'0000, 0, 0, 0},
    /* 16 */
    {2, 0xFFFF0000FFFF0000, 0xFFFFFFFF00000000, 0, 0, 0, 0},
    /* 17 - as we're only interested in msb of each field we can simplify and use same pattern
     for the next 4 entries */
    {2, 0xF00000FFFFF00000, 0xFFFFFF0000000000, 0, 0, 0, 0},
    /* 18 */
    {2, 0xF00000FFFFF00000, 0xFFFFFF0000000000, 0, 0, 0, 0},
    /* 19 */
    {2, 0xF00000FFFFF00000, 0xFFFFFF0000000000, 0, 0, 0, 0},
    /* 20 */
    {2, 0xF00000FFFFF00000, 0xFFFFFF0000000000, 0, 0, 0, 0},
    /* 21 - and next 4 */
    {2, 0x0000FFFFFF000000, 0xFFFF000000000000, 0, 0, 0, 0},
    /* 22 */
    {2, 0x0000FFFFFF000000, 0xFFFF000000000000, 0, 0, 0, 0},
    /* 23 */
    {2, 0x0000FFFFFF000000, 0xFFFF000000000000, 0, 0, 0, 0},
    /* 24 */
    {2, 0x0000FFFFFF000000, 0xFFFF000000000000, 0, 0, 0, 0},
    /* 25 - and 4 more */
    {2, 0x00FFFFFFF0000000, 0xFF00000000000000, 0, 0, 0, 0},
    /* 26 */
    {2, 0x00FFFFFFF0000000, 0xFF00000000000000, 0, 0, 0, 0},
    /* 27 */
    {2, 0x00FFFFFFF0000000, 0xFF00000000000000, 0, 0, 0, 0},
    /* 28 */
    {2, 0x00FFFFFFF0000000, 0xFF00000000000000, 0, 0, 0, 0},
    /* 29 - last 4 where multiple fields exist */
    {1, 0xFFFFFFFF00000000, 0, 0, 0, 0, 0},
    /* 30 */
    {1, 0xFFFFFFFF00000000, 0, 0, 0, 0, 0},
    /* 31 */
    {1, 0xFFFFFFFF00000000, 0, 0, 0, 0, 0},
    /* 32 */
    {1, 0xFFFFFFFF00000000, 0, 0, 0, 0, 0},
    /* 33 - from here to 64, there is only 1 possible result: 0 */
    {0, 0, 0, 0, 0, 0, 0},
    {0, 0, 0, 0, 0, 0, 0},
    {0, 0, 0, 0, 0, 0, 0},
    {0, 0, 0, 0, 0, 0, 0},
    {0, 0, 0, 0, 0, 0, 0},
    {0, 0, 0, 0, 0, 0, 0},
    {0, 0, 0, 0, 0, 0, 0},
    {0, 0, 0, 0, 0, 0, 0},
    {0, 0, 0, 0, 0, 0, 0},
    {0, 0, 0, 0, 0, 0, 0},
    {0, 0, 0, 0, 0, 0, 0},
    {0, 0, 0, 0, 0, 0, 0},
    {0, 0, 0, 0, 0, 0, 0},
    {0, 0, 0, 0, 0, 0, 0},
    {0, 0, 0, 0, 0, 0, 0},
    {0, 0, 0, 0, 0, 0, 0},
    {0, 0, 0, 0, 0, 0, 0},
    {0, 0, 0, 0, 0, 0, 0},
    {0, 0, 0, 0, 0, 0, 0},
    {0, 0, 0, 0, 0, 0, 0},
    {0, 0, 0, 0, 0, 0, 0},
    {0, 0, 0, 0, 0, 0, 0},
    {0, 0, 0, 0, 0, 0, 0},
    {0, 0, 0, 0, 0, 0, 0},
    {0, 0, 0, 0, 0, 0, 0},
    {0, 0, 0, 0, 0, 0, 0},
    {0, 0, 0, 0, 0, 0, 0},
    {0, 0, 0, 0, 0, 0, 0},
    {0, 0, 0, 0, 0, 0, 0},
    {0, 0, 0, 0, 0, 0, 0},
    {0, 0, 0, 0, 0, 0, 0},
    {0, 0, 0, 0, 0, 0, 0}};

#if 1
constexpr uint32_t inverse_width[65] = {
    65536 * 64 / 1, // never used
    65536 * 64 / 1,  65536 * 64 / 2,  65536 * 64 / 3,  65536 * 64 / 4,  65536 * 64 / 5,  65536 * 64 / 6,
    65536 * 64 / 7,  65536 * 64 / 8,  65536 * 64 / 9,  65536 * 64 / 10, 65536 * 64 / 11, 65536 * 64 / 12,
    65536 * 64 / 13, 65536 * 64 / 14, 65536 * 64 / 15, 65536 * 64 / 16, 65536 * 64 / 17, 65536 * 64 / 18,
    65536 * 64 / 19, 65536 * 64 / 20, 65536 * 64 / 21, 65536 * 64 / 22, 65536 * 64 / 23, 65536 * 64 / 24,
    65536 * 64 / 25, 65536 * 64 / 26, 65536 * 64 / 27, 65536 * 64 / 28, 65536 * 64 / 29, 65536 * 64 / 30,
    65536 * 64 / 31, 65536 * 64 / 32, 65536 * 64 / 33, 65536 * 64 / 34, 65536 * 64 / 35, 65536 * 64 / 36,
    65536 * 64 / 37, 65536 * 64 / 38, 65536 * 64 / 39, 65536 * 64 / 40, 65536 * 64 / 41, 65536 * 64 / 42,
    65536 * 64 / 43, 65536 * 64 / 44, 65536 * 64 / 45, 65536 * 64 / 46, 65536 * 64 / 47, 65536 * 64 / 48,
    65536 * 64 / 49, 65536 * 64 / 50, 65536 * 64 / 51, 65536 * 64 / 52, 65536 * 64 / 53, 65536 * 64 / 54,
    65536 * 64 / 55, 65536 * 64 / 56, 65536 * 64 / 57, 65536 * 64 / 58, 65536 * 64 / 59, 65536 * 64 / 60,
    65536 * 64 / 61, 65536 * 64 / 62, 65536 * 64 / 63, 65536 * 64 / 64,
};

inline size_t countr_zero(uint64_t vector)
{
    unsigned long where;
#if defined(_WIN64)
    if (_BitScanForward64(&where, vector))
        return static_cast<int>(where);
    return 0;
#elif defined(_WIN32)
    uint32_t low = vector & 0xFFFFFFFF;
    if (low) {
        bool scan_ok = _BitScanForward(&where, low);
        REALM_ASSERT_DEBUG(scan_ok);
        return where;
    }
    else {
        low = vector >> 32;
        bool scan_ok = _BitScanForward(&where, low);
        REALM_ASSERT_DEBUG(scan_ok);
        return 32 + where;
    }
#else
    where = __builtin_ctzll(vector);
    return static_cast<int>(where);
#endif
}

inline size_t first_field_marked(size_t width, uint64_t vector)
{
    const auto lz = countr_zero(vector);
    const auto field = (lz * inverse_width[width]) >> 22;
    REALM_ASSERT_DEBUG(width != 0);
    REALM_ASSERT_DEBUG(field == (lz / width));
    return field;
}
#endif
#if 0
inline int first_field_marked(int width, uint64_t vector)
{
    // isolate least significant bit
    vector = vector & (~vector + 1);
    const struct find_field_desc& desc = find_field_table[width];
    int result = 0;
    switch (desc.levels) {
        // the following case entries are intended to fall through
        // (this is a variant of Duff's Device)
        // TODO: disable compiler warnings for it
        case 6:
            result |= (vector & desc.m32) ? 32 : 0;
        case 5:
            result |= (vector & desc.m16) ? 16 : 0;
        case 4:
            result |= (vector & desc.m8) ? 8 : 0;
        case 3:
            result |= (vector & desc.m4) ? 4 : 0;
        case 2:
            result |= (vector & desc.m2) ? 2 : 0;
        case 1:
            result |= (vector & desc.m1) ? 1 : 0;
        default:
            break;
    }
    return result;
}
#endif
#if 0
inline int first_field_marked(int width, uint64_t vector)
{
    // isolate least significant bit
    vector = vector & (~vector + 1);
    // directly compute position of set bit using table
    const struct find_field_desc& desc = find_field_table[width];
    return ((vector & desc.m1) ? 1 : 0) | ((vector & desc.m2) ? 2 : 0) | ((vector & desc.m4) ? 4 : 0) |
           ((vector & desc.m8) ? 8 : 0) | ((vector & desc.m16) ? 16 : 0) | ((vector & desc.m32) ? 32 : 0);
}
#endif
#if 0
inline int first_field_marked(int width, uint64_t vector)
{
    int result = 0;
    auto msb = 1ULL << (width - 1);
    while (msb) {
        if (vector & msb)
            return result;
        msb <<= width;
        result++;
    }
    return -1;
}
#endif

template <typename VectorCompare>
size_t parallel_subword_find(VectorCompare vector_compare, const uint64_t* data, size_t offset, size_t width,
                             uint64_t MSBs, uint64_t search_vector, size_t start, size_t end)
{
    const auto field_count = num_fields_for_width(width);
    const auto bit_count_pr_iteration = num_bits_for_width(width);
    const size_t fast_scan_limit = 4 * bit_count_pr_iteration;
    // use signed to make it easier to ascertain correctness of loop condition below
    auto total_bit_count_left = (end - start) * width;
    REALM_ASSERT_DEBUG(total_bit_count_left >= 0);
    unaligned_word_iter it(data, offset + start * width);
    uint64_t found_vector = 0;
    while (total_bit_count_left >= fast_scan_limit) {
        // unrolling 2x
        const auto word0 = it.get_with_unsafe_prefetch(bit_count_pr_iteration);
        it.bump(bit_count_pr_iteration);
        const auto word1 = it.get_with_unsafe_prefetch(bit_count_pr_iteration);
        auto found_vector0 = vector_compare(MSBs, word0, search_vector);
        auto found_vector1 = vector_compare(MSBs, word1, search_vector);
        it.bump(bit_count_pr_iteration);
        if (found_vector0) {
            const auto sub_word_index = first_field_marked(width, found_vector0);
            return start + sub_word_index;
        }
        if (found_vector1) {
            const auto sub_word_index = first_field_marked(width, found_vector1);
            return start + field_count + sub_word_index;
        }
        total_bit_count_left -= 2 * bit_count_pr_iteration;
        start += 2 * field_count;
    }
    while (total_bit_count_left >= bit_count_pr_iteration) {
        const auto word = it.get(bit_count_pr_iteration);
        found_vector = vector_compare(MSBs, word, search_vector);
        if (found_vector) {
            const auto sub_word_index = first_field_marked(width, found_vector);
            return start + sub_word_index;
        }
        total_bit_count_left -= bit_count_pr_iteration;
        start += field_count;
        it.bump(bit_count_pr_iteration);
    }
    if (total_bit_count_left) {                         // final subword, may be partial
        const auto word = it.get(total_bit_count_left); // <-- limit lookahead to avoid touching memory beyond array
        found_vector = vector_compare(MSBs, word, search_vector);
        auto last_word_mask = 0xFFFFFFFFFFFFFFFFULL >> (64 - total_bit_count_left);
        found_vector &= last_word_mask;
        if (found_vector) {
            const auto sub_word_index = first_field_marked(width, found_vector);
            return start + sub_word_index;
        }
    }
    return end;
}


namespace impl {

template <int width>
inline int64_t default_fetcher(const char* data, size_t ndx)
{
    return get_direct<width>(data, ndx);
}

template <typename T>
struct CompressedDataFetcher {

    int64_t operator()(const char*, size_t ndx) const
    {
        return ptr->get(ndx);
    }
    const T* ptr;
};

// Lower and Upper bound are mainly used in the B+tree implementation,
// but also for indexing, we can exploit these functions when the array
// is encoded, just providing a way for fetching the data.
// In this case the width is going to be ignored.

// Lower/upper bound in sorted sequence
// ------------------------------------
//
//   3 3 3 4 4 4 5 6 7 9 9 9
//   ^     ^     ^     ^     ^
//   |     |     |     |     |
//   |     |     |     |      -- Lower and upper bound of 15
//   |     |     |     |
//   |     |     |      -- Lower and upper bound of 8
//   |     |     |
//   |     |      -- Upper bound of 4
//   |     |
//   |      -- Lower bound of 4
//   |
//    -- Lower and upper bound of 1
//
// These functions are semantically identical to std::lower_bound() and
// std::upper_bound().
//
// We currently use binary search. See for example
// http://www.tbray.org/ongoing/When/200x/2003/03/22/Binary.
template <typename F>
inline size_t lower_bound(const char* data, size_t start, size_t end, int64_t value,
                          F fetcher = default_fetcher) noexcept
{
    // The binary search used here is carefully optimized. Key trick is to use a single
    // loop controlling variable (size) instead of high/low pair, and to keep updates
    // to size done inside the loop independent of comparisons. Further key to speed
    // is to avoid branching inside the loop, using conditional moves instead. This
    // provides robust performance for random searches, though predictable searches
    // might be slightly faster if we used branches instead. The loop unrolling yields
    // a final 5-20% speedup depending on circumstances.

    // size_t low = 0;
    REALM_ASSERT_DEBUG(end >= start);
    size_t size = end - start;
    // size_t low = 0;
    size_t low = start;

    while (size >= 8) {
        // The following code (at X, Y and Z) is 3 times manually unrolled instances of (A) below.
        // These code blocks must be kept in sync. Meassurements indicate 3 times unrolling to give
        // the best performance. See (A) for comments on the loop body.
        // (X)
        size_t half = size / 2;
        size_t other_half = size - half;
        size_t probe = low + half;
        size_t other_low = low + other_half;
        int64_t v = fetcher(data, probe);
        size = half;
        low = (v < value) ? other_low : low;

        // (Y)
        half = size / 2;
        other_half = size - half;
        probe = low + half;
        other_low = low + other_half;
        v = fetcher(data, probe);
        size = half;
        low = (v < value) ? other_low : low;

        // (Z)
        half = size / 2;
        other_half = size - half;
        probe = low + half;
        other_low = low + other_half;
        v = fetcher(data, probe);
        size = half;
        low = (v < value) ? other_low : low;
    }
    while (size > 0) {
        // (A)
        // To understand the idea in this code, please note that
        // for performance, computation of size for the next iteration
        // MUST be INDEPENDENT of the conditional. This allows the
        // processor to unroll the loop as fast as possible, and it
        // minimizes the length of dependence chains leading up to branches.
        // Making the unfolding of the loop independent of the data being
        // searched, also minimizes the delays incurred by branch
        // mispredictions, because they can be determined earlier
        // and the speculation corrected earlier.

        // Counterintuitive:
        // To make size independent of data, we cannot always split the
        // range at the theoretical optimal point. When we determine that
        // the key is larger than the probe at some index K, and prepare
        // to search the upper part of the range, you would normally start
        // the search at the next index, K+1, to get the shortest range.
        // We can only do this when splitting a range with odd number of entries.
        // If there is an even number of entries we search from K instead of K+1.
        // This potentially leads to redundant comparisons, but in practice we
        // gain more performance by making the changes to size predictable.

        // if size is even, half and other_half are the same.
        // if size is odd, half is one less than other_half.
        size_t half = size / 2;
        size_t other_half = size - half;
        size_t probe = low + half;
        size_t other_low = low + other_half;
        int64_t v = fetcher(data, probe);
        size = half;
        // for max performance, the line below should compile into a conditional
        // move instruction. Not all compilers do this. To maximize chance
        // of succes, no computation should be done in the branches of the
        // conditional.
        low = (v < value) ? other_low : low;
    };

    return low;
}

// See lower_bound()
template <typename F>
inline size_t upper_bound(const char* data, size_t start, size_t end, int64_t value,
                          F fetcher = default_fetcher) noexcept
{
    REALM_ASSERT_DEBUG(end >= start);
    size_t size = end - start;
    // size_t low = 0;
    size_t low = start;
    while (size >= 8) {
        size_t half = size / 2;
        size_t other_half = size - half;
        size_t probe = low + half;
        size_t other_low = low + other_half;
        int64_t v = fetcher(data, probe);
        size = half;
        low = (value >= v) ? other_low : low;

        half = size / 2;
        other_half = size - half;
        probe = low + half;
        other_low = low + other_half;
        v = fetcher(data, probe);
        size = half;
        low = (value >= v) ? other_low : low;

        half = size / 2;
        other_half = size - half;
        probe = low + half;
        other_low = low + other_half;
        v = fetcher(data, probe);
        size = half;
        low = (value >= v) ? other_low : low;
    }

    while (size > 0) {
        size_t half = size / 2;
        size_t other_half = size - half;
        size_t probe = low + half;
        size_t other_low = low + other_half;
        int64_t v = fetcher(data, probe);
        size = half;
        low = (value >= v) ? other_low : low;
    };

    return low;
}
} // namespace impl

template <int width>
inline size_t lower_bound(const char* data, size_t size, int64_t value) noexcept
{
    return impl::lower_bound(data, 0, size, value, impl::default_fetcher<width>);
}

template <typename T>
inline size_t lower_bound(const char* data, size_t size, int64_t value,
                          const impl::CompressedDataFetcher<T>& fetcher) noexcept
{
    return impl::lower_bound(data, 0, size, value, fetcher);

    template <int width>
    inline size_t upper_bound(const char* data, size_t size, int64_t value) noexcept
    {
        return impl::upper_bound(data, 0, size, value, impl::default_fetcher<width>);
    }

<<<<<<< HEAD
    template <typename T>
    inline size_t upper_bound(const char* data, size_t size, int64_t value,
                              const impl::CompressedDataFetcher<T>& fetcher) noexcept
    {
        return impl::upper_bound(data, 0, size, value, fetcher);
    }
=======
template <typename T>
inline size_t upper_bound(const char* data, size_t size, int64_t value,
                          const impl::CompressedDataFetcher<T>& fetcher) noexcept
{
    return impl::upper_bound(data, 0, size, value, fetcher);
}
>>>>>>> 56e1629b

} // namespace realm

#endif /* ARRAY_TPL_HPP_ */<|MERGE_RESOLUTION|>--- conflicted
+++ resolved
@@ -1158,28 +1158,20 @@
                           const impl::CompressedDataFetcher<T>& fetcher) noexcept
 {
     return impl::lower_bound(data, 0, size, value, fetcher);
-
-    template <int width>
-    inline size_t upper_bound(const char* data, size_t size, int64_t value) noexcept
-    {
-        return impl::upper_bound(data, 0, size, value, impl::default_fetcher<width>);
-    }
-
-<<<<<<< HEAD
-    template <typename T>
-    inline size_t upper_bound(const char* data, size_t size, int64_t value,
-                              const impl::CompressedDataFetcher<T>& fetcher) noexcept
-    {
-        return impl::upper_bound(data, 0, size, value, fetcher);
-    }
-=======
+}
+
+template <int width>
+inline size_t upper_bound(const char* data, size_t size, int64_t value) noexcept
+{
+    return impl::upper_bound(data, 0, size, value, impl::default_fetcher<width>);
+}
+
 template <typename T>
 inline size_t upper_bound(const char* data, size_t size, int64_t value,
                           const impl::CompressedDataFetcher<T>& fetcher) noexcept
 {
     return impl::upper_bound(data, 0, size, value, fetcher);
 }
->>>>>>> 56e1629b
 
 } // namespace realm
 
