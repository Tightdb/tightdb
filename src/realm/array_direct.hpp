--- conflicted
+++ resolved
@@ -469,15 +469,6 @@
                                     64};
 
 inline int num_fields_for_width(size_t width)
-<<<<<<< HEAD
-{
-    REALM_ASSERT(width);
-    return 64 / width;
-}
-
-inline int num_bits(int width)
-=======
->>>>>>> ced9a50b
 {
     REALM_ASSERT_DEBUG(width);
     auto retval = num_fields_table[width];
@@ -842,11 +833,7 @@
 #endif
 }
 
-<<<<<<< HEAD
 inline size_t first_field_marked(size_t width, uint64_t vector)
-=======
-inline int first_field_marked(size_t width, uint64_t vector)
->>>>>>> ced9a50b
 {
     const auto lz = countr_zero(vector);
     const auto field = (lz * inverse_width[width]) >> 22;
@@ -931,11 +918,11 @@
         auto found_vector1 = vector_compare(MSBs, word1, search_vector);
         it.bump(bit_count_pr_iteration);
         if (found_vector0) {
-            int sub_word_index = first_field_marked(width, found_vector0);
+            const auto sub_word_index = first_field_marked(width, found_vector0);
             return start + sub_word_index;
         }
         if (found_vector1) {
-            int sub_word_index = first_field_marked(width, found_vector1);
+            const auto sub_word_index = first_field_marked(width, found_vector1);
             return start + field_count + sub_word_index;
         }
         total_bit_count_left -= 2 * bit_count_pr_iteration;
@@ -945,7 +932,7 @@
         const auto word = it.get(bit_count_pr_iteration);
         found_vector = vector_compare(MSBs, word, search_vector);
         if (found_vector) {
-            int sub_word_index = first_field_marked(width, found_vector);
+            const auto sub_word_index = first_field_marked(width, found_vector);
             return start + sub_word_index;
         }
         total_bit_count_left -= bit_count_pr_iteration;
@@ -958,7 +945,7 @@
         auto last_word_mask = 0xFFFFFFFFFFFFFFFFULL >> (64 - total_bit_count_left);
         found_vector &= last_word_mask;
         if (found_vector) {
-            int sub_word_index = first_field_marked(width, found_vector);
+            const auto sub_word_index = first_field_marked(width, found_vector);
             return start + sub_word_index;
         }
     }
