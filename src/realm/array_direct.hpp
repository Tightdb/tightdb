--- conflicted
+++ resolved
@@ -462,11 +462,7 @@
     REALM_ASSERT_DEBUG(width);
     const auto retval = num_fields_table[width];
 #ifdef REALM_DEBUG
-<<<<<<< HEAD
-    REALM_ASSERT_DEBUG(retval == (int)(64 / width));
-=======
     REALM_ASSERT_DEBUG(width == 0 || retval == int(64 / width));
->>>>>>> bfba3254
 #endif
     return retval;
 }
