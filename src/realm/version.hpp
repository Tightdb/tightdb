/*************************************************************************
 *
 * Copyright 2016 Realm Inc.
 *
 * Licensed under the Apache License, Version 2.0 (the "License");
 * you may not use this file except in compliance with the License.
 * You may obtain a copy of the License at
 *
 * http://www.apache.org/licenses/LICENSE-2.0
 *
 * Unless required by applicable law or agreed to in writing, software
 * distributed under the License is distributed on an "AS IS" BASIS,
 * WITHOUT WARRANTIES OR CONDITIONS OF ANY KIND, either express or implied.
 * See the License for the specific language governing permissions and
 * limitations under the License.
 *
 **************************************************************************/

#ifndef REALM_VERSION_HPP
#define REALM_VERSION_HPP

#include <string>

#include <realm/util/features.h>


<<<<<<< HEAD
#define REALM_VER_MAJOR 2
#define REALM_VER_MINOR 8
#define REALM_VER_PATCH 2
#define REALM_VER_EXTRA ""
=======
#define REALM_VER_MAJOR 3
#define REALM_VER_MINOR 0
#define REALM_VER_PATCH 0
#define REALM_VER_EXTRA "rc1"
>>>>>>> 910ed41a
#define REALM_PRODUCT_NAME "realm-core"

#define REALM_VER_STRING                                                                                             \
    REALM_QUOTE(REALM_VER_MAJOR) "." REALM_QUOTE(REALM_VER_MINOR) "." REALM_QUOTE(REALM_VER_PATCH)
#define REALM_VER_CHUNK "[" REALM_PRODUCT_NAME "-" REALM_VER_STRING "]"

namespace realm {

enum Feature {
    feature_Debug,
    feature_Replication,
};

class StringData;

class Version {
public:
    static int get_major()
    {
        return REALM_VER_MAJOR;
    }
    static int get_minor()
    {
        return REALM_VER_MINOR;
    }
    static int get_patch()
    {
        return REALM_VER_PATCH;
    }
    static StringData get_extra();
    static std::string get_version();
    static bool is_at_least(int major, int minor, int patch, StringData extra);
    static bool is_at_least(int major, int minor, int patch);
    static bool has_feature(Feature feature);
};


} // namespace realm

#endif // REALM_VERSION_HPP<|MERGE_RESOLUTION|>--- conflicted
+++ resolved
@@ -24,17 +24,10 @@
 #include <realm/util/features.h>
 
 
-<<<<<<< HEAD
-#define REALM_VER_MAJOR 2
-#define REALM_VER_MINOR 8
-#define REALM_VER_PATCH 2
-#define REALM_VER_EXTRA ""
-=======
 #define REALM_VER_MAJOR 3
 #define REALM_VER_MINOR 0
 #define REALM_VER_PATCH 0
 #define REALM_VER_EXTRA "rc1"
->>>>>>> 910ed41a
 #define REALM_PRODUCT_NAME "realm-core"
 
 #define REALM_VER_STRING                                                                                             \
