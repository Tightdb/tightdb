--- conflicted
+++ resolved
@@ -182,13 +182,8 @@
                 ndx = i + offset;
             }
         }
-<<<<<<< HEAD
         // Continue
-        return false;
-=======
-        start_ndx += e;
         return IteratorControl::AdvanceToNext;
->>>>>>> 1db4f0b3
     });
 
     if (return_ndx)
@@ -265,133 +260,12 @@
             *return_cnt = agg.items_counted();
         return agg.is_null() ? Mixed{} : agg.result();
     }
-<<<<<<< HEAD
     // Decimal128 is covered with mixed as well.
     aggregate_operations::Average<Mixed> agg;
     do_accumulate(nullptr, agg);
     if (return_cnt)
         *return_cnt = agg.items_counted();
     return agg.is_null() ? Mixed{} : agg.result();
-=======
-    else { // Decimal128 is covered with mixed as well.
-        aggregate_operations::Average<Mixed> agg;
-        do_accumulate(nullptr, agg);
-        if (return_cnt)
-            *return_cnt = agg.items_counted();
-        return agg.is_null() ? Mixed{} : agg.result();
-    }
-}
-
-/******************************** Dictionary *********************************/
-
-Dictionary::Dictionary(const Obj& obj, ColKey col_key)
-    : Base(obj, col_key)
-    , m_key_type(m_obj.get_table()->get_dictionary_key_type(m_col_key))
-{
-    if (!col_key.is_dictionary()) {
-        throw LogicError(LogicError::collection_type_mismatch);
-    }
-}
-
-Dictionary::~Dictionary() = default;
-
-Dictionary& Dictionary::operator=(const Dictionary& other)
-{
-    Base::operator=(static_cast<const Base&>(other));
-
-    if (this != &other) {
-        // Back to scratch
-        m_clusters.reset();
-        reset_content_version();
-    }
-
-    return *this;
-}
-
-size_t Dictionary::size() const
-{
-    if (!update())
-        return 0;
-
-    return m_clusters->size();
-}
-
-DataType Dictionary::get_key_data_type() const
-{
-    return m_key_type;
-}
-
-DataType Dictionary::get_value_data_type() const
-{
-    return DataType(m_col_key.get_type());
-}
-
-bool Dictionary::is_null(size_t ndx) const
-{
-    return get_any(ndx).is_null();
-}
-
-Mixed Dictionary::get_any(size_t ndx) const
-{
-    // Note: `size()` calls `update_if_needed()`.
-    if (ndx >= size()) {
-        throw std::out_of_range("ndx out of range");
-    }
-    ObjKey k;
-    return do_get(m_clusters->get(ndx, k));
-}
-
-std::pair<Mixed, Mixed> Dictionary::get_pair(size_t ndx) const
-{
-    // Note: `size()` calls `update_if_needed()`.
-    if (ndx >= size()) {
-        throw std::out_of_range("ndx out of range");
-    }
-    ObjKey k;
-    return do_get_pair(m_clusters->get(ndx, k));
-}
-
-Mixed Dictionary::get_key(size_t ndx) const
-{
-    // Note: `size()` calls `update_if_needed()`.
-    if (ndx >= size()) {
-        throw std::out_of_range("ndx out of range");
-    }
-    ObjKey k;
-    return do_get_key(m_clusters->get(ndx, k));
-}
-
-size_t Dictionary::find_any(Mixed value) const
-{
-    size_t ret = realm::not_found;
-    if (size()) {
-        ArrayMixed leaf(m_obj.get_alloc());
-        size_t start_ndx = 0;
-
-        m_clusters->traverse([&](const Cluster* cluster) {
-            size_t e = cluster->node_size();
-            cluster->init_leaf(DictionaryClusterTree::s_values_col, &leaf);
-            for (size_t i = 0; i < e; i++) {
-                if (leaf.get(i) == value) {
-                    ret = start_ndx + i;
-                    return IteratorControl::Stop;
-                }
-            }
-            start_ndx += e;
-            return IteratorControl::AdvanceToNext;
-        });
-    }
-
-    return ret;
-}
-
-size_t Dictionary::find_any_key(Mixed key) const noexcept
-{
-    if (size() == 0) {
-        return realm::not_found;
-    }
-    return m_clusters->get_ndx_with_key(get_internal_obj_key(key), key);
->>>>>>> 1db4f0b3
 }
 
 util::Optional<Mixed> Dictionary::min(size_t* return_ndx) const
@@ -1050,7 +924,7 @@
                     static_cast<BPlusTree<StringData>*>(m_keys.get())->insert(ndx, key);
                     m_values->insert(ndx, values.get(i));
                 }
-                return false;
+                return IteratorControl::AdvanceToNext;
             });
             REALM_ASSERT(size() == nb_elements);
             Array::destroy_deep(to_ref(dict_ref), m_obj.get_alloc());
