--- conflicted
+++ resolved
@@ -145,12 +145,8 @@
 private:
     // Member variables
     AdaptiveStringColumn m_keys;
-<<<<<<< HEAD
-    StringIndex* m_search_index;
+    std::unique_ptr<StringIndex> m_search_index;
     bool m_nullable;
-=======
-    std::unique_ptr<StringIndex> m_search_index;
->>>>>>> 8a7154fc
 
     /// If you are appending and have the size of the column readily available,
     /// call the 4 argument version instead. If you are not appending, either
