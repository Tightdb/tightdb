--- conflicted
+++ resolved
@@ -87,10 +87,6 @@
     return m_num_versions;
 }
 
-<<<<<<< HEAD
-void TransactionInfo::update_stats(size_t disk_size, size_t free_space, size_t total_objects,
-                                   size_t available_versions)
-=======
 size_t TransactionInfo::get_num_decrypted_pages() const
 {
     return m_num_decrypted_pages;
@@ -98,7 +94,6 @@
 
 void TransactionInfo::update_stats(size_t disk_size, size_t free_space, size_t total_objects,
                                    size_t available_versions, size_t num_decrypted_pages)
->>>>>>> bb9ee1c7
 {
     m_realm_disk_size = disk_size;
     m_realm_free_space = free_space;
