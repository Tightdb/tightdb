/*************************************************************************
 *
 * Copyright 2023 Realm Inc.
 *
 * Licensed under the Apache License, Version 2.0 (the "License");
 * you may not use this file except in compliance with the License.
 * You may obtain a copy of the License at
 *
 * http://www.apache.org/licenses/LICENSE-2.0
 *
 * Unless required by applicable law or agreed to in writing, software
 * distributed under the License is distributed on an "AS IS" BASIS,
 * WITHOUT WARRANTIES OR CONDITIONS OF ANY KIND, either express or implied.
 * See the License for the specific language governing permissions and
 * limitations under the License.
 *
 **************************************************************************/

#include <realm/array_packed.hpp>
#include <realm/node_header.hpp>
#include <realm/array_direct.hpp>
#include <realm/array.hpp>

#include <vector>
#include <algorithm>

#ifdef REALM_DEBUG
#include <iostream>
#include <sstream>
#endif

using namespace realm;

void ArrayPacked::init_array(char* h, uint8_t flags, size_t v_width, size_t v_size) const
{
    using Encoding = NodeHeader::Encoding;
    NodeHeader::init_header((char*)h, Encoding::Packed, flags, v_width, v_size);
}

void ArrayPacked::copy_data(const Array& origin, Array& arr) const
{
    // this can be boosted a little bit, with and size should be known at this stage.
    using Encoding = NodeHeader::Encoding;
    REALM_ASSERT_DEBUG(arr.is_attached());
    REALM_ASSERT_DEBUG(arr.m_encoder.get_encoding() == Encoding::Packed);
    // we don't need to access the header, init from mem must have been called
    const auto v_width = arr.m_width;
    const auto v_size = arr.m_size;
    auto data = (uint64_t*)arr.m_data;
    bf_iterator it_value{data, 0, v_width, v_width, 0};
    for (size_t i = 0; i < v_size; ++i) {
        it_value.set_value(origin.get(i));
        REALM_ASSERT_DEBUG(sign_extend_value(v_width, it_value.get_value()) == origin.get(i));
        ++it_value;
    }
}

void ArrayPacked::set_direct(const Array& arr, size_t ndx, int64_t value) const
{
    REALM_ASSERT_DEBUG(arr.is_encoded());
    const auto v_width = arr.m_encoder.m_v_width;
    const auto v_size = arr.m_encoder.m_v_size;
    REALM_ASSERT_DEBUG(ndx < v_size);
    auto data = (uint64_t*)arr.m_data;
    bf_iterator it_value{data, static_cast<size_t>(ndx * v_width), v_width, v_width, 0};
    it_value.set_value(value);
}

int64_t ArrayPacked::get(const Array& arr, size_t ndx) const
{
    REALM_ASSERT_DEBUG(arr.is_attached());
    REALM_ASSERT_DEBUG(arr.is_encoded());
    const auto w = arr.m_encoder.m_v_width;
    const auto sz = arr.m_encoder.m_v_size;
    return do_get((uint64_t*)arr.m_data, ndx, w, sz, arr.get_encoder().width_mask());
}

int64_t ArrayPacked::get(const char* data, size_t ndx, size_t width, size_t sz, size_t mask) const
{
    return do_get((uint64_t*)data, ndx, width, sz, mask);
}

int64_t ArrayPacked::do_get(uint64_t* data, size_t ndx, size_t v_width, size_t v_size, size_t mask) const
{
    if (ndx >= v_size)
        return realm::not_found;
    bf_iterator it{data, 0, v_width, v_width, ndx};
<<<<<<< HEAD
    const auto value = it.get_value();
    return sign_extend_field_by_mask(mask, value);
=======
    const auto result = it.get_value();
    return sign_extend_value(v_width, result);
>>>>>>> b3b00bea
}

void ArrayPacked::get_chunk(const Array& arr, size_t ndx, int64_t res[8]) const
{
    const auto v_size = arr.m_size;
    REALM_ASSERT_DEBUG(ndx < v_size);
    auto sz = 8;
    std::memset(res, 0, sizeof(int64_t) * sz);
    auto supposed_end = ndx + sz;
    size_t i = ndx;
    size_t index = 0;
    // this can be done better, in one go, retrieve both!!!
    for (; i < supposed_end; ++i) {
        res[index++] = get(arr, i);
    }
    for (; index < 8; ++index) {
        res[index++] = get(arr, i++);
    }
}

<<<<<<< HEAD
template bool ArrayPacked::find_all<Equal>(const Array&, int64_t, size_t, size_t, size_t, QueryStateBase*) const;
template bool ArrayPacked::find_all<NotEqual>(const Array&, int64_t, size_t, size_t, size_t, QueryStateBase*) const;
template bool ArrayPacked::find_all<Greater>(const Array&, int64_t, size_t, size_t, size_t, QueryStateBase*) const;
template bool ArrayPacked::find_all<Less>(const Array&, int64_t, size_t, size_t, size_t, QueryStateBase*) const;
=======
void inline ArrayPacked::get_encode_info(const char* h, size_t& v_width, size_t& v_size)
{
    using Encoding = NodeHeader::Encoding;
    REALM_ASSERT_DEBUG(NodeHeader::get_encoding(h) == NodeHeader::Encoding::Packed);
    v_width = NodeHeader::get_element_size<Encoding::Packed>(h);
    v_size = NodeHeader::get_num_elements<Encoding::Packed>(h);
}
>>>>>>> b3b00bea


template <typename Cond>
bool ArrayPacked::find_all(const Array& arr, int64_t value, size_t start, size_t end, size_t baseindex,
                           QueryStateBase* state) const
{
    REALM_ASSERT_DEBUG(start <= arr.m_size && (end <= arr.m_size || end == size_t(-1)) && start <= end);
    Cond c;

<<<<<<< HEAD
    if (end == npos)
        end = arr.m_size;
=======
    REALM_ASSERT_DEBUG(arr.is_attached());
    REALM_ASSERT_DEBUG(arr.is_encoded());
    REALM_ASSERT_DEBUG(end <= sz);


    // we use the size in bits
    constexpr auto word_size = sizeof(int64_t) * 8;

    const auto starting_bit = w * start;
    const auto ending_bit = w * end;
    const auto starting_word = starting_bit / word_size;
    const auto ending_word = ending_bit / word_size;
    const auto data = (uint64_t*)arr.m_data;
    const auto start_data = (data + starting_word);
    const auto end_data = (data + ending_word);
    const auto shift_bits = starting_bit & (word_size - 1);
    const auto mask = (1ULL << w) - 1;
    const auto bytes_to_read = 1 + (end_data - start_data);

    size_t counter = starting_bit;
    auto word_limit = (starting_word + 1) * word_size;
    std::vector<int64_t> res;
    std::vector<uint64_t> raw_values;

    const auto add_value = [&w, &res, &counter](int64_t v, uint64_t& byte, size_t shift) {
        if (w < word_size)
            v = sign_extend_value(w, v);
        res.push_back(v);
        byte >>= shift;
        counter += w;
    };
>>>>>>> b3b00bea

    if (!(arr.m_size > start && start < end))
        return true;

    const auto lbound = arr.m_lbound;
    const auto ubound = arr.m_ubound;

    // Return immediately if no items in array can match (such as if cond == Greater && value == 100 &&
    // m_ubound == 15)
    if (!c.can_match(value, lbound, ubound))
        return true;

    // optimization if all items are guaranteed to match (such as cond == NotEqual && value == 100 && m_ubound == 15)
    if (c.will_match(value, lbound, ubound)) {
        return find_all_match(start, end, baseindex, state);
    }

    // finder cannot handle this bitwidth
    REALM_ASSERT_3(arr.m_width, !=, 0);

    auto cmp = [](int64_t v, int64_t value) {
        if constexpr (std::is_same_v<Cond, Equal>)
            return v == value;
        if constexpr (std::is_same_v<Cond, NotEqual>)
            return v != value;
        if constexpr (std::is_same_v<Cond, Greater>)
            return v > value;
        if constexpr (std::is_same_v<Cond, Less>)
            return v < value;
    };

    //~6/7x slower, we need to fo a bitscan before to start this loop when values are less than 32 and 64 bits
    bf_iterator it((uint64_t*)arr.m_data, 0, arr.m_width, arr.m_width, start);
    const auto mask = arr.get_encoder().width_mask();
    for (; start < end; ++start, ++it) {
        const auto v = sign_extend_field_by_mask(mask, it.get_value());
        if (cmp(v, value)) {
            if (!state->match(start + baseindex))
                return false;
        }
    }
    //  13/14x slower, the cose of accessing the same 64 bits is not small.
    //    for(;start < end;++start) {
    //        if(cmp(get(arr, start), value))
    //            if(!state->match(start+baseindex))
    //                return false;
    //    }
    return true;
}

bool ArrayPacked::find_all_match(size_t start, size_t end, size_t baseindex, QueryStateBase* state) const
{
    REALM_ASSERT_DEBUG(state->match_count() < state->limit());
    const auto process = state->limit() - state->match_count();
    const auto end2 = end - start > process ? start + process : end;
    for (; start < end2; start++)
        if (!state->match(start + baseindex))
            return false;
    return true;
}<|MERGE_RESOLUTION|>--- conflicted
+++ resolved
@@ -85,13 +85,8 @@
     if (ndx >= v_size)
         return realm::not_found;
     bf_iterator it{data, 0, v_width, v_width, ndx};
-<<<<<<< HEAD
     const auto value = it.get_value();
     return sign_extend_field_by_mask(mask, value);
-=======
-    const auto result = it.get_value();
-    return sign_extend_value(v_width, result);
->>>>>>> b3b00bea
 }
 
 void ArrayPacked::get_chunk(const Array& arr, size_t ndx, int64_t res[8]) const
@@ -112,20 +107,10 @@
     }
 }
 
-<<<<<<< HEAD
 template bool ArrayPacked::find_all<Equal>(const Array&, int64_t, size_t, size_t, size_t, QueryStateBase*) const;
 template bool ArrayPacked::find_all<NotEqual>(const Array&, int64_t, size_t, size_t, size_t, QueryStateBase*) const;
 template bool ArrayPacked::find_all<Greater>(const Array&, int64_t, size_t, size_t, size_t, QueryStateBase*) const;
 template bool ArrayPacked::find_all<Less>(const Array&, int64_t, size_t, size_t, size_t, QueryStateBase*) const;
-=======
-void inline ArrayPacked::get_encode_info(const char* h, size_t& v_width, size_t& v_size)
-{
-    using Encoding = NodeHeader::Encoding;
-    REALM_ASSERT_DEBUG(NodeHeader::get_encoding(h) == NodeHeader::Encoding::Packed);
-    v_width = NodeHeader::get_element_size<Encoding::Packed>(h);
-    v_size = NodeHeader::get_num_elements<Encoding::Packed>(h);
-}
->>>>>>> b3b00bea
 
 
 template <typename Cond>
@@ -135,42 +120,8 @@
     REALM_ASSERT_DEBUG(start <= arr.m_size && (end <= arr.m_size || end == size_t(-1)) && start <= end);
     Cond c;
 
-<<<<<<< HEAD
     if (end == npos)
         end = arr.m_size;
-=======
-    REALM_ASSERT_DEBUG(arr.is_attached());
-    REALM_ASSERT_DEBUG(arr.is_encoded());
-    REALM_ASSERT_DEBUG(end <= sz);
-
-
-    // we use the size in bits
-    constexpr auto word_size = sizeof(int64_t) * 8;
-
-    const auto starting_bit = w * start;
-    const auto ending_bit = w * end;
-    const auto starting_word = starting_bit / word_size;
-    const auto ending_word = ending_bit / word_size;
-    const auto data = (uint64_t*)arr.m_data;
-    const auto start_data = (data + starting_word);
-    const auto end_data = (data + ending_word);
-    const auto shift_bits = starting_bit & (word_size - 1);
-    const auto mask = (1ULL << w) - 1;
-    const auto bytes_to_read = 1 + (end_data - start_data);
-
-    size_t counter = starting_bit;
-    auto word_limit = (starting_word + 1) * word_size;
-    std::vector<int64_t> res;
-    std::vector<uint64_t> raw_values;
-
-    const auto add_value = [&w, &res, &counter](int64_t v, uint64_t& byte, size_t shift) {
-        if (w < word_size)
-            v = sign_extend_value(w, v);
-        res.push_back(v);
-        byte >>= shift;
-        counter += w;
-    };
->>>>>>> b3b00bea
 
     if (!(arr.m_size > start && start < end))
         return true;
