/*************************************************************************
 *
 * Copyright 2016 Realm Inc.
 *
 * Licensed under the Apache License, Version 2.0 (the "License");
 * you may not use this file except in compliance with the License.
 * You may obtain a copy of the License at
 *
 * http://www.apache.org/licenses/LICENSE-2.0
 *
 * Unless required by applicable law or agreed to in writing, software
 * distributed under the License is distributed on an "AS IS" BASIS,
 * WITHOUT WARRANTIES OR CONDITIONS OF ANY KIND, either express or implied.
 * See the License for the specific language governing permissions and
 * limitations under the License.
 *
 **************************************************************************/

/*
Searching: The main finding function is:
    template <class cond, Action action, size_t bitwidth, class Callback>
    void find(int64_t value, size_t start, size_t end, size_t baseindex, QueryState *state, Callback callback) const

    cond:       One of Equal, NotEqual, Greater, etc. classes
    Action:     One of act_ReturnFirst, act_FindAll, act_Max, act_CallbackIdx, etc, constants
    Callback:   Optional function to call for each search result. Will be called if action == act_CallbackIdx

    find() will call find_action_pattern() or find_action() that again calls match() for each search result which
    optionally calls callback():

        find() -> find_action() -------> bool match() -> bool callback()
             |                            ^
             +-> find_action_pattern()----+

    If callback() returns false, find() will exit, otherwise it will keep searching remaining items in array.
*/

#ifndef REALM_ARRAY_HPP
#define REALM_ARRAY_HPP

#include <cmath>
#include <cstdlib> // size_t
#include <algorithm>
#include <utility>
#include <vector>
#include <ostream>

#include <cstdint> // unint8_t etc

#include <realm/util/meta.hpp>
#include <realm/util/assert.hpp>
#include <realm/util/file_mapper.hpp>
#include <realm/utilities.hpp>
#include <realm/alloc.hpp>
#include <realm/string_data.hpp>
#include <realm/query_conditions.hpp>
#include <realm/column_fwd.hpp>

/*
    MMX: mmintrin.h
    SSE: xmmintrin.h
    SSE2: emmintrin.h
    SSE3: pmmintrin.h
    SSSE3: tmmintrin.h
    SSE4A: ammintrin.h
    SSE4.1: smmintrin.h
    SSE4.2: nmmintrin.h
*/
#ifdef REALM_COMPILER_SSE
#include <emmintrin.h>             // SSE2
#include <realm/realm_nmmintrin.h> // SSE42
#endif

namespace realm {

enum Action {
    act_ReturnFirst,
    act_Sum,
    act_Max,
    act_Min,
    act_Count,
    act_FindAll,
    act_CallIdx,
    act_CallbackIdx,
    act_CallbackVal,
    act_CallbackNone,
    act_CallbackBoth,
    act_Average
};

template <class T>
inline T no0(T v)
{
    return v == 0 ? 1 : v;
}

/// Special index value. It has various meanings depending on
/// context. It is returned by some search functions to indicate 'not
/// found'. It is similar in function to std::string::npos.
const size_t npos = size_t(-1);

// Maximum number of bytes that the payload of an array can be
const size_t max_array_payload = 0x00ffffffL;

/// Alias for realm::npos.
const size_t not_found = npos;

// clang-format off
/* wid == 16/32 likely when accessing offsets in B tree */
#define REALM_TEMPEX(fun, wid, arg) \
    if (wid == 16) {fun<16> arg;} \
    else if (wid == 32) {fun<32> arg;} \
    else if (wid == 0) {fun<0> arg;} \
    else if (wid == 1) {fun<1> arg;} \
    else if (wid == 2) {fun<2> arg;} \
    else if (wid == 4) {fun<4> arg;} \
    else if (wid == 8) {fun<8> arg;} \
    else if (wid == 64) {fun<64> arg;} \
    else {REALM_ASSERT_DEBUG(false); fun<0> arg;}

#define REALM_TEMPEX2(fun, targ, wid, arg) \
    if (wid == 16) {fun<targ, 16> arg;} \
    else if (wid == 32) {fun<targ, 32> arg;} \
    else if (wid == 0) {fun<targ, 0> arg;} \
    else if (wid == 1) {fun<targ, 1> arg;} \
    else if (wid == 2) {fun<targ, 2> arg;} \
    else if (wid == 4) {fun<targ, 4> arg;} \
    else if (wid == 8) {fun<targ, 8> arg;} \
    else if (wid == 64) {fun<targ, 64> arg;} \
    else {REALM_ASSERT_DEBUG(false); fun<targ, 0> arg;}

#define REALM_TEMPEX3(fun, targ1, targ2, wid, arg) \
    if (wid == 16) {fun<targ1, targ2, 16> arg;} \
    else if (wid == 32) {fun<targ1, targ2, 32> arg;} \
    else if (wid == 0) {fun<targ1, targ2, 0> arg;} \
    else if (wid == 1) {fun<targ1, targ2, 1> arg;} \
    else if (wid == 2) {fun<targ1, targ2, 2> arg;} \
    else if (wid == 4) {fun<targ1, targ2, 4> arg;} \
    else if (wid == 8) {fun<targ1, targ2, 8> arg;} \
    else if (wid == 64) {fun<targ1, targ2, 64> arg;} \
    else {REALM_ASSERT_DEBUG(false); fun<targ1, targ2, 0> arg;}

#define REALM_TEMPEX4(fun, targ1, targ2, wid, targ3, arg) \
    if (wid == 16) {fun<targ1, targ2, 16, targ3> arg;} \
    else if (wid == 32) {fun<targ1, targ2, 32, targ3> arg;} \
    else if (wid == 0) {fun<targ1, targ2, 0, targ3> arg;} \
    else if (wid == 1) {fun<targ1, targ2, 1, targ3> arg;} \
    else if (wid == 2) {fun<targ1, targ2, 2, targ3> arg;} \
    else if (wid == 4) {fun<targ1, targ2, 4, targ3> arg;} \
    else if (wid == 8) {fun<targ1, targ2, 8, targ3> arg;} \
    else if (wid == 64) {fun<targ1, targ2, 64, targ3> arg;} \
    else {REALM_ASSERT_DEBUG(false); fun<targ1, targ2, 0, targ3> arg;}

#define REALM_TEMPEX5(fun, targ1, targ2, targ3, targ4, wid, arg) \
    if (wid == 16) {fun<targ1, targ2, targ3, targ4, 16> arg;} \
    else if (wid == 32) {fun<targ1, targ2, targ3, targ4, 32> arg;} \
    else if (wid == 0) {fun<targ1, targ2, targ3, targ4, 0> arg;} \
    else if (wid == 1) {fun<targ1, targ2, targ3, targ4, 1> arg;} \
    else if (wid == 2) {fun<targ1, targ2, targ3, targ4, 2> arg;} \
    else if (wid == 4) {fun<targ1, targ2, targ3, targ4, 4> arg;} \
    else if (wid == 8) {fun<targ1, targ2, targ3, targ4, 8> arg;} \
    else if (wid == 64) {fun<targ1, targ2, targ3, targ4, 64> arg;} \
    else {REALM_ASSERT_DEBUG(false); fun<targ1, targ2, targ3, targ4, 0> arg;}
// clang-format on


// Pre-definitions
class Array;
class StringColumn;
class GroupWriter;
template <class T>
class QueryState;
namespace _impl {
class ArrayWriterBase;
}


#ifdef REALM_DEBUG
struct MemStats {
    size_t allocated = 0;
    size_t used = 0;
    size_t array_count = 0;
};
template <class C, class T>
std::basic_ostream<C, T>& operator<<(std::basic_ostream<C, T>& out, MemStats stats);
#endif


// Stores a value obtained from Array::get(). It is a ref if the least
// significant bit is clear, otherwise it is a tagged integer. A tagged interger
// is obtained from a logical integer value by left shifting by one bit position
// (multiplying by two), and then setting the least significant bit to
// one. Clearly, this means that the maximum value that can be stored as a
// tagged integer is 2**63 - 1.
class RefOrTagged {
public:
    bool is_ref() const noexcept;
    bool is_tagged() const noexcept;
    ref_type get_as_ref() const noexcept;
    uint_fast64_t get_as_int() const noexcept;

    static RefOrTagged make_ref(ref_type) noexcept;
    static RefOrTagged make_tagged(uint_fast64_t) noexcept;

private:
    int_fast64_t m_value;
    RefOrTagged(int_fast64_t) noexcept;
    friend class Array;
};


class ArrayParent {
public:
    virtual ~ArrayParent() noexcept
    {
    }

protected:
    virtual void update_child_ref(size_t child_ndx, ref_type new_ref) = 0;

    virtual ref_type get_child_ref(size_t child_ndx) const noexcept = 0;

    // Used only by Array::to_dot().
    virtual std::pair<ref_type, size_t> get_to_dot_parent(size_t ndx_in_parent) const = 0;

    friend class Array;
};


/// Provides access to individual array nodes of the database.
///
/// This class serves purely as an accessor, it assumes no ownership of the
/// referenced memory.
///
/// An array accessor can be in one of two states: attached or unattached. It is
/// in the attached state if, and only if is_attached() returns true. Most
/// non-static member functions of this class have undefined behaviour if the
/// accessor is in the unattached state. The exceptions are: is_attached(),
/// detach(), create(), init_from_ref(), init_from_mem(), init_from_parent(),
/// has_parent(), get_parent(), set_parent(), get_ndx_in_parent(),
/// set_ndx_in_parent(), adjust_ndx_in_parent(), and get_ref_from_parent().
///
/// An array accessor contains information about the parent of the referenced
/// array node. This 'reverse' reference is not explicitely present in the
/// underlying node hierarchy, but it is needed when modifying an array. A
/// modification may lead to relocation of the underlying array node, and the
/// parent must be updated accordingly. Since this applies recursivly all the
/// way to the root node, it is essential that the entire chain of parent
/// accessors is constructed and propperly maintained when a particular array is
/// modified.
///
/// The parent reference (`pointer to parent`, `index in parent`) is updated
/// independently from the state of attachment to an underlying node. In
/// particular, the parent reference remains valid and is unannfected by changes
/// in attachment. These two aspects of the state of the accessor is updated
/// independently, and it is entirely the responsibility of the caller to update
/// them such that they are consistent with the underlying node hierarchy before
/// calling any method that modifies the underlying array node.
///
/// FIXME: This class currently has fragments of ownership, in particular the
/// constructors that allocate underlying memory. On the other hand, the
/// destructor never frees the memory. This is a problematic situation, because
/// it so easily becomes an obscure source of leaks. There are three options for
/// a fix of which the third is most attractive but hardest to implement: (1)
/// Remove all traces of ownership semantics, that is, remove the constructors
/// that allocate memory, but keep the trivial copy constructor. For this to
/// work, it is important that the constness of the accessor has nothing to do
/// with the constness of the underlying memory, otherwise constness can be
/// violated simply by copying the accessor. (2) Disallov copying but associate
/// the constness of the accessor with the constness of the underlying
/// memory. (3) Provide full ownership semantics like is done for Table
/// accessors, and provide a proper copy constructor that really produces a copy
/// of the array. For this to work, the class should assume ownership if, and
/// only if there is no parent. A copy produced by a copy constructor will not
/// have a parent. Even if the original was part of a database, the copy will be
/// free-standing, that is, not be part of any database. For intra, or inter
/// database copying, one would have to also specify the target allocator.
class Array : public ArrayParent {
public:
<<<<<<< HEAD
//    void state_init(int action, QueryState *state);
//    bool match(int action, size_t index, int64_t value, QueryState *state);
=======
    //    void state_init(int action, QueryState *state);
    //    bool match(int action, size_t index, int64_t value, QueryState *state);
>>>>>>> 771166d7

    /// Create an array accessor in the unattached state.
    explicit Array(Allocator&) noexcept;

    ~Array() noexcept override
    {
    }

    enum Type {
        type_Normal,

        /// This array is the main array of an innner node of a B+-tree as used
        /// in table columns.
        type_InnerBptreeNode,

        /// This array may contain refs to subarrays. An element whose least
        /// significant bit is zero, is a ref pointing to a subarray. An element
        /// whose least significant bit is one, is just a value. It is the
        /// responsibility of the application to ensure that non-ref values have
        /// their least significant bit set. This will generally be done by
        /// shifting the desired vlue to the left by one bit position, and then
        /// setting the vacated bit to one.
        type_HasRefs
    };

    /// Create a new integer array of the specified type and size, and filled
    /// with the specified value, and attach this accessor to it. This does not
    /// modify the parent reference information of this accessor.
    ///
    /// Note that the caller assumes ownership of the allocated underlying
    /// node. It is not owned by the accessor.
    void create(Type, bool context_flag = false, size_t size = 0, int_fast64_t value = 0);

    /// Reinitialize this array accessor to point to the specified new
    /// underlying memory. This does not modify the parent reference information
    /// of this accessor.
    void init_from_ref(ref_type) noexcept;

    /// Same as init_from_ref(ref_type) but avoid the mapping of 'ref' to memory
    /// pointer.
    void init_from_mem(MemRef) noexcept;

    /// Same as `init_from_ref(get_ref_from_parent())`.
    void init_from_parent() noexcept;

    /// Update the parents reference to this child. This requires, of course,
    /// that the parent information stored in this child is up to date. If the
    /// parent pointer is set to null, this function has no effect.
    void update_parent();

    /// Called in the context of Group::commit() to ensure that attached
    /// accessors stay valid across a commit. Please note that this works only
    /// for non-transactional commits. Accessors obtained during a transaction
    /// are always detached when the transaction ends.
    ///
    /// Returns true if, and only if the array has changed. If the array has not
    /// changed, then its children are guaranteed to also not have changed.
    bool update_from_parent(size_t old_baseline) noexcept;

    /// Change the type of an already attached array node.
    ///
    /// The effect of calling this function on an unattached accessor is
    /// undefined.
    void set_type(Type);

    /// Construct a complete copy of this array (including its subarrays) using
    /// the specified target allocator and return just the reference to the
    /// underlying memory.
    MemRef clone_deep(Allocator& target_alloc) const;

    /// Construct an empty integer array of the specified type, and return just
    /// the reference to the underlying memory.
    static MemRef create_empty_array(Type, bool context_flag, Allocator&);

    /// Construct an integer array of the specified type and size, and return
    /// just the reference to the underlying memory. All elements will be
    /// initialized to the specified value.
    static MemRef create_array(Type, bool context_flag, size_t size, int_fast64_t value, Allocator&);

    /// Construct a shallow copy of the specified slice of this array using the
    /// specified target allocator. Subarrays will **not** be cloned. See
    /// slice_and_clone_children() for an alternative.
    MemRef slice(size_t offset, size_t slice_size, Allocator& target_alloc) const;

    /// Construct a deep copy of the specified slice of this array using the
    /// specified target allocator. Subarrays will be cloned.
    MemRef slice_and_clone_children(size_t offset, size_t slice_size, Allocator& target_alloc) const;

    // Parent tracking
    bool has_parent() const noexcept;
    ArrayParent* get_parent() const noexcept;

    /// Setting a new parent affects ownership of the attached array node, if
    /// any. If a non-null parent is specified, and there was no parent
    /// originally, then the caller passes ownership to the parent, and vice
    /// versa. This assumes, of course, that the change in parentship reflects a
    /// corresponding change in the list of children in the affected parents.
    void set_parent(ArrayParent* parent, size_t ndx_in_parent) noexcept;

    size_t get_ndx_in_parent() const noexcept;
    void set_ndx_in_parent(size_t) noexcept;
    void adjust_ndx_in_parent(int diff) noexcept;

    /// Get the ref of this array as known to the parent. The caller must ensure
    /// that the parent information ('pointer to parent' and 'index in parent')
    /// is correct before calling this function.
    ref_type get_ref_from_parent() const noexcept;

    bool is_attached() const noexcept;

    /// Detach from the underlying array node. This method has no effect if the
    /// accessor is currently unattached (idempotency).
    void detach() noexcept;

    size_t size() const noexcept;
    bool is_empty() const noexcept;
    Type get_type() const noexcept;

    static void add_to_column(IntegerColumn* column, int64_t value);

    void insert(size_t ndx, int_fast64_t value);
    void add(int_fast64_t value);

    /// This function is guaranteed to not throw if the current width is
    /// sufficient for the specified value (e.g. if you have called
    /// ensure_minimum_width(value)) and get_alloc().is_read_only(get_ref())
    /// returns false (noexcept:array-set). Note that for a value of zero, the
    /// first criterion is trivially satisfied.
    void set(size_t ndx, int64_t value);

    void set_as_ref(size_t ndx, ref_type ref);

    template <size_t w>
    void set(size_t ndx, int64_t value);

    int64_t get(size_t ndx) const noexcept;

    template <size_t w>
    int64_t get(size_t ndx) const noexcept;

    void get_chunk(size_t ndx, int64_t res[8]) const noexcept;

    template <size_t w>
    void get_chunk(size_t ndx, int64_t res[8]) const noexcept;

    ref_type get_as_ref(size_t ndx) const noexcept;

    RefOrTagged get_as_ref_or_tagged(size_t ndx) const noexcept;
    void set(size_t ndx, RefOrTagged);
    void add(RefOrTagged);
    void ensure_minimum_width(RefOrTagged);

    int64_t front() const noexcept;
    int64_t back() const noexcept;

    /// Remove the element at the specified index, and move elements at higher
    /// indexes to the next lower index.
    ///
    /// This function does **not** destroy removed subarrays. That is, if the
    /// erased element is a 'ref' pointing to a subarray, then that subarray
    /// will not be destroyed automatically.
    ///
    /// This function guarantees that no exceptions will be thrown if
    /// get_alloc().is_read_only(get_ref()) would return false before the
    /// call. This is automatically guaranteed if the array is used in a
    /// non-transactional context, or if the array has already been successfully
    /// modified within the current write transaction.
    void erase(size_t ndx);

    /// Same as erase(size_t), but remove all elements in the specified
    /// range.
    ///
    /// Please note that this function does **not** destroy removed subarrays.
    ///
    /// This function guarantees that no exceptions will be thrown if
    /// get_alloc().is_read_only(get_ref()) would return false before the call.
    void erase(size_t begin, size_t end);

    /// Reduce the size of this array to the specified number of elements. It is
    /// an error to specify a size that is greater than the current size of this
    /// array. The effect of doing so is undefined. This is just a shorthand for
    /// calling the ranged erase() function with appropriate arguments.
    ///
    /// Please note that this function does **not** destroy removed
    /// subarrays. See clear_and_destroy_children() for an alternative.
    ///
    /// This function guarantees that no exceptions will be thrown if
    /// get_alloc().is_read_only(get_ref()) would return false before the call.
    void truncate(size_t new_size);

    /// Reduce the size of this array to the specified number of elements. It is
    /// an error to specify a size that is greater than the current size of this
    /// array. The effect of doing so is undefined. Subarrays will be destroyed
    /// recursively, as if by a call to `destroy_deep(subarray_ref, alloc)`.
    ///
    /// This function is guaranteed not to throw if
    /// get_alloc().is_read_only(get_ref()) returns false.
    void truncate_and_destroy_children(size_t new_size);

    /// Remove every element from this array. This is just a shorthand for
    /// calling truncate(0).
    ///
    /// Please note that this function does **not** destroy removed
    /// subarrays. See clear_and_destroy_children() for an alternative.
    ///
    /// This function guarantees that no exceptions will be thrown if
    /// get_alloc().is_read_only(get_ref()) would return false before the call.
    void clear();

    /// Remove every element in this array. Subarrays will be destroyed
    /// recursively, as if by a call to `destroy_deep(subarray_ref,
    /// alloc)`. This is just a shorthand for calling
    /// truncate_and_destroy_children(0).
    ///
    /// This function guarantees that no exceptions will be thrown if
    /// get_alloc().is_read_only(get_ref()) would return false before the call.
    void clear_and_destroy_children();

    /// If neccessary, expand the representation so that it can store the
    /// specified value.
    void ensure_minimum_width(int_fast64_t value);

    typedef StringData (*StringGetter)(void*, size_t, char*); // Pre-declare getter function from string index
    size_t index_string_find_first(StringData value, ColumnBase* column) const;
    void index_string_find_all(IntegerColumn& result, StringData value, ColumnBase* column) const;
    FindRes index_string_find_all_no_copy(StringData value, ColumnBase* column, InternalFindResult& result) const;
    size_t index_string_count(StringData value, ColumnBase* column) const;

    /// This one may change the represenation of the array, so be carefull if
    /// you call it after ensure_minimum_width().
    void set_all_to_zero();

    /// Add \a diff to the element at the specified index.
    void adjust(size_t ndx, int_fast64_t diff);

    /// Add \a diff to all the elements in the specified index range.
    void adjust(size_t begin, size_t end, int_fast64_t diff);

    /// Add signed \a diff to all elements that are greater than, or equal to \a
    /// limit.
    void adjust_ge(int_fast64_t limit, int_fast64_t diff);

    //@{
    /// These are similar in spirit to std::move() and std::move_backward from
    /// `<algorithm>`. \a dest_begin must not be in the range [`begin`,`end`), and
    /// \a dest_end must not be in the range (`begin`,`end`].
    ///
    /// These functions are guaranteed to not throw if
    /// `get_alloc().is_read_only(get_ref())` returns false.
    void move(size_t begin, size_t end, size_t dest_begin);
    void move_backward(size_t begin, size_t end, size_t dest_end);
    //@}

    /// move_rotate moves one element from \a from to be located at index \a to,
    /// shifting all elements inbetween by one.
    ///
    /// If \a from is larger than \a to, the elements inbetween are shifted down.
    /// If \a to is larger than \a from, the elements inbetween are shifted up.
    ///
    /// This function is guaranteed to not throw if
    /// `get_alloc().is_read_only(get_ref())` returns false.
    void move_rotate(size_t from, size_t to, size_t num_elems = 1);

    //@{
    /// Find the lower/upper bound of the specified value in a sequence of
    /// integers which must already be sorted ascendingly.
    ///
    /// For an integer value '`v`', lower_bound_int(v) returns the index '`l`'
    /// of the first element such that `get(l) &ge; v`, and upper_bound_int(v)
    /// returns the index '`u`' of the first element such that `get(u) &gt;
    /// v`. In both cases, if no such element is found, the returned value is
    /// the number of elements in the array.
    ///
    ///     3 3 3 4 4 4 5 6 7 9 9 9
    ///     ^     ^     ^     ^     ^
    ///     |     |     |     |     |
    ///     |     |     |     |      -- Lower and upper bound of 15
    ///     |     |     |     |
    ///     |     |     |      -- Lower and upper bound of 8
    ///     |     |     |
    ///     |     |      -- Upper bound of 4
    ///     |     |
    ///     |      -- Lower bound of 4
    ///     |
    ///      -- Lower and upper bound of 1
    ///
    /// These functions are similar to std::lower_bound() and
    /// std::upper_bound().
    ///
    /// We currently use binary search. See for example
    /// http://www.tbray.org/ongoing/When/200x/2003/03/22/Binary.
    ///
    /// FIXME: It may be worth considering if overall efficiency can be improved
    /// by doing a linear search for short sequences.
    size_t lower_bound_int(int64_t value) const noexcept;
    size_t upper_bound_int(int64_t value) const noexcept;
    //@}

    /// \brief Search the \c Array for a value greater or equal than \a target,
    /// starting the search at the \a start index. If \a indirection is
    /// provided, use it as a look-up table to iterate over the \c Array.
    ///
    /// If \a indirection is not provided, then the \c Array must be sorted in
    /// ascending order. If \a indirection is provided, then its values should
    /// point to indices in this \c Array in such a way that iteration happens
    /// in ascending order.
    ///
    /// Behaviour is undefined if:
    /// - a value in \a indirection is out of bounds for this \c Array;
    /// - \a indirection does not contain at least as many elements as this \c
    ///   Array;
    /// - sorting conditions are not respected;
    /// - \a start is greater than the number of elements in this \c Array or
    ///   \a indirection (if provided).
    ///
    /// \param target the smallest value to search for
    /// \param start the offset at which to start searching in the array
    /// \param indirection an \c Array containing valid indices of values in
    ///        this \c Array, sorted in ascending order
    /// \return the index of the value if found, or realm::not_found otherwise
    size_t find_gte(const int64_t target, size_t start, size_t end = size_t(-1)) const;
    void preset(int64_t min, int64_t max, size_t num_items);
    void preset(size_t bitwidth, size_t num_items);

    int64_t sum(size_t start = 0, size_t end = size_t(-1)) const;
    size_t count(int64_t value) const noexcept;

    bool maximum(int64_t& result, size_t start = 0, size_t end = size_t(-1), size_t* return_ndx = nullptr) const;

    bool minimum(int64_t& result, size_t start = 0, size_t end = size_t(-1), size_t* return_ndx = nullptr) const;

    /// This information is guaranteed to be cached in the array accessor.
    bool is_inner_bptree_node() const noexcept;

    /// Returns true if type is either type_HasRefs or type_InnerColumnNode.
    ///
    /// This information is guaranteed to be cached in the array accessor.
    bool has_refs() const noexcept;

    /// This information is guaranteed to be cached in the array accessor.
    ///
    /// Columns and indexes can use the context bit to differentiate leaf types.
    bool get_context_flag() const noexcept;
    void set_context_flag(bool) noexcept;

    ref_type get_ref() const noexcept;
    MemRef get_mem() const noexcept;

    /// Destroy only the array that this accessor is attached to, not the
    /// children of that array. See non-static destroy_deep() for an
    /// alternative. If this accessor is already in the detached state, this
    /// function has no effect (idempotency).
    void destroy() noexcept;

    /// Recursively destroy children (as if calling
    /// clear_and_destroy_children()), then put this accessor into the detached
    /// state (as if calling detach()), then free the allocated memory. If this
    /// accessor is already in the detached state, this function has no effect
    /// (idempotency).
    void destroy_deep() noexcept;

    /// Shorthand for `destroy(MemRef(ref, alloc), alloc)`.
    static void destroy(ref_type ref, Allocator& alloc) noexcept;

    /// Destroy only the specified array node, not its children. See also
    /// destroy_deep(MemRef, Allocator&).
    static void destroy(MemRef, Allocator&) noexcept;

    /// Shorthand for `destroy_deep(MemRef(ref, alloc), alloc)`.
    static void destroy_deep(ref_type ref, Allocator& alloc) noexcept;

    /// Destroy the specified array node and all of its children, recursively.
    ///
    /// This is done by freeing the specified array node after calling
    /// destroy_deep() for every contained 'ref' element.
    static void destroy_deep(MemRef, Allocator&) noexcept;

    Allocator& get_alloc() const noexcept
    {
        return m_alloc;
    }

    // Serialization

    /// Returns the ref (position in the target stream) of the written copy of
    /// this array, or the ref of the original array if \a only_if_modified is
    /// true, and this array is unmodified (Alloc::is_read_only()).
    ///
    /// The number of bytes that will be written by a non-recursive invocation
    /// of this function is exactly the number returned by get_byte_size().
    ///
    /// \param out The destination stream (writer).
    ///
    /// \param deep If true, recursively write out subarrays, but still subject
    /// to \a only_if_modified.
    ///
    /// \param only_if_modified Set to `false` to always write, or to `true` to
    /// only write the array if it has been modified.
    ref_type write(_impl::ArrayWriterBase& out, bool deep, bool only_if_modified) const;

    /// Same as non-static write() with `deep` set to true. This is for the
    /// cases where you do not already have an array accessor available.
    static ref_type write(ref_type, Allocator&, _impl::ArrayWriterBase&, bool only_if_modified);

    // Main finding function - used for find_first, find_all, sum, max, min, etc.
    bool find(int cond, Action action, int64_t value, size_t start, size_t end, size_t baseindex,
              QueryState<int64_t>* state, bool nullable_array = false, bool find_null = false) const;

    // Templated find function to avoid conversion to and from integer represenation of condition
    template <class cond>
    bool find(Action action, int64_t value, size_t start, size_t end, size_t baseindex, QueryState<int64_t>* state,
              bool nullable_array = false, bool find_null = false) const
    {
        if (action == act_ReturnFirst) {
            REALM_TEMPEX3(return find, cond, act_ReturnFirst, m_width,
                                 (value, start, end, baseindex, state, CallbackDummy(), nullable_array, find_null))
        }
        else if (action == act_Sum) {
            REALM_TEMPEX3(return find, cond, act_Sum, m_width,
                                 (value, start, end, baseindex, state, CallbackDummy(), nullable_array, find_null))
        }
        else if (action == act_Min) {
            REALM_TEMPEX3(return find, cond, act_Min, m_width,
                                 (value, start, end, baseindex, state, CallbackDummy(), nullable_array, find_null))
        }
        else if (action == act_Max) {
            REALM_TEMPEX3(return find, cond, act_Max, m_width,
                                 (value, start, end, baseindex, state, CallbackDummy(), nullable_array, find_null))
        }
        else if (action == act_Count) {
            REALM_TEMPEX3(return find, cond, act_Count, m_width,
                                 (value, start, end, baseindex, state, CallbackDummy(), nullable_array, find_null))
        }
        else if (action == act_FindAll) {
            REALM_TEMPEX3(return find, cond, act_FindAll, m_width,
                                 (value, start, end, baseindex, state, CallbackDummy(), nullable_array, find_null))
        }
        else if (action == act_CallbackIdx) {
            REALM_TEMPEX3(return find, cond, act_CallbackIdx, m_width,
                                 (value, start, end, baseindex, state, CallbackDummy(), nullable_array, find_null))
        }
        REALM_ASSERT_DEBUG(false);
        return false;
    }


    /*
    bool find(int cond, Action action, null, size_t start, size_t end, size_t baseindex,
              QueryState<int64_t>* state) const;
    */

    template <class cond, Action action, size_t bitwidth, class Callback>
    bool find(int64_t value, size_t start, size_t end, size_t baseindex, QueryState<int64_t>* state,
              Callback callback, bool nullable_array = false, bool find_null = false) const;

    // This is the one installed into the m_vtable->finder slots.
    template <class cond, Action action, size_t bitwidth>
    bool find(int64_t value, size_t start, size_t end, size_t baseindex, QueryState<int64_t>* state) const;

    template <class cond, Action action, class Callback>
    bool find(int64_t value, size_t start, size_t end, size_t baseindex, QueryState<int64_t>* state,
              Callback callback, bool nullable_array = false, bool find_null = false) const;

    /*
    template <class cond, Action action, class Callback>
    bool find(null, size_t start, size_t end, size_t baseindex,
              QueryState<int64_t>* state, Callback callback) const;
    */

    // Optimized implementation for release mode
    template <class cond, Action action, size_t bitwidth, class Callback>
    bool find_optimized(int64_t value, size_t start, size_t end, size_t baseindex, QueryState<int64_t>* state,
                        Callback callback, bool nullable_array = false, bool find_null = false) const;

    // Called for each search result
    template <Action action, class Callback>
    bool find_action(size_t index, util::Optional<int64_t> value, QueryState<int64_t>* state,
                     Callback callback) const;

    template <Action action, class Callback>
    bool find_action_pattern(size_t index, uint64_t pattern, QueryState<int64_t>* state, Callback callback) const;

    // Wrappers for backwards compatibility and for simple use without
    // setting up state initialization etc
    template <class cond>
    size_t find_first(int64_t value, size_t start = 0, size_t end = size_t(-1)) const;

    void find_all(IntegerColumn* result, int64_t value, size_t col_offset = 0, size_t begin = 0,
                  size_t end = size_t(-1)) const;

    size_t find_first(int64_t value, size_t begin = 0, size_t end = size_t(-1)) const;

    // Non-SSE find for the four functions Equal/NotEqual/Less/Greater
    template <class cond, Action action, size_t bitwidth, class Callback>
    bool compare(int64_t value, size_t start, size_t end, size_t baseindex, QueryState<int64_t>* state,
                 Callback callback) const;

    // Non-SSE find for Equal/NotEqual
    template <bool eq, Action action, size_t width, class Callback>
    inline bool compare_equality(int64_t value, size_t start, size_t end, size_t baseindex,
                                 QueryState<int64_t>* state, Callback callback) const;

    // Non-SSE find for Less/Greater
    template <bool gt, Action action, size_t bitwidth, class Callback>
    bool compare_relation(int64_t value, size_t start, size_t end, size_t baseindex, QueryState<int64_t>* state,
                          Callback callback) const;

    template <class cond, Action action, size_t foreign_width, class Callback, size_t width>
    bool compare_leafs_4(const Array* foreign, size_t start, size_t end, size_t baseindex, QueryState<int64_t>* state,
                         Callback callback) const;

    template <class cond, Action action, class Callback, size_t bitwidth, size_t foreign_bitwidth>
    bool compare_leafs(const Array* foreign, size_t start, size_t end, size_t baseindex, QueryState<int64_t>* state,
                       Callback callback) const;

    template <class cond, Action action, class Callback>
    bool compare_leafs(const Array* foreign, size_t start, size_t end, size_t baseindex, QueryState<int64_t>* state,
                       Callback callback) const;

    template <class cond, Action action, size_t width, class Callback>
    bool compare_leafs(const Array* foreign, size_t start, size_t end, size_t baseindex, QueryState<int64_t>* state,
                       Callback callback) const;

// SSE find for the four functions Equal/NotEqual/Less/Greater
#ifdef REALM_COMPILER_SSE
    template <class cond, Action action, size_t width, class Callback>
    bool find_sse(int64_t value, __m128i* data, size_t items, QueryState<int64_t>* state, size_t baseindex,
                  Callback callback) const;

    template <class cond, Action action, size_t width, class Callback>
    REALM_FORCEINLINE bool find_sse_intern(__m128i* action_data, __m128i* data, size_t items,
                                           QueryState<int64_t>* state, size_t baseindex, Callback callback) const;

#endif

    template <size_t width>
    inline bool test_zero(uint64_t value) const; // Tests value for 0-elements

    template <bool eq, size_t width>
    size_t find_zero(uint64_t v) const; // Finds position of 0/non-zero element

    template <size_t width, bool zero>
    uint64_t cascade(uint64_t a) const; // Sets lowermost bits of zero or non-zero elements

    template <bool gt, size_t width>
    int64_t
    find_gtlt_magic(int64_t v) const; // Compute magic constant needed for searching for value 'v' using bit hacks

    template <size_t width>
    inline int64_t lower_bits() const; // Return chunk with lower bit set in each element

    size_t first_set_bit(unsigned int v) const;
    size_t first_set_bit64(int64_t v) const;

    template <size_t w>
    int64_t get_universal(const char* const data, const size_t ndx) const;

    // Find value greater/less in 64-bit chunk - only works for positive values
    template <bool gt, Action action, size_t width, class Callback>
    bool find_gtlt_fast(uint64_t chunk, uint64_t magic, QueryState<int64_t>* state, size_t baseindex,
                        Callback callback) const;

    // Find value greater/less in 64-bit chunk - no constraints
    template <bool gt, Action action, size_t width, class Callback>
    bool find_gtlt(int64_t v, uint64_t chunk, QueryState<int64_t>* state, size_t baseindex, Callback callback) const;


    /// Get the number of elements in the B+-tree rooted at this array
    /// node. The root must not be a leaf.
    ///
    /// Please avoid using this function (consider it deprecated). It
    /// will have to be removed if we choose to get rid of the last
    /// element of the main array of an inner B+-tree node that stores
    /// the total number of elements in the subtree. The motivation
    /// for removing it, is that it will significantly improve the
    /// efficiency when inserting after, and erasing the last element.
    size_t get_bptree_size() const noexcept;

    /// The root must not be a leaf.
    static size_t get_bptree_size_from_header(const char* root_header) noexcept;


    /// Find the leaf node corresponding to the specified element
    /// index index. The specified element index must refer to an
    /// element that exists in the tree. This function must be called
    /// on an inner B+-tree node, never a leaf. Note that according to
    /// invar:bptree-nonempty-inner and invar:bptree-nonempty-leaf, an
    /// inner B+-tree node can never be empty.
    ///
    /// This function is not obliged to instantiate intermediate array
    /// accessors. For this reason, this function cannot be used for
    /// operations that modify the tree, as that requires an unbroken
    /// chain of parent array accessors between the root and the
    /// leaf. Thus, despite the fact that the returned MemRef object
    /// appears to allow modification of the referenced memory, the
    /// caller must handle the memory reference as if it was
    /// const-qualified.
    ///
    /// \return (`leaf_header`, `ndx_in_leaf`) where `leaf_header`
    /// points to the the header of the located leaf, and
    /// `ndx_in_leaf` is the local index within that leaf
    /// corresponding to the specified element index.
    std::pair<MemRef, size_t> get_bptree_leaf(size_t elem_ndx) const noexcept;


    class NodeInfo;
    class VisitHandler;

    /// Visit leaves of the B+-tree rooted at this inner node,
    /// starting with the leaf that contains the element at the
    /// specified element index start offset, and ending when the
    /// handler returns false. The specified element index offset must
    /// refer to an element that exists in the tree. This function
    /// must be called on an inner B+-tree node, never a leaf. Note
    /// that according to invar:bptree-nonempty-inner and
    /// invar:bptree-nonempty-leaf, an inner B+-tree node can never be
    /// empty.
    ///
    /// \param elem_ndx_offset The start position (must be valid).
    ///
    /// \param elems_in_tree The total number of elements in the tree.
    ///
    /// \param handler The callback which will get called for each leaf.
    ///
    /// \return True if, and only if the handler has returned true for
    /// all visited leafs.
    bool visit_bptree_leaves(size_t elem_ndx_offset, size_t elems_in_tree, VisitHandler& handler);


    class UpdateHandler;

    /// Call the handler for every leaf. This function must be called
    /// on an inner B+-tree node, never a leaf.
    void update_bptree_leaves(UpdateHandler&);

    /// Call the handler for the leaf that contains the element at the
    /// specified index. This function must be called on an inner
    /// B+-tree node, never a leaf.
    void update_bptree_elem(size_t elem_ndx, UpdateHandler&);


    class EraseHandler;

    /// Erase the element at the specified index in the B+-tree with
    /// the specified root. When erasing the last element, you must
    /// pass npos in place of the index. This function must be called
    /// with a root that is an inner B+-tree node, never a leaf.
    ///
    /// This function is guaranteed to succeed (not throw) if the
    /// specified element was inserted during the current transaction,
    /// and no other modifying operation has been carried out since
    /// then (noexcept:bptree-erase-alt).
    ///
    /// FIXME: ExceptionSafety: The exception guarantee explained
    /// above is not as powerfull as we would like it to be. Here is
    /// what we would like: This function is guaranteed to succeed
    /// (not throw) if the specified element was inserted during the
    /// current transaction (noexcept:bptree-erase). This must be true
    /// even if the element is modified after insertion, and/or if
    /// other elements are inserted or erased around it. There are two
    /// aspects of the current design that stand in the way of this
    /// guarantee: (A) The fact that the node accessor, that is cached
    /// in the column accessor, has to be reallocated/reinstantiated
    /// when the root switches between being a leaf and an inner
    /// node. This problem would go away if we always cached the last
    /// used leaf accessor in the column accessor instead. (B) The
    /// fact that replacing one child ref with another can fail,
    /// because it may require reallocation of memory to expand the
    /// bit-width. This can be fixed in two ways: Either have the
    /// inner B+-tree nodes always have a bit-width of 64, or allow
    /// the root node to be discarded and the column ref to be set to
    /// zero in Table::m_columns.
    static void erase_bptree_elem(Array* root, size_t elem_ndx, EraseHandler&);


    struct TreeInsertBase {
        size_t m_split_offset;
        size_t m_split_size;
    };

    template <class TreeTraits>
    struct TreeInsert : TreeInsertBase {
        typename TreeTraits::value_type m_value;
        bool m_nullable;
    };

    /// Same as bptree_insert() but insert after the last element.
    template <class TreeTraits>
    ref_type bptree_append(TreeInsert<TreeTraits>& state);

    /// Insert an element into the B+-subtree rooted at this array
    /// node. The element is inserted before the specified element
    /// index. This function must be called on an inner B+-tree node,
    /// never a leaf. If this inner node had to be split, this
    /// function returns the `ref` of the new sibling.
    template <class TreeTraits>
    ref_type bptree_insert(size_t elem_ndx, TreeInsert<TreeTraits>& state);

    ref_type bptree_leaf_insert(size_t ndx, int64_t, TreeInsertBase& state);

    /// Get the specified element without the cost of constructing an
    /// array instance. If an array instance is already available, or
    /// you need to get multiple values, then this method will be
    /// slower.
    static int_fast64_t get(const char* header, size_t ndx) noexcept;

    /// Like get(const char*, size_t) but gets two consecutive
    /// elements.
    static std::pair<int64_t, int64_t> get_two(const char* header, size_t ndx) noexcept;

    static void get_three(const char* data, size_t ndx, ref_type& v0, ref_type& v1, ref_type& v2) noexcept;

    /// The meaning of 'width' depends on the context in which this
    /// array is used.
    size_t get_width() const noexcept
    {
        return m_width;
    }

    static char* get_data_from_header(char*) noexcept;
    static char* get_header_from_data(char*) noexcept;
    static const char* get_data_from_header(const char*) noexcept;

    enum WidthType {
        wtype_Bits = 0,
        wtype_Multiply = 1,
        wtype_Ignore = 2,
    };

    static bool get_is_inner_bptree_node_from_header(const char*) noexcept;
    static bool get_hasrefs_from_header(const char*) noexcept;
    static bool get_context_flag_from_header(const char*) noexcept;
    static WidthType get_wtype_from_header(const char*) noexcept;
    static uint_least8_t get_width_from_header(const char*) noexcept;
    static size_t get_size_from_header(const char*) noexcept;

    static Type get_type_from_header(const char*) noexcept;

    /// Get the number of bytes currently in use by this array. This
    /// includes the array header, but it does not include allocated
    /// bytes corresponding to excess capacity. The result is
    /// guaranteed to be a multiple of 8 (i.e., 64-bit aligned).
    ///
    /// This number is exactly the number of bytes that will be
    /// written by a non-recursive invocation of write().
    size_t get_byte_size() const noexcept;

    /// Get the maximum number of bytes that can be written by a
    /// non-recursive invocation of write() on an array with the
    /// specified number of elements, that is, the maximum value that
    /// can be returned by get_byte_size().
    static size_t get_max_byte_size(size_t num_elems) noexcept;

    /// FIXME: Belongs in IntegerArray
    static size_t calc_aligned_byte_size(size_t size, int width);

#ifdef REALM_DEBUG
    void print() const;
    void verify() const;
    typedef size_t (*LeafVerifier)(MemRef, Allocator&);
    void verify_bptree(LeafVerifier) const;
    class MemUsageHandler {
    public:
        virtual void handle(ref_type ref, size_t allocated, size_t used) = 0;
    };
    void report_memory_usage(MemUsageHandler&) const;
    void stats(MemStats& stats_dest) const;
    typedef void (*LeafDumper)(MemRef, Allocator&, std::ostream&, int level);
    void dump_bptree_structure(std::ostream&, int level, LeafDumper) const;
    void to_dot(std::ostream&, StringData title = StringData()) const;
    class ToDotHandler {
    public:
        virtual void to_dot(MemRef leaf_mem, ArrayParent*, size_t ndx_in_parent, std::ostream&) = 0;
        ~ToDotHandler()
        {
        }
    };
    void bptree_to_dot(std::ostream&, ToDotHandler&) const;
    void to_dot_parent_edge(std::ostream&) const;
#endif

    static const int header_size = 8; // Number of bytes used by header

    // The encryption layer relies on headers always fitting within a single page.
    static_assert(header_size == 8, "Header must always fit in entirely on a page");

private:
    Array& operator=(const Array&); // not allowed
protected:
    typedef bool (*CallbackDummy)(int64_t);

    /// Insert a new child after original. If the parent has to be
    /// split, this function returns the `ref` of the new parent node.
    ref_type insert_bptree_child(Array& offsets, size_t orig_child_ndx, ref_type new_sibling_ref,
                                 TreeInsertBase& state);

    void ensure_bptree_offsets(Array& offsets);
    void create_bptree_offsets(Array& offsets, int_fast64_t first_value);

    bool do_erase_bptree_elem(size_t elem_ndx, EraseHandler&);

    template <IndexMethod>
    size_t from_list(StringData value, IntegerColumn& result, InternalFindResult& result_ref,
                     const IntegerColumn& rows, ColumnBase* column) const;

    template <IndexMethod method, class T>
    size_t index_string(StringData value, IntegerColumn& result,
                        InternalFindResult& result_ref, ColumnBase* column) const;

protected:
    // Includes array header. Not necessarily 8-byte aligned.
    virtual size_t calc_byte_len(size_t num_items, size_t width) const;

    virtual size_t calc_item_count(size_t bytes, size_t width) const noexcept;

    bool get_is_inner_bptree_node_from_header() const noexcept;
    bool get_hasrefs_from_header() const noexcept;
    bool get_context_flag_from_header() const noexcept;
    WidthType get_wtype_from_header() const noexcept;
    uint_least8_t get_width_from_header() const noexcept;
    size_t get_size_from_header() const noexcept;

    // Undefined behavior if m_alloc.is_read_only(m_ref) returns true
    size_t get_capacity_from_header() const noexcept;

    void set_header_is_inner_bptree_node(bool value) noexcept;
    void set_header_hasrefs(bool value) noexcept;
    void set_header_context_flag(bool value) noexcept;
    void set_header_wtype(WidthType value) noexcept;
    void set_header_width(int value) noexcept;
    void set_header_size(size_t value) noexcept;
    void set_header_capacity(size_t value) noexcept;

    static void set_header_is_inner_bptree_node(bool value, char* header) noexcept;
    static void set_header_hasrefs(bool value, char* header) noexcept;
    static void set_header_context_flag(bool value, char* header) noexcept;
    static void set_header_wtype(WidthType value, char* header) noexcept;
    static void set_header_width(int value, char* header) noexcept;
    static void set_header_size(size_t value, char* header) noexcept;
    static void set_header_capacity(size_t value, char* header) noexcept;

    static void init_header(char* header, bool is_inner_bptree_node, bool has_refs, bool context_flag,
                            WidthType width_type, int width, size_t size, size_t capacity) noexcept;


    // This returns the minimum value ("lower bound") of the representable values
    // for the given bit width. Valid widths are 0, 1, 2, 4, 8, 16, 32, and 64.
    template <size_t width>
    static int_fast64_t lbound_for_width() noexcept;

    static int_fast64_t lbound_for_width(size_t width) noexcept;

    // This returns the maximum value ("inclusive upper bound") of the representable values
    // for the given bit width. Valid widths are 0, 1, 2, 4, 8, 16, 32, and 64.
    template <size_t width>
    static int_fast64_t ubound_for_width() noexcept;

    static int_fast64_t ubound_for_width(size_t width) noexcept;

    template <size_t width>
    void set_width() noexcept;
    void set_width(size_t) noexcept;
    void alloc(size_t init_size, size_t width);
    void copy_on_write();

private:
    template <size_t w>
    int64_t sum(size_t start, size_t end) const;

    template <bool max, size_t w>
    bool minmax(int64_t& result, size_t start, size_t end, size_t* return_ndx) const;

    template <size_t w>
    size_t find_gte(const int64_t target, size_t start, size_t end) const;

    template <size_t w>
    size_t adjust_ge(size_t start, size_t end, int_fast64_t limit, int_fast64_t diff);

protected:
    /// The total size in bytes (including the header) of a new empty
    /// array. Must be a multiple of 8 (i.e., 64-bit aligned).
    static const size_t initial_capacity = 128;

    /// It is an error to specify a non-zero value unless the width
    /// type is wtype_Bits. It is also an error to specify a non-zero
    /// size if the width type is wtype_Ignore.
    static MemRef create(Type, bool context_flag, WidthType, size_t size, int_fast64_t value, Allocator&);

    static MemRef clone(MemRef header, Allocator& alloc, Allocator& target_alloc);

    /// Get the address of the header of this array.
    char* get_header() noexcept;

    /// Same as get_byte_size().
    static size_t get_byte_size_from_header(const char*) noexcept;

    // Undefined behavior if array is in immutable memory
    static size_t get_capacity_from_header(const char*) noexcept;

    // Overriding method in ArrayParent
    void update_child_ref(size_t, ref_type) override;

    // Overriding method in ArrayParent
    ref_type get_child_ref(size_t) const noexcept override;

    void destroy_children(size_t offset = 0) noexcept;

    std::pair<ref_type, size_t> get_to_dot_parent(size_t ndx_in_parent) const override;

protected:
    // Getters and Setters for adaptive-packed arrays
    typedef int64_t (Array::*Getter)(size_t) const; // Note: getters must not throw
    typedef void (Array::*Setter)(size_t, int64_t);
    typedef bool (Array::*Finder)(int64_t, size_t, size_t, size_t, QueryState<int64_t>*) const;
    typedef void (Array::*ChunkGetter)(size_t, int64_t res[8]) const; // Note: getters must not throw

    struct VTable {
        Getter getter;
        ChunkGetter chunk_getter;
        Setter setter;
        Finder finder[cond_VTABLE_FINDER_COUNT]; // one for each active function pointer
    };
    template <size_t w>
    struct VTableForWidth;

protected:
    /// Takes a 64-bit value and returns the minimum number of bits needed
    /// to fit the value. For alignment this is rounded up to nearest
    /// log2. Posssible results {0, 1, 2, 4, 8, 16, 32, 64}
    static size_t bit_width(int64_t value);

#ifdef REALM_DEBUG
    void report_memory_usage_2(MemUsageHandler&) const;
#endif

private:
    Getter m_getter = nullptr; // cached to avoid indirection
    const VTable* m_vtable = nullptr;

public:
    // FIXME: Should not be public
    char* m_data = nullptr; // Points to first byte after header

#if REALM_ENABLE_MEMDEBUG
    // If m_no_relocation is false, then copy_on_write() will always relocate this array, regardless if it's
    // required or not. If it's true, then it will never relocate, which is currently only expeted inside
    // GroupWriter::write_group() due to a unique chicken/egg problem (see description there).
    bool m_no_relocation = false;
#endif

protected:
    int64_t m_lbound; // min number that can be stored with current m_width
    int64_t m_ubound; // max number that can be stored with current m_width

    size_t m_size = 0;     // Number of elements currently stored.
    size_t m_capacity = 0; // Number of elements that fit inside the allocated memory.

    Allocator& m_alloc;

private:
    size_t m_ref;
    ArrayParent* m_parent = nullptr;
    size_t m_ndx_in_parent = 0; // Ignored if m_parent is null.

protected:
    uint_least8_t m_width = 0;   // Size of an element (meaning depend on type of array).
    bool m_is_inner_bptree_node; // This array is an inner node of B+-tree.
    bool m_has_refs;             // Elements whose first bit is zero are refs to subarrays.
    bool m_context_flag;         // Meaning depends on context.

private:
    ref_type do_write_shallow(_impl::ArrayWriterBase&) const;
    ref_type do_write_deep(_impl::ArrayWriterBase&, bool only_if_modified) const;
    static size_t calc_byte_size(WidthType wtype, size_t size, uint_least8_t width) noexcept;

    friend class SlabAlloc;
    friend class GroupWriter;
    friend class StringColumn;
};


class Array::NodeInfo {
public:
    MemRef m_mem;
    Array* m_parent;
    size_t m_ndx_in_parent;
    size_t m_offset, m_size;
};

class Array::VisitHandler {
public:
    virtual bool visit(const NodeInfo& leaf_info) = 0;
    virtual ~VisitHandler() noexcept
    {
    }
};


class Array::UpdateHandler {
public:
    virtual void update(MemRef, ArrayParent*, size_t leaf_ndx_in_parent, size_t elem_ndx_in_leaf) = 0;
    virtual ~UpdateHandler() noexcept
    {
    }
};


class Array::EraseHandler {
public:
    /// If the specified leaf has more than one element, this function
    /// must erase the specified element from the leaf and return
    /// false. Otherwise, when the leaf has a single element, this
    /// function must return true without modifying the leaf. If \a
    /// elem_ndx_in_leaf is `npos`, it refers to the last element in
    /// the leaf. The implementation of this function must be
    /// exception safe. This function is guaranteed to be called at
    /// most once during each execution of Array::erase_bptree_elem(),
    /// and *exactly* once during each *successful* execution of
    /// Array::erase_bptree_elem().
    virtual bool erase_leaf_elem(MemRef, ArrayParent*, size_t leaf_ndx_in_parent, size_t elem_ndx_in_leaf) = 0;

    virtual void destroy_leaf(MemRef leaf_mem) noexcept = 0;

    /// Must replace the current root with the specified leaf. The
    /// implementation of this function must not destroy the
    /// underlying root node, or any of its children, as that will be
    /// done by Array::erase_bptree_elem(). The implementation of this
    /// function must be exception safe.
    virtual void replace_root_by_leaf(MemRef leaf_mem) = 0;

    /// Same as replace_root_by_leaf(), but must replace the root with
    /// an empty leaf. Also, if this function is called during an
    /// execution of Array::erase_bptree_elem(), it is guaranteed that
    /// it will be preceeded by a call to erase_leaf_elem().
    virtual void replace_root_by_empty_leaf() = 0;

    virtual ~EraseHandler() noexcept
    {
    }
};


// Implementation:

class QueryStateBase {
    virtual void dyncast()
    {
    }
};

template <>
class QueryState<int64_t> : public QueryStateBase {
public:
    int64_t m_state;
    size_t m_match_count;
    size_t m_limit;
    size_t m_minmax_index; // used only for min/max, to save index of current min/max value

    template <Action action>
    bool uses_val()
    {
        if (action == act_Max || action == act_Min || action == act_Sum)
            return true;
        else
            return false;
    }

    void init(Action action, IntegerColumn* akku, size_t limit)
    {
        m_match_count = 0;
        m_limit = limit;
        m_minmax_index = not_found;

        if (action == act_Max)
            m_state = -0x7fffffffffffffffLL - 1LL;
        else if (action == act_Min)
            m_state = 0x7fffffffffffffffLL;
        else if (action == act_ReturnFirst)
            m_state = not_found;
        else if (action == act_Sum)
            m_state = 0;
        else if (action == act_Count)
            m_state = 0;
        else if (action == act_FindAll)
            m_state = reinterpret_cast<int64_t>(akku);
        else if (action == act_CallbackIdx) {
        }
        else {
            REALM_ASSERT_DEBUG(false);
        }
    }

    template <Action action, bool pattern>
    inline bool match(size_t index, uint64_t indexpattern, int64_t value)
    {
        if (pattern) {
            if (action == act_Count) {
                // If we are close to 'limit' argument in query, we cannot count-up a complete chunk. Count up single
                // elements instead
                if (m_match_count + 64 >= m_limit)
                    return false;

                m_state += fast_popcount64(indexpattern);
                m_match_count = size_t(m_state);
                return true;
            }
            // Other aggregates cannot (yet) use bit pattern for anything. Make Array-finder call with pattern = false
            // instead
            return false;
        }

        ++m_match_count;

        if (action == act_Max) {
            if (value > m_state) {
                m_state = value;
                m_minmax_index = index;
            }
        }
        else if (action == act_Min) {
            if (value < m_state) {
                m_state = value;
                m_minmax_index = index;
            }
        }
        else if (action == act_Sum)
            m_state += value;
        else if (action == act_Count) {
            m_state++;
            m_match_count = size_t(m_state);
        }
        else if (action == act_FindAll) {
            Array::add_to_column(reinterpret_cast<IntegerColumn*>(m_state), index);
        }
        else if (action == act_ReturnFirst) {
            m_state = index;
            return false;
        }
        else {
            REALM_ASSERT_DEBUG(false);
        }
        return (m_limit > m_match_count);
    }

    template <Action action, bool pattern>
    inline bool match(size_t index, uint64_t indexpattern, util::Optional<int64_t> value)
    {
        // FIXME: This is a temporary hack for nullable integers.
        if (value) {
            return match<action, pattern>(index, indexpattern, *value);
        }

        // If value is null, the only sensible actions are count, find_all, and return first.
        // Max, min, and sum should all have no effect.
        if (action == act_Count) {
            m_state++;
            m_match_count = size_t(m_state);
        }
        else if (action == act_FindAll) {
            Array::add_to_column(reinterpret_cast<IntegerColumn*>(m_state), index);
        }
        else if (action == act_ReturnFirst) {
            m_match_count++;
            m_state = index;
            return false;
        }
        return m_limit > m_match_count;
    }
};

// Used only for Basic-types: currently float and double
template <class R>
class QueryState : public QueryStateBase {
public:
    R m_state;
    size_t m_match_count;
    size_t m_limit;
    size_t m_minmax_index; // used only for min/max, to save index of current min/max value

    template <Action action>
    bool uses_val()
    {
        return (action == act_Max || action == act_Min || action == act_Sum || action == act_Count);
    }

    void init(Action action, Array*, size_t limit)
    {
        REALM_ASSERT((std::is_same<R, float>::value || std::is_same<R, double>::value));
        m_match_count = 0;
        m_limit = limit;
        m_minmax_index = not_found;

        if (action == act_Max)
            m_state = -std::numeric_limits<R>::infinity();
        else if (action == act_Min)
            m_state = std::numeric_limits<R>::infinity();
        else if (action == act_Sum)
            m_state = 0.0;
        else {
            REALM_ASSERT_DEBUG(false);
        }
    }

    template <Action action, bool pattern, typename resulttype>
    inline bool match(size_t index, uint64_t /*indexpattern*/, resulttype value)
    {
        if (pattern)
            return false;

        static_assert(action == act_Sum || action == act_Max || action == act_Min || action == act_Count,
                      "Search action not supported");

        if (action == act_Count) {
            ++m_match_count;
        }
        else if (!null::is_null_float(value)) {
            ++m_match_count;
            if (action == act_Max) {
                if (value > m_state) {
                    m_state = value;
                    m_minmax_index = index;
                }
            }
            else if (action == act_Min) {
                if (value < m_state) {
                    m_state = value;
                    m_minmax_index = index;
                }
            }
            else if (action == act_Sum)
                m_state += value;
            else {
                REALM_ASSERT_DEBUG(false);
            }
        }

        return (m_limit > m_match_count);
    }
};

inline bool RefOrTagged::is_ref() const noexcept
{
    return (m_value & 1) == 0;
}

inline bool RefOrTagged::is_tagged() const noexcept
{
    return !is_ref();
}

inline ref_type RefOrTagged::get_as_ref() const noexcept
{
    // to_ref() is defined in <alloc.hpp>
    return to_ref(m_value);
}

inline uint_fast64_t RefOrTagged::get_as_int() const noexcept
{
    // The bitwise AND is there in case uint_fast64_t is wider than 64 bits.
    return (uint_fast64_t(m_value) & 0xFFFFFFFFFFFFFFFFULL) >> 1;
}

inline RefOrTagged RefOrTagged::make_ref(ref_type ref) noexcept
{
    // from_ref() is defined in <alloc.hpp>
    int_fast64_t value = from_ref(ref);
    return RefOrTagged(value);
}

inline RefOrTagged RefOrTagged::make_tagged(uint_fast64_t i) noexcept
{
    REALM_ASSERT(i < (1ULL << 63));
    int_fast64_t value = util::from_twos_compl<int_fast64_t>((i << 1) | 1);
    return RefOrTagged(value);
}

inline RefOrTagged::RefOrTagged(int_fast64_t value) noexcept
    : m_value(value)
{
}

inline Array::Array(Allocator& allocator) noexcept
    : m_alloc(allocator)
{
}

inline void Array::create(Type type, bool context_flag, size_t length, int_fast64_t value)
{
    MemRef mem = create_array(type, context_flag, length, value, m_alloc); // Throws
    init_from_mem(mem);
}


inline void Array::init_from_ref(ref_type ref) noexcept
{
    REALM_ASSERT_DEBUG(ref);
    char* header = m_alloc.translate(ref);
    init_from_mem(MemRef(header, ref, m_alloc));
}


inline void Array::init_from_parent() noexcept
{
    ref_type ref = get_ref_from_parent();
    init_from_ref(ref);
}


inline Array::Type Array::get_type() const noexcept
{
    if (m_is_inner_bptree_node) {
        REALM_ASSERT_DEBUG(m_has_refs);
        return type_InnerBptreeNode;
    }
    if (m_has_refs)
        return type_HasRefs;
    return type_Normal;
}


inline void Array::get_chunk(size_t ndx, int64_t res[8]) const noexcept
{
    REALM_ASSERT_DEBUG(ndx < m_size);
    (this->*(m_vtable->chunk_getter))(ndx, res);
}


inline int64_t Array::get(size_t ndx) const noexcept
{
    REALM_ASSERT_DEBUG(is_attached());
    REALM_ASSERT_DEBUG(ndx < m_size);
    return (this->*m_getter)(ndx);

    // Two ideas that are not efficient but may be worth looking into again:
    /*
        // Assume correct width is found early in REALM_TEMPEX, which is the case for B tree offsets that
        // are probably either 2^16 long. Turns out to be 25% faster if found immediately, but 50-300% slower
        // if found later
        REALM_TEMPEX(return get, (ndx));
    */
    /*
        // Slightly slower in both of the if-cases. Also needs an matchcount m_size check too, to avoid
        // reading beyond array.
        if (m_width >= 8 && m_size > ndx + 7)
            return get<64>(ndx >> m_shift) & m_widthmask;
        else
            return (this->*(m_vtable->getter))(ndx);
    */
}

inline int64_t Array::front() const noexcept
{
    return get(0);
}

inline int64_t Array::back() const noexcept
{
    return get(m_size - 1);
}

inline ref_type Array::get_as_ref(size_t ndx) const noexcept
{
    REALM_ASSERT_DEBUG(is_attached());
    REALM_ASSERT_DEBUG(m_has_refs);
    int64_t v = get(ndx);
    return to_ref(v);
}

inline RefOrTagged Array::get_as_ref_or_tagged(size_t ndx) const noexcept
{
    REALM_ASSERT(has_refs());
    return RefOrTagged(get(ndx));
}

inline void Array::set(size_t ndx, RefOrTagged ref_or_tagged)
{
    REALM_ASSERT(has_refs());
    set(ndx, ref_or_tagged.m_value); // Throws
}

inline void Array::add(RefOrTagged ref_or_tagged)
{
    REALM_ASSERT(has_refs());
    add(ref_or_tagged.m_value); // Throws
}

inline void Array::ensure_minimum_width(RefOrTagged ref_or_tagged)
{
    REALM_ASSERT(has_refs());
    ensure_minimum_width(ref_or_tagged.m_value); // Throws
}

inline bool Array::is_inner_bptree_node() const noexcept
{
    return m_is_inner_bptree_node;
}

inline bool Array::has_refs() const noexcept
{
    return m_has_refs;
}

inline bool Array::get_context_flag() const noexcept
{
    return m_context_flag;
}

inline void Array::set_context_flag(bool value) noexcept
{
    m_context_flag = value;
    set_header_context_flag(value);
}

inline ref_type Array::get_ref() const noexcept
{
    return m_ref;
}

inline MemRef Array::get_mem() const noexcept
{
    return MemRef(get_header_from_data(m_data), m_ref, m_alloc);
}

inline void Array::destroy() noexcept
{
    if (!is_attached())
        return;
    char* header = get_header_from_data(m_data);
    m_alloc.free_(m_ref, header);
    m_data = nullptr;
}

inline void Array::destroy_deep() noexcept
{
    if (!is_attached())
        return;

    if (m_has_refs)
        destroy_children();

    char* header = get_header_from_data(m_data);
    m_alloc.free_(m_ref, header);
    m_data = nullptr;
}

inline ref_type Array::write(_impl::ArrayWriterBase& out, bool deep, bool only_if_modified) const
{
    REALM_ASSERT(is_attached());

    if (only_if_modified && m_alloc.is_read_only(m_ref))
        return m_ref;

    if (!deep || !m_has_refs)
        return do_write_shallow(out); // Throws

    return do_write_deep(out, only_if_modified); // Throws
}

inline ref_type Array::write(ref_type ref, Allocator& alloc, _impl::ArrayWriterBase& out, bool only_if_modified)
{
    if (only_if_modified && alloc.is_read_only(ref))
        return ref;

    Array array(alloc);
    array.init_from_ref(ref);

    if (!array.m_has_refs)
        return array.do_write_shallow(out); // Throws

    return array.do_write_deep(out, only_if_modified); // Throws
}

inline void Array::add(int_fast64_t value)
{
    insert(m_size, value);
}

inline void Array::erase(size_t ndx)
{
    // This can throw, but only if array is currently in read-only
    // memory.
    move(ndx + 1, size(), ndx);

    // Update size (also in header)
    --m_size;
    set_header_size(m_size);
}


inline void Array::erase(size_t begin, size_t end)
{
    if (begin != end) {
        // This can throw, but only if array is currently in read-only memory.
        move(end, size(), begin); // Throws

        // Update size (also in header)
        m_size -= end - begin;
        set_header_size(m_size);
    }
}

inline void Array::clear()
{
    truncate(0); // Throws
}

inline void Array::clear_and_destroy_children()
{
    truncate_and_destroy_children(0);
}

inline void Array::destroy(ref_type ref, Allocator& alloc) noexcept
{
    destroy(MemRef(ref, alloc), alloc);
}

inline void Array::destroy(MemRef mem, Allocator& alloc) noexcept
{
    alloc.free_(mem);
}

inline void Array::destroy_deep(ref_type ref, Allocator& alloc) noexcept
{
    destroy_deep(MemRef(ref, alloc), alloc);
}

inline void Array::destroy_deep(MemRef mem, Allocator& alloc) noexcept
{
    if (!get_hasrefs_from_header(mem.get_addr())) {
        alloc.free_(mem);
        return;
    }
    Array array(alloc);
    array.init_from_mem(mem);
    array.destroy_deep();
}


inline void Array::adjust(size_t ndx, int_fast64_t diff)
{
    // FIXME: Should be optimized
    REALM_ASSERT_3(ndx, <=, m_size);
    int_fast64_t v = get(ndx);
    set(ndx, int64_t(v + diff)); // Throws
}

inline void Array::adjust(size_t begin, size_t end, int_fast64_t diff)
{
    // FIXME: Should be optimized
    for (size_t i = begin; i != end; ++i)
        adjust(i, diff); // Throws
}


//-------------------------------------------------

inline bool Array::get_is_inner_bptree_node_from_header(const char* header) noexcept
{
    typedef unsigned char uchar;
    const uchar* h = reinterpret_cast<const uchar*>(header);
    return (int(h[4]) & 0x80) != 0;
}
inline bool Array::get_hasrefs_from_header(const char* header) noexcept
{
    typedef unsigned char uchar;
    const uchar* h = reinterpret_cast<const uchar*>(header);
    return (int(h[4]) & 0x40) != 0;
}
inline bool Array::get_context_flag_from_header(const char* header) noexcept
{
    typedef unsigned char uchar;
    const uchar* h = reinterpret_cast<const uchar*>(header);
    return (int(h[4]) & 0x20) != 0;
}
inline Array::WidthType Array::get_wtype_from_header(const char* header) noexcept
{
    typedef unsigned char uchar;
    const uchar* h = reinterpret_cast<const uchar*>(header);
    return WidthType((int(h[4]) & 0x18) >> 3);
}
inline uint_least8_t Array::get_width_from_header(const char* header) noexcept
{
    typedef unsigned char uchar;
    const uchar* h = reinterpret_cast<const uchar*>(header);
    return uint_least8_t((1 << (int(h[4]) & 0x07)) >> 1);
}
inline size_t Array::get_size_from_header(const char* header) noexcept
{
    typedef unsigned char uchar;
    const uchar* h = reinterpret_cast<const uchar*>(header);
    return (size_t(h[5]) << 16) + (size_t(h[6]) << 8) + h[7];
}
inline size_t Array::get_capacity_from_header(const char* header) noexcept
{
    typedef unsigned char uchar;
    const uchar* h = reinterpret_cast<const uchar*>(header);
    return (size_t(h[0]) << 16) + (size_t(h[1]) << 8) + h[2];
}


inline char* Array::get_data_from_header(char* header) noexcept
{
    return header + header_size;
}
inline char* Array::get_header_from_data(char* data) noexcept
{
    return data - header_size;
}
inline const char* Array::get_data_from_header(const char* header) noexcept
{
    return get_data_from_header(const_cast<char*>(header));
}


inline bool Array::get_is_inner_bptree_node_from_header() const noexcept
{
    return get_is_inner_bptree_node_from_header(get_header_from_data(m_data));
}
inline bool Array::get_hasrefs_from_header() const noexcept
{
    return get_hasrefs_from_header(get_header_from_data(m_data));
}
inline bool Array::get_context_flag_from_header() const noexcept
{
    return get_context_flag_from_header(get_header_from_data(m_data));
}
inline Array::WidthType Array::get_wtype_from_header() const noexcept
{
    return get_wtype_from_header(get_header_from_data(m_data));
}
inline uint_least8_t Array::get_width_from_header() const noexcept
{
    return get_width_from_header(get_header_from_data(m_data));
}
inline size_t Array::get_size_from_header() const noexcept
{
    return get_size_from_header(get_header_from_data(m_data));
}
inline size_t Array::get_capacity_from_header() const noexcept
{
    return get_capacity_from_header(get_header_from_data(m_data));
}


inline void Array::set_header_is_inner_bptree_node(bool value, char* header) noexcept
{
    typedef unsigned char uchar;
    uchar* h = reinterpret_cast<uchar*>(header);
    h[4] = uchar((int(h[4]) & ~0x80) | int(value) << 7);
}

inline void Array::set_header_hasrefs(bool value, char* header) noexcept
{
    typedef unsigned char uchar;
    uchar* h = reinterpret_cast<uchar*>(header);
    h[4] = uchar((int(h[4]) & ~0x40) | int(value) << 6);
}

inline void Array::set_header_context_flag(bool value, char* header) noexcept
{
    typedef unsigned char uchar;
    uchar* h = reinterpret_cast<uchar*>(header);
    h[4] = uchar((int(h[4]) & ~0x20) | int(value) << 5);
}

inline void Array::set_header_wtype(WidthType value, char* header) noexcept
{
    // Indicates how to calculate size in bytes based on width
    // 0: bits      (width/8) * size
    // 1: multiply  width * size
    // 2: ignore    1 * size
    typedef unsigned char uchar;
    uchar* h = reinterpret_cast<uchar*>(header);
    h[4] = uchar((int(h[4]) & ~0x18) | int(value) << 3);
}

inline void Array::set_header_width(int value, char* header) noexcept
{
    // Pack width in 3 bits (log2)
    int w = 0;
    while (value) {
        ++w;
        value >>= 1;
    }
    REALM_ASSERT_3(w, <, 8);

    typedef unsigned char uchar;
    uchar* h = reinterpret_cast<uchar*>(header);
    h[4] = uchar((int(h[4]) & ~0x7) | w);
}

inline void Array::set_header_size(size_t value, char* header) noexcept
{
    REALM_ASSERT_3(value, <=, max_array_payload);
    typedef unsigned char uchar;
    uchar* h = reinterpret_cast<uchar*>(header);
    h[5] = uchar((value >> 16) & 0x000000FF);
    h[6] = uchar((value >> 8) & 0x000000FF);
    h[7] = uchar(value & 0x000000FF);
}

// Note: There is a copy of this function is test_alloc.cpp
inline void Array::set_header_capacity(size_t value, char* header) noexcept
{
    REALM_ASSERT_3(value, <=, max_array_payload);
    typedef unsigned char uchar;
    uchar* h = reinterpret_cast<uchar*>(header);
    h[0] = uchar((value >> 16) & 0x000000FF);
    h[1] = uchar((value >> 8) & 0x000000FF);
    h[2] = uchar(value & 0x000000FF);
}


inline void Array::set_header_is_inner_bptree_node(bool value) noexcept
{
    set_header_is_inner_bptree_node(value, get_header_from_data(m_data));
}
inline void Array::set_header_hasrefs(bool value) noexcept
{
    set_header_hasrefs(value, get_header_from_data(m_data));
}
inline void Array::set_header_context_flag(bool value) noexcept
{
    set_header_context_flag(value, get_header_from_data(m_data));
}
inline void Array::set_header_wtype(WidthType value) noexcept
{
    set_header_wtype(value, get_header_from_data(m_data));
}
inline void Array::set_header_width(int value) noexcept
{
    set_header_width(value, get_header_from_data(m_data));
}
inline void Array::set_header_size(size_t value) noexcept
{
    set_header_size(value, get_header_from_data(m_data));
}
inline void Array::set_header_capacity(size_t value) noexcept
{
    set_header_capacity(value, get_header_from_data(m_data));
}


inline Array::Type Array::get_type_from_header(const char* header) noexcept
{
    if (get_is_inner_bptree_node_from_header(header))
        return type_InnerBptreeNode;
    if (get_hasrefs_from_header(header))
        return type_HasRefs;
    return type_Normal;
}


inline char* Array::get_header() noexcept
{
    return get_header_from_data(m_data);
}

inline size_t Array::calc_byte_size(WidthType wtype, size_t size, uint_least8_t width) noexcept
{
    size_t num_bytes = 0;
    switch (wtype) {
        case wtype_Bits: {
            // Current assumption is that size is at most 2^24 and that width is at most 64.
            // In that case the following will never overflow. (Assuming that size_t is at least 32 bits)
            REALM_ASSERT_3(size, <, 0x1000000);
            size_t num_bits = size * width;
            num_bytes = (num_bits + 7) >> 3;
            break;
        }
        case wtype_Multiply: {
            num_bytes = size * width;
            break;
        }
        case wtype_Ignore:
            num_bytes = size;
            break;
    }

    // Ensure 8-byte alignment
    num_bytes = (num_bytes + 7) & ~size_t(7);

    num_bytes += header_size;

    return num_bytes;
}

inline size_t Array::get_byte_size() const noexcept
{
    const char* header = get_header_from_data(m_data);
    WidthType wtype = get_wtype_from_header(header);
    size_t num_bytes = calc_byte_size(wtype, m_size, m_width);

    REALM_ASSERT_7(m_alloc.is_read_only(m_ref), ==, true, ||, num_bytes, <=, get_capacity_from_header(header));

    return num_bytes;
}


inline size_t Array::get_byte_size_from_header(const char* header) noexcept
{
    size_t size = get_size_from_header(header);
    uint_least8_t width = get_width_from_header(header);
    WidthType wtype = get_wtype_from_header(header);
    size_t num_bytes = calc_byte_size(wtype, size, width);

    return num_bytes;
}


inline void Array::init_header(char* header, bool is_inner_bptree_node, bool has_refs, bool context_flag,
                               WidthType width_type, int width, size_t size, size_t capacity) noexcept
{
    // Note: Since the header layout contains unallocated bit and/or
    // bytes, it is important that we put the entire header into a
    // well defined state initially.
    std::fill(header, header + header_size, 0);
    set_header_is_inner_bptree_node(is_inner_bptree_node, header);
    set_header_hasrefs(has_refs, header);
    set_header_context_flag(context_flag, header);
    set_header_wtype(width_type, header);
    set_header_width(width, header);
    set_header_size(size, header);
    set_header_capacity(capacity, header);
}


//-------------------------------------------------

inline MemRef Array::clone_deep(Allocator& target_alloc) const
{
    char* header = get_header_from_data(m_data);
    return clone(MemRef(header, m_ref, m_alloc), m_alloc, target_alloc); // Throws
}

inline MemRef Array::create_empty_array(Type type, bool context_flag, Allocator& alloc)
{
    size_t size = 0;
    int_fast64_t value = 0;
    return create_array(type, context_flag, size, value, alloc); // Throws
}

inline MemRef Array::create_array(Type type, bool context_flag, size_t size, int_fast64_t value, Allocator& alloc)
{
    return create(type, context_flag, wtype_Bits, size, value, alloc); // Throws
}

inline bool Array::has_parent() const noexcept
{
    return m_parent != nullptr;
}

inline ArrayParent* Array::get_parent() const noexcept
{
    return m_parent;
}

inline void Array::set_parent(ArrayParent* parent, size_t ndx_in_parent) noexcept
{
    m_parent = parent;
    m_ndx_in_parent = ndx_in_parent;
}

inline size_t Array::get_ndx_in_parent() const noexcept
{
    return m_ndx_in_parent;
}

inline void Array::set_ndx_in_parent(size_t ndx) noexcept
{
    m_ndx_in_parent = ndx;
}

inline void Array::adjust_ndx_in_parent(int diff) noexcept
{
    // Note that `diff` is promoted to an unsigned type, and that
    // C++03 still guarantees the expected result regardless of the
    // sizes of `int` and `decltype(m_ndx_in_parent)`.
    m_ndx_in_parent += diff;
}

inline ref_type Array::get_ref_from_parent() const noexcept
{
    ref_type ref = m_parent->get_child_ref(m_ndx_in_parent);
    return ref;
}

inline bool Array::is_attached() const noexcept
{
    return m_data != nullptr;
}

inline void Array::detach() noexcept
{
    m_data = nullptr;
}

inline size_t Array::size() const noexcept
{
    REALM_ASSERT_DEBUG(is_attached());
    return m_size;
}

inline bool Array::is_empty() const noexcept
{
    return size() == 0;
}

inline size_t Array::get_max_byte_size(size_t num_elems) noexcept
{
    int max_bytes_per_elem = 8;
    return header_size + num_elems * max_bytes_per_elem;
}

inline void Array::update_parent()
{
    if (m_parent)
        m_parent->update_child_ref(m_ndx_in_parent, m_ref);
}


inline void Array::update_child_ref(size_t child_ndx, ref_type new_ref)
{
    set(child_ndx, new_ref);
}

inline ref_type Array::get_child_ref(size_t child_ndx) const noexcept
{
    return get_as_ref(child_ndx);
}

inline size_t Array::get_bptree_size() const noexcept
{
    REALM_ASSERT_DEBUG(is_inner_bptree_node());
    int_fast64_t v = back();
    return size_t(v / 2); // v = 1 + 2*total_elems_in_tree
}

inline size_t Array::get_bptree_size_from_header(const char* root_header) noexcept
{
    REALM_ASSERT_DEBUG(get_is_inner_bptree_node_from_header(root_header));
    size_t root_size = get_size_from_header(root_header);
    int_fast64_t v = get(root_header, root_size - 1);
    return size_t(v / 2); // v = 1 + 2*total_elems_in_tree
}

inline void Array::ensure_bptree_offsets(Array& offsets)
{
    int_fast64_t first_value = get(0);
    if (first_value % 2 == 0) {
        offsets.init_from_ref(to_ref(first_value));
    }
    else {
        create_bptree_offsets(offsets, first_value); // Throws
    }
    offsets.set_parent(this, 0);
}


template <class TreeTraits>
ref_type Array::bptree_append(TreeInsert<TreeTraits>& state)
{
    // FIXME: Consider exception safety. Especially, how can the split
    // be carried out in an exception safe manner?
    //
    // Can split be done as a separate preparation step, such that if
    // the actual insert fails, the split will still have occured.
    //
    // Unfortunately, it requires a rather significant rearrangement
    // of the insertion flow. Instead of returning the sibling ref
    // from insert functions, the leaf-insert functions must instead
    // call the special bptree_insert() function on the parent, which
    // will then cascade the split towards the root as required.
    //
    // At each level where a split is required (starting at the leaf):
    //
    //  1. Create the new sibling.
    //
    //  2. Copy relevant entries over such that new sibling is in
    //     its final state.
    //
    //  3. Call Array::bptree_insert() on parent with sibling ref.
    //
    //  4. Rearrange entries in original sibling and truncate as
    //     required (must not throw).
    //
    // What about the 'offsets' array? It will always be
    // present. Consider this carefully.

    REALM_ASSERT_DEBUG(size() >= 1 + 1 + 1); // At least one child

    ArrayParent& childs_parent = *this;
    size_t child_ref_ndx = size() - 2;
    ref_type child_ref = get_as_ref(child_ref_ndx), new_sibling_ref;
    char* child_header = static_cast<char*>(m_alloc.translate(child_ref));

    bool child_is_leaf = !get_is_inner_bptree_node_from_header(child_header);
    if (child_is_leaf) {
        size_t elem_ndx_in_child = npos; // Append
        new_sibling_ref = TreeTraits::leaf_insert(MemRef(child_header, child_ref, m_alloc), childs_parent,
                                                  child_ref_ndx, m_alloc, elem_ndx_in_child, state); // Throws
    }
    else {
        Array child(m_alloc);
        child.init_from_mem(MemRef(child_header, child_ref, m_alloc));
        child.set_parent(&childs_parent, child_ref_ndx);
        new_sibling_ref = child.bptree_append(state); // Throws
    }

    if (REALM_LIKELY(!new_sibling_ref)) {
        // +2 because stored value is 1 + 2*total_elems_in_subtree
        adjust(size() - 1, +2); // Throws
        return 0;               // Child was not split, so parent was not split either
    }

    Array offsets(m_alloc);
    int_fast64_t first_value = get(0);
    if (first_value % 2 == 0) {
        // Offsets array is present (general form)
        offsets.init_from_ref(to_ref(first_value));
        offsets.set_parent(this, 0);
    }
    size_t child_ndx = child_ref_ndx - 1;
    return insert_bptree_child(offsets, child_ndx, new_sibling_ref, state); // Throws
}


template <class TreeTraits>
ref_type Array::bptree_insert(size_t elem_ndx, TreeInsert<TreeTraits>& state)
{
    REALM_ASSERT_3(size(), >=, 1 + 1 + 1); // At least one child

    // Conversion to general form if in compact form. Since this
    // conversion will occur from root to leaf, it will maintain
    // invar:bptree-node-form.
    Array offsets(m_alloc);
    ensure_bptree_offsets(offsets); // Throws

    size_t child_ndx, elem_ndx_in_child;
    if (elem_ndx == 0) {
        // Optimization for prepend
        child_ndx = 0;
        elem_ndx_in_child = 0;
    }
    else {
        // There is a choice to be made when the element is to be
        // inserted between two subtrees. It can either be appended to
        // the first subtree, or it can be prepended to the second
        // one. We currently always append to the first subtree. It is
        // essentially a matter of using the lower vs. the upper bound
        // when searching through the offsets array.
        child_ndx = offsets.lower_bound_int(elem_ndx);
        REALM_ASSERT_3(child_ndx, <, size() - 2);
        size_t elem_ndx_offset = child_ndx == 0 ? 0 : to_size_t(offsets.get(child_ndx - 1));
        elem_ndx_in_child = elem_ndx - elem_ndx_offset;
    }

    ArrayParent& childs_parent = *this;
    size_t child_ref_ndx = child_ndx + 1;
    ref_type child_ref = get_as_ref(child_ref_ndx), new_sibling_ref;
    char* child_header = static_cast<char*>(m_alloc.translate(child_ref));
    bool child_is_leaf = !get_is_inner_bptree_node_from_header(child_header);
    if (child_is_leaf) {
        REALM_ASSERT_3(elem_ndx_in_child, <=, REALM_MAX_BPNODE_SIZE);
        new_sibling_ref = TreeTraits::leaf_insert(MemRef(child_header, child_ref, m_alloc), childs_parent,
                                                  child_ref_ndx, m_alloc, elem_ndx_in_child, state); // Throws
    }
    else {
        Array child(m_alloc);
        child.init_from_mem(MemRef(child_header, child_ref, m_alloc));
        child.set_parent(&childs_parent, child_ref_ndx);
        new_sibling_ref = child.bptree_insert(elem_ndx_in_child, state); // Throws
    }

    if (REALM_LIKELY(!new_sibling_ref)) {
        // +2 because stored value is 1 + 2*total_elems_in_subtree
        adjust(size() - 1, +2); // Throws
        offsets.adjust(child_ndx, offsets.size(), +1);
        return 0; // Child was not split, so parent was not split either
    }

    return insert_bptree_child(offsets, child_ndx, new_sibling_ref, state); // Throws
}


//*************************************************************************************
// Finding code                                                                       *
//*************************************************************************************

template <size_t w>
int64_t Array::get(size_t ndx) const noexcept
{
    return get_universal<w>(m_data, ndx);
}

template <size_t w>
int64_t Array::get_universal(const char* data, size_t ndx) const
{
    if (w == 0) {
        return 0;
    }
    else if (w == 1) {
        size_t offset = ndx >> 3;
        return (data[offset] >> (ndx & 7)) & 0x01;
    }
    else if (w == 2) {
        size_t offset = ndx >> 2;
        return (data[offset] >> ((ndx & 3) << 1)) & 0x03;
    }
    else if (w == 4) {
        size_t offset = ndx >> 1;
        return (data[offset] >> ((ndx & 1) << 2)) & 0x0F;
    }
    else if (w == 8) {
        return *reinterpret_cast<const signed char*>(data + ndx);
    }
    else if (w == 16) {
        size_t offset = ndx * 2;
        return *reinterpret_cast<const int16_t*>(data + offset);
    }
    else if (w == 32) {
        size_t offset = ndx * 4;
        return *reinterpret_cast<const int32_t*>(data + offset);
    }
    else if (w == 64) {
        size_t offset = ndx * 8;
        return *reinterpret_cast<const int64_t*>(data + offset);
    }
    else {
        REALM_ASSERT_DEBUG(false);
        return int64_t(-1);
    }
}

/*
find() (calls find_optimized()) will call match() for each search result.

If pattern == true:
    'indexpattern' contains a 64-bit chunk of elements, each of 'width' bits in size where each element indicates a
    match if its lower bit is set, otherwise it indicates a non-match. 'index' tells the database row index of the
    first element. You must return true if you chose to 'consume' the chunk or false if not. If not, then Array-finder
    will afterwards call match() successive times with pattern == false.

If pattern == false:
    'index' tells the row index of a single match and 'value' tells its value. Return false to make Array-finder break
    its search or return true to let it continue until 'end' or 'limit'.

Array-finder decides itself if - and when - it wants to pass you an indexpattern. It depends on array bit width, match
frequency, and whether the arithemetic and computations for the given search criteria makes it feasible to construct
such a pattern.
*/

// These wrapper functions only exist to enable a possibility to make the compiler see that 'value' and/or 'index' are
// unused, such that caller's computation of these values will not be made. Only works if find_action() and
// find_action_pattern() rewritten as macros. Note: This problem has been fixed in next upcoming array.hpp version
template <Action action, class Callback>
bool Array::find_action(size_t index, util::Optional<int64_t> value, QueryState<int64_t>* state,
                        Callback callback) const
{
    if (action == act_CallbackIdx)
        return callback(index);
    else
        return state->match<action, false>(index, 0, value);
}
template <Action action, class Callback>
bool Array::find_action_pattern(size_t index, uint64_t pattern, QueryState<int64_t>* state, Callback callback) const
{
    static_cast<void>(callback);
    if (action == act_CallbackIdx) {
        // Possible future optimization: call callback(index) like in above find_action(), in a loop for each bit set
        // in 'pattern'
        return false;
    }
    return state->match<action, true>(index, pattern, 0);
}


template <size_t width, bool zero>
uint64_t Array::cascade(uint64_t a) const
{
    // Takes a chunk of values as argument and sets the least significant bit for each
    // element which is zero or non-zero, depending on the template parameter.
    // Example for zero=true:
    // width == 4 and a = 0x5fd07a107610f610
    // will return:       0x0001000100010001

    // static values needed for fast population count
    const uint64_t m1 = 0x5555555555555555ULL;

    if (width == 1) {
        return zero ? ~a : a;
    }
    else if (width == 2) {
        // Masks to avoid spillover between segments in cascades
        const uint64_t c1 = ~0ULL / 0x3 * 0x1;

        a |= (a >> 1) & c1; // cascade ones in non-zeroed segments
        a &= m1;            // isolate single bit in each segment
        if (zero)
            a ^= m1; // reverse isolated bits if checking for zeroed segments

        return a;
    }
    else if (width == 4) {
        const uint64_t m = ~0ULL / 0xF * 0x1;

        // Masks to avoid spillover between segments in cascades
        const uint64_t c1 = ~0ULL / 0xF * 0x7;
        const uint64_t c2 = ~0ULL / 0xF * 0x3;

        a |= (a >> 1) & c1; // cascade ones in non-zeroed segments
        a |= (a >> 2) & c2;
        a &= m; // isolate single bit in each segment
        if (zero)
            a ^= m; // reverse isolated bits if checking for zeroed segments

        return a;
    }
    else if (width == 8) {
        const uint64_t m = ~0ULL / 0xFF * 0x1;

        // Masks to avoid spillover between segments in cascades
        const uint64_t c1 = ~0ULL / 0xFF * 0x7F;
        const uint64_t c2 = ~0ULL / 0xFF * 0x3F;
        const uint64_t c3 = ~0ULL / 0xFF * 0x0F;

        a |= (a >> 1) & c1; // cascade ones in non-zeroed segments
        a |= (a >> 2) & c2;
        a |= (a >> 4) & c3;
        a &= m; // isolate single bit in each segment
        if (zero)
            a ^= m; // reverse isolated bits if checking for zeroed segments

        return a;
    }
    else if (width == 16) {
        const uint64_t m = ~0ULL / 0xFFFF * 0x1;

        // Masks to avoid spillover between segments in cascades
        const uint64_t c1 = ~0ULL / 0xFFFF * 0x7FFF;
        const uint64_t c2 = ~0ULL / 0xFFFF * 0x3FFF;
        const uint64_t c3 = ~0ULL / 0xFFFF * 0x0FFF;
        const uint64_t c4 = ~0ULL / 0xFFFF * 0x00FF;

        a |= (a >> 1) & c1; // cascade ones in non-zeroed segments
        a |= (a >> 2) & c2;
        a |= (a >> 4) & c3;
        a |= (a >> 8) & c4;
        a &= m; // isolate single bit in each segment
        if (zero)
            a ^= m; // reverse isolated bits if checking for zeroed segments

        return a;
    }

    else if (width == 32) {
        const uint64_t m = ~0ULL / 0xFFFFFFFF * 0x1;

        // Masks to avoid spillover between segments in cascades
        const uint64_t c1 = ~0ULL / 0xFFFFFFFF * 0x7FFFFFFF;
        const uint64_t c2 = ~0ULL / 0xFFFFFFFF * 0x3FFFFFFF;
        const uint64_t c3 = ~0ULL / 0xFFFFFFFF * 0x0FFFFFFF;
        const uint64_t c4 = ~0ULL / 0xFFFFFFFF * 0x00FFFFFF;
        const uint64_t c5 = ~0ULL / 0xFFFFFFFF * 0x0000FFFF;

        a |= (a >> 1) & c1; // cascade ones in non-zeroed segments
        a |= (a >> 2) & c2;
        a |= (a >> 4) & c3;
        a |= (a >> 8) & c4;
        a |= (a >> 16) & c5;
        a &= m; // isolate single bit in each segment
        if (zero)
            a ^= m; // reverse isolated bits if checking for zeroed segments

        return a;
    }
    else if (width == 64) {
        return (a == 0) == zero;
    }
    else {
        REALM_ASSERT_DEBUG(false);
        return uint64_t(-1);
    }
}

// This is the main finding function for Array. Other finding functions are just wrappers around this one.
// Search for 'value' using condition cond (Equal, NotEqual, Less, etc) and call find_action() or
// find_action_pattern() for each match. Break and return if find_action() returns false or 'end' is reached.

// If nullable_array is set, then find_optimized() will treat the array is being nullable, i.e. it will skip the
// first entry and compare correctly against null, etc.
//
// If find_null is set, it means that we search for a null. In that case, `value` is ignored. If find_null is set,
// then nullable_array must be set too.
template <class cond, Action action, size_t bitwidth, class Callback>
bool Array::find_optimized(int64_t value, size_t start, size_t end, size_t baseindex, QueryState<int64_t>* state,
                           Callback callback, bool nullable_array, bool find_null) const
{
    REALM_ASSERT(!(find_null && !nullable_array));
    REALM_ASSERT_DEBUG(start <= m_size && (end <= m_size || end == size_t(-1)) && start <= end);

    size_t start2 = start;
    cond c;

    if (end == npos)
        end = nullable_array ? size() - 1 : size();

    if (nullable_array) {
        // We were called by find() of a nullable array. So skip first entry, take nulls in count, etc, etc. Fixme:
        // Huge speed optimizations are possible here! This is a very simple generic method.
        for (; start2 < end; start2++) {
            int64_t v = get<bitwidth>(start2 + 1);
            if (c(v, value, v == get(0), find_null)) {
                util::Optional<int64_t> v2(v == get(0) ? util::none : util::make_optional(v));
                if (!find_action<action, Callback>(start2 + baseindex, v2, state, callback))
                    return false; // tell caller to stop aggregating/search
            }
        }
        return true; // tell caller to continue aggregating/search (on next array leafs)
    }


    // Test first few items with no initial time overhead
    if (start2 > 0) {
        if (m_size > start2 && c(get<bitwidth>(start2), value) && start2 < end) {
            if (!find_action<action, Callback>(start2 + baseindex, get<bitwidth>(start2), state, callback))
                return false;
        }

        ++start2;

        if (m_size > start2 && c(get<bitwidth>(start2), value) && start2 < end) {
            if (!find_action<action, Callback>(start2 + baseindex, get<bitwidth>(start2), state, callback))
                return false;
        }

        ++start2;

        if (m_size > start2 && c(get<bitwidth>(start2), value) && start2 < end) {
            if (!find_action<action, Callback>(start2 + baseindex, get<bitwidth>(start2), state, callback))
                return false;
        }

        ++start2;

        if (m_size > start2 && c(get<bitwidth>(start2), value) && start2 < end) {
            if (!find_action<action, Callback>(start2 + baseindex, get<bitwidth>(start2), state, callback))
                return false;
        }

        ++start2;
    }

    if (!(m_size > start2 && start2 < end))
        return true;

    if (end == size_t(-1))
        end = m_size;

    // Return immediately if no items in array can match (such as if cond == Greater && value == 100 &&
    // m_ubound == 15)
    if (!c.can_match(value, m_lbound, m_ubound))
        return true;

    // optimization if all items are guaranteed to match (such as cond == NotEqual && value == 100 && m_ubound == 15)
    if (c.will_match(value, m_lbound, m_ubound)) {
        size_t end2;

        if (action == act_CallbackIdx)
            end2 = end;
        else {
            REALM_ASSERT_DEBUG(state->m_match_count < state->m_limit);
            size_t process = state->m_limit - state->m_match_count;
            end2 = end - start2 > process ? start2 + process : end;
        }
        if (action == act_Sum || action == act_Max || action == act_Min) {
            int64_t res;
            size_t res_ndx = 0;
            if (action == act_Sum)
                res = Array::sum(start2, end2);
            if (action == act_Max)
                Array::maximum(res, start2, end2, &res_ndx);
            if (action == act_Min)
                Array::minimum(res, start2, end2, &res_ndx);

            find_action<action, Callback>(res_ndx + baseindex, res, state, callback);
            // find_action will increment match count by 1, so we need to `-1` from the number of elements that
            // we performed the fast Array methods on.
            state->m_match_count += end2 - start2 - 1;
        }
        else if (action == act_Count) {
            state->m_state += end2 - start2;
        }
        else {
            for (; start2 < end2; start2++)
                if (!find_action<action, Callback>(start2 + baseindex, get<bitwidth>(start2), state, callback))
                    return false;
        }
        return true;
    }

    // finder cannot handle this bitwidth
    REALM_ASSERT_3(m_width, !=, 0);

#if defined(REALM_COMPILER_SSE)
    // Only use SSE if payload is at least one SSE chunk (128 bits) in size. Also note taht SSE doesn't support
    // Less-than comparison for 64-bit values.
    if ((!(std::is_same<cond, Less>::value && m_width == 64)) && end - start2 >= sizeof(__m128i) && m_width >= 8 &&
        (sseavx<42>() || (sseavx<30>() && std::is_same<cond, Equal>::value && m_width < 64))) {

        // find_sse() must start2 at 16-byte boundary, so search area before that using compare_equality()
        __m128i* const a = reinterpret_cast<__m128i*>(round_up(m_data + start2 * bitwidth / 8, sizeof(__m128i)));
        __m128i* const b = reinterpret_cast<__m128i*>(round_down(m_data + end * bitwidth / 8, sizeof(__m128i)));

        if (!compare<cond, action, bitwidth, Callback>(
                value, start2, (reinterpret_cast<char*>(a) - m_data) * 8 / no0(bitwidth), baseindex, state, callback))
            return false;

        // Search aligned area with SSE
        if (b > a) {
            if (sseavx<42>()) {
                if (!find_sse<cond, action, bitwidth, Callback>(
                        value, a, b - a, state,
                        baseindex + ((reinterpret_cast<char*>(a) - m_data) * 8 / no0(bitwidth)), callback))
                    return false;
            }
            else if (sseavx<30>()) {

                if (!find_sse<Equal, action, bitwidth, Callback>(
                        value, a, b - a, state,
                        baseindex + ((reinterpret_cast<char*>(a) - m_data) * 8 / no0(bitwidth)), callback))
                    return false;
            }
        }

        // Search remainder with compare_equality()
        if (!compare<cond, action, bitwidth, Callback>(
                value, (reinterpret_cast<char*>(b) - m_data) * 8 / no0(bitwidth), end, baseindex, state, callback))
            return false;

        return true;
    }
    else {
        return compare<cond, action, bitwidth, Callback>(value, start2, end, baseindex, state, callback);
    }
#else
    return compare<cond, action, bitwidth, Callback>(value, start2, end, baseindex, state, callback);
#endif
}

template <size_t width>
inline int64_t Array::lower_bits() const
{
    if (width == 1)
        return 0xFFFFFFFFFFFFFFFFULL;
    else if (width == 2)
        return 0x5555555555555555ULL;
    else if (width == 4)
        return 0x1111111111111111ULL;
    else if (width == 8)
        return 0x0101010101010101ULL;
    else if (width == 16)
        return 0x0001000100010001ULL;
    else if (width == 32)
        return 0x0000000100000001ULL;
    else if (width == 64)
        return 0x0000000000000001ULL;
    else {
        REALM_ASSERT_DEBUG(false);
        return int64_t(-1);
    }
}

// Tests if any chunk in 'value' is 0
template <size_t width>
inline bool Array::test_zero(uint64_t value) const
{
    uint64_t hasZeroByte;
    uint64_t lower = lower_bits<width>();
    uint64_t upper = lower_bits<width>() * 1ULL << (width == 0 ? 0 : (width - 1ULL));
    hasZeroByte = (value - lower) & ~value & upper;
    return hasZeroByte != 0;
}

// Finds first zero (if eq == true) or non-zero (if eq == false) element in v and returns its position.
// IMPORTANT: This function assumes that at least 1 item matches (test this with test_zero() or other means first)!
template <bool eq, size_t width>
size_t Array::find_zero(uint64_t v) const
{
    size_t start = 0;
    uint64_t hasZeroByte;
    // Warning free way of computing (1ULL << width) - 1
    uint64_t mask = (width == 64 ? ~0ULL : ((1ULL << (width == 64 ? 0 : width)) - 1ULL));

    if (eq == (((v >> (width * start)) & mask) == 0)) {
        return 0;
    }

    // Bisection optimization, speeds up small bitwidths with high match frequency. More partions than 2 do NOT pay
    // off because the work done by test_zero() is wasted for the cases where the value exists in first half, but
    // useful if it exists in last half. Sweet spot turns out to be the widths and partitions below.
    if (width <= 8) {
        hasZeroByte = test_zero<width>(v | 0xffffffff00000000ULL);
        if (eq ? !hasZeroByte : (v & 0x00000000ffffffffULL) == 0) {
            // 00?? -> increasing
            start += 64 / no0(width) / 2;
            if (width <= 4) {
                hasZeroByte = test_zero<width>(v | 0xffff000000000000ULL);
                if (eq ? !hasZeroByte : (v & 0x0000ffffffffffffULL) == 0) {
                    // 000?
                    start += 64 / no0(width) / 4;
                }
            }
        }
        else {
            if (width <= 4) {
                // ??00
                hasZeroByte = test_zero<width>(v | 0xffffffffffff0000ULL);
                if (eq ? !hasZeroByte : (v & 0x000000000000ffffULL) == 0) {
                    // 0?00
                    start += 64 / no0(width) / 4;
                }
            }
        }
    }

    while (eq == (((v >> (width * start)) & mask) != 0)) {
        // You must only call find_zero() if you are sure that at least 1 item matches
        REALM_ASSERT_3(start, <=, 8 * sizeof(v));
        start++;
    }

    return start;
}

// Generate a magic constant used for later bithacks
template <bool gt, size_t width>
int64_t Array::find_gtlt_magic(int64_t v) const
{
    uint64_t mask1 = (width == 64 ? ~0ULL : ((1ULL << (width == 64 ? 0 : width)) -
                                             1ULL)); // Warning free way of computing (1ULL << width) - 1
    uint64_t mask2 = mask1 >> 1;
    uint64_t magic = gt ? (~0ULL / no0(mask1) * (mask2 - v)) : (~0ULL / no0(mask1) * v);
    return magic;
}

template <bool gt, Action action, size_t width, class Callback>
bool Array::find_gtlt_fast(uint64_t chunk, uint64_t magic, QueryState<int64_t>* state, size_t baseindex,
                           Callback callback) const
{
    // Tests if a a chunk of values contains values that are greater (if gt == true) or less (if gt == false) than v.
    // Fast, but limited to work when all values in the chunk are positive.

    uint64_t mask1 = (width == 64 ? ~0ULL : ((1ULL << (width == 64 ? 0 : width)) -
                                             1ULL)); // Warning free way of computing (1ULL << width) - 1
    uint64_t mask2 = mask1 >> 1;
    uint64_t m = gt ? (((chunk + magic) | chunk) & ~0ULL / no0(mask1) * (mask2 + 1))
                    : ((chunk - magic) & ~chunk & ~0ULL / no0(mask1) * (mask2 + 1));
    size_t p = 0;
    while (m) {
        if (find_action_pattern<action, Callback>(baseindex, m >> (no0(width) - 1), state, callback))
            break; // consumed, so do not call find_action()

        size_t t = first_set_bit64(m) / no0(width);
        p += t;
        if (!find_action<action, Callback>(p + baseindex, (chunk >> (p * width)) & mask1, state, callback))
            return false;

        if ((t + 1) * width == 64)
            m = 0;
        else
            m >>= (t + 1) * width;
        p++;
    }

    return true;
}

// clang-format off
template <bool gt, Action action, size_t width, class Callback>
bool Array::find_gtlt(int64_t v, uint64_t chunk, QueryState<int64_t>* state, size_t baseindex, Callback callback) const
{
    // Find items in 'chunk' that are greater (if gt == true) or smaller (if gt == false) than 'v'. Fixme, __forceinline can make it crash in vS2010 - find out why
    if (width == 1) {
        for (size_t t = 0; t < 64; t++) {
            if (gt ? static_cast<int64_t>(chunk & 0x1) > v : static_cast<int64_t>(chunk & 0x1) < v) {if (!find_action<action, Callback>( t + baseindex, static_cast<int64_t>(chunk & 0x1), state, callback)) return false;}
            chunk >>= 1;
        }
    }
    else if (width == 2) {
        // Alot (50% +) faster than loop/compiler-unrolled loop
        if (gt ? static_cast<int64_t>(chunk & 0x3) > v : static_cast<int64_t>(chunk & 0x3) < v) {if (!find_action<action, Callback>( 0 + baseindex, static_cast<int64_t>(chunk & 0x3), state, callback)) return false;}
        chunk >>= 2;
        if (gt ? static_cast<int64_t>(chunk & 0x3) > v : static_cast<int64_t>(chunk & 0x3) < v) {if (!find_action<action, Callback>( 1 + baseindex, static_cast<int64_t>(chunk & 0x3), state, callback)) return false;}
        chunk >>= 2;
        if (gt ? static_cast<int64_t>(chunk & 0x3) > v : static_cast<int64_t>(chunk & 0x3) < v) {if (!find_action<action, Callback>( 2 + baseindex, static_cast<int64_t>(chunk & 0x3), state, callback)) return false;}
        chunk >>= 2;
        if (gt ? static_cast<int64_t>(chunk & 0x3) > v : static_cast<int64_t>(chunk & 0x3) < v) {if (!find_action<action, Callback>( 3 + baseindex, static_cast<int64_t>(chunk & 0x3), state, callback)) return false;}
        chunk >>= 2;
        if (gt ? static_cast<int64_t>(chunk & 0x3) > v : static_cast<int64_t>(chunk & 0x3) < v) {if (!find_action<action, Callback>( 4 + baseindex, static_cast<int64_t>(chunk & 0x3), state, callback)) return false;}
        chunk >>= 2;
        if (gt ? static_cast<int64_t>(chunk & 0x3) > v : static_cast<int64_t>(chunk & 0x3) < v) {if (!find_action<action, Callback>( 5 + baseindex, static_cast<int64_t>(chunk & 0x3), state, callback)) return false;}
        chunk >>= 2;
        if (gt ? static_cast<int64_t>(chunk & 0x3) > v : static_cast<int64_t>(chunk & 0x3) < v) {if (!find_action<action, Callback>( 6 + baseindex, static_cast<int64_t>(chunk & 0x3), state, callback)) return false;}
        chunk >>= 2;
        if (gt ? static_cast<int64_t>(chunk & 0x3) > v : static_cast<int64_t>(chunk & 0x3) < v) {if (!find_action<action, Callback>( 7 + baseindex, static_cast<int64_t>(chunk & 0x3), state, callback)) return false;}
        chunk >>= 2;

        if (gt ? static_cast<int64_t>(chunk & 0x3) > v : static_cast<int64_t>(chunk & 0x3) < v) {if (!find_action<action, Callback>( 8 + baseindex, static_cast<int64_t>(chunk & 0x3), state, callback)) return false;}
        chunk >>= 2;
        if (gt ? static_cast<int64_t>(chunk & 0x3) > v : static_cast<int64_t>(chunk & 0x3) < v) {if (!find_action<action, Callback>( 9 + baseindex, static_cast<int64_t>(chunk & 0x3), state, callback)) return false;}
        chunk >>= 2;
        if (gt ? static_cast<int64_t>(chunk & 0x3) > v : static_cast<int64_t>(chunk & 0x3) < v) {if (!find_action<action, Callback>( 10 + baseindex, static_cast<int64_t>(chunk & 0x3), state, callback)) return false;}
        chunk >>= 2;
        if (gt ? static_cast<int64_t>(chunk & 0x3) > v : static_cast<int64_t>(chunk & 0x3) < v) {if (!find_action<action, Callback>( 11 + baseindex, static_cast<int64_t>(chunk & 0x3), state, callback)) return false;}
        chunk >>= 2;
        if (gt ? static_cast<int64_t>(chunk & 0x3) > v : static_cast<int64_t>(chunk & 0x3) < v) {if (!find_action<action, Callback>( 12 + baseindex, static_cast<int64_t>(chunk & 0x3), state, callback)) return false;}
        chunk >>= 2;
        if (gt ? static_cast<int64_t>(chunk & 0x3) > v : static_cast<int64_t>(chunk & 0x3) < v) {if (!find_action<action, Callback>( 13 + baseindex, static_cast<int64_t>(chunk & 0x3), state, callback)) return false;}
        chunk >>= 2;
        if (gt ? static_cast<int64_t>(chunk & 0x3) > v : static_cast<int64_t>(chunk & 0x3) < v) {if (!find_action<action, Callback>( 14 + baseindex, static_cast<int64_t>(chunk & 0x3), state, callback)) return false;}
        chunk >>= 2;
        if (gt ? static_cast<int64_t>(chunk & 0x3) > v : static_cast<int64_t>(chunk & 0x3) < v) {if (!find_action<action, Callback>( 15 + baseindex, static_cast<int64_t>(chunk & 0x3), state, callback)) return false;}
        chunk >>= 2;

        if (gt ? static_cast<int64_t>(chunk & 0x3) > v : static_cast<int64_t>(chunk & 0x3) < v) {if (!find_action<action, Callback>( 16 + baseindex, static_cast<int64_t>(chunk & 0x3), state, callback)) return false;}
        chunk >>= 2;
        if (gt ? static_cast<int64_t>(chunk & 0x3) > v : static_cast<int64_t>(chunk & 0x3) < v) {if (!find_action<action, Callback>( 17 + baseindex, static_cast<int64_t>(chunk & 0x3), state, callback)) return false;}
        chunk >>= 2;
        if (gt ? static_cast<int64_t>(chunk & 0x3) > v : static_cast<int64_t>(chunk & 0x3) < v) {if (!find_action<action, Callback>( 18 + baseindex, static_cast<int64_t>(chunk & 0x3), state, callback)) return false;}
        chunk >>= 2;
        if (gt ? static_cast<int64_t>(chunk & 0x3) > v : static_cast<int64_t>(chunk & 0x3) < v) {if (!find_action<action, Callback>( 19 + baseindex, static_cast<int64_t>(chunk & 0x3), state, callback)) return false;}
        chunk >>= 2;
        if (gt ? static_cast<int64_t>(chunk & 0x3) > v : static_cast<int64_t>(chunk & 0x3) < v) {if (!find_action<action, Callback>( 20 + baseindex, static_cast<int64_t>(chunk & 0x3), state, callback)) return false;}
        chunk >>= 2;
        if (gt ? static_cast<int64_t>(chunk & 0x3) > v : static_cast<int64_t>(chunk & 0x3) < v) {if (!find_action<action, Callback>( 21 + baseindex, static_cast<int64_t>(chunk & 0x3), state, callback)) return false;}
        chunk >>= 2;
        if (gt ? static_cast<int64_t>(chunk & 0x3) > v : static_cast<int64_t>(chunk & 0x3) < v) {if (!find_action<action, Callback>( 22 + baseindex, static_cast<int64_t>(chunk & 0x3), state, callback)) return false;}
        chunk >>= 2;
        if (gt ? static_cast<int64_t>(chunk & 0x3) > v : static_cast<int64_t>(chunk & 0x3) < v) {if (!find_action<action, Callback>( 23 + baseindex, static_cast<int64_t>(chunk & 0x3), state, callback)) return false;}
        chunk >>= 2;

        if (gt ? static_cast<int64_t>(chunk & 0x3) > v : static_cast<int64_t>(chunk & 0x3) < v) {if (!find_action<action, Callback>( 24 + baseindex, static_cast<int64_t>(chunk & 0x3), state, callback)) return false;}
        chunk >>= 2;
        if (gt ? static_cast<int64_t>(chunk & 0x3) > v : static_cast<int64_t>(chunk & 0x3) < v) {if (!find_action<action, Callback>( 25 + baseindex, static_cast<int64_t>(chunk & 0x3), state, callback)) return false;}
        chunk >>= 2;
        if (gt ? static_cast<int64_t>(chunk & 0x3) > v : static_cast<int64_t>(chunk & 0x3) < v) {if (!find_action<action, Callback>( 26 + baseindex, static_cast<int64_t>(chunk & 0x3), state, callback)) return false;}
        chunk >>= 2;
        if (gt ? static_cast<int64_t>(chunk & 0x3) > v : static_cast<int64_t>(chunk & 0x3) < v) {if (!find_action<action, Callback>( 27 + baseindex, static_cast<int64_t>(chunk & 0x3), state, callback)) return false;}
        chunk >>= 2;
        if (gt ? static_cast<int64_t>(chunk & 0x3) > v : static_cast<int64_t>(chunk & 0x3) < v) {if (!find_action<action, Callback>( 28 + baseindex, static_cast<int64_t>(chunk & 0x3), state, callback)) return false;}
        chunk >>= 2;
        if (gt ? static_cast<int64_t>(chunk & 0x3) > v : static_cast<int64_t>(chunk & 0x3) < v) {if (!find_action<action, Callback>( 29 + baseindex, static_cast<int64_t>(chunk & 0x3), state, callback)) return false;}
        chunk >>= 2;
        if (gt ? static_cast<int64_t>(chunk & 0x3) > v : static_cast<int64_t>(chunk & 0x3) < v) {if (!find_action<action, Callback>( 30 + baseindex, static_cast<int64_t>(chunk & 0x3), state, callback)) return false;}
        chunk >>= 2;
        if (gt ? static_cast<int64_t>(chunk & 0x3) > v : static_cast<int64_t>(chunk & 0x3) < v) {if (!find_action<action, Callback>( 31 + baseindex, static_cast<int64_t>(chunk & 0x3), state, callback)) return false;}
        chunk >>= 2;
    }
    else if (width == 4) {
        if (gt ? static_cast<int64_t>(chunk & 0xf) > v : static_cast<int64_t>(chunk & 0xf) < v) {if (!find_action<action, Callback>( 0 + baseindex, static_cast<int64_t>(chunk & 0xf), state, callback)) return false;}
        chunk >>= 4;
        if (gt ? static_cast<int64_t>(chunk & 0xf) > v : static_cast<int64_t>(chunk & 0xf) < v) {if (!find_action<action, Callback>( 1 + baseindex, static_cast<int64_t>(chunk & 0xf), state, callback)) return false;}
        chunk >>= 4;
        if (gt ? static_cast<int64_t>(chunk & 0xf) > v : static_cast<int64_t>(chunk & 0xf) < v) {if (!find_action<action, Callback>( 2 + baseindex, static_cast<int64_t>(chunk & 0xf), state, callback)) return false;}
        chunk >>= 4;
        if (gt ? static_cast<int64_t>(chunk & 0xf) > v : static_cast<int64_t>(chunk & 0xf) < v) {if (!find_action<action, Callback>( 3 + baseindex, static_cast<int64_t>(chunk & 0xf), state, callback)) return false;}
        chunk >>= 4;
        if (gt ? static_cast<int64_t>(chunk & 0xf) > v : static_cast<int64_t>(chunk & 0xf) < v) {if (!find_action<action, Callback>( 4 + baseindex, static_cast<int64_t>(chunk & 0xf), state, callback)) return false;}
        chunk >>= 4;
        if (gt ? static_cast<int64_t>(chunk & 0xf) > v : static_cast<int64_t>(chunk & 0xf) < v) {if (!find_action<action, Callback>( 5 + baseindex, static_cast<int64_t>(chunk & 0xf), state, callback)) return false;}
        chunk >>= 4;
        if (gt ? static_cast<int64_t>(chunk & 0xf) > v : static_cast<int64_t>(chunk & 0xf) < v) {if (!find_action<action, Callback>( 6 + baseindex, static_cast<int64_t>(chunk & 0xf), state, callback)) return false;}
        chunk >>= 4;
        if (gt ? static_cast<int64_t>(chunk & 0xf) > v : static_cast<int64_t>(chunk & 0xf) < v) {if (!find_action<action, Callback>( 7 + baseindex, static_cast<int64_t>(chunk & 0xf), state, callback)) return false;}
        chunk >>= 4;

        if (gt ? static_cast<int64_t>(chunk & 0xf) > v : static_cast<int64_t>(chunk & 0xf) < v) {if (!find_action<action, Callback>( 8 + baseindex, static_cast<int64_t>(chunk & 0xf), state, callback)) return false;}
        chunk >>= 4;
        if (gt ? static_cast<int64_t>(chunk & 0xf) > v : static_cast<int64_t>(chunk & 0xf) < v) {if (!find_action<action, Callback>( 9 + baseindex, static_cast<int64_t>(chunk & 0xf), state, callback)) return false;}
        chunk >>= 4;
        if (gt ? static_cast<int64_t>(chunk & 0xf) > v : static_cast<int64_t>(chunk & 0xf) < v) {if (!find_action<action, Callback>( 10 + baseindex, static_cast<int64_t>(chunk & 0xf), state, callback)) return false;}
        chunk >>= 4;
        if (gt ? static_cast<int64_t>(chunk & 0xf) > v : static_cast<int64_t>(chunk & 0xf) < v) {if (!find_action<action, Callback>( 11 + baseindex, static_cast<int64_t>(chunk & 0xf), state, callback)) return false;}
        chunk >>= 4;
        if (gt ? static_cast<int64_t>(chunk & 0xf) > v : static_cast<int64_t>(chunk & 0xf) < v) {if (!find_action<action, Callback>( 12 + baseindex, static_cast<int64_t>(chunk & 0xf), state, callback)) return false;}
        chunk >>= 4;
        if (gt ? static_cast<int64_t>(chunk & 0xf) > v : static_cast<int64_t>(chunk & 0xf) < v) {if (!find_action<action, Callback>( 13 + baseindex, static_cast<int64_t>(chunk & 0xf), state, callback)) return false;}
        chunk >>= 4;
        if (gt ? static_cast<int64_t>(chunk & 0xf) > v : static_cast<int64_t>(chunk & 0xf) < v) {if (!find_action<action, Callback>( 14 + baseindex, static_cast<int64_t>(chunk & 0xf), state, callback)) return false;}
        chunk >>= 4;
        if (gt ? static_cast<int64_t>(chunk & 0xf) > v : static_cast<int64_t>(chunk & 0xf) < v) {if (!find_action<action, Callback>( 15 + baseindex, static_cast<int64_t>(chunk & 0xf), state, callback)) return false;}
        chunk >>= 4;
    }
    else if (width == 8) {
        if (gt ? static_cast<int8_t>(chunk) > v : static_cast<int8_t>(chunk) < v) {if (!find_action<action, Callback>( 0 + baseindex, static_cast<int8_t>(chunk), state, callback)) return false;}
        chunk >>= 8;
        if (gt ? static_cast<int8_t>(chunk) > v : static_cast<int8_t>(chunk) < v) {if (!find_action<action, Callback>( 1 + baseindex, static_cast<int8_t>(chunk), state, callback)) return false;}
        chunk >>= 8;
        if (gt ? static_cast<int8_t>(chunk) > v : static_cast<int8_t>(chunk) < v) {if (!find_action<action, Callback>( 2 + baseindex, static_cast<int8_t>(chunk), state, callback)) return false;}
        chunk >>= 8;
        if (gt ? static_cast<int8_t>(chunk) > v : static_cast<int8_t>(chunk) < v) {if (!find_action<action, Callback>( 3 + baseindex, static_cast<int8_t>(chunk), state, callback)) return false;}
        chunk >>= 8;
        if (gt ? static_cast<int8_t>(chunk) > v : static_cast<int8_t>(chunk) < v) {if (!find_action<action, Callback>( 4 + baseindex, static_cast<int8_t>(chunk), state, callback)) return false;}
        chunk >>= 8;
        if (gt ? static_cast<int8_t>(chunk) > v : static_cast<int8_t>(chunk) < v) {if (!find_action<action, Callback>( 5 + baseindex, static_cast<int8_t>(chunk), state, callback)) return false;}
        chunk >>= 8;
        if (gt ? static_cast<int8_t>(chunk) > v : static_cast<int8_t>(chunk) < v) {if (!find_action<action, Callback>( 6 + baseindex, static_cast<int8_t>(chunk), state, callback)) return false;}
        chunk >>= 8;
        if (gt ? static_cast<int8_t>(chunk) > v : static_cast<int8_t>(chunk) < v) {if (!find_action<action, Callback>( 7 + baseindex, static_cast<int8_t>(chunk), state, callback)) return false;}
        chunk >>= 8;
    }
    else if (width == 16) {

        if (gt ? static_cast<short int>(chunk >> 0 * 16) > v : static_cast<short int>(chunk >> 0 * 16) < v) {if (!find_action<action, Callback>( 0 + baseindex, static_cast<short int>(chunk >> 0 * 16), state, callback)) return false;};
        if (gt ? static_cast<short int>(chunk >> 1 * 16) > v : static_cast<short int>(chunk >> 1 * 16) < v) {if (!find_action<action, Callback>( 1 + baseindex, static_cast<short int>(chunk >> 1 * 16), state, callback)) return false;};
        if (gt ? static_cast<short int>(chunk >> 2 * 16) > v : static_cast<short int>(chunk >> 2 * 16) < v) {if (!find_action<action, Callback>( 2 + baseindex, static_cast<short int>(chunk >> 2 * 16), state, callback)) return false;};
        if (gt ? static_cast<short int>(chunk >> 3 * 16) > v : static_cast<short int>(chunk >> 3 * 16) < v) {if (!find_action<action, Callback>( 3 + baseindex, static_cast<short int>(chunk >> 3 * 16), state, callback)) return false;};
    }
    else if (width == 32) {
        if (gt ? static_cast<int>(chunk) > v : static_cast<int>(chunk) < v) {if (!find_action<action, Callback>( 0 + baseindex, static_cast<int>(chunk), state, callback)) return false;}
        chunk >>= 32;
        if (gt ? static_cast<int>(chunk) > v : static_cast<int>(chunk) < v) {if (!find_action<action, Callback>( 1 + baseindex, static_cast<int>(chunk), state, callback)) return false;}
        chunk >>= 32;
    }
    else if (width == 64) {
        if (gt ? static_cast<int64_t>(v) > v : static_cast<int64_t>(v) < v) {if (!find_action<action, Callback>( 0 + baseindex, static_cast<int64_t>(v), state, callback)) return false;};
    }

    return true;
}
// clang-format on

/// Find items in this Array that are equal (eq == true) or different (eq = false) from 'value'
template <bool eq, Action action, size_t width, class Callback>
inline bool Array::compare_equality(int64_t value, size_t start, size_t end, size_t baseindex,
                                    QueryState<int64_t>* state, Callback callback) const
{
    REALM_ASSERT_DEBUG(start <= m_size && (end <= m_size || end == size_t(-1)) && start <= end);

    size_t ee = round_up(start, 64 / no0(width));
    ee = ee > end ? end : ee;
    for (; start < ee; ++start)
        if (eq ? (get<width>(start) == value) : (get<width>(start) != value)) {
            if (!find_action<action, Callback>(start + baseindex, get<width>(start), state, callback))
                return false;
        }

    if (start >= end)
        return true;

    if (width != 32 && width != 64) {
        const int64_t* p = reinterpret_cast<const int64_t*>(m_data + (start * width / 8));
        const int64_t* const e = reinterpret_cast<int64_t*>(m_data + (end * width / 8)) - 1;
        const uint64_t mask = (width == 64 ? ~0ULL : ((1ULL << (width == 64 ? 0 : width)) -
                                                      1ULL)); // Warning free way of computing (1ULL << width) - 1
        const uint64_t valuemask =
            ~0ULL / no0(mask) * (value & mask); // the "== ? :" is to avoid division by 0 compiler error

        while (p < e) {
            uint64_t chunk = *p;
            uint64_t v2 = chunk ^ valuemask;
            start = (p - reinterpret_cast<int64_t*>(m_data)) * 8 * 8 / no0(width);
            size_t a = 0;

            while (eq ? test_zero<width>(v2) : v2) {

                if (find_action_pattern<action, Callback>(start + baseindex, cascade<width, eq>(v2), state, callback))
                    break; // consumed

                size_t t = find_zero<eq, width>(v2);
                a += t;

                if (a >= 64 / no0(width))
                    break;

                if (!find_action<action, Callback>(a + start + baseindex, get<width>(start + t), state, callback))
                    return false;
                v2 >>= (t + 1) * width;
                a += 1;
            }

            ++p;
        }

        // Loop ended because we are near end or end of array. No need to optimize search in remainder in this case
        // because end of array means that
        // lots of search work has taken place prior to ending here. So time spent searching remainder is relatively
        // tiny
        start = (p - reinterpret_cast<int64_t*>(m_data)) * 8 * 8 / no0(width);
    }

    while (start < end) {
        if (eq ? get<width>(start) == value : get<width>(start) != value) {
            if (!find_action<action, Callback>(start + baseindex, get<width>(start), state, callback))
                return false;
        }
        ++start;
    }

    return true;
}

// There exists a couple of find() functions that take more or less template arguments. Always call the one that
// takes as most as possible to get best performance.

// This is the one installed into the m_vtable->finder slots.
template <class cond, Action action, size_t bitwidth>
bool Array::find(int64_t value, size_t start, size_t end, size_t baseindex, QueryState<int64_t>* state) const
{
    return find<cond, action, bitwidth>(value, start, end, baseindex, state, CallbackDummy());
}

template <class cond, Action action, class Callback>
bool Array::find(int64_t value, size_t start, size_t end, size_t baseindex, QueryState<int64_t>* state,
                 Callback callback, bool nullable_array, bool find_null) const
{
    REALM_TEMPEX4(return find, cond, action, m_width, Callback,
                         (value, start, end, baseindex, state, callback, nullable_array, find_null));
}

template <class cond, Action action, size_t bitwidth, class Callback>
bool Array::find(int64_t value, size_t start, size_t end, size_t baseindex, QueryState<int64_t>* state,
                 Callback callback, bool nullable_array, bool find_null) const
{
    return find_optimized<cond, action, bitwidth, Callback>(value, start, end, baseindex, state, callback,
                                                            nullable_array, find_null);
}

#ifdef REALM_COMPILER_SSE
// 'items' is the number of 16-byte SSE chunks. Returns index of packed element relative to first integer of first
// chunk
template <class cond, Action action, size_t width, class Callback>
bool Array::find_sse(int64_t value, __m128i* data, size_t items, QueryState<int64_t>* state, size_t baseindex,
                     Callback callback) const
{
    __m128i search = {0};

    if (width == 8)
        search = _mm_set1_epi8(static_cast<char>(value));
    else if (width == 16)
        search = _mm_set1_epi16(static_cast<short int>(value));
    else if (width == 32)
        search = _mm_set1_epi32(static_cast<int>(value));
    else if (width == 64) {
        if (std::is_same<cond, Less>::value)
            REALM_ASSERT(false);
        else
            search = _mm_set_epi64x(value, value);
    }

    return find_sse_intern<cond, action, width, Callback>(data, &search, items, state, baseindex, callback);
}

// Compares packed action_data with packed data (equal, less, etc) and performs aggregate action (max, min, sum,
// find_all, etc) on value inside action_data for first match, if any
template <class cond, Action action, size_t width, class Callback>
REALM_FORCEINLINE bool Array::find_sse_intern(__m128i* action_data, __m128i* data, size_t items,
                                              QueryState<int64_t>* state, size_t baseindex, Callback callback) const
{
    size_t i = 0;
    __m128i compare_result = {0};
    unsigned int resmask;

    // Search loop. Unrolling it has been tested to NOT increase performance (apparently mem bound)
    for (i = 0; i < items; ++i) {
        // equal / not-equal
        if (std::is_same<cond, Equal>::value || std::is_same<cond, NotEqual>::value) {
            if (width == 8)
                compare_result = _mm_cmpeq_epi8(action_data[i], *data);
            if (width == 16)
                compare_result = _mm_cmpeq_epi16(action_data[i], *data);
            if (width == 32)
                compare_result = _mm_cmpeq_epi32(action_data[i], *data);
            if (width == 64) {
                compare_result = _mm_cmpeq_epi64(action_data[i], *data); // SSE 4.2 only
            }
        }

        // greater
        else if (std::is_same<cond, Greater>::value) {
            if (width == 8)
                compare_result = _mm_cmpgt_epi8(action_data[i], *data);
            if (width == 16)
                compare_result = _mm_cmpgt_epi16(action_data[i], *data);
            if (width == 32)
                compare_result = _mm_cmpgt_epi32(action_data[i], *data);
            if (width == 64)
                compare_result = _mm_cmpgt_epi64(action_data[i], *data);
        }
        // less
        else if (std::is_same<cond, Less>::value) {
            if (width == 8)
                compare_result = _mm_cmplt_epi8(action_data[i], *data);
            else if (width == 16)
                compare_result = _mm_cmplt_epi16(action_data[i], *data);
            else if (width == 32)
                compare_result = _mm_cmplt_epi32(action_data[i], *data);
            else
                REALM_ASSERT(false);
        }

        resmask = _mm_movemask_epi8(compare_result);

        if (std::is_same<cond, NotEqual>::value)
            resmask = ~resmask & 0x0000ffff;

        size_t s = i * sizeof(__m128i) * 8 / no0(width);

        while (resmask != 0) {

            uint64_t upper = lower_bits<width / 8>() << (no0(width / 8) - 1);
            uint64_t pattern =
                resmask &
                upper; // fixme, bits at wrong offsets. Only OK because we only use them in 'count' aggregate
            if (find_action_pattern<action, Callback>(s + baseindex, pattern, state, callback))
                break;

            size_t idx = first_set_bit(resmask) * 8 / no0(width);
            s += idx;
            if (!find_action<action, Callback>(
                    s + baseindex, get_universal<width>(reinterpret_cast<char*>(action_data), s), state, callback))
                return false;
            resmask >>= (idx + 1) * no0(width) / 8;
            ++s;
        }
    }

    return true;
}
#endif // REALM_COMPILER_SSE

template <class cond, Action action, class Callback>
bool Array::compare_leafs(const Array* foreign, size_t start, size_t end, size_t baseindex,
                          QueryState<int64_t>* state, Callback callback) const
{
    cond c;
    REALM_ASSERT_3(start, <=, end);
    if (start == end)
        return true;


    int64_t v;

    // We can compare first element without checking for out-of-range
    v = get(start);
    if (c(v, foreign->get(start))) {
        if (!find_action<action, Callback>(start + baseindex, v, state, callback))
            return false;
    }

    start++;

    if (start + 3 < end) {
        v = get(start);
        if (c(v, foreign->get(start)))
            if (!find_action<action, Callback>(start + baseindex, v, state, callback))
                return false;

        v = get(start + 1);
        if (c(v, foreign->get(start + 1)))
            if (!find_action<action, Callback>(start + 1 + baseindex, v, state, callback))
                return false;

        v = get(start + 2);
        if (c(v, foreign->get(start + 2)))
            if (!find_action<action, Callback>(start + 2 + baseindex, v, state, callback))
                return false;

        start += 3;
    }
    else if (start == end) {
        return true;
    }

    bool r;
    REALM_TEMPEX4(r = compare_leafs, cond, action, m_width, Callback,
                  (foreign, start, end, baseindex, state, callback))
    return r;
}


template <class cond, Action action, size_t width, class Callback>
bool Array::compare_leafs(const Array* foreign, size_t start, size_t end, size_t baseindex,
                          QueryState<int64_t>* state, Callback callback) const
{
    size_t fw = foreign->m_width;
    bool r;
    REALM_TEMPEX5(r = compare_leafs_4, cond, action, width, Callback, fw,
                  (foreign, start, end, baseindex, state, callback))
    return r;
}


template <class cond, Action action, size_t width, class Callback, size_t foreign_width>
bool Array::compare_leafs_4(const Array* foreign, size_t start, size_t end, size_t baseindex,
                            QueryState<int64_t>* state, Callback callback) const
{
    cond c;
    char* foreign_m_data = foreign->m_data;

    if (width == 0 && foreign_width == 0) {
        if (c(0, 0)) {
            while (start < end) {
                if (!find_action<action, Callback>(start + baseindex, 0, state, callback))
                    return false;
                start++;
            }
        }
        else {
            return true;
        }
    }


#if defined(REALM_COMPILER_SSE)
    if (sseavx<42>() && width == foreign_width && (width == 8 || width == 16 || width == 32)) {
        // We can only use SSE if both bitwidths are equal and above 8 bits and all values are signed
        while (start < end && (((reinterpret_cast<size_t>(m_data) & 0xf) * 8 + start * width) % (128) != 0)) {
            int64_t v = get_universal<width>(m_data, start);
            int64_t fv = get_universal<foreign_width>(foreign_m_data, start);
            if (c(v, fv)) {
                if (!find_action<action, Callback>(start + baseindex, v, state, callback))
                    return false;
            }
            start++;
        }
        if (start == end)
            return true;


        size_t sse_items = (end - start) * width / 128;
        size_t sse_end = start + sse_items * 128 / no0(width);

        while (start < sse_end) {
            __m128i* a = reinterpret_cast<__m128i*>(m_data + start * width / 8);
            __m128i* b = reinterpret_cast<__m128i*>(foreign_m_data + start * width / 8);

            bool continue_search =
                find_sse_intern<cond, action, width, Callback>(a, b, 1, state, baseindex + start, callback);

            if (!continue_search)
                return false;

            start += 128 / no0(width);
        }
    }
#endif

    while (start < end) {
        int64_t v = get_universal<width>(m_data, start);
        int64_t fv = get_universal<foreign_width>(foreign_m_data, start);

        if (c(v, fv)) {
            if (!find_action<action, Callback>(start + baseindex, v, state, callback))
                return false;
        }

        start++;
    }

    return true;
}


template <class cond, Action action, size_t bitwidth, class Callback>
bool Array::compare(int64_t value, size_t start, size_t end, size_t baseindex, QueryState<int64_t>* state,
                    Callback callback) const
{
    bool ret = false;

    if (std::is_same<cond, Equal>::value)
        ret = compare_equality<true, action, bitwidth, Callback>(value, start, end, baseindex, state, callback);
    else if (std::is_same<cond, NotEqual>::value)
        ret = compare_equality<false, action, bitwidth, Callback>(value, start, end, baseindex, state, callback);
    else if (std::is_same<cond, Greater>::value)
        ret = compare_relation<true, action, bitwidth, Callback>(value, start, end, baseindex, state, callback);
    else if (std::is_same<cond, Less>::value)
        ret = compare_relation<false, action, bitwidth, Callback>(value, start, end, baseindex, state, callback);
    else
        REALM_ASSERT_DEBUG(false);

    return ret;
}

template <bool gt, Action action, size_t bitwidth, class Callback>
bool Array::compare_relation(int64_t value, size_t start, size_t end, size_t baseindex, QueryState<int64_t>* state,
                             Callback callback) const
{
    REALM_ASSERT(start <= m_size && (end <= m_size || end == size_t(-1)) && start <= end);
    uint64_t mask = (bitwidth == 64 ? ~0ULL : ((1ULL << (bitwidth == 64 ? 0 : bitwidth)) -
                                               1ULL)); // Warning free way of computing (1ULL << width) - 1

    size_t ee = round_up(start, 64 / no0(bitwidth));
    ee = ee > end ? end : ee;
    for (; start < ee; start++) {
        if (gt ? (get<bitwidth>(start) > value) : (get<bitwidth>(start) < value)) {
            if (!find_action<action, Callback>(start + baseindex, get<bitwidth>(start), state, callback))
                return false;
        }
    }

    if (start >= end)
        return true; // none found, continue (return true) regardless what find_action() would have returned on match

    const int64_t* p = reinterpret_cast<const int64_t*>(m_data + (start * bitwidth / 8));
    const int64_t* const e = reinterpret_cast<int64_t*>(m_data + (end * bitwidth / 8)) - 1;

    // Matches are rare enough to setup fast linear search for remaining items. We use
    // bit hacks from http://graphics.stanford.edu/~seander/bithacks.html#HasLessInWord

    if (bitwidth == 1 || bitwidth == 2 || bitwidth == 4 || bitwidth == 8 || bitwidth == 16) {
        uint64_t magic = find_gtlt_magic<gt, bitwidth>(value);

        // Bit hacks only work if searched item has its most significant bit clear for 'greater than' or
        // 'item <= 1 << bitwidth' for 'less than'
        if (value != int64_t((magic & mask)) && value >= 0 && bitwidth >= 2 &&
            value <= static_cast<int64_t>((mask >> 1) - (gt ? 1 : 0))) {
            // 15 ms
            while (p < e) {
                uint64_t upper = lower_bits<bitwidth>() << (no0(bitwidth) - 1);

                const int64_t v = *p;
                size_t idx;

                // Bit hacks only works if all items in chunk have their most significant bit clear. Test this:
                upper = upper & v;

                if (!upper) {
                    idx = find_gtlt_fast<gt, action, bitwidth, Callback>(
                        v, magic, state, (p - reinterpret_cast<int64_t*>(m_data)) * 8 * 8 / no0(bitwidth) + baseindex,
                        callback);
                }
                else
                    idx = find_gtlt<gt, action, bitwidth, Callback>(
                        value, v, state, (p - reinterpret_cast<int64_t*>(m_data)) * 8 * 8 / no0(bitwidth) + baseindex,
                        callback);

                if (!idx)
                    return false;
                ++p;
            }
        }
        else {
            // 24 ms
            while (p < e) {
                int64_t v = *p;
                if (!find_gtlt<gt, action, bitwidth, Callback>(
                        value, v, state, (p - reinterpret_cast<int64_t*>(m_data)) * 8 * 8 / no0(bitwidth) + baseindex,
                        callback))
                    return false;
                ++p;
            }
        }
        start = (p - reinterpret_cast<int64_t*>(m_data)) * 8 * 8 / no0(bitwidth);
    }

    // matchcount logic in SIMD no longer pays off for 32/64 bit ints because we have just 4/2 elements

    // Test unaligned end and/or values of width > 16 manually
    while (start < end) {
        if (gt ? get<bitwidth>(start) > value : get<bitwidth>(start) < value) {
            if (!find_action<action, Callback>(start + baseindex, get<bitwidth>(start), state, callback))
                return false;
        }
        ++start;
    }
    return true;
}

template <class cond>
size_t Array::find_first(int64_t value, size_t start, size_t end) const
{
    REALM_ASSERT(start <= m_size && (end <= m_size || end == size_t(-1)) && start <= end);
    QueryState<int64_t> state;
    state.init(act_ReturnFirst, nullptr,
               1); // todo, would be nice to avoid this in order to speed up find_first loops
    Finder finder = m_vtable->finder[cond::condition];
    (this->*finder)(value, start, end, 0, &state);

    return static_cast<size_t>(state.m_state);
}

//*************************************************************************************
// Finding code ends                                                                  *
//*************************************************************************************


} // namespace realm

#endif // REALM_ARRAY_HPP<|MERGE_RESOLUTION|>--- conflicted
+++ resolved
@@ -277,13 +277,8 @@
 /// database copying, one would have to also specify the target allocator.
 class Array : public ArrayParent {
 public:
-<<<<<<< HEAD
-//    void state_init(int action, QueryState *state);
-//    bool match(int action, size_t index, int64_t value, QueryState *state);
-=======
     //    void state_init(int action, QueryState *state);
     //    bool match(int action, size_t index, int64_t value, QueryState *state);
->>>>>>> 771166d7
 
     /// Create an array accessor in the unattached state.
     explicit Array(Allocator&) noexcept;
