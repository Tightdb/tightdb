/*************************************************************************
 *
 * Copyright 2016 Realm Inc.
 *
 * Licensed under the Apache License, Version 2.0 (the "License");
 * you may not use this file except in compliance with the License.
 * You may obtain a copy of the License at
 *
 * http://www.apache.org/licenses/LICENSE-2.0
 *
 * Unless required by applicable law or agreed to in writing, software
 * distributed under the License is distributed on an "AS IS" BASIS,
 * WITHOUT WARRANTIES OR CONDITIONS OF ANY KIND, either express or implied.
 * See the License for the specific language governing permissions and
 * limitations under the License.
 *
 **************************************************************************/

#ifndef REALM_ARRAY_HPP
#define REALM_ARRAY_HPP

#include <realm/node.hpp>
#include <realm/query_state.hpp>
#include <realm/query_conditions.hpp>
#include <realm/column_fwd.hpp>
#include <realm/array_direct.hpp>
#include <realm/integer_compressor.hpp>

namespace realm {

// Pre-definitions
class GroupWriter;
namespace _impl {
class ArrayWriterBase;
}

struct MemStats {
    size_t allocated = 0;
    size_t used = 0;
    size_t array_count = 0;
};

// Stores a value obtained from Array::get(). It is a ref if the least
// significant bit is clear, otherwise it is a tagged integer. A tagged interger
// is obtained from a logical integer value by left shifting by one bit position
// (multiplying by two), and then setting the least significant bit to
// one. Clearly, this means that the maximum value that can be stored as a
// tagged integer is 2**63 - 1.
class RefOrTagged {
public:
    bool is_ref() const noexcept;
    bool is_tagged() const noexcept;
    ref_type get_as_ref() const noexcept;
    uint_fast64_t get_as_int() const noexcept;

    static RefOrTagged make_ref(ref_type) noexcept;
    static RefOrTagged make_tagged(uint_fast64_t) noexcept;

private:
    int_fast64_t m_value;
    RefOrTagged(int_fast64_t) noexcept;
    friend class Array;
};


template <class T>
class QueryStateFindAll : public QueryStateBase {
public:
    explicit QueryStateFindAll(T& keys, size_t limit = -1)
        : QueryStateBase(limit)
        , m_keys(keys)
    {
    }
    bool match(size_t index, Mixed) noexcept final;
    bool match(size_t index) noexcept final;

private:
    T& m_keys;
};

class QueryStateFindFirst : public QueryStateBase {
public:
    size_t m_state = realm::not_found;
    QueryStateFindFirst()
        : QueryStateBase(1)
    {
    }
    bool match(size_t index, Mixed) noexcept final;
    bool match(size_t index) noexcept final;
};

class Array : public Node, public ArrayParent {
public:
    /// Create an array accessor in the unattached state.
    explicit Array(Allocator& allocator) noexcept;
    virtual ~Array() noexcept = default;

    /// Create a new integer array of the specified type and size, and filled
    /// with the specified value, and attach this accessor to it. This does not
    /// modify the parent reference information of this accessor.
    ///
    /// Note that the caller assumes ownership of the allocated underlying
    /// node. It is not owned by the accessor.
    void create(Type, bool context_flag = false, size_t size = 0, int_fast64_t value = 0);

    /// Reinitialize this array accessor to point to the specified new
    /// underlying memory. This does not modify the parent reference information
    /// of this accessor.
    void init_from_ref(ref_type ref) noexcept
    {
        REALM_ASSERT_DEBUG(ref);
        char* header = m_alloc.translate(ref);
        init_from_mem(MemRef(header, ref, m_alloc));
    }

    /// Same as init_from_ref(ref_type) but avoid the mapping of 'ref' to memory
    /// pointer.
    void init_from_mem(MemRef) noexcept;

    /// Same as `init_from_ref(get_ref_from_parent())`.
    void init_from_parent() noexcept
    {
        ref_type ref = get_ref_from_parent();
        init_from_ref(ref);
    }

    MemRef get_mem() const noexcept;

    /// Called in the context of Group::commit() to ensure that attached
    /// accessors stay valid across a commit. Please note that this works only
    /// for non-transactional commits. Accessors obtained during a transaction
    /// are always detached when the transaction ends.
    void update_from_parent() noexcept;

    /// Change the type of an already attached array node.
    ///
    /// The effect of calling this function on an unattached accessor is
    /// undefined.
    void set_type(Type);

    /// Construct an empty integer array of the specified type, and return just
    /// the reference to the underlying memory.
    static MemRef create_empty_array(Type, bool context_flag, Allocator&);

    /// Construct an integer array of the specified type and size, and return
    /// just the reference to the underlying memory. All elements will be
    /// initialized to the specified value.
    static MemRef create_array(Type, bool context_flag, size_t size, int_fast64_t value, Allocator&);

    Type get_type() const noexcept;

    /// The meaning of 'width' depends on the context in which this
    /// array is used.
    size_t get_width() const noexcept
    {
        REALM_ASSERT_3(m_width, ==, get_width_from_header(get_header()));
        return m_width;
    }

    void insert(size_t ndx, int_fast64_t value);
    void add(int_fast64_t value);

    // Used from ArrayBlob
    size_t blob_size() const noexcept;
    ref_type blob_replace(size_t begin, size_t end, const char* data, size_t data_size, bool add_zero_term);

    /// This function is guaranteed to not throw if the current width is
    /// sufficient for the specified value (e.g. if you have called
    /// ensure_minimum_width(value)) and get_alloc().is_read_only(get_ref())
    /// returns false (noexcept:array-set). Note that for a value of zero, the
    /// first criterion is trivially satisfied.
    void set(size_t ndx, int64_t value);

    void set_as_ref(size_t ndx, ref_type ref);

    template <size_t w>
    void set(size_t ndx, int64_t value);

    inline int64_t get(size_t ndx) const noexcept;

    template <size_t w>
    inline int64_t get(size_t ndx) const noexcept;

    void get_chunk(size_t ndx, int64_t res[8]) const noexcept;

    template <size_t w>
    void get_chunk(size_t ndx, int64_t res[8]) const noexcept;

    ref_type get_as_ref(size_t ndx) const noexcept;
    RefOrTagged get_as_ref_or_tagged(size_t ndx) const noexcept;

    void set(size_t ndx, RefOrTagged);
    void add(RefOrTagged);
    void ensure_minimum_width(RefOrTagged);

    int64_t front() const noexcept;
    int64_t back() const noexcept;

    void alloc(size_t init_size, size_t new_width)
    {
        // Node::alloc is the one that triggers copy on write. If we call alloc for a B
        //       array we have a bug in our machinery, the array should have been decompressed
        //       way before calling alloc.
        const auto header = get_header();
        REALM_ASSERT_3(m_width, ==, get_width_from_header(header));
        REALM_ASSERT_3(m_size, ==, get_size_from_header(header));
        Node::alloc(init_size, new_width);
        update_width_cache_from_header();
    }

    size_t size() const noexcept;

    bool is_empty() const noexcept
    {
        return size() == 0;
    }

    /// Remove the element at the specified index, and move elements at higher
    /// indexes to the next lower index.
    ///
    /// This function does **not** destroy removed subarrays. That is, if the
    /// erased element is a 'ref' pointing to a subarray, then that subarray
    /// will not be destroyed automatically.
    ///
    /// This function guarantees that no exceptions will be thrown if
    /// get_alloc().is_read_only(get_ref()) would return false before the
    /// call. This is automatically guaranteed if the array is used in a
    /// non-transactional context, or if the array has already been successfully
    /// modified within the current write transaction.
    void erase(size_t ndx);

    /// Same as erase(size_t), but remove all elements in the specified
    /// range.
    ///
    /// Please note that this function does **not** destroy removed subarrays.
    ///
    /// This function guarantees that no exceptions will be thrown if
    /// get_alloc().is_read_only(get_ref()) would return false before the call.
    void erase(size_t begin, size_t end);

    /// Reduce the size of this array to the specified number of elements. It is
    /// an error to specify a size that is greater than the current size of this
    /// array. The effect of doing so is undefined. This is just a shorthand for
    /// calling the ranged erase() function with appropriate arguments.
    ///
    /// Please note that this function does **not** destroy removed
    /// subarrays. See clear_and_destroy_children() for an alternative.
    ///
    /// This function guarantees that no exceptions will be thrown if
    /// get_alloc().is_read_only(get_ref()) would return false before the call.
    void truncate(size_t new_size);

    /// Reduce the size of this array to the specified number of elements. It is
    /// an error to specify a size that is greater than the current size of this
    /// array. The effect of doing so is undefined. Subarrays will be destroyed
    /// recursively, as if by a call to `destroy_deep(subarray_ref, alloc)`.
    ///
    /// This function is guaranteed not to throw if
    /// get_alloc().is_read_only(get_ref()) returns false.
    void truncate_and_destroy_children(size_t new_size);

    /// Remove every element from this array. This is just a shorthand for
    /// calling truncate(0).
    ///
    /// Please note that this function does **not** destroy removed
    /// subarrays. See clear_and_destroy_children() for an alternative.
    ///
    /// This function guarantees that no exceptions will be thrown if
    /// get_alloc().is_read_only(get_ref()) would return false before the call.
    void clear();

    /// Remove every element in this array. Subarrays will be destroyed
    /// recursively, as if by a call to `destroy_deep(subarray_ref,
    /// alloc)`. This is just a shorthand for calling
    /// truncate_and_destroy_children(0).
    ///
    /// This function guarantees that no exceptions will be thrown if
    /// get_alloc().is_read_only(get_ref()) would return false before the call.
    void clear_and_destroy_children();

    /// If neccessary, expand the representation so that it can store the
    /// specified value.
    void ensure_minimum_width(int_fast64_t value);

    /// Add \a diff to the element at the specified index.
    void adjust(size_t ndx, int_fast64_t diff);

    /// Add \a diff to all the elements in the specified index range.
    void adjust(size_t begin, size_t end, int_fast64_t diff);

    //@{
    /// This is similar in spirit to std::move() from `<algorithm>`.
    /// \a dest_begin must not be in the range [`begin`,`end`)
    ///
    /// This function is guaranteed to not throw if
    /// `get_alloc().is_read_only(get_ref())` returns false.
    void move(size_t begin, size_t end, size_t dest_begin);
    //@}

    // Move elements from ndx and above to another array
    void move(Array& dst, size_t ndx);

    //@{
    /// Find the lower/upper bound of the specified value in a sequence of
    /// integers which must already be sorted ascendingly.
    ///
    /// For an integer value '`v`', lower_bound_int(v) returns the index '`l`'
    /// of the first element such that `get(l) &ge; v`, and upper_bound_int(v)
    /// returns the index '`u`' of the first element such that `get(u) &gt;
    /// v`. In both cases, if no such element is found, the returned value is
    /// the number of elements in the array.
    ///
    ///     3 3 3 4 4 4 5 6 7 9 9 9
    ///     ^     ^     ^     ^     ^
    ///     |     |     |     |     |
    ///     |     |     |     |      -- Lower and upper bound of 15
    ///     |     |     |     |
    ///     |     |     |      -- Lower and upper bound of 8
    ///     |     |     |
    ///     |     |      -- Upper bound of 4
    ///     |     |
    ///     |      -- Lower bound of 4
    ///     |
    ///      -- Lower and upper bound of 1
    ///
    /// These functions are similar to std::lower_bound() and
    /// std::upper_bound().
    ///
    /// We currently use binary search. See for example
    /// http://www.tbray.org/ongoing/When/200x/2003/03/22/Binary.
    ///
    /// FIXME: It may be worth considering if overall efficiency can be improved
    /// by doing a linear search for short sequences.
    size_t lower_bound_int(int64_t value) const noexcept;
    size_t upper_bound_int(int64_t value) const noexcept;
    size_t lower_bound_int_compressed(int64_t value) const noexcept;
    size_t upper_bound_int_compressed(int64_t value) const noexcept;
    //@}

    int64_t get_sum(size_t start = 0, size_t end = size_t(-1)) const
    {
        return sum(start, end);
    }

    /// This information is guaranteed to be cached in the array accessor.
    bool is_inner_bptree_node() const noexcept;

    /// Returns true if type is either type_HasRefs or type_InnerColumnNode.
    ///
    /// This information is guaranteed to be cached in the array accessor.
    bool has_refs() const noexcept;
    void set_has_refs(bool) noexcept;

    /// This information is guaranteed to be cached in the array accessor.
    ///
    /// Columns and indexes can use the context bit to differentiate leaf types.
    bool get_context_flag() const noexcept;
    void set_context_flag(bool) noexcept;

    /// Recursively destroy children (as if calling
    /// clear_and_destroy_children()), then put this accessor into the detached
    /// state (as if calling detach()), then free the allocated memory. If this
    /// accessor is already in the detached state, this function has no effect
    /// (idempotency).
    void destroy_deep() noexcept;

    /// check if the array is encoded (in B format)
    inline bool is_compressed() const;

    inline const IntegerCompressor& integer_compressor() const;

    /// used only for testing, encode the array passed as argument
    bool try_compress(Array&) const;

    /// used only for testing, decode the array, on which this method is invoked. If the array is not encoded, this is
    /// a NOP
    bool try_decompress();

    /// Shorthand for `destroy_deep(MemRef(ref, alloc), alloc)`.
    static void destroy_deep(ref_type ref, Allocator& alloc) noexcept;

    /// Destroy the specified array node and all of its children, recursively.
    ///
    /// This is done by freeing the specified array node after calling
    /// destroy_deep() for every contained 'ref' element.
    static void destroy_deep(MemRef, Allocator&) noexcept;

    // Clone deep
    static MemRef clone(MemRef, Allocator& from_alloc, Allocator& target_alloc);

    // Serialization

    /// Returns the ref (position in the target stream) of the written copy of
    /// this array, or the ref of the original array if \a only_if_modified is
    /// true, and this array is unmodified (Alloc::is_read_only()).
    ///
    /// The number of bytes that will be written by a non-recursive invocation
    /// of this function is exactly the number returned by get_byte_size().
    ///
    /// \param out The destination stream (writer).
    ///
    /// \param deep If true, recursively write out subarrays, but still subject
    /// to \a only_if_modified.
    ///
    /// \param only_if_modified Set to `false` to always write, or to `true` to
    /// only write the array if it has been modified.
    ref_type write(_impl::ArrayWriterBase& out, bool deep, bool only_if_modified, bool compress_in_flight) const;

    /// Same as non-static write() with `deep` set to true. This is for the
    /// cases where you do not already have an array accessor available.
<<<<<<< HEAD
    /// Compression may be attempted if `compress_in_flight` is true.
    /// This should be avoided if you rely on the size of the array beeing unchanged.
=======
>>>>>>> 549c7073
    static ref_type write(ref_type, Allocator&, _impl::ArrayWriterBase&, bool only_if_modified,
                          bool compress_in_flight);

    inline size_t find_first(int64_t value, size_t begin = 0, size_t end = size_t(-1)) const
    {
        return find_first<Equal>(value, begin, end);
    }

    // Wrappers for backwards compatibility and for simple use without
    // setting up state initialization etc
    template <class cond>
    size_t find_first(int64_t value, size_t start = 0, size_t end = size_t(-1)) const
    {
        QueryStateFindFirst state;
        Finder finder = m_vtable->finder[cond::condition];
        (this->*finder)(value, start, end, 0, &state);
        return state.m_state;
    }

    template <class cond>
    bool find(int64_t value, size_t start, size_t end, size_t baseIndex, QueryStateBase* state) const
    {
        Finder finder = m_vtable->finder[cond::condition];
        return (this->*finder)(value, start, end, baseIndex, state);
    }


    /// Get the specified element without the cost of constructing an
    /// array instance. If an array instance is already available, or
    /// you need to get multiple values, then this method will be
    /// slower.
    static int_fast64_t get(const char* header, size_t ndx) noexcept;

    /// Like get(const char*, size_t) but gets two consecutive
    /// elements.
    static std::pair<int64_t, int64_t> get_two(const char* header, size_t ndx) noexcept;

    static RefOrTagged get_as_ref_or_tagged(const char* header, size_t ndx) noexcept
    {
        return get(header, ndx);
    }

    /// Get the number of bytes currently in use by this array. This
    /// includes the array header, but it does not include allocated
    /// bytes corresponding to excess capacity. The result is
    /// guaranteed to be a multiple of 8 (i.e., 64-bit aligned).
    ///
    /// This number is exactly the number of bytes that will be
    /// written by a non-recursive invocation of write().
    size_t get_byte_size() const noexcept;

    // Get the number of bytes used by this array and its sub-arrays
    size_t get_byte_size_deep() const noexcept
    {
        size_t mem = 0;
        _mem_usage(mem);
        return mem;
    }


    /// Get the maximum number of bytes that can be written by a
    /// non-recursive invocation of write() on an array with the
    /// specified number of elements, that is, the maximum value that
    /// can be returned by get_byte_size().
    static size_t get_max_byte_size(size_t num_elems) noexcept;

    /// FIXME: Belongs in IntegerArray
    static size_t calc_aligned_byte_size(size_t size, int width);

#ifdef REALM_DEBUG
    class MemUsageHandler {
    public:
        virtual void handle(ref_type ref, size_t allocated, size_t used) = 0;
    };

    void report_memory_usage(MemUsageHandler&) const;

    void stats(MemStats& stats_dest) const noexcept;
#endif

    void verify() const;

    Array& operator=(const Array&) = delete; // not allowed
    Array(const Array&) = delete;            // not allowed

    /// Takes a 64-bit value and returns the minimum number of bits needed
    /// to fit the value. For alignment this is rounded up to nearest
<<<<<<< HEAD
    /// log2. Posssible results {0, 1, 2, 4, 8, 16, 32, 64}
=======
    /// log2. Possible results {0, 1, 2, 4, 8, 16, 32, 64}
>>>>>>> 549c7073
    static size_t bit_width(int64_t value);

    void typed_print(std::string prefix) const;

protected:
    friend class NodeTree;
    void copy_on_write();
    void copy_on_write(size_t min_size);

    // This returns the minimum value ("lower bound") of the representable values
    // for the given bit width. Valid widths are 0, 1, 2, 4, 8, 16, 32, and 64.
    static constexpr int_fast64_t lbound_for_width(size_t width) noexcept;

    // This returns the maximum value ("inclusive upper bound") of the representable values
    // for the given bit width. Valid widths are 0, 1, 2, 4, 8, 16, 32, and 64.
    static constexpr int_fast64_t ubound_for_width(size_t width) noexcept;

    // This will have to be eventually used, exposing this here for testing.
    size_t count(int64_t value) const noexcept;

private:
    void update_width_cache_from_header() noexcept;

    void do_ensure_minimum_width(int_fast64_t);

    int64_t sum(size_t start, size_t end) const;

    template <size_t w>
    int64_t sum(size_t start, size_t end) const;

protected:
    /// It is an error to specify a non-zero value unless the width
    /// type is wtype_Bits. It is also an error to specify a non-zero
    /// size if the width type is wtype_Ignore.
    static MemRef create(Type, bool, WidthType, size_t, int_fast64_t, Allocator&);

    // Overriding method in ArrayParent
    void update_child_ref(size_t, ref_type) override;

    // Overriding method in ArrayParent
    ref_type get_child_ref(size_t) const noexcept override;

    void destroy_children(size_t offset = 0) noexcept;

protected:
    // Getters and Setters for adaptive-packed arrays
    typedef int64_t (Array::*Getter)(size_t) const; // Note: getters must not throw
    typedef void (Array::*Setter)(size_t, int64_t);
    typedef bool (Array::*Finder)(int64_t, size_t, size_t, size_t, QueryStateBase*) const;
    typedef void (Array::*ChunkGetter)(size_t, int64_t res[8]) const; // Note: getters must not throw

    struct VTable {
        Getter getter;
        ChunkGetter chunk_getter;
        Setter setter;
        Finder finder[cond_VTABLE_FINDER_COUNT]; // one for each active function pointer
    };
    template <size_t w>
    struct VTableForWidth;
    struct VTableForEncodedArray;

    // This is the one installed into the m_vtable->finder slots.
    template <class cond>
    bool find_vtable(int64_t value, size_t start, size_t end, size_t baseindex, QueryStateBase* state) const;

    template <size_t w>
    int64_t get_universal(const char* const data, const size_t ndx) const;

protected:
    Getter m_getter = nullptr; // cached to avoid indirection
    const VTable* m_vtable = nullptr;

    uint_least8_t m_width = 0; // Size of an element (meaning depend on type of array).
    int64_t m_lbound;          // min number that can be stored with current m_width
    int64_t m_ubound;          // max number that can be stored with current m_width

    bool m_is_inner_bptree_node; // This array is an inner node of B+-tree.
    bool m_has_refs;             // Elements whose first bit is zero are refs to subarrays.
    bool m_context_flag;         // Meaning depends on context.

    IntegerCompressor m_integer_compressor;
    // compress/decompress this array
    bool compress_array(Array&) const;
    bool decompress_array(Array& arr) const;
    int64_t get_from_compressed_array(size_t ndx) const noexcept;
    void set_compressed_array(size_t ndx, int64_t);
    void get_chunk_compressed_array(size_t, int64_t[8]) const noexcept;

#ifdef REALM_DEBUG
public: // make it public for testing
#endif
    template <class cond>
    bool find_compressed_array(int64_t value, size_t start, size_t end, size_t baseindex,
                               QueryStateBase* state) const;

private:
    ref_type do_write_shallow(_impl::ArrayWriterBase&) const;
    ref_type do_write_deep(_impl::ArrayWriterBase&, bool only_if_modified, bool compress) const;

    void _mem_usage(size_t& mem) const noexcept;

#ifdef REALM_DEBUG
    void report_memory_usage_2(MemUsageHandler&) const;
#endif


private:
    friend class Allocator;
    friend class SlabAlloc;
    friend class GroupWriter;
    friend class ArrayWithFind;
    friend class IntegerCompressor;
    friend class PackedCompressor;
    friend class FlexCompressor;
};

class TempArray : public Array {
public:
    TempArray(size_t sz, Type type = Type::type_HasRefs)
        : Array(Allocator::get_default())
    {
        create(type, false, sz);
    }
    ~TempArray()
    {
        destroy();
    }
    ref_type write(_impl::ArrayWriterBase& out)
    {
        return Array::write(out, false, false, false);
    }
};

// Implementation:

inline bool Array::is_compressed() const
{
    const auto enc = m_integer_compressor.get_encoding();
    return enc == NodeHeader::Encoding::Flex || enc == NodeHeader::Encoding::Packed;
}

inline const IntegerCompressor& Array::integer_compressor() const
{
    return m_integer_compressor;
}

inline int64_t Array::get(size_t ndx) const noexcept
{
    REALM_ASSERT_DEBUG(is_attached());
    REALM_ASSERT_DEBUG_EX(ndx < m_size, ndx, m_size);
    return (this->*m_getter)(ndx);

    // Two ideas that are not efficient but may be worth looking into again:
    /*
        // Assume correct width is found early in REALM_TEMPEX, which is the case for B tree offsets that
        // are probably either 2^16 long. Turns out to be 25% faster if found immediately, but 50-300% slower
        // if found later
        REALM_TEMPEX(return get, (ndx));
    */
    /*
        // Slightly slower in both of the if-cases. Also needs an matchcount m_size check too, to avoid
        // reading beyond array.
        if (m_width >= 8 && m_size > ndx + 7)
            return get<64>(ndx >> m_shift) & m_widthmask;
        else
            return (this->*(m_vtable->getter))(ndx);
    */
}


template <size_t w>
inline int64_t Array::get(size_t ndx) const noexcept
{
    REALM_ASSERT_DEBUG(is_attached());
    return get_universal<w>(m_data, ndx);
}

constexpr inline int_fast64_t Array::lbound_for_width(size_t width) noexcept
{
    if (width == 32) {
        return -0x80000000LL;
    }
    else if (width == 16) {
        return -0x8000LL;
    }
    else if (width < 8) {
        return 0;
    }
    else if (width == 8) {
        return -0x80LL;
    }
    else if (width == 64) {
        return -0x8000000000000000LL;
    }
    else {
        REALM_UNREACHABLE();
    }
}

constexpr inline int_fast64_t Array::ubound_for_width(size_t width) noexcept
{
    if (width == 32) {
        return 0x7FFFFFFFLL;
    }
    else if (width == 16) {
        return 0x7FFFLL;
    }
    else if (width == 0) {
        return 0;
    }
    else if (width == 1) {
        return 1;
    }
    else if (width == 2) {
        return 3;
    }
    else if (width == 4) {
        return 15;
    }
    else if (width == 8) {
        return 0x7FLL;
    }
    else if (width == 64) {
        return 0x7FFFFFFFFFFFFFFFLL;
    }
    else {
        REALM_UNREACHABLE();
    }
}

inline bool RefOrTagged::is_ref() const noexcept
{
    return (m_value & 1) == 0;
}

inline bool RefOrTagged::is_tagged() const noexcept
{
    return !is_ref();
}

inline ref_type RefOrTagged::get_as_ref() const noexcept
{
    // to_ref() is defined in <alloc.hpp>
    return to_ref(m_value);
}

inline uint_fast64_t RefOrTagged::get_as_int() const noexcept
{
    // The bitwise AND is there in case uint_fast64_t is wider than 64 bits.
    return (uint_fast64_t(m_value) & 0xFFFFFFFFFFFFFFFFULL) >> 1;
}

inline RefOrTagged RefOrTagged::make_ref(ref_type ref) noexcept
{
    // from_ref() is defined in <alloc.hpp>
    int_fast64_t value = from_ref(ref);
    return RefOrTagged(value);
}

inline RefOrTagged RefOrTagged::make_tagged(uint_fast64_t i) noexcept
{
    REALM_ASSERT(i < (1ULL << 63));
    return RefOrTagged((i << 1) | 1);
}

inline RefOrTagged::RefOrTagged(int_fast64_t value) noexcept
    : m_value(value)
{
}

inline void Array::create(Type type, bool context_flag, size_t length, int_fast64_t value)
{
    MemRef mem = create_array(type, context_flag, length, value, m_alloc); // Throws
    init_from_mem(mem);
}

inline Array::Type Array::get_type() const noexcept
{
    if (m_is_inner_bptree_node) {
        REALM_ASSERT_DEBUG(m_has_refs);
        return type_InnerBptreeNode;
    }
    if (m_has_refs)
        return type_HasRefs;
    return type_Normal;
}


inline void Array::get_chunk(size_t ndx, int64_t res[8]) const noexcept
{
    REALM_ASSERT_DEBUG(ndx < m_size);
    (this->*(m_vtable->chunk_getter))(ndx, res);
}

template <size_t w>
inline int64_t Array::get_universal(const char* data, size_t ndx) const
{
    if (w == 64) {
        size_t offset = ndx << 3;
        return *reinterpret_cast<const int64_t*>(data + offset);
    }
    else if (w == 32) {
        size_t offset = ndx << 2;
        return *reinterpret_cast<const int32_t*>(data + offset);
    }
    else if (w == 16) {
        size_t offset = ndx << 1;
        return *reinterpret_cast<const int16_t*>(data + offset);
    }
    else if (w == 8) {
        return *reinterpret_cast<const signed char*>(data + ndx);
    }
    else if (w == 4) {
        size_t offset = ndx >> 1;
        auto d = data[offset];
        return (d >> ((ndx & 1) << 2)) & 0x0F;
    }
    else if (w == 2) {
        size_t offset = ndx >> 2;
        auto d = data[offset];
        return (d >> ((ndx & 3) << 1)) & 0x03;
    }
    else if (w == 1) {
        size_t offset = ndx >> 3;
        auto d = data[offset];
        return (d >> (ndx & 7)) & 0x01;
    }
    else if (w == 0) {
        return 0;
    }
    else {
        REALM_ASSERT_DEBUG(false);
        return int64_t(-1);
    }
}

inline int64_t Array::front() const noexcept
{
    return get(0);
}

inline int64_t Array::back() const noexcept
{
    return get(m_size - 1);
}

inline ref_type Array::get_as_ref(size_t ndx) const noexcept
{
    REALM_ASSERT_DEBUG(is_attached());
    REALM_ASSERT_DEBUG_EX(m_has_refs, m_ref, ndx, m_size);
    int64_t v = get(ndx);
    return to_ref(v);
}

inline RefOrTagged Array::get_as_ref_or_tagged(size_t ndx) const noexcept
{
    REALM_ASSERT(has_refs());
    return RefOrTagged(get(ndx));
}

inline void Array::set(size_t ndx, RefOrTagged ref_or_tagged)
{
    REALM_ASSERT(has_refs());
    set(ndx, ref_or_tagged.m_value); // Throws
}

inline void Array::add(RefOrTagged ref_or_tagged)
{
    REALM_ASSERT(has_refs());
    add(ref_or_tagged.m_value); // Throws
}

inline void Array::ensure_minimum_width(RefOrTagged ref_or_tagged)
{
    REALM_ASSERT(has_refs());
    ensure_minimum_width(ref_or_tagged.m_value); // Throws
}

inline bool Array::is_inner_bptree_node() const noexcept
{
    return m_is_inner_bptree_node;
}

inline bool Array::has_refs() const noexcept
{
    return m_has_refs;
}

inline void Array::set_has_refs(bool value) noexcept
{
    if (m_has_refs != value) {
        REALM_ASSERT(!is_read_only());
        m_has_refs = value;
        set_hasrefs_in_header(value, get_header());
    }
}

inline bool Array::get_context_flag() const noexcept
{
    return m_context_flag;
}

inline void Array::set_context_flag(bool value) noexcept
{
    if (m_context_flag != value) {
        copy_on_write();
        m_context_flag = value;
        set_context_flag_in_header(value, get_header());
    }
}

inline void Array::destroy_deep() noexcept
{
    if (!is_attached())
        return;

    if (m_has_refs)
        destroy_children();

    char* header = get_header_from_data(m_data);
    m_alloc.free_(m_ref, header);
    m_data = nullptr;
}

<<<<<<< HEAD
=======
inline ref_type Array::write(_impl::ArrayWriterBase& out, bool deep, bool only_if_modified, bool compress) const
{
    REALM_ASSERT(is_attached());

    if (only_if_modified && m_alloc.is_read_only(m_ref))
        return m_ref;

    if (!deep || !m_has_refs)
        return do_write_shallow(out); // Throws

    return do_write_deep(out, only_if_modified, compress); // Throws
}

inline ref_type Array::write(ref_type ref, Allocator& alloc, _impl::ArrayWriterBase& out, bool only_if_modified,
                             bool compress)
{
    if (only_if_modified && alloc.is_read_only(ref))
        return ref;

    Array array(alloc);
    array.init_from_ref(ref);

    if (!array.m_has_refs)
        return array.do_write_shallow(out); // Throws

    return array.do_write_deep(out, only_if_modified, compress); // Throws
}

>>>>>>> 549c7073
inline void Array::add(int_fast64_t value)
{
    insert(m_size, value);
}

inline void Array::erase(size_t ndx)
{
    // This can throw, but only if array is currently in read-only
    // memory.
    move(ndx + 1, size(), ndx);

    // Update size (also in header)
    --m_size;
    set_header_size(m_size);
}


inline void Array::erase(size_t begin, size_t end)
{
    if (begin != end) {
        // This can throw, but only if array is currently in read-only memory.
        move(end, size(), begin); // Throws

        // Update size (also in header)
        m_size -= end - begin;
        set_header_size(m_size);
    }
}

inline void Array::clear()
{
    truncate(0); // Throws
}

inline void Array::clear_and_destroy_children()
{
    truncate_and_destroy_children(0);
}

inline void Array::destroy_deep(ref_type ref, Allocator& alloc) noexcept
{
    destroy_deep(MemRef(ref, alloc), alloc);
}

inline void Array::destroy_deep(MemRef mem, Allocator& alloc) noexcept
{
    if (!get_hasrefs_from_header(mem.get_addr())) {
        alloc.free_(mem);
        return;
    }
    Array array(alloc);
    array.init_from_mem(mem);
    array.destroy_deep();
}


inline void Array::adjust(size_t ndx, int_fast64_t diff)
{
    REALM_ASSERT_3(ndx, <=, m_size);
    if (diff != 0) {
        // FIXME: Should be optimized
        int_fast64_t v = get(ndx);
        set(ndx, int64_t(v + diff)); // Throws
    }
}

inline void Array::adjust(size_t begin, size_t end, int_fast64_t diff)
{
    if (diff != 0) {
        // FIXME: Should be optimized
        for (size_t i = begin; i != end; ++i)
            adjust(i, diff); // Throws
    }
}


//-------------------------------------------------


inline size_t Array::get_byte_size() const noexcept
{
    const char* header = get_header_from_data(m_data);
    size_t num_bytes = NodeHeader::get_byte_size_from_header(header);

    REALM_ASSERT_7(m_alloc.is_read_only(m_ref), ==, true, ||, num_bytes, <=, get_capacity_from_header(header));

    return num_bytes;
}


//-------------------------------------------------

inline MemRef Array::create_empty_array(Type type, bool context_flag, Allocator& alloc)
{
    size_t size = 0;
    int_fast64_t value = 0;
    return create_array(type, context_flag, size, value, alloc); // Throws
}

inline MemRef Array::create_array(Type type, bool context_flag, size_t size, int_fast64_t value, Allocator& alloc)
{
    return create(type, context_flag, wtype_Bits, size, value, alloc); // Throws
}

inline size_t Array::get_max_byte_size(size_t num_elems) noexcept
{
    int max_bytes_per_elem = 8;
    return header_size + num_elems * max_bytes_per_elem;
}

inline void Array::update_child_ref(size_t child_ndx, ref_type new_ref)
{
    set(child_ndx, new_ref);
}

inline ref_type Array::get_child_ref(size_t child_ndx) const noexcept
{
    return get_as_ref(child_ndx);
}

inline void Array::ensure_minimum_width(int_fast64_t value)
{
    if (value >= m_lbound && value <= m_ubound)
        return;
    do_ensure_minimum_width(value);
}


} // namespace realm

#endif // REALM_ARRAY_HPP<|MERGE_RESOLUTION|>--- conflicted
+++ resolved
@@ -408,11 +408,8 @@
 
     /// Same as non-static write() with `deep` set to true. This is for the
     /// cases where you do not already have an array accessor available.
-<<<<<<< HEAD
     /// Compression may be attempted if `compress_in_flight` is true.
     /// This should be avoided if you rely on the size of the array beeing unchanged.
-=======
->>>>>>> 549c7073
     static ref_type write(ref_type, Allocator&, _impl::ArrayWriterBase&, bool only_if_modified,
                           bool compress_in_flight);
 
@@ -500,11 +497,7 @@
 
     /// Takes a 64-bit value and returns the minimum number of bits needed
     /// to fit the value. For alignment this is rounded up to nearest
-<<<<<<< HEAD
-    /// log2. Posssible results {0, 1, 2, 4, 8, 16, 32, 64}
-=======
     /// log2. Possible results {0, 1, 2, 4, 8, 16, 32, 64}
->>>>>>> 549c7073
     static size_t bit_width(int64_t value);
 
     void typed_print(std::string prefix) const;
@@ -929,37 +922,6 @@
     m_data = nullptr;
 }
 
-<<<<<<< HEAD
-=======
-inline ref_type Array::write(_impl::ArrayWriterBase& out, bool deep, bool only_if_modified, bool compress) const
-{
-    REALM_ASSERT(is_attached());
-
-    if (only_if_modified && m_alloc.is_read_only(m_ref))
-        return m_ref;
-
-    if (!deep || !m_has_refs)
-        return do_write_shallow(out); // Throws
-
-    return do_write_deep(out, only_if_modified, compress); // Throws
-}
-
-inline ref_type Array::write(ref_type ref, Allocator& alloc, _impl::ArrayWriterBase& out, bool only_if_modified,
-                             bool compress)
-{
-    if (only_if_modified && alloc.is_read_only(ref))
-        return ref;
-
-    Array array(alloc);
-    array.init_from_ref(ref);
-
-    if (!array.m_has_refs)
-        return array.do_write_shallow(out); // Throws
-
-    return array.do_write_deep(out, only_if_modified, compress); // Throws
-}
-
->>>>>>> 549c7073
 inline void Array::add(int_fast64_t value)
 {
     insert(m_size, value);
@@ -1087,6 +1049,73 @@
     do_ensure_minimum_width(value);
 }
 
+inline ref_type Array::write(_impl::ArrayWriterBase& out, bool deep, bool only_if_modified,
+                             bool compress_in_flight) const
+{
+    REALM_ASSERT_DEBUG(is_attached());
+    // The default allocator cannot be trusted wrt is_read_only():
+    REALM_ASSERT_DEBUG(!only_if_modified || &m_alloc != &Allocator::get_default());
+    if (only_if_modified && m_alloc.is_read_only(m_ref))
+        return m_ref;
+
+    if (!deep || !m_has_refs) {
+        // however - creating an array using ANYTHING BUT the default allocator during commit is also wrong....
+        // it only works by accident, because the whole slab area is reinitialized after commit.
+        // We should have: Array encoded_array{Allocator::get_default()};
+        Array compressed_array{Allocator::get_default()};
+        if (compress_in_flight && size() != 0 && compress_array(compressed_array)) {
+#ifdef REALM_DEBUG
+            const auto encoding = compressed_array.m_integer_compressor.get_encoding();
+            REALM_ASSERT_DEBUG(encoding == Encoding::Flex || encoding == Encoding::Packed);
+            REALM_ASSERT_DEBUG(size() == compressed_array.size());
+            for (size_t i = 0; i < compressed_array.size(); ++i) {
+                REALM_ASSERT_DEBUG(get(i) == compressed_array.get(i));
+            }
+#endif
+            auto ref = compressed_array.do_write_shallow(out);
+            compressed_array.destroy();
+            return ref;
+        }
+        return do_write_shallow(out); // Throws
+    }
+
+    return do_write_deep(out, only_if_modified, compress_in_flight); // Throws
+}
+
+inline ref_type Array::write(ref_type ref, Allocator& alloc, _impl::ArrayWriterBase& out, bool only_if_modified,
+                             bool compress_in_flight)
+{
+    // The default allocator cannot be trusted wrt is_read_only():
+    REALM_ASSERT_DEBUG(!only_if_modified || &alloc != &Allocator::get_default());
+    if (only_if_modified && alloc.is_read_only(ref))
+        return ref;
+
+    Array array(alloc);
+    array.init_from_ref(ref);
+    REALM_ASSERT_DEBUG(array.is_attached());
+
+    if (!array.m_has_refs) {
+        Array compressed_array{Allocator::get_default()};
+        if (compress_in_flight && array.size() != 0 && array.compress_array(compressed_array)) {
+#ifdef REALM_DEBUG
+            const auto encoding = compressed_array.m_integer_compressor.get_encoding();
+            REALM_ASSERT_DEBUG(encoding == Encoding::Flex || encoding == Encoding::Packed);
+            REALM_ASSERT_DEBUG(array.size() == compressed_array.size());
+            for (size_t i = 0; i < compressed_array.size(); ++i) {
+                REALM_ASSERT_DEBUG(array.get(i) == compressed_array.get(i));
+            }
+#endif
+            auto ref = compressed_array.do_write_shallow(out);
+            compressed_array.destroy();
+            return ref;
+        }
+        else {
+            return array.do_write_shallow(out); // Throws
+        }
+    }
+    return array.do_write_deep(out, only_if_modified, compress_in_flight); // Throws
+}
+
 
 } // namespace realm
 
