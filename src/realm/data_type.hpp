/*************************************************************************
 *
 * Copyright 2016 Realm Inc.
 *
 * Licensed under the Apache License, Version 2.0 (the "License");
 * you may not use this file except in compliance with the License.
 * You may obtain a copy of the License at
 *
 * http://www.apache.org/licenses/LICENSE-2.0
 *
 * Unless required by applicable law or agreed to in writing, software
 * distributed under the License is distributed on an "AS IS" BASIS,
 * WITHOUT WARRANTIES OR CONDITIONS OF ANY KIND, either express or implied.
 * See the License for the specific language governing permissions and
 * limitations under the License.
 *
 **************************************************************************/

#ifndef REALM_DATA_TYPE_HPP
#define REALM_DATA_TYPE_HPP

#include <stdint.h>

namespace realm {

class StringData;
class BinaryData;
class Timestamp;
class Decimal128;

typedef int64_t Int;
typedef bool Bool;
typedef float Float;
typedef double Double;
typedef realm::StringData String;
typedef realm::BinaryData Binary;
typedef realm::Timestamp Timestamp;
typedef realm::Decimal128 Decimal;


// Note: Value assignments must be kept in sync with <realm/column_type.h>
// Note: Value assignments must be kept in sync with <realm/c/data_type.h>
// Note: Value assignments must be kept in sync with <realm/objc/type.h>
// Note: Value assignments must be kept in sync with "com/realm/ColumnType.java"
// Note: Any change to this enum is a file-format breaking change.
enum DataType {
    type_Int = 0,
    type_Bool = 1,
    type_String = 2,
    type_Binary = 4,
    type_OldTable = 5,
    type_OldMixed = 6,
<<<<<<< HEAD
    type_Link = 12, // reserved, not used from format 10 onwards.
    type_LinkList = 13
=======
    type_OldDateTime = 7,
    type_Timestamp = 8,
    type_Float = 9,
    type_Double = 10,
    type_Decimal = 11,
    type_Link = 12,
    type_LinkList = 13,
    type_ObjectId = 15
>>>>>>> e5b9f600
};

const char* get_data_type_name(DataType type) noexcept;

} // namespace realm

#endif // REALM_DATA_TYPE_HPP<|MERGE_RESOLUTION|>--- conflicted
+++ resolved
@@ -50,19 +50,14 @@
     type_Binary = 4,
     type_OldTable = 5,
     type_OldMixed = 6,
-<<<<<<< HEAD
-    type_Link = 12, // reserved, not used from format 10 onwards.
-    type_LinkList = 13
-=======
     type_OldDateTime = 7,
     type_Timestamp = 8,
     type_Float = 9,
     type_Double = 10,
     type_Decimal = 11,
-    type_Link = 12,
+    type_Link = 12, // reserved, not used from format 10 onwards.
     type_LinkList = 13,
     type_ObjectId = 15
->>>>>>> e5b9f600
 };
 
 const char* get_data_type_name(DataType type) noexcept;
