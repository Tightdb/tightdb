/*************************************************************************
 *
 * Copyright 2016 Realm Inc.
 *
 * Licensed under the Apache License, Version 2.0 (the "License");
 * you may not use this file except in compliance with the License.
 * You may obtain a copy of the License at
 *
 * http://www.apache.org/licenses/LICENSE-2.0
 *
 * Unless required by applicable law or agreed to in writing, software
 * distributed under the License is distributed on an "AS IS" BASIS,
 * WITHOUT WARRANTIES OR CONDITIONS OF ANY KIND, either express or implied.
 * See the License for the specific language governing permissions and
 * limitations under the License.
 *
 **************************************************************************/

#include <realm/string_interner.hpp>
#include <realm/string_data.hpp>

#include <realm/array_unsigned.hpp>
#include <string_view>

namespace realm {

enum positions { Pos_Version, Pos_ColKey, Pos_Size, Pos_Compressor, Pos_Data, Top_Size };

StringInterner::StringInterner(Allocator& alloc, Array& parent, ColKey col_key, bool writable)
    : m_parent(parent)
{
    REALM_ASSERT_DEBUG(col_key != ColKey());
    size_t index = col_key.get_index().val;
    // ensure that m_top and m_data is well defined and reflect any existing data
    // We'll have to extend this to handle no defined backing
    m_top = std::make_unique<Array>(alloc);
    m_top->set_parent(&parent, index);
    m_data = std::make_unique<Array>(alloc);
    m_data->set_parent(m_top.get(), Pos_Data);
    m_current_string_leaf = std::make_unique<ArrayUnsigned>(alloc);
    m_current_hash_leaf = std::make_unique<ArrayUnsigned>(alloc);
    m_col_key = col_key;
    update_from_parent(writable);
}

void StringInterner::update_from_parent(bool writable)
{
    auto parent_idx = m_top->get_ndx_in_parent();
    bool valid_top_ref_spot = m_parent.is_attached() && parent_idx < m_parent.size();
    bool valid_top = valid_top_ref_spot && m_parent.get_as_ref(parent_idx);
    if (valid_top) {
        m_top->update_from_parent();
        m_data->update_from_parent();
    }
    else if (writable && valid_top_ref_spot) {
        m_top->create(NodeHeader::type_HasRefs, false, Top_Size, 0);
        m_top->set(Pos_Version, (1 << 1) + 1); // version number 1.
        m_top->set(Pos_Size, (0 << 1) + 1);    // total size 0
        m_top->set(Pos_ColKey, (m_col_key.value << 1) + 1);
        m_top->set(Pos_Compressor, 0);
        // create first level of data tree here (to simplify other stuff)
        m_data = std::make_unique<Array>(m_parent.get_alloc());
        m_data->set_parent(m_top.get(), Pos_Data);
        m_data->create(NodeHeader::type_HasRefs, false, 0);
        m_data->update_parent();
        m_top->update_parent();
        valid_top = true;
    }
    if (!valid_top) {
        // We're lacking part of underlying data and not allowed to create it, so enter "dead" mode
        m_compressor.reset();
        m_compressed_strings.clear();
        // m_compressed_string_map.clear();
        m_hash_to_id_map.clear();
        m_top->detach(); // <-- indicates "dead" mode
        m_data->detach();
        m_compressor.reset();
        return;
    }
    // validate we're accessing data for the correct column. A combination of column erase
    // and insert could lead to an interner being paired with wrong data in the file.
    // If so, we clear internal data forcing rebuild_internal() to rebuild from scratch.
    int64_t data_colkey = m_top->get_as_ref_or_tagged(Pos_ColKey).get_as_int();
    if (m_col_key.value != data_colkey) {
        // new column, new data
        m_compressor.reset();
        m_compressed_strings.clear();
        // m_compressed_string_map.clear();
        m_decompressed_strings.clear();
        m_hash_to_id_map.clear();
    }
    if (!m_compressor)
        m_compressor = std::make_unique<StringCompressor>(m_top->get_alloc(), *m_top, Pos_Compressor, writable);
    else
        m_compressor->refresh(writable);
    // rebuild internal structures......
    rebuild_internal();
    m_current_string_leaf->detach();
    m_current_hash_leaf->detach();
}

void StringInterner::rebuild_internal()
{
    std::lock_guard lock(m_mutex);
    size_t target_size = m_top->get_as_ref_or_tagged(Pos_Size).get_as_int();
    if (target_size == m_compressed_strings.size()) {
        return;
    }
    if (target_size < m_compressed_strings.size()) {
        // back out of new strings, which was never committed (after a rollback)
        while (m_decompressed_strings.size() > target_size) {
            auto& e = m_decompressed_strings.back();
            auto it = m_hash_to_id_map.find(e.m_hash);
            bool found = false;
            while (it != m_hash_to_id_map.end() && it->first == e.m_hash) {
                if (it->second == m_decompressed_strings.size()) {
                    found = true;
                    m_hash_to_id_map.erase(it);
                    break;
                }
                ++it;
            }
            REALM_ASSERT_DEBUG(found);
            m_decompressed_strings.pop_back();
        }
        m_compressed_strings.resize(target_size);
        return;
    }
    // We need to add in any new strings:
    auto internal_size = m_compressed_strings.size();
    // Determine leaf offset:
    size_t leaf_offset = 0;
    auto curr_entry = internal_size & ~0xFFULL;
    auto hi = curr_entry >> 8;
    auto last_hi = hi;
    m_current_string_leaf->set_parent(m_data.get(), hi * 2);
    m_current_hash_leaf->set_parent(m_data.get(), hi * 2 + 1);
    REALM_ASSERT_DEBUG(m_data->get_as_ref(hi * 2));
    REALM_ASSERT_DEBUG(m_data->get_as_ref(hi * 2 + 1));
    if (m_current_string_leaf->is_attached())
        m_current_string_leaf->update_from_parent();
    else
        m_current_string_leaf->init_from_ref(m_current_string_leaf->get_ref_from_parent());
    if (m_current_hash_leaf->is_attached())
        m_current_hash_leaf->update_from_parent();
    else
        m_current_hash_leaf->init_from_ref(m_current_hash_leaf->get_ref_from_parent());
    while (curr_entry < internal_size) {
        REALM_ASSERT_DEBUG(leaf_offset < m_current_string_leaf->size());
        size_t length = m_current_string_leaf->get(leaf_offset++);
        leaf_offset += length;
        curr_entry++;
    }
    // now add new strings - leaf offset must have been set correct for this
    while (internal_size < target_size) {
        auto hi = internal_size >> 8;
        if (last_hi != hi) {
            last_hi = hi;
            m_current_string_leaf->set_parent(m_data.get(), hi * 2);
            m_current_hash_leaf->set_parent(m_data.get(), hi * 2 + 1);
            REALM_ASSERT_DEBUG(m_data->get_as_ref(hi * 2));
            REALM_ASSERT_DEBUG(m_data->get_as_ref(hi * 2 + 1));
            m_current_string_leaf->update_from_parent();
            m_current_hash_leaf->update_from_parent();
            leaf_offset = 0;
        }
        StringID id = internal_size + 1;
        CompressedString cpr;
        REALM_ASSERT_DEBUG(leaf_offset < m_current_string_leaf->size());
        size_t length = 0xFFFF & m_current_string_leaf->get(leaf_offset++);
        REALM_ASSERT_DEBUG(leaf_offset + length <= m_current_string_leaf->size());
        while (length--) {
            cpr.push_back(0xFFFF & m_current_string_leaf->get(leaf_offset++));
        }
        auto lo = internal_size & 0xFF;
        uint32_t hash = 0xFFFFFFFFULL & m_current_hash_leaf->get(lo);
        m_compressed_strings.push_back(cpr);
        m_decompressed_strings.push_back(CachedString({0, hash, {}}));
        internal_size = m_compressed_strings.size();
        m_hash_to_id_map.insert(std::make_pair(hash, id));
    }
    // release old decompressed strings
    for (auto& e : m_decompressed_strings) {
        e.m_weight >>= 1;
        if (e.m_weight == 0 && e.m_decompressed)
            e.m_decompressed.reset();
    }
    size_t total_compressor_data = 0;
    for (auto& e : m_compressed_strings) {
        total_compressor_data += e.size();
    }
    std::cout << "Number of compressed strings: " << target_size << "    using: " << total_compressor_data
              << "   avg length " << (total_compressor_data / target_size) << std::endl;
}

StringInterner::~StringInterner() {}

StringID StringInterner::intern(StringData sd)
{
    REALM_ASSERT(m_top->is_attached());
    std::lock_guard lock(m_mutex);
    // special case for null string
    if (sd.data() == nullptr) {
        null_seen = true;
        return 0;
<<<<<<< HEAD
    }
=======
    uint32_t h = sd.hash();
    auto [it_first, it_last] = m_hash_to_id_map.equal_range(h);
    while (it_first != it_last) {
        auto& candidate = m_compressed_strings[it_first->second - 1];
        if (m_compressor->compare(sd, candidate) == 0)
            return it_first->second;
        ++it_first;
    }
    // it's a new string
>>>>>>> 00ef3e6c
    bool learn = true;
    auto c_str = m_compressor->compress(sd, learn);
    m_compressed_strings.push_back(c_str);
    m_decompressed_strings.push_back({64, h, std::make_unique<std::string>(sd)});
    auto id = m_compressed_strings.size();
    m_hash_to_id_map.insert(std::make_pair(h, id));
    size_t index = m_top->get_as_ref_or_tagged(Pos_Size).get_as_int();
    REALM_ASSERT_DEBUG(index == id - 1);
    // Create a new leaf if needed (limit number of entries to 256 pr leaf)
    if (!m_current_string_leaf->is_attached() || (index & 0xFF) == 0) {
        m_current_string_leaf->set_parent(m_data.get(), (index >> 8) * 2);
        m_current_hash_leaf->set_parent(m_data.get(), (index >> 8) * 2 + 1);
        if ((index & 0xFF) == 0) {
            m_current_string_leaf->create(0, 65535);
            m_data->add(m_current_string_leaf->get_ref());
            m_current_hash_leaf->create(0, (2ULL << 32) - 1);
            m_data->add(m_current_hash_leaf->get_ref());
        }
        else {
            if (m_current_string_leaf->is_attached()) {
                m_current_string_leaf->update_from_parent();
                m_current_hash_leaf->update_from_parent();
            }
            else {
                m_current_string_leaf->init_from_ref(m_current_string_leaf->get_ref_from_parent());
                m_current_hash_leaf->init_from_ref(m_current_hash_leaf->get_ref_from_parent());
            }
        }
    }
    m_top->adjust(Pos_Size, 2); // type is has_Refs, so increment is by 2
    REALM_ASSERT(c_str.size() < 65535);
    m_current_string_leaf->add(c_str.size());
    for (auto c : c_str) {
        m_current_string_leaf->add(c);
    }
    m_current_hash_leaf->add(h);
    return id;
}

std::optional<StringID> StringInterner::lookup(StringData sd)
{
    if (!m_top->is_attached()) {
        // "dead" mode
        return {};
    }
<<<<<<< HEAD
    if (sd.data() == nullptr) {
        if (null_seen)
            return 0;
        return {};
    }
    bool dont_learn = false;
    auto c_str = m_compressor->compress(sd, dont_learn);
    auto it = m_compressed_string_map.find(c_str);
    if (it != m_compressed_string_map.end()) {
        return it->second;
=======
    std::lock_guard lock(m_mutex);
    if (sd.data() == nullptr)
        return 0;
    uint32_t h = sd.hash();
    auto [it_first, it_last] = m_hash_to_id_map.equal_range(h);
    while (it_first != it_last) {
        auto& candidate = m_compressed_strings[it_first->second - 1];
        if (m_compressor->compare(sd, candidate) == 0)
            return it_first->second;
        ++it_first;
>>>>>>> 00ef3e6c
    }
    return {};
}

int StringInterner::compare(StringID A, StringID B)
{
    std::lock_guard lock(m_mutex);
    REALM_ASSERT_DEBUG(A < m_compressed_strings.size());
    REALM_ASSERT_DEBUG(B < m_compressed_strings.size());
    // comparisons against null
    if (A == B && A == 0)
        return 0;
    if (A == 0)
        return -1;
    if (B == 0)
        return 1;
    // ok, no nulls.
    REALM_ASSERT(m_compressor);
    return m_compressor->compare(m_compressed_strings[A], m_compressed_strings[B]);
}

int StringInterner::compare(StringData s, StringID A)
{
    std::lock_guard lock(m_mutex);
    REALM_ASSERT_DEBUG(A < m_compressed_strings.size());
    // comparisons against null
    if (s.data() == nullptr && A == 0)
        return 0;
    if (s.data() == nullptr)
        return 1;
    if (A == 0)
        return -1;
    // ok, no nulls
    REALM_ASSERT(m_compressor);
    return m_compressor->compare(s, m_compressed_strings[A]);
}


StringData StringInterner::get(StringID id)
{
    REALM_ASSERT(m_compressor);
    std::lock_guard lock(m_mutex);
    if (id == 0)
        return StringData{nullptr};
    REALM_ASSERT_DEBUG(id <= m_compressed_strings.size());
    REALM_ASSERT_DEBUG(id <= m_decompressed_strings.size());
    CachedString& cs = m_decompressed_strings[id - 1];
    if (cs.m_decompressed) {
        std::string* ref_str = cs.m_decompressed.get();
        std::string str = m_compressor->decompress(m_compressed_strings[id - 1]);
        REALM_ASSERT(str == *ref_str);
        if (cs.m_weight < 128)
            cs.m_weight += 64;
        return {ref_str->c_str(), ref_str->size()};
    }
    cs.m_weight = 64;
    cs.m_decompressed = std::make_unique<std::string>(m_compressor->decompress(m_compressed_strings[id - 1]));
    return {cs.m_decompressed->c_str(), cs.m_decompressed->size()};
}

} // namespace realm<|MERGE_RESOLUTION|>--- conflicted
+++ resolved
@@ -203,9 +203,7 @@
     if (sd.data() == nullptr) {
         null_seen = true;
         return 0;
-<<<<<<< HEAD
-    }
-=======
+    }
     uint32_t h = sd.hash();
     auto [it_first, it_last] = m_hash_to_id_map.equal_range(h);
     while (it_first != it_last) {
@@ -215,7 +213,6 @@
         ++it_first;
     }
     // it's a new string
->>>>>>> 00ef3e6c
     bool learn = true;
     auto c_str = m_compressor->compress(sd, learn);
     m_compressed_strings.push_back(c_str);
@@ -261,21 +258,12 @@
         // "dead" mode
         return {};
     }
-<<<<<<< HEAD
+    std::lock_guard lock(m_mutex);
     if (sd.data() == nullptr) {
         if (null_seen)
             return 0;
         return {};
     }
-    bool dont_learn = false;
-    auto c_str = m_compressor->compress(sd, dont_learn);
-    auto it = m_compressed_string_map.find(c_str);
-    if (it != m_compressed_string_map.end()) {
-        return it->second;
-=======
-    std::lock_guard lock(m_mutex);
-    if (sd.data() == nullptr)
-        return 0;
     uint32_t h = sd.hash();
     auto [it_first, it_last] = m_hash_to_id_map.equal_range(h);
     while (it_first != it_last) {
@@ -283,7 +271,6 @@
         if (m_compressor->compare(sd, candidate) == 0)
             return it_first->second;
         ++it_first;
->>>>>>> 00ef3e6c
     }
     return {};
 }
