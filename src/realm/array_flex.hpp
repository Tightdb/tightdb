/*************************************************************************
 *
 * Copyright 2023 Realm Inc.
 *
 * Licensed under the Apache License, Version 2.0 (the "License");
 * you may not use this file except in compliance with the License.
 * You may obtain a copy of the License at
 *
 * http://www.apache.org/licenses/LICENSE-2.0
 *
 * Unless required by applicable law or agreed to in writing, software
 * distributed under the License is distributed on an "AS IS" BASIS,
 * WITHOUT WARRANTIES OR CONDITIONS OF ANY KIND, either express or implied.
 * See the License for the specific language governing permissions and
 * limitations under the License.
 *
 **************************************************************************/

#ifndef REALM_ARRAY_FLEX_HPP
#define REALM_ARRAY_FLEX_HPP

#include <cstdint>
#include <stddef.h>
#include <vector>

namespace realm {
//
// Compress array in Flex format
// Decompress array in WTypeBits formats
//
class Array;
class ArrayEncode;
class QueryStateBase;
class ArrayFlex {
public:
    // encoding/decoding
    void init_array(char* h, uint8_t flags, size_t v_width, size_t ndx_width, size_t v_size, size_t ndx_size) const;
    void copy_data(const Array&, const std::vector<int64_t>&, const std::vector<size_t>&) const;
    // getters/setters
    int64_t get(const Array&, size_t) const;
    int64_t get(const char*, size_t, const ArrayEncode&) const;
    void get_chunk(const Array& h, size_t ndx, int64_t res[8]) const;
    void set_direct(const Array&, size_t, int64_t) const;

    template <typename Cond>
    bool find_all(const Array&, int64_t, size_t, size_t, size_t, QueryStateBase*) const;

    int64_t sum(const Array&, size_t, size_t) const;

    struct WordTypeValue {};
    struct WordTypeIndex {};

private:
    int64_t do_get(uint64_t*, size_t, size_t, size_t, size_t, size_t, uint64_t) const;
    bool find_all_match(size_t start, size_t end, size_t baseindex, QueryStateBase* state) const;
<<<<<<< HEAD

    template <typename Cond, typename WordType = WordTypeValue>
    inline size_t parallel_subword_find(const Array&, size_t, size_t, size_t, size_t, uint64_t, int64_t) const;
=======
>>>>>>> ced9a50b
    bool find_eq(const Array&, int64_t, size_t, size_t, size_t, QueryStateBase*) const;
    bool find_neq(const Array&, int64_t, size_t, size_t, size_t, QueryStateBase*) const;
    bool find_lt(const Array&, int64_t, size_t, size_t, size_t, QueryStateBase*) const;
    bool find_gt(const Array&, int64_t, size_t, size_t, size_t, QueryStateBase*) const;
};
} // namespace realm
#endif // REALM_ARRAY_COMPRESS_HPP<|MERGE_RESOLUTION|>--- conflicted
+++ resolved
@@ -53,12 +53,6 @@
 private:
     int64_t do_get(uint64_t*, size_t, size_t, size_t, size_t, size_t, uint64_t) const;
     bool find_all_match(size_t start, size_t end, size_t baseindex, QueryStateBase* state) const;
-<<<<<<< HEAD
-
-    template <typename Cond, typename WordType = WordTypeValue>
-    inline size_t parallel_subword_find(const Array&, size_t, size_t, size_t, size_t, uint64_t, int64_t) const;
-=======
->>>>>>> ced9a50b
     bool find_eq(const Array&, int64_t, size_t, size_t, size_t, QueryStateBase*) const;
     bool find_neq(const Array&, int64_t, size_t, size_t, size_t, QueryStateBase*) const;
     bool find_lt(const Array&, int64_t, size_t, size_t, size_t, QueryStateBase*) const;
