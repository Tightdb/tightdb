--- conflicted
+++ resolved
@@ -495,27 +495,23 @@
     do_sync();
 }
 
-<<<<<<< HEAD
 void ConstTableView::apply_descriptor_ordering(DescriptorOrdering new_ordering)
-=======
-void TableViewBase::include(IncludeDescriptor include_paths)
+{
+    m_descriptor_ordering = new_ordering;
+    m_descriptor_ordering.collect_dependencies(m_table);
+
+    do_sync();
+}
+
+void ConstTableView::include(IncludeDescriptor include_paths)
 {
     m_descriptor_ordering.append_include(std::move(include_paths));
     do_sync();
 }
 
-IncludeDescriptor TableViewBase::get_include_descriptors()
+IncludeDescriptor ConstTableView::get_include_descriptors()
 {
     return m_descriptor_ordering.compile_included_backlinks();
-}
-
-void TableViewBase::apply_descriptor_ordering(DescriptorOrdering new_ordering)
->>>>>>> 807777db
-{
-    m_descriptor_ordering = new_ordering;
-    m_descriptor_ordering.collect_dependencies(m_table);
-
-    do_sync();
 }
 
 std::string ConstTableView::get_descriptor_ordering_description() const
