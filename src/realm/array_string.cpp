/*************************************************************************
 *
 * Copyright 2016 Realm Inc.
 *
 * Licensed under the Apache License, Version 2.0 (the "License");
 * you may not use this file except in compliance with the License.
 * You may obtain a copy of the License at
 *
 * http://www.apache.org/licenses/LICENSE-2.0
 *
 * Unless required by applicable law or agreed to in writing, software
 * distributed under the License is distributed on an "AS IS" BASIS,
 * WITHOUT WARRANTIES OR CONDITIONS OF ANY KIND, either express or implied.
 * See the License for the specific language governing permissions and
 * limitations under the License.
 *
 **************************************************************************/

#include <realm/array_string.hpp>
#include <realm/spec.hpp>
#include <realm/mixed.hpp>

#include <iostream>

using namespace realm;

ArrayString::ArrayString(Allocator& a)
    : m_alloc(a)
{
    m_arr = new (&m_storage) ArrayStringShort(a, true);
}

void ArrayString::create()
{
    static_cast<ArrayStringShort*>(m_arr)->create();
}

void ArrayString::init_from_mem(MemRef mem) noexcept
{
    char* header = mem.get_addr();

    ArrayParent* parent = m_arr->get_parent();
    size_t ndx_in_parent = m_arr->get_ndx_in_parent();
    bool long_strings = Array::get_hasrefs_from_header(header);
    if (!long_strings) {
        // Small strings
        bool is_small = Array::get_wtype_from_header(header) == Array::wtype_Multiply;
        if (is_small) {
            auto arr = new (&m_storage) ArrayStringShort(m_alloc, m_nullable);
            arr->init_from_mem(mem);
            m_type = Type::small_strings;
        }
        else {
<<<<<<< HEAD
            REALM_ASSERT(false);
=======
            auto arr = new (&m_storage) Array(m_alloc);
            arr->init_from_mem(mem);
            m_string_enum_values = std::make_unique<ArrayString>(m_alloc);
            ArrayParent* p;
            REALM_ASSERT(m_spec != nullptr);
            REALM_ASSERT(m_col_ndx != realm::npos);
            ref_type r = m_spec->get_enumkeys_ref(m_col_ndx, p);
            m_string_enum_values->init_from_ref(r);
            m_string_enum_values->set_parent(p, m_col_ndx);
            m_type = Type::enum_strings;
>>>>>>> 6de50e51
        }
    }
    else {
        bool is_big = Array::get_context_flag_from_header(header);
        if (!is_big) {
            auto arr = new (&m_storage) ArraySmallBlobs(m_alloc);
            arr->init_from_mem(mem);
            m_type = Type::medium_strings;
        }
        else {
            auto arr = new (&m_storage) ArrayBigBlobs(m_alloc, m_nullable);
            arr->init_from_mem(mem);
            m_type = Type::big_strings;
        }
    }
    m_arr->set_parent(parent, ndx_in_parent);
}

void ArrayString::init_from_parent()
{
    ref_type ref = m_arr->get_ref_from_parent();
    init_from_ref(ref);
}

void ArrayString::destroy() noexcept
{
    if (m_arr->is_attached()) {
        Array::destroy_deep(m_arr->get_ref(), m_alloc);
        detach();
    }
}

void ArrayString::detach() noexcept
{
    m_arr->detach();
    // Make sure the object is in a state like right after construction
    // Next call must be to create()
    m_arr = new (&m_storage) ArrayStringShort(m_alloc, true);
    m_type = Type::small_strings;
}

size_t ArrayString::size() const
{
    switch (m_type) {
        case Type::small_strings:
            return static_cast<ArrayStringShort*>(m_arr)->size();
        case Type::medium_strings:
            return static_cast<ArraySmallBlobs*>(m_arr)->size();
        case Type::big_strings:
            return static_cast<ArrayBigBlobs*>(m_arr)->size();
    }
    return {};
}

void ArrayString::add(StringData value)
{
    switch (upgrade_leaf(value.size())) {
        case Type::small_strings:
            static_cast<ArrayStringShort*>(m_arr)->add(value);
            break;
        case Type::medium_strings:
            static_cast<ArraySmallBlobs*>(m_arr)->add_string(value);
            break;
        case Type::big_strings:
            static_cast<ArrayBigBlobs*>(m_arr)->add_string(value);
            break;
    }
}

void ArrayString::set(size_t ndx, StringData value)
{
    switch (upgrade_leaf(value.size())) {
        case Type::small_strings:
            static_cast<ArrayStringShort*>(m_arr)->set(ndx, value);
            break;
        case Type::medium_strings:
            static_cast<ArraySmallBlobs*>(m_arr)->set_string(ndx, value);
            break;
        case Type::big_strings:
            static_cast<ArrayBigBlobs*>(m_arr)->set_string(ndx, value);
            break;
    }
}

void ArrayString::insert(size_t ndx, StringData value)
{
    switch (upgrade_leaf(value.size())) {
        case Type::small_strings:
            static_cast<ArrayStringShort*>(m_arr)->insert(ndx, value);
            break;
        case Type::medium_strings:
            static_cast<ArraySmallBlobs*>(m_arr)->insert_string(ndx, value);
            break;
        case Type::big_strings:
            static_cast<ArrayBigBlobs*>(m_arr)->insert_string(ndx, value);
            break;
    }
}

StringData ArrayString::get(size_t ndx) const
{
    switch (m_type) {
        case Type::small_strings:
            return static_cast<ArrayStringShort*>(m_arr)->get(ndx);
        case Type::medium_strings:
            return static_cast<ArraySmallBlobs*>(m_arr)->get_string(ndx);
        case Type::big_strings:
            return static_cast<ArrayBigBlobs*>(m_arr)->get_string(ndx);
    }
    return {};
}

StringData ArrayString::get_legacy(size_t ndx) const
{
    switch (m_type) {
        case Type::small_strings:
            return static_cast<ArrayStringShort*>(m_arr)->get(ndx);
        case Type::medium_strings:
            return static_cast<ArraySmallBlobs*>(m_arr)->get_string_legacy(ndx);
        case Type::big_strings:
            return static_cast<ArrayBigBlobs*>(m_arr)->get_string(ndx);
    }
    return {};
}

Mixed ArrayString::get_any(size_t ndx) const
{
    return Mixed(get(ndx));
}

bool ArrayString::is_null(size_t ndx) const
{
    switch (m_type) {
        case Type::small_strings:
            return static_cast<ArrayStringShort*>(m_arr)->is_null(ndx);
        case Type::medium_strings:
            return static_cast<ArraySmallBlobs*>(m_arr)->is_null(ndx);
        case Type::big_strings:
            return static_cast<ArrayBigBlobs*>(m_arr)->is_null(ndx);
    }
    return {};
}

void ArrayString::erase(size_t ndx)
{
    switch (m_type) {
        case Type::small_strings:
            static_cast<ArrayStringShort*>(m_arr)->erase(ndx);
            break;
        case Type::medium_strings:
            static_cast<ArraySmallBlobs*>(m_arr)->erase(ndx);
            break;
        case Type::big_strings:
            static_cast<ArrayBigBlobs*>(m_arr)->erase(ndx);
            break;
    }
}

void ArrayString::move(ArrayString& dst, size_t ndx)
{
    size_t sz = size();
    for (size_t i = ndx; i < sz; i++) {
        dst.add(get(i));
    }

    switch (m_type) {
        case Type::small_strings:
            static_cast<ArrayStringShort*>(m_arr)->truncate(ndx);
            break;
        case Type::medium_strings:
            static_cast<ArraySmallBlobs*>(m_arr)->truncate(ndx);
            break;
        case Type::big_strings:
            static_cast<ArrayBigBlobs*>(m_arr)->truncate(ndx);
            break;
    }
}

void ArrayString::clear()
{
    switch (m_type) {
        case Type::small_strings:
            static_cast<ArrayStringShort*>(m_arr)->clear();
            break;
        case Type::medium_strings:
            static_cast<ArraySmallBlobs*>(m_arr)->clear();
            break;
        case Type::big_strings:
            static_cast<ArrayBigBlobs*>(m_arr)->clear();
            break;
    }
}

size_t ArrayString::find_first(StringData value, size_t begin, size_t end) const noexcept
{
    switch (m_type) {
        case Type::small_strings:
            return static_cast<ArrayStringShort*>(m_arr)->find_first(value, begin, end);
        case Type::medium_strings: {
            BinaryData as_binary(value.data(), value.size());
            return static_cast<ArraySmallBlobs*>(m_arr)->find_first(as_binary, true, begin, end);
            break;
        }
        case Type::big_strings: {
            BinaryData as_binary(value.data(), value.size());
            return static_cast<ArrayBigBlobs*>(m_arr)->find_first(as_binary, true, begin, end);
            break;
        }
    }
    return not_found;
}

namespace {

template <class T>
inline StringData get_string(const T* arr, size_t ndx)
{
    return arr->get_string(ndx);
}

template <>
inline StringData get_string(const ArrayStringShort* arr, size_t ndx)
{
    return arr->get(ndx);
}

template <class T, class U>
size_t lower_bound_string(const T* arr, U value)
{
    size_t i = 0;
    size_t sz = arr->size();
    while (0 < sz) {
        size_t half = sz / 2;
        size_t mid = i + half;
        auto probe = get_string(arr, mid);
        if (probe < value) {
            i = mid + 1;
            sz -= half + 1;
        }
        else {
            sz = half;
        }
    }
    return i;
}
} // namespace

size_t ArrayString::lower_bound(StringData value)
{
    switch (m_type) {
        case Type::small_strings:
            return lower_bound_string(static_cast<ArrayStringShort*>(m_arr), value);
        case Type::medium_strings:
            return lower_bound_string(static_cast<ArraySmallBlobs*>(m_arr), value);
        case Type::big_strings:
            return lower_bound_string(static_cast<ArrayBigBlobs*>(m_arr), value);
    }
    return realm::npos;
}

ArrayString::Type ArrayString::upgrade_leaf(size_t value_size)
{
    if (m_type == Type::big_strings)
        return Type::big_strings;

    if (m_type == Type::medium_strings) {
        if (value_size <= medium_string_max_size)
            return Type::medium_strings;

        // Upgrade root leaf from medium to big strings
        auto string_medium = static_cast<ArraySmallBlobs*>(m_arr);
        ArrayBigBlobs big_blobs(m_alloc, true);
        big_blobs.create(); // Throws

        size_t n = string_medium->size();
        for (size_t i = 0; i < n; i++) {
            big_blobs.add_string(string_medium->get_string(i)); // Throws
        }
        auto parent = string_medium->get_parent();
        auto ndx_in_parent = string_medium->get_ndx_in_parent();
        string_medium->destroy();

        auto arr = new (&m_storage) ArrayBigBlobs(m_alloc, true);
        arr->init_from_mem(big_blobs.get_mem());
        arr->set_parent(parent, ndx_in_parent);
        arr->update_parent();

        m_type = Type::big_strings;
        return Type::big_strings;
    }

    // m_type == Type::small
    if (value_size <= small_string_max_size)
        return Type::small_strings;

    if (value_size <= medium_string_max_size) {
        // Upgrade root leaf from small to medium strings
        auto string_short = static_cast<ArrayStringShort*>(m_arr);
        ArraySmallBlobs string_long(m_alloc);
        string_long.create(); // Throws

        size_t n = string_short->size();
        for (size_t i = 0; i < n; i++) {
            string_long.add_string(string_short->get(i)); // Throws
        }
        auto parent = string_short->get_parent();
        auto ndx_in_parent = string_short->get_ndx_in_parent();
        string_short->destroy();

        auto arr = new (&m_storage) ArraySmallBlobs(m_alloc);
        arr->init_from_mem(string_long.get_mem());
        arr->set_parent(parent, ndx_in_parent);
        arr->update_parent();

        m_type = Type::medium_strings;
    }
    else {
        // Upgrade root leaf from small to big strings
        auto string_short = static_cast<ArrayStringShort*>(m_arr);
        ArrayBigBlobs big_blobs(m_alloc, true);
        big_blobs.create(); // Throws

        size_t n = string_short->size();
        for (size_t i = 0; i < n; i++) {
            big_blobs.add_string(string_short->get(i)); // Throws
        }
        auto parent = string_short->get_parent();
        auto ndx_in_parent = string_short->get_ndx_in_parent();
        string_short->destroy();

        auto arr = new (&m_storage) ArrayBigBlobs(m_alloc, true);
        arr->init_from_mem(big_blobs.get_mem());
        arr->set_parent(parent, ndx_in_parent);
        arr->update_parent();

        m_type = Type::big_strings;
    }

    return m_type;
}

void ArrayString::verify() const
{
#ifdef REALM_DEBUG
    switch (m_type) {
        case Type::small_strings:
            static_cast<ArrayStringShort*>(m_arr)->verify();
            break;
        case Type::medium_strings:
            static_cast<ArraySmallBlobs*>(m_arr)->verify();
            break;
        case Type::big_strings:
            static_cast<ArrayBigBlobs*>(m_arr)->verify();
            break;
    }
#endif
}<|MERGE_RESOLUTION|>--- conflicted
+++ resolved
@@ -51,20 +51,7 @@
             m_type = Type::small_strings;
         }
         else {
-<<<<<<< HEAD
             REALM_ASSERT(false);
-=======
-            auto arr = new (&m_storage) Array(m_alloc);
-            arr->init_from_mem(mem);
-            m_string_enum_values = std::make_unique<ArrayString>(m_alloc);
-            ArrayParent* p;
-            REALM_ASSERT(m_spec != nullptr);
-            REALM_ASSERT(m_col_ndx != realm::npos);
-            ref_type r = m_spec->get_enumkeys_ref(m_col_ndx, p);
-            m_string_enum_values->init_from_ref(r);
-            m_string_enum_values->set_parent(p, m_col_ndx);
-            m_type = Type::enum_strings;
->>>>>>> 6de50e51
         }
     }
     else {
