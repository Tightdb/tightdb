--- conflicted
+++ resolved
@@ -244,15 +244,9 @@
             for (size_t j = 0; j + 1 < sz; ++j) {
                 const Obj obj = tables[j]->get_object(translated_key);
                 // type was checked when creating the ColumnsDescriptor
-<<<<<<< HEAD
                 translated_key = columns[j].get_link_target(obj);
-                if (!translated_key) {
-                    is_null[index_in_view] = true;
-=======
-                translated_key = obj.get<ObjKey>(columns[j]);
                 if (!translated_key || translated_key.is_unresolved()) {
                     translated_key = null_key; // normalize unresolve to null
->>>>>>> 69968857
                     break;
                 }
             }
