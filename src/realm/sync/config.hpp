--- conflicted
+++ resolved
@@ -47,16 +47,9 @@
 enum class ProtocolError;
 } // namespace sync
 
-<<<<<<< HEAD
-SimplifiedProtocolError get_simplified_error(sync::ProtocolError err);
-
 struct SyncError : public SystemError {
     enum class ClientResetModeAllowed { DoNotClientReset, RecoveryPermitted, RecoveryNotPermitted };
 
-=======
-struct SyncError {
-    std::error_code error_code;
->>>>>>> b985738b
     bool is_fatal;
     /// A consolidated explanation of the error, including a link to the server logs if applicable.
     std::string message;
