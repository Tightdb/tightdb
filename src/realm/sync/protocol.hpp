--- conflicted
+++ resolved
@@ -57,15 +57,11 @@
 //      Server replaces 'downloadable_bytes' (which was always zero prior this version)
 //      with an estimated progress value (double from 0.0 to 1.0) for flx sessions
 //
-<<<<<<< HEAD
-//   13 Support for syncing collections (lists and dictionaries) in Mixed columns
+//   13 Support for syncing collections (lists and dictionaries) in Mixed columns and
+//      collections of Mixed
 //
 //   14 Support for server initiated bootstraps, including bootstraps for role/
 //      permissions changes instead of performing a client reset when changed.
-=======
-//   13 Support for syncing collections (lists and dictionaries) in Mixed columns and
-//      collections of Mixed
->>>>>>> 14349903
 //
 //  XX Changes:
 //     - TBD
