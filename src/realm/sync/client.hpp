#ifndef REALM_SYNC_CLIENT_HPP
#define REALM_SYNC_CLIENT_HPP

#include <cstddef>
#include <cstdint>
#include <memory>
#include <utility>
#include <functional>
#include <exception>
#include <string>

#include <realm/util/buffer.hpp>
#include <realm/util/logger.hpp>
#include <realm/util/network.hpp>
#include <realm/impl/cont_transact_hist.hpp>
#include <realm/sync/protocol.hpp>
#include <realm/sync/history.hpp>

namespace realm {
namespace sync {


class Client {
public:
    enum class Error;

    using port_type = util::network::Endpoint::port_type;
    using RoundtripTimeHandler = void(milliseconds_type roundtrip_time);

    static constexpr milliseconds_type default_connect_timeout = 120000;        // 2 minutes
    static constexpr milliseconds_type default_connection_linger_time = 30000;  // 30 seconds
    static constexpr milliseconds_type default_ping_keepalive_period = 60000;   // 1 minute
    static constexpr milliseconds_type default_pong_keepalive_timeout = 120000; // 2 minutes
    static constexpr milliseconds_type default_fast_reconnect_limit = 60000;    // 1 minute

    struct Config {
        Config() {}

        /// An optional custom platform description to be sent to server as part
        /// of a user agent description (HTTP `User-Agent` header).
        ///
        /// If left empty, the platform description will be whatever is returned
        /// by util::get_platform_info().
        std::string user_agent_platform_info;

        /// Optional information about the application to be added to the user
        /// agent description as sent to the server. The intention is that the
        /// application describes itself using the following (rough) syntax:
        ///
        ///     <application info>  ::=  (<space> <layer>)*
        ///     <layer>             ::=  <name> "/" <version> [<space> <details>]
        ///     <name>              ::=  (<alnum>)+
        ///     <version>           ::=  <digit> (<alnum> | "." | "-" | "_")*
        ///     <details>           ::=  <parentherized>
        ///     <parentherized>     ::=  "(" (<nonpar> | <parentherized>)* ")"
        ///
        /// Where `<space>` is a single space character, `<digit>` is a decimal
        /// digit, `<alnum>` is any alphanumeric character, and `<nonpar>` is
        /// any character other than `(` and `)`.
        ///
        /// When multiple levels are present, the innermost layer (the one that
        /// is closest to this API) should appear first.
        ///
        /// Example:
        ///
        ///     RealmJS/2.13.0 RealmStudio/2.9.0
        ///
        /// Note: The user agent description is not intended for machine
        /// interpretation, but should still follow the specified syntax such
        /// that it remains easily interpretable by human beings.
        std::string user_agent_application_info;

        /// An optional logger to be used by the client. If no logger is
        /// specified, the client will use an instance of util::StderrLogger
        /// with the log level threshold set to util::Logger::Level::info. The
        /// client does not require a thread-safe logger, and it guarantees that
        /// all logging happens either on behalf of the constructor or on behalf
        /// of the invocation of run().
        util::Logger* logger = nullptr;

        /// Use ports 80 and 443 by default instead of 7800 and 7801
        /// respectively. Ideally, these default ports should have been made
        /// available via a different URI scheme instead (http/https or ws/wss).
        bool enable_default_port_hack = true;

        /// For testing purposes only.
        ReconnectMode reconnect_mode = ReconnectMode::normal;

        /// Create a separate connection for each session. For testing purposes
        /// only.
        ///
        /// FIXME: This setting needs to be true for now, due to limitations in
        /// the load balancer.
        bool one_connection_per_session = true;

        /// Do not access the local file system. Sessions will act as if
        /// initiated on behalf of an empty (or nonexisting) local Realm
        /// file. Received DOWNLOAD messages will be accepted, but otherwise
        /// ignored. No UPLOAD messages will be generated. For testing purposes
        /// only.
        ///
        /// Many operations, such as serialized transactions, are not suppored
        /// in this mode.
        bool dry_run = false;

        /// The maximum number of milliseconds to allow for a connection to
        /// become fully established. This includes the time to resolve the
        /// network address, the TCP connect operation, the SSL handshake, and
        /// the WebSocket handshake.
        milliseconds_type connect_timeout = default_connect_timeout;

        /// The number of milliseconds to keep a connection open after all
        /// sessions have been abandoned (or suspended by errors).
        ///
        /// The purpose of this linger time is to avoid close/reopen cycles
        /// during short periods of time where there are no sessions interested
        /// in using the connection.
        ///
        /// If the connection gets closed due to an error before the linger time
        /// expires, the connection will be kept closed until there are sessions
        /// willing to use it again.
        milliseconds_type connection_linger_time = default_connection_linger_time;

        /// The client will send PING messages periodically to allow the server
        /// to detect dead connections (heartbeat). This parameter specifies the
        /// time, in milliseconds, between these PING messages. When scheduling
        /// the next PING message, the client will deduct a small random amount
        /// from the specified value to help spread the load on the server from
        /// many clients.
        milliseconds_type ping_keepalive_period = default_ping_keepalive_period;

        /// Whenever the server receives a PING message, it is supposed to
        /// respond with a PONG messsage to allow the client to detect dead
        /// connections (heartbeat). This parameter specifies the time, in
        /// milliseconds, that the client will wait for the PONG response
        /// message before it assumes that the connection is dead, and
        /// terminates it.
        milliseconds_type pong_keepalive_timeout = default_pong_keepalive_timeout;

        /// The maximum amount of time, in milliseconds, since the loss of a
        /// prior connection, for a new connection to be considered a *fast
        /// reconnect*.
        ///
        /// In general, when a client establishes a connection to the server,
        /// the uploading process remains suspended until the initial
        /// downloading process completes (as if by invocation of
        /// Session::async_wait_for_download_completion()). However, to avoid
        /// unnecessary latency in change propagation during ongoing
        /// application-level activity, if the new connection is established
        /// less than a certain amount of time (`fast_reconnect_limit`) since
        /// the client was previously connected to the server, then the
        /// uploading process will be activated immediately.
        ///
        /// For now, the purpose of the general delaying of the activation of
        /// the uploading process, is to increase the chance of multiple initial
        /// transactions on the client-side, to be uploaded to, and processed by
        /// the server as a single unit. In the longer run, the intention is
        /// that the client should upload transformed (from reciprocal history),
        /// rather than original changesets when applicable to reduce the need
        /// for changeset to be transformed on both sides. The delaying of the
        /// upload process will increase the number of cases where this is
        /// possible.
        ///
        /// FIXME: Currently, the time between connections is not tracked across
        /// sessions, so if the application closes its session, and opens a new
        /// one immediately afterwards, the activation of the upload process
        /// will be delayed unconditionally.
        milliseconds_type fast_reconnect_limit = default_fast_reconnect_limit;

        /// Set to true to completely disable delaying of the upload process. In
        /// this mode, the upload process will be activated immediately, and the
        /// value of `fast_reconnect_limit` is ignored.
        ///
        /// For testing purposes only.
        bool disable_upload_activation_delay = false;

        /// If `disable_upload_compaction` is true, every changeset will be
        /// compacted before it is uploaded to the server. Compaction will
        /// reduce the size of a changeset if the same field is set multiple
        /// times or if newly created objects are deleted within the same
        /// transaction. Log compaction increeses CPU usage and memory
        /// consumption.
        bool disable_upload_compaction = false;

        /// Set the `TCP_NODELAY` option on all TCP/IP sockets. This disables
        /// the Nagle algorithm. Disabling it, can in some cases be used to
        /// decrease latencies, but possibly at the expense of scalability. Be
        /// sure to research the subject before you enable this option.
        bool tcp_no_delay = false;

        /// The specified function will be called whenever a PONG message is
        /// received on any connection. The round-trip time in milliseconds will
        /// be pased to the function. The specified function will always be
        /// called by the client's event loop thread, i.e., the thread that
        /// calls `Client::run()`. This feature is mainly for testing purposes.
        std::function<RoundtripTimeHandler> roundtrip_time_handler;

        /// Disable sync to disk (fsync(), msync()) for all realm files managed
        /// by this client.
        ///
        /// Testing/debugging feature. Should never be enabled in production.
        bool disable_sync_to_disk = false;
    };

    /// \throw util::EventLoop::Implementation::NotAvailable if no event loop
    /// implementation was specified, and
    /// util::EventLoop::Implementation::get_default() throws it.
    Client(Config = {});
    Client(Client&&) noexcept;
    ~Client() noexcept;

    /// Run the internal event-loop of the client. At most one thread may
    /// execute run() at any given time. The call will not return until somebody
    /// calls stop().
    void run();

    /// See run().
    ///
    /// Thread-safe.
    void stop() noexcept;

    /// \brief Cancel current or next reconnect delay for all servers.
    ///
    /// This corresponds to calling Session::cancel_reconnect_delay() on all
    /// bound sessions, but will also cancel reconnect delays applying to
    /// servers for which there are currently no bound sessions.
    ///
    /// Thread-safe.
    void cancel_reconnect_delay();

    /// \brief Wait for session termination to complete.
    ///
    /// Wait for termination of all sessions whose termination was initiated
    /// prior this call (the completion condition), or until the client's event
    /// loop thread exits from Client::run(), whichever happens
    /// first. Termination of a session can be initiated implicitly (e.g., via
    /// destruction of the session object), or explicitly by Session::detach().
    ///
    /// Note: After session termination (when this function returns true) no
    /// session specific callback function can be called or continue to execute,
    /// and the client is guaranteed to no longer have a Realm file open on
    /// behalf of the terminated session.
    ///
    /// CAUTION: If run() returns while a wait operation is in progress, this
    /// waiting function will return immediately, even if the completion
    /// condition is not yet satisfied. The completion condition is guaranteed
    /// to be satisfied only when these functions return true. If it returns
    /// false, session specific callback functions may still be executing or get
    /// called, and the associated Realm files may still not have been closed.
    ///
    /// If a new wait operation is initiated while another wait operation is in
    /// progress by another thread, the waiting period of fist operation may, or
    /// may not get extended. The application must not assume either.
    ///
    /// Note: Session termination does not imply that the client has received an
    /// UNBOUND message from the server (see the protocol specification). This
    /// may happen later.
    ///
    /// \return True only if the completion condition was satisfied. False if
    /// the client's event loop thread exited from Client::run() in which case
    /// the completion condition may, or may not have been satisfied.
    ///
    /// Note: These functions are fully thread-safe. That is, they may be called
    /// by any thread, and by multiple threads concurrently.
    bool wait_for_session_terminations_or_client_stopped();

    /// Returns false if the specified URL is invalid.
    bool decompose_server_url(const std::string& url, ProtocolEnvelope& protocol, std::string& address,
                              port_type& port, std::string& path) const;

private:
    class Impl;
    std::unique_ptr<Impl> m_impl;
    friend class Session;
};


class BadServerUrl; // Exception


/// \brief Client-side representation of a Realm file synchronization session.
///
/// A synchronization session deals with precisely one local Realm file. To
/// synchronize multiple local Realm files, you need multiple sessions.
///
/// A session object is always associated with a particular client object (\ref
/// Client). The application must ensure that the destruction of the associated
/// client object never happens before the destruction of the session
/// object. The consequences of a violation are unspecified.
///
/// A session object is always associated with a particular local Realm file,
/// however, a session object does not represent a session until it is bound to
/// a server side Realm, i.e., until bind() is called. From the point of view of
/// the thread that calls bind(), the session starts precisely when the
/// execution of bind() starts, i.e., before bind() returns.
///
/// At most one session is allowed to exist for a particular local Realm file
/// (file system inode) at any point in time. Multiple session objects may
/// coexists for a single file, as long as bind() has been called on at most one
/// of them. Additionally, two bound session objects for the same file are
/// allowed to exist at different times, if they have no overlap in time (in
/// their bound state), as long as they are associated with the same client
/// object, or with two different client objects that do not overlap in
/// time. This means, in particular, that it is an error to create two bound
/// session objects for the same local Realm file, it they are associated with
/// two different client objects that overlap in time, even if the session
/// objects do not overlap in time (in their bound state). It is the
/// responsibility of the application to ensure that these rules are adhered
/// to. The consequences of a violation are unspecified.
///
/// Thread-safety: It is safe for multiple threads to construct, use (with some
/// exceptions), and destroy session objects concurrently, regardless of whether
/// those session objects are associated with the same, or with different Client
/// objects. Please note that some of the public member functions are fully
/// thread-safe, while others are not.
///
/// Callback semantics: All session specific callback functions will be executed
/// by the event loop thread, i.e., the thread that calls Client::run(). No
/// callback function will be called before Session::bind() is called. Callback
/// functions that are specified prior to calling bind() (e.g., any passed to
/// set_progress_handler()) may start to execute before bind() returns, as long
/// as some thread is executing Client::run(). Likewise, completion handlers,
/// such as those passed to async_wait_for_sync_completion() may start to
/// execute before the submitting function returns. All session specific
/// callback functions (including completion handlers) are guaranteed to no
/// longer be executing when session termination completes, and they are
/// guaranteed to not be called after session termination completes. Termination
/// is an event that completes asynchronously with respect to the application,
/// but is initiated by calling detach(), or implicitly by destroying a session
/// object. After having initiated one or more session terminations, the
/// application can wait for those terminations to complete by calling
/// Client::wait_for_session_terminations_or_client_stopped(). Since callback
/// functions are always executed by the event loop thread, they are also
/// guaranteed to not be executing after Client::run() has returned.
class Session {
public:
    using port_type = util::network::Endpoint::port_type;
    using SyncTransactCallback = void(VersionID old_version, VersionID new_version);
    using ProgressHandler = void(std::uint_fast64_t downloaded_bytes, std::uint_fast64_t downloadable_bytes,
                                 std::uint_fast64_t uploaded_bytes, std::uint_fast64_t uploadable_bytes,
                                 std::uint_fast64_t progress_version, std::uint_fast64_t snapshot_version);
    using WaitOperCompletionHandler = std::function<void(std::error_code)>;
    using SSLVerifyCallback = bool(const std::string& server_address, port_type server_port, const char* pem_data,
                                   size_t pem_size, int preverify_ok, int depth);

    struct Config {
        Config() {}

        /// server_address is the fully qualified host name, or IP address of
        /// the server.
        std::string server_address = "localhost";

        /// server_port is the port at which the server listens. If server_port
        /// is zero, the default port for the specified protocol is used. See
        /// ProtocolEnvelope for information on default ports.
        port_type server_port = 0;

        /// realm_identifier is  the virtual path by which the server identifies the
        /// Realm.
        /// When connecting to the mock C++ server, this path must always be an
        /// absolute path, and must therefore always contain a leading slash (`/`).
        /// Furthermore, each segment of the virtual path must consist of one or
        /// more characters that are either alpha-numeric or in (`_`, `-`, `.`),
        /// and each segment is not allowed to equal `.` or `..`, and must not end
        /// with `.realm`, `.realm.lock`, or `.realm.management`. These rules are
        /// necessary because the C++ server currently reserves the right to use the
        /// specified path as part of the file system path of a Realm file.
        /// On the MongoDB Realm-based Sync server, virtual paths are not coupled
        /// to file system paths, and thus, these restrictions do not apply.
        std::string realm_identifier = "";

        /// The protocol used for communicating with the server. See
        /// ProtocolEnvelope.
        ProtocolEnvelope protocol_envelope = ProtocolEnvelope::realm;

        /// service_identifier is a prefix that is prepended to the realm_identifier
        /// in the HTTP GET request that initiates a sync connection. The value
        /// specified here must match with the server's expectation. Changing
        /// the value of service_identifier should be matched with a corresponding
        /// change in the C++ mock server.
        std::string service_identifier = "";

        /// authorization_header_name is the name of the HTTP header containing
        /// the Realm access token. The value of the HTTP header is "Bearer <token>".
        /// authorization_header_name does not participate in session
        /// multiplexing partitioning.
        std::string authorization_header_name = "Authorization";

        /// custom_http_headers is a map of custom HTTP headers. The keys of the map
        /// are HTTP header names, and the values are the corresponding HTTP
        /// header values.
        /// If "Authorization" is used as a custom header name,
        /// authorization_header_name must be set to anther value.
        std::map<std::string, std::string> custom_http_headers;

        /// Sessions can be multiplexed over the same TCP/SSL connection.
        /// Sessions might share connection if they have identical server_address,
        /// server_port, and protocol. multiplex_ident is a parameter that allows
        /// finer control over session multiplexing. If two sessions have distinct
        /// multiplex_ident, they will never share connection. The typical use of
        /// multilex_ident is to give sessions with incompatible SSL requirements
        /// distinct multiplex_idents.
        /// multiplex_ident can be any string and the value has no meaning except
        /// for partitioning the sessions.
        std::string multiplex_ident;

        /// Controls whether the server certificate is verified for SSL
        /// connections. It should generally be true in production.
        bool verify_servers_ssl_certificate = true;

        /// ssl_trust_certificate_path is the path of a trust/anchor
        /// certificate used by the client to verify the server certificate.
        /// ssl_trust_certificate_path is only used if the protocol is ssl and
        /// verify_servers_ssl_certificate is true.
        ///
        /// A server certificate is verified by first checking that the
        /// certificate has a valid signature chain back to a trust/anchor
        /// certificate, and secondly checking that the server_address matches
        /// a host name contained in the certificate. The host name of the
        /// certificate is stored in either Common Name or the Alternative
        /// Subject Name (DNS section).
        ///
        /// If ssl_trust_certificate_path is None (default), ssl_verify_callback
        /// (see below) is used if set, and the default device trust/anchor
        /// store is used otherwise.
        util::Optional<std::string> ssl_trust_certificate_path;

        /// If Client::Config::ssl_verify_callback is set, that function is called
        /// to verify the certificate, unless verify_servers_ssl_certificate is
        /// false.

        /// ssl_verify_callback is used to implement custom SSL certificate
        /// verification. it is only used if the protocol is SSL,
        /// verify_servers_ssl_certificate is true and ssl_trust_certificate_path
        /// is None.
        ///
        /// The signature of ssl_verify_callback is
        ///
        /// bool(const std::string& server_address,
        ///      port_type server_port,
        ///      const char* pem_data,
        ///      size_t pem_size,
        ///      int preverify_ok,
        ///      int depth);
        ///
        /// server address and server_port is the address and port of the server
        /// that a SSL connection is being established to. They are identical to
        /// the server_address and server_port set in this config file and are
        /// passed for convenience.
        /// pem_data is the certificate of length pem_size in
        /// the PEM format. preverify_ok is OpenSSL's preverification of the
        /// certificate. preverify_ok is either 0, or 1. If preverify_ok is 1,
        /// OpenSSL has accepted the certificate and it will generally be safe
        /// to trust that certificate. depth represents the position of the
        /// certificate in the certificate chain sent by the server. depth = 0
        /// represents the actual server certificate that should contain the
        /// host name(server address) of the server. The highest depth is the
        /// root certificate.
        /// The callback function will receive the certificates starting from
        /// the root certificate and moving down the chain until it reaches the
        /// server's own certificate with a host name. The depth of the last
        /// certificate is 0. The depth of the first certificate is chain
        /// length - 1.
        ///
        /// The return value of the callback function decides whether the
        /// client accepts the certificate. If the return value is false, the
        /// processing of the certificate chain is interrupted and the SSL
        /// connection is rejected. If the return value is true, the verification
        /// process continues. If the callback function returns true for all
        /// presented certificates including the depth == 0 certificate, the
        /// SSL connection is accepted.
        ///
        /// A recommended way of using the callback function is to return true
        /// if preverify_ok = 1 and depth > 0,
        /// always check the host name if depth = 0,
        /// and use an independent verification step if preverify_ok = 0.
        ///
        /// Another possible way of using the callback is to collect all the
        /// certificates until depth = 0, and present the entire chain for
        /// independent verification.
        std::function<SSLVerifyCallback> ssl_verify_callback;

        /// signed_user_token is a cryptographically signed token describing the
        /// identity and access rights of the current user.
        std::string signed_user_token;

<<<<<<< HEAD
        /// The encryption key the DB will be opened with.
        util::Optional<std::array<char, 64>> encryption_key;

        /// The presence of the ClientReset config indicates an ongoing or
        /// requested client reset operation. If client_reset is util::none or
        /// if the local Realm does not exist, an ordinary sync session will
        /// take place.
=======
        /// ClientReset is used for both async open and client reset. If
        /// client_reset is not util::none, the sync client will perform
        /// async open for this session if the local Realm does not exist, and
        /// client reset if the local Realm exists. If client_reset is
        /// util::none, an ordinary sync session will take place.
>>>>>>> a5462a39
        ///
        /// A session will perform client reset by downloading a fresh copy of
        /// the Realm from the server at a different file path location. After
        /// download, the fresh Realm will be integrated into the local
        /// Realm in a write transaction. The application is free to use the
        /// local realm during the entire client reset. Like a DOWNLOAD
        /// message, the application will not be able to perform a write
        /// transaction at the same time as the sync client
        /// performs its own write transaction. Client reset is not more
        /// disturbing for the application than any DOWNLOAD message. The
        /// application can listen to change notifications from the client
        /// reset exactly as in a DOWNLOAD message.
        ///
        /// Client reset downloads its fresh Realm copy for a Realm
        /// at path "xyx.realm" to "xyz.realm.fresh". There is state within
        /// the fresh copy to denote that the download is completed such
        /// that if the client is stopped during download of the fresh copy,
        /// if may continue on the next session.
        ///
        /// The recommended usage of client reset is after a previous session
        /// encountered an error that implies the need for a client reset. It
        /// is not recommended to persist the need for a client reset. The
        /// application should just attempt to synchronize in the usual fashion
        /// and only after hitting an error, start a new session with a client
        /// reset. In other words, if the application crashes during a client reset,
        /// the application should attempt to perform ordinary synchronization
        /// after restart and switch to client reset if needed.
        ///
        /// Error codes that imply the need for a client reset are the session
        /// level error codes described by SyncError::is_client_reset_requested()
        ///
        /// However, other errors such as bad changeset (UPLOAD) could also be resolved
        /// with a client reset. Client reset can even be used without any prior error
        /// if so desired.
        ///
        /// After completion of a client reset, the sync client will continue
        /// synchronizing with the server in the usual fashion.
        ///
        /// The progress of client reset can be tracked with the
        /// standard progress handler.
        ///
        /// Client reset is done when the progress handler
        /// arguments satisfy "progress_version > 0". However, if the
        /// application wants to ensure that it has all data present on the
        /// server, it should wait for download completion using either
        /// void async_wait_for_download_completion(WaitOperCompletionHandler)
        /// or
        /// bool wait_for_download_complete_or_client_stopped().
        struct ClientReset {
            bool seamless_loss = false;
            std::function<void(TransactionRef local, TransactionRef remote)> notify_before_client_reset;
            std::function<void(TransactionRef local)> notify_after_client_reset;
        };
        util::Optional<ClientReset> client_reset_config;

        util::Optional<SyncConfig::ProxyConfig> proxy_config;

        /// Set to true to disable the upload process for this session. This
        /// includes the sending of empty UPLOAD messages.
        ///
        /// This feature exists exclusively for testing purposes at this time.
        bool disable_upload = false;

        /// Set to true to disable sending of empty UPLOAD messages for this
        /// session.
        ///
        /// This feature exists exclusively for testing purposes at this time.
        bool disable_empty_upload = false;

        /// Set to true to cause the integration of the first received changeset
        /// (in a DOWNLOAD message) to fail.
        ///
        /// This feature exists exclusively for testing purposes at this time.
        bool simulate_integration_error = false;
    };

    /// \brief Start a new session for the specified client-side Realm.
    ///
    /// Note that the session is not fully activated until you call bind().
    /// Also note that if you call set_sync_transact_callback(), it must be
    /// done before calling bind().
    Session(Client&, std::shared_ptr<DB>, Config = {});

    /// This leaves the right-hand side session object detached. See "Thread
    /// safety" section under detach().
    Session(Session&&) noexcept;

    /// Create a detached session object (see detach()).
    Session() noexcept;

    /// Implies detachment. See "Thread safety" section under detach().
    ~Session() noexcept;

    /// Detach the object on the left-hand side, then "steal" the session from
    /// the object on the right-hand side, if there is one. This leaves the
    /// object on the right-hand side detached. See "Thread safety" section
    /// under detach().
    Session& operator=(Session&&) noexcept;

    /// Detach this session object from the client object (Client). If the
    /// session object is already detached, this function has no effect
    /// (idempotency).
    ///
    /// Detachment initiates session termination, which is an event that takes
    /// place shortly thereafter in the context of the client's event loop
    /// thread.
    ///
    /// A detached session object may be destroyed, move-assigned to, and moved
    /// from. Apart from that, it is an error to call any function other than
    /// detach() on a detached session object.
    ///
    /// Thread safety: Detachment is not a thread-safe operation. This means
    /// that detach() may not be executed by two threads concurrently, and may
    /// not execute concurrently with object destruction. Additionally,
    /// detachment must not execute concurrently with a moving operation
    /// involving the session object on the left or right-hand side. See move
    /// constructor and assignment operator.
    void detach() noexcept;

    /// \brief Set a function to be called when the local Realm has changed due
    /// to integration of a downloaded changeset.
    ///
    /// Specify the callback function that will be called when one or more
    /// transactions are performed to integrate downloaded changesets into the
    /// client-side Realm, that is associated with this session.
    ///
    /// The callback function will always be called by the thread that executes
    /// the event loop (Client::run()), but not until bind() is called. If the
    /// callback function throws an exception, that exception will "travel" out
    /// through Client::run().
    ///
    /// Note: Any call to this function must have returned before bind() is
    /// called. If this function is called multiple times, each call overrides
    /// the previous setting.
    ///
    /// Note: This function is **not thread-safe**. That is, it is an error if
    /// it is called while another thread is executing any member function on
    /// the same Session object.
    ///
    /// CAUTION: The specified callback function may get called before the call
    /// to bind() returns, and it may get called (or continue to execute) after
    /// the session object is destroyed. Please see "Callback semantics" section
    /// under Session for more on this.
    void set_sync_transact_callback(std::function<SyncTransactCallback>);

    /// \brief Set a handler to monitor the state of download and upload
    /// progress.
    ///
    /// The handler must have signature
    ///
    ///     void(uint_fast64_t downloaded_bytes, uint_fast64_t downloadable_bytes,
    ///          uint_fast64_t uploaded_bytes, uint_fast64_t uploadable_bytes,
    ///          uint_fast64_t progress_version);
    ///
    /// downloaded_bytes is the size in bytes of all downloaded changesets.
    /// downloadable_bytes is equal to downloaded_bytes plus an estimate of
    /// the size of the remaining server history.
    ///
    /// uploaded_bytes is the size in bytes of all locally produced changesets
    /// that have been received and acknowledged by the server.
    /// uploadable_bytes is the size in bytes of all locally produced changesets.
    ///
    /// Due to the nature of the merge rules, it is possible that the size of an
    /// uploaded changeset uploaded from one client is not equal to the size of
    /// the changesets that other clients will download.
    ///
    /// Typical uses of this function:
    ///
    /// Upload completion can be checked by
    ///
    ///    bool upload_complete = (uploaded_bytes == uploadable_bytes);
    ///
    /// Download completion could be checked by
    ///
    ///     bool download_complete = (downloaded_bytes == downloadable_bytes);
    ///
    /// However, download completion might never be reached because the server
    /// can receive new changesets from other clients. downloadable_bytes can
    /// decrease for two reasons: server side compaction and changesets of
    /// local origin. Code using downloadable_bytes must not assume that it
    /// is increasing.
    ///
    /// Upload progress can be calculated by caching an initial value of
    /// uploaded_bytes from the last, or next, callback. Then
    ///
    ///     double upload_progress =
    ///        (uploaded_bytes - initial_uploaded_bytes)
    ///       -------------------------------------------
    ///       (uploadable_bytes - initial_uploaded_bytes)
    ///
    /// Download progress can be calculates similarly:
    ///
    ///     double download_progress =
    ///        (downloaded_bytes - initial_downloaded_bytes)
    ///       -----------------------------------------------
    ///       (downloadable_bytes - initial_downloaded_bytes)
    ///
    /// progress_version is 0 at the start of a session. When at least one
    /// DOWNLOAD message has been received from the server, progress_version is
    /// positive. progress_version can be used to ensure that the reported
    /// progress contains information obtained from the server in the current
    /// session. The server will send a message as soon as possible, and the
    /// progress handler will eventually be called with a positive progress_version
    /// unless the session is interrupted before a message from the server has
    /// been received.
    ///
    /// The handler is called on the event loop thread.The handler after bind(),
    /// after each DOWNLOAD message, and after each local transaction
    /// (nonsync_transact_notify).
    ///
    /// set_progress_handler() is not thread safe and it must be called before
    /// bind() is called. Subsequent calls to set_progress_handler() overwrite
    /// the previous calls. Typically, this function is called once per session.
    ///
    /// CAUTION: The specified callback function may get called before the call
    /// to bind() returns, and it may get called (or continue to execute) after
    /// the session object is destroyed. Please see "Callback semantics" section
    /// under Session for more on this.
    void set_progress_handler(std::function<ProgressHandler>);

    enum class ConnectionState { disconnected, connecting, connected };

    /// \brief Information about an error causing a session to be temporarily
    /// disconnected from the server.
    ///
    /// In general, the connection will be automatically reestablished
    /// later. Whether this happens quickly, generally depends on \ref
    /// is_fatal. If \ref is_fatal is true, it means that the error is deemed to
    /// be of a kind that is likely to persist, and cause all future reconnect
    /// attempts to fail. In that case, if another attempt is made at
    /// reconnecting, the delay will be substantial (at least an hour).
    ///
    /// \ref error_code specifies the error that caused the connection to be
    /// closed. For the list of errors reported by the server, see \ref
    /// ProtocolError (or `protocol.md`). For the list of errors corresponding
    /// to protocol violations that are detected by the client, see
    /// Client::Error. The error may also be a system level error, or an error
    /// from one of the potential intermediate protocol layers (SSL or
    /// WebSocket).
    ///
    /// \ref detailed_message is the most detailed message available to describe
    /// the error. It is generally equal to `error_code.message()`, but may also
    /// be a more specific message (one that provides extra context). The
    /// purpose of this message is mostly to aid in debugging. For non-debugging
    /// purposes, `error_code.message()` should generally be considered
    /// sufficient.
    ///
    /// \sa set_connection_state_change_listener().
    struct ErrorInfo {
        std::error_code error_code;
        bool is_fatal;
        const std::string& detailed_message;
    };

    using ConnectionStateChangeListener = void(ConnectionState, const ErrorInfo*);

    /// \brief Install a connection state change listener.
    ///
    /// Sets a function to be called whenever the state of the underlying
    /// network connection changes between "disconnected", "connecting", and
    /// "connected". The initial state is always "disconnected". The next state
    /// after "disconnected" is always "connecting". The next state after
    /// "connecting" is either "connected" or "disconnected". The next state
    /// after "connected" is always "disconnected". A switch to the
    /// "disconnected" state only happens when an error occurs.
    ///
    /// Whenever the installed function is called, an ErrorInfo object is passed
    /// when, and only when the passed state is ConnectionState::disconnected.
    ///
    /// When multiple sessions share a single connection, the state changes will
    /// be reported for each session in turn.
    ///
    /// The callback function will always be called by the thread that executes
    /// the event loop (Client::run()), but not until bind() is called. If the
    /// callback function throws an exception, that exception will "travel" out
    /// through Client::run().
    ///
    /// Note: Any call to this function must have returned before bind() is
    /// called. If this function is called multiple times, each call overrides
    /// the previous setting.
    ///
    /// Note: This function is **not thread-safe**. That is, it is an error if
    /// it is called while another thread is executing any member function on
    /// the same Session object.
    ///
    /// CAUTION: The specified callback function may get called before the call
    /// to bind() returns, and it may get called (or continue to execute) after
    /// the session object is destroyed. Please see "Callback semantics" section
    /// under Session for more on this.
    void set_connection_state_change_listener(std::function<ConnectionStateChangeListener>);

    //@{
    /// Deprecated! Use set_connection_state_change_listener() instead.
    using ErrorHandler = void(std::error_code, bool is_fatal, const std::string& detailed_message);
    void set_error_handler(std::function<ErrorHandler>);
    //@}

    /// @{ \brief Bind this session to the specified server side Realm.
    ///
    /// No communication takes place on behalf of this session before the
    /// session is bound, but as soon as the session becomes bound, the server
    /// will start to push changes to the client, and vice versa.
    ///
    /// If a callback function was set using set_sync_transact_callback(), then
    /// that callback function will start to be called as changesets are
    /// downloaded and integrated locally. It is important to understand that
    /// callback functions are executed by the event loop thread (Client::run())
    /// and the callback function may therefore be called before bind() returns.
    ///
    /// Note: It is an error if this function is called more than once per
    /// Session object.
    ///
    /// Note: This function is **not thread-safe**. That is, it is an error if
    /// it is called while another thread is executing any member function on
    /// the same Session object.
    ///
    /// bind() binds this session to the specified server side Realm using the
    /// parameters specified in the Session::Config object.
    ///
    /// The two other forms of bind() are convenience functions.
    void bind();
    /// \brief parses parameters and replaces the parameters in the Session::Config object
    /// before the session is bound.
    /// \param server_url For example "realm://sync.realm.io/test". See
    /// server_address, server_path, and server_port in Session::Config for
    /// information about the individual components of the URL. See
    /// ProtocolEnvelope for the list of available URL schemes and the
    /// associated default ports.
    ///
    /// \throw BadServerUrl if the specified server URL is malformed.
    void bind(std::string server_url, std::string signed_user_token);
    /// void bind(std::string server_address, std::string server_path,
    ///           std::string signed_user_token, port_type server_port = 0,
    ///           ProtocolEnvelope protocol = ProtocolEnvelope::realm);
    /// replaces the corresponding parameters from the Session::Config object
    /// before the session is bound.
    void bind(std::string server_address, std::string server_path, std::string signed_user_token,
              port_type server_port = 0, ProtocolEnvelope protocol = ProtocolEnvelope::realm);
    /// @}

    /// \brief Refresh the access token associated with this session.
    ///
    /// This causes the REFRESH protocol message to be sent to the server. See
    /// ProtocolEnvelope. It is an error to pass a token with a different user
    /// identity than the token used to initiate the session.
    ///
    /// In an on-going session the application may expect the access token to
    /// expire at a certain time and schedule acquisition of a fresh access
    /// token (using a refresh token or by other means) in due time to provide a
    /// better user experience, and seamless connectivity to the server.
    ///
    /// If the application does not proactively refresh an expiring token, the
    /// session will eventually be disconnected. The application can detect this
    /// by monitoring the connection state
    /// (set_connection_state_change_listener()), and check whether the error
    /// code is `ProtocolError::token_expired`. Such a session can then be
    /// revived by calling refresh() with a newly acquired access token.
    ///
    /// Due to protocol techicalities, a race condition exists that can cause a
    /// session to become, and remain disconnected after a new access token has
    /// been passed to refresh(). The application can work around this race
    /// condition by detecting the `ProtocolError::token_expired` error, and
    /// always initiate a token renewal in this case.
    ///
    /// It is an error to call this function before calling `Client::bind()`.
    ///
    /// Note: This function is thread-safe.
    ///
    /// \param signed_user_token A cryptographically signed token describing the
    /// identity and access rights of the current user. See ProtocolEnvelope.
    void refresh(std::string signed_user_token);

    /// \brief Inform the synchronization agent about changes of local origin.
    ///
    /// This function must be called by the application after a transaction
    /// performed on its behalf, that is, after a transaction that is not
    /// performed to integrate a changeset that was downloaded from the server.
    ///
    /// It is an error to call this function before bind() has been called, and
    /// has returned.
    ///
    /// Note: This function is fully thread-safe. That is, it may be called by
    /// any thread, and by multiple threads concurrently.
    void nonsync_transact_notify(version_type new_version);

    /// @{ \brief Wait for upload, download, or upload+download completion.
    ///
    /// async_wait_for_upload_completion() initiates an asynchronous wait for
    /// upload to complete, async_wait_for_download_completion() initiates an
    /// asynchronous wait for download to complete, and
    /// async_wait_for_sync_completion() initiates an asynchronous wait for
    /// upload and download to complete.
    ///
    /// Upload is considered complete when all non-empty changesets of local
    /// origin have been uploaded to the server, and the server has acknowledged
    /// reception of them. Changesets of local origin introduced after the
    /// initiation of the session (after bind() is called) will generally not be
    /// considered for upload unless they are announced to this client through
    /// nonsync_transact_notify() prior to the initiation of the wait operation,
    /// i.e., prior to the invocation of async_wait_for_upload_completion() or
    /// async_wait_for_sync_completion(). Unannounced changesets may get picked
    /// up, but there is no guarantee that they will be, however, if a certain
    /// changeset is announced, then all previous changesets are implicitly
    /// announced. Also all preexisting changesets are implicitly announced
    /// when the session is initiated.
    ///
    /// Download is considered complete when all non-empty changesets of remote
    /// origin have been downloaded from the server, and integrated into the
    /// local Realm state. To know what is currently outstanding on the server,
    /// the client always sends a special "marker" message to the server, and
    /// waits until it has downloaded all outstanding changesets that were
    /// present on the server at the time when the server received that marker
    /// message. Each call to async_wait_for_download_completion() and
    /// async_wait_for_sync_completion() therefore requires a full client <->
    /// server round-trip.
    ///
    /// If a new wait operation is initiated while another wait operation is in
    /// progress by another thread, the waiting period of first operation may,
    /// or may not get extended. The application must not assume either. The
    /// application may assume, however, that async_wait_for_upload_completion()
    /// will not affect the waiting period of
    /// async_wait_for_download_completion(), and vice versa.
    ///
    /// It is an error to call these functions before bind() has been called,
    /// and has returned.
    ///
    /// The specified completion handlers will always be executed by the thread
    /// that executes the event loop (the thread that calls Client::run()). If
    /// the handler throws an exception, that exception will "travel" out
    /// through Client::run().
    ///
    /// If incomplete wait operations exist when the session is terminated,
    /// those wait operations will be canceled. Session termination is an event
    /// that happens in the context of the client's event loop thread shortly
    /// after the destruction of the session object. The std::error_code
    /// argument passed to the completion handler of a canceled wait operation
    /// will be `util::error::operation_aborted`. For uncanceled wait operations
    /// it will be `std::error_code{}`. Note that as long as the client's event
    /// loop thread is running, all completion handlers will be called
    /// regardless of whether the operations get canceled or not.
    ///
    /// CAUTION: The specified completion handlers may get called before the
    /// call to the waiting function returns, and it may get called (or continue
    /// to execute) after the session object is destroyed. Please see "Callback
    /// semantics" section under Session for more on this.
    ///
    /// Note: These functions are fully thread-safe. That is, they may be called
    /// by any thread, and by multiple threads concurrently.
    void async_wait_for_sync_completion(WaitOperCompletionHandler);
    void async_wait_for_upload_completion(WaitOperCompletionHandler);
    void async_wait_for_download_completion(WaitOperCompletionHandler);
    /// @}

    /// @{ \brief Synchronous wait for upload or download completion.
    ///
    /// These functions are synchronous equivalents of
    /// async_wait_for_upload_completion() and
    /// async_wait_for_download_completion() respectively. This means that they
    /// block the caller until the completion condition is satisfied, or the
    /// client's event loop thread exits from Client::run(), whichever happens
    /// first.
    ///
    /// It is an error to call these functions before bind() has been called,
    /// and has returned.
    ///
    /// CAUTION: If Client::run() returns while a wait operation is in progress,
    /// these waiting functions return immediately, even if the completion
    /// condition is not yet satisfied. The completion condition is guaranteed
    /// to be satisfied only when these functions return true.
    ///
    /// \return True only if the completion condition was satisfied. False if
    /// the client's event loop thread exited from Client::run() in which case
    /// the completion condition may, or may not have been satisfied.
    ///
    /// Note: These functions are fully thread-safe. That is, they may be called
    /// by any thread, and by multiple threads concurrently.
    bool wait_for_upload_complete_or_client_stopped();
    bool wait_for_download_complete_or_client_stopped();
    /// @}

    /// \brief Cancel the current or next reconnect delay for the server
    /// associated with this session.
    ///
    /// When the network connection is severed, or an attempt to establish
    /// connection fails, a certain delay will take effect before the client
    /// will attempt to reestablish the connection. This delay will generally
    /// grow with the number of unsuccessful reconnect attempts, and can grow to
    /// over a minute. In some cases however, the application will know when it
    /// is a good time to stop waiting and retry immediately. One example is
    /// when a device has been offline for a while, and the operating system
    /// then tells the application that network connectivity has been restored.
    ///
    /// Clearly, this function should not be called too often and over extended
    /// periods of time, as that would effectively disable the built-in "server
    /// hammering" protection.
    ///
    /// It is an error to call this function before bind() has been called, and
    /// has returned.
    ///
    /// This function is fully thread-safe. That is, it may be called by any
    /// thread, and by multiple threads concurrently.
    void cancel_reconnect_delay();

    /// \brief Change address of server for this session.
    void override_server(std::string address, port_type);

private:
    class Impl;
    Impl* m_impl = nullptr;

    void abandon() noexcept;
    void async_wait_for(bool upload_completion, bool download_completion, WaitOperCompletionHandler);
};


/// \brief Protocol errors discovered by the client.
///
/// These errors will terminate the network connection (disconnect all sessions
/// associated with the affected connection), and the error will be reported to
/// the application via the connection state change listeners of the affected
/// sessions.
enum class Client::Error {
    // clang-format off
    connection_closed           = 100, ///< Connection closed (no error)
    unknown_message             = 101, ///< Unknown type of input message
    bad_syntax                  = 102, ///< Bad syntax in input message head
    limits_exceeded             = 103, ///< Limits exceeded in input message
    bad_session_ident           = 104, ///< Bad session identifier in input message
    bad_message_order           = 105, ///< Bad input message order
    bad_client_file_ident       = 106, ///< Bad client file identifier (IDENT)
    bad_progress                = 107, ///< Bad progress information (DOWNLOAD)
    bad_changeset_header_syntax = 108, ///< Bad syntax in changeset header (DOWNLOAD)
    bad_changeset_size          = 109, ///< Bad changeset size in changeset header (DOWNLOAD)
    bad_origin_file_ident       = 110, ///< Bad origin file identifier in changeset header (DOWNLOAD)
    bad_server_version          = 111, ///< Bad server version in changeset header (DOWNLOAD)
    bad_changeset               = 112, ///< Bad changeset (DOWNLOAD)
    bad_request_ident           = 113, ///< Bad request identifier (MARK)
    bad_error_code              = 114, ///< Bad error code (ERROR),
    bad_compression             = 115, ///< Bad compression (DOWNLOAD)
    bad_client_version          = 116, ///< Bad last integrated client version in changeset header (DOWNLOAD)
    ssl_server_cert_rejected    = 117, ///< SSL server certificate rejected
    pong_timeout                = 118, ///< Timeout on reception of PONG respone message
    bad_client_file_ident_salt  = 119, ///< Bad client file identifier salt (IDENT)
    bad_file_ident              = 120, ///< Bad file identifier (ALLOC)
    connect_timeout             = 121, ///< Sync connection was not fully established in time
    bad_timestamp               = 122, ///< Bad timestamp (PONG)
    bad_protocol_from_server    = 123, ///< Bad or missing protocol version information from server
    client_too_old_for_server   = 124, ///< Protocol version negotiation failed: Client is too old for server
    client_too_new_for_server   = 125, ///< Protocol version negotiation failed: Client is too new for server
    protocol_mismatch           = 126, ///< Protocol version negotiation failed: No version supported by both client and server
    bad_state_message           = 127, ///< Bad values in state message (STATE)
    missing_protocol_feature    = 128, ///< Requested feature missing in negotiated protocol version
    http_tunnel_failed          = 131, ///< Failed to establish HTTP tunnel with configured proxy
    // clang-format on
};

const std::error_category& client_error_category() noexcept;

std::error_code make_error_code(Client::Error) noexcept;

std::ostream& operator<<(std::ostream& os, SyncConfig::ProxyConfig::Type);

} // namespace sync
} // namespace realm

namespace std {

template <>
struct is_error_code_enum<realm::sync::Client::Error> {
    static const bool value = true;
};

} // namespace std

namespace realm {
namespace sync {


// Implementation

class BadServerUrl : public std::exception {
public:
    const char* what() const noexcept override
    {
        return "Bad server URL";
    }
};

inline Session::Session(Session&& sess) noexcept
    : m_impl{sess.m_impl}
{
    sess.m_impl = nullptr;
}

inline Session::Session() noexcept {}

inline Session::~Session() noexcept
{
    if (m_impl)
        abandon();
}

inline Session& Session::operator=(Session&& sess) noexcept
{
    if (m_impl)
        abandon();
    m_impl = sess.m_impl;
    sess.m_impl = nullptr;
    return *this;
}

inline void Session::detach() noexcept
{
    if (m_impl)
        abandon();
    m_impl = nullptr;
}

inline void Session::set_error_handler(std::function<ErrorHandler> handler)
{
    auto handler_2 = [handler = std::move(handler)](ConnectionState state, const ErrorInfo* error_info) {
        if (state != ConnectionState::disconnected)
            return;
        REALM_ASSERT(error_info);
        std::error_code ec = error_info->error_code;
        bool is_fatal = error_info->is_fatal;
        const std::string& detailed_message = error_info->detailed_message;
        handler(ec, is_fatal, detailed_message); // Throws
    };
    set_connection_state_change_listener(std::move(handler_2)); // Throws
}

inline void Session::async_wait_for_sync_completion(WaitOperCompletionHandler handler)
{
    bool upload_completion = true, download_completion = true;
    async_wait_for(upload_completion, download_completion, std::move(handler)); // Throws
}

inline void Session::async_wait_for_upload_completion(WaitOperCompletionHandler handler)
{
    bool upload_completion = true, download_completion = false;
    async_wait_for(upload_completion, download_completion, std::move(handler)); // Throws
}

inline void Session::async_wait_for_download_completion(WaitOperCompletionHandler handler)
{
    bool upload_completion = false, download_completion = true;
    async_wait_for(upload_completion, download_completion, std::move(handler)); // Throws
}

} // namespace sync
} // namespace realm

#endif // REALM_SYNC_CLIENT_HPP<|MERGE_RESOLUTION|>--- conflicted
+++ resolved
@@ -484,21 +484,10 @@
         /// identity and access rights of the current user.
         std::string signed_user_token;
 
-<<<<<<< HEAD
-        /// The encryption key the DB will be opened with.
-        util::Optional<std::array<char, 64>> encryption_key;
-
         /// The presence of the ClientReset config indicates an ongoing or
         /// requested client reset operation. If client_reset is util::none or
         /// if the local Realm does not exist, an ordinary sync session will
         /// take place.
-=======
-        /// ClientReset is used for both async open and client reset. If
-        /// client_reset is not util::none, the sync client will perform
-        /// async open for this session if the local Realm does not exist, and
-        /// client reset if the local Realm exists. If client_reset is
-        /// util::none, an ordinary sync session will take place.
->>>>>>> a5462a39
         ///
         /// A session will perform client reset by downloading a fresh copy of
         /// the Realm from the server at a different file path location. After
@@ -549,6 +538,7 @@
         /// bool wait_for_download_complete_or_client_stopped().
         struct ClientReset {
             bool seamless_loss = false;
+            DBRef fresh_copy;
             std::function<void(TransactionRef local, TransactionRef remote)> notify_before_client_reset;
             std::function<void(TransactionRef local)> notify_after_client_reset;
         };
