--- conflicted
+++ resolved
@@ -493,7 +493,6 @@
     logger.info("Closing the websocket with status='%1', was_clean='%2'", status, was_clean);
     auto error_code = status.get_std_error_code();
 
-<<<<<<< HEAD
     switch (static_cast<WebSocketError>(error_code.value())) {
         case WebSocketError::websocket_ok:
             break;
@@ -508,7 +507,7 @@
         case WebSocketError::websocket_read_error:
             [[fallthrough]];
         case WebSocketError::websocket_write_error: {
-            read_or_write_error(error_code); // Throws
+            read_or_write_error(error_code, status.reason()); // Throws
             break;
         }
         case WebSocketError::websocket_going_away:
@@ -548,28 +547,28 @@
             error_code = ClientError::ssl_server_cert_rejected;
             constexpr bool is_fatal = true;
             m_reconnect_info.m_reason = ConnectionTerminationReason::ssl_certificate_rejected;
-            close_due_to_client_side_error(error_code, std::nullopt, is_fatal); // Throws
+            close_due_to_client_side_error(error_code, status.reason(), is_fatal); // Throws
             break;
         }
         case WebSocketError::websocket_client_too_old: {
             error_code = ClientError::client_too_old_for_server;
             constexpr bool is_fatal = true;
             m_reconnect_info.m_reason = ConnectionTerminationReason::http_response_says_fatal_error;
-            close_due_to_client_side_error(error_code, std::nullopt, is_fatal); // Throws
+            close_due_to_client_side_error(error_code, status.reason(), is_fatal); // Throws
             break;
         }
         case WebSocketError::websocket_client_too_new: {
             error_code = ClientError::client_too_new_for_server;
             constexpr bool is_fatal = true;
             m_reconnect_info.m_reason = ConnectionTerminationReason::http_response_says_fatal_error;
-            close_due_to_client_side_error(error_code, std::nullopt, is_fatal); // Throws
+            close_due_to_client_side_error(error_code, status.reason(), is_fatal); // Throws
             break;
         }
         case WebSocketError::websocket_protocol_mismatch: {
             error_code = ClientError::protocol_mismatch;
             constexpr bool is_fatal = true;
             m_reconnect_info.m_reason = ConnectionTerminationReason::http_response_says_fatal_error;
-            close_due_to_client_side_error(error_code, std::nullopt, is_fatal); // Throws
+            close_due_to_client_side_error(error_code, status.reason(), is_fatal); // Throws
             break;
         }
         case WebSocketError::websocket_fatal_error:
@@ -577,7 +576,7 @@
         case WebSocketError::websocket_forbidden: {
             constexpr bool is_fatal = true;
             m_reconnect_info.m_reason = ConnectionTerminationReason::http_response_says_fatal_error;
-            close_due_to_client_side_error(error_code, std::nullopt, is_fatal); // Throws
+            close_due_to_client_side_error(error_code, status.reason(), is_fatal); // Throws
             break;
         }
         case WebSocketError::websocket_unauthorized:
@@ -591,79 +590,9 @@
         case WebSocketError::websocket_retry_error: {
             constexpr bool is_fatal = false;
             m_reconnect_info.m_reason = ConnectionTerminationReason::http_response_says_nonfatal_error;
-            close_due_to_client_side_error(error_code, std::nullopt, is_fatal); // Throws
+            close_due_to_client_side_error(error_code, status.reason(), is_fatal); // Throws
             break;
         }
-=======
-    auto&& status_code = status.code();
-    std::error_code error_code{static_cast<int>(status_code), websocket::websocket_close_status_category()};
-
-    // TODO: Use a switch statement once websocket errors have their own category in exception unification.
-    if (status_code == ErrorCodes::ResolveFailed || status_code == ErrorCodes::ConnectionFailed) {
-        m_reconnect_info.m_reason = ConnectionTerminationReason::connect_operation_failed;
-        constexpr bool try_again = true;
-        involuntary_disconnect(SessionErrorInfo{error_code, try_again}); // Throws
-    }
-    else if (status_code == ErrorCodes::ReadError || status_code == ErrorCodes::WriteError) {
-        read_or_write_error(error_code, status.reason());
-    }
-    else if (status_code == ErrorCodes::WebSocketGoingAway || status_code == ErrorCodes::WebSocketProtocolError ||
-             status_code == ErrorCodes::WebSocketUnsupportedData || status_code == ErrorCodes::WebSocketReserved ||
-             status_code == ErrorCodes::WebSocketInvalidPayloadData ||
-             status_code == ErrorCodes::WebSocketPolicyViolation ||
-             status_code == ErrorCodes::WebSocketInavalidExtension) {
-        m_reconnect_info.m_reason = ConnectionTerminationReason::websocket_protocol_violation;
-        constexpr bool try_again = true;
-        SessionErrorInfo error_info{error_code, status.reason(), try_again};
-        involuntary_disconnect(std::move(error_info));
-    }
-    else if (status_code == ErrorCodes::WebSocketMessageTooBig) {
-        m_reconnect_info.m_reason = ConnectionTerminationReason::websocket_protocol_violation;
-        constexpr bool try_again = true;
-        auto ec = make_error_code(ProtocolError::limits_exceeded);
-        auto message = util::format(
-            "Sync websocket closed because the server received a message that was too large: %1", status.reason());
-        SessionErrorInfo error_info(ec, message, try_again);
-        error_info.server_requests_action = ProtocolErrorInfo::Action::ClientReset;
-        involuntary_disconnect(std::move(error_info));
-    }
-    else if (status_code == ErrorCodes::WebSocketTLSHandshakeFailed) {
-        error_code = ClientError::ssl_server_cert_rejected;
-        constexpr bool is_fatal = true;
-        m_reconnect_info.m_reason = ConnectionTerminationReason::ssl_certificate_rejected;
-        close_due_to_client_side_error(error_code, status.reason(), is_fatal); // Throws
-    }
-    else if (status_code == ErrorCodes::WebSocketClient_Too_Old) {
-        error_code = ClientError::client_too_old_for_server;
-        constexpr bool is_fatal = true;
-        m_reconnect_info.m_reason = ConnectionTerminationReason::http_response_says_fatal_error;
-        close_due_to_client_side_error(error_code, status.reason(), is_fatal); // Throws
-    }
-    else if (status_code == ErrorCodes::WebSocketClient_Too_New) {
-        error_code = ClientError::client_too_new_for_server;
-        constexpr bool is_fatal = true;
-        m_reconnect_info.m_reason = ConnectionTerminationReason::http_response_says_fatal_error;
-        close_due_to_client_side_error(error_code, status.reason(), is_fatal); // Throws
-    }
-    else if (status_code == ErrorCodes::WebSocketProtocol_Mismatch) {
-        error_code = ClientError::protocol_mismatch;
-        constexpr bool is_fatal = true;
-        m_reconnect_info.m_reason = ConnectionTerminationReason::http_response_says_fatal_error;
-        close_due_to_client_side_error(error_code, status.reason(), is_fatal); // Throws
-    }
-    else if (status_code == ErrorCodes::WebSocketFatalError || status_code == ErrorCodes::WebSocketForbidden) {
-        constexpr bool is_fatal = true;
-        m_reconnect_info.m_reason = ConnectionTerminationReason::http_response_says_fatal_error;
-        close_due_to_client_side_error(error_code, status.reason(), is_fatal); // Throws
-    }
-    else if (status_code == ErrorCodes::WebSocketUnauthorized ||
-             status_code == ErrorCodes::WebSocketMovedPermanently ||
-             status_code == ErrorCodes::WebSocketInternalServerError ||
-             status_code == ErrorCodes::WebSocketAbnormalClosure || status_code == ErrorCodes::WebSocketRetryError) {
-        constexpr bool is_fatal = false;
-        m_reconnect_info.m_reason = ConnectionTerminationReason::http_response_says_nonfatal_error;
-        close_due_to_client_side_error(error_code, status.reason(), is_fatal); // Throws
->>>>>>> 52b82061
     }
 
     return bool(m_websocket);
