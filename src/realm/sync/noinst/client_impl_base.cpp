#include "realm/sync/protocol.hpp"
#include <system_error>
#include <sstream>

#include <realm/util/assert.hpp>
#include <realm/util/safe_int_ops.hpp>
#include <realm/util/random.hpp>
#include <realm/util/memory_stream.hpp>
#include <realm/util/basic_system_errors.hpp>
#include <realm/util/scope_exit.hpp>
#include <realm/util/to_string.hpp>
#include <realm/util/uri.hpp>
#include <realm/util/platform_info.hpp>
#include <realm/sync/impl/clock.hpp>
#include <realm/impl/simulated_failure.hpp>
#include <realm/sync/network/http.hpp>
#include <realm/sync/noinst/client_history_impl.hpp>
#include <realm/sync/noinst/client_impl_base.hpp>
#include <realm/sync/noinst/compact_changesets.hpp>
#include <realm/sync/protocol.hpp>
#include <realm/version.hpp>
#include <realm/sync/changeset_parser.hpp>

#include <realm/sync/network/websocket.hpp> // Only for websocket::Error TODO remove

// NOTE: The protocol specification is in `/doc/protocol.md`

using namespace realm;
using namespace _impl;
using namespace realm::util;
using namespace realm::sync;
using namespace realm::sync::websocket;

// clang-format off
using Connection      = ClientImpl::Connection;
using Session         = ClientImpl::Session;
using UploadChangeset = ClientHistory::UploadChangeset;

// These are a work-around for a bug in MSVC. It cannot find in-class types
// mentioned in signature of out-of-line member function definitions.
using ConnectionTerminationReason = ClientImpl::ConnectionTerminationReason;
using OutputBuffer                = ClientImpl::OutputBuffer;
using ReceivedChangesets          = ClientProtocol::ReceivedChangesets;
// clang-format on

void ClientImpl::ReconnectInfo::reset() noexcept
{
    m_backoff_state.reset();
}


void ClientImpl::ReconnectInfo::update(ConnectionTerminationReason new_reason,
                                       std::optional<ResumptionDelayInfo> new_delay_info)
{
    m_backoff_state.update(new_reason, new_delay_info);
}


std::chrono::milliseconds ClientImpl::ReconnectInfo::delay_interval()
{
    if (!m_backoff_state.triggering_error) {
        return std::chrono::milliseconds::zero();
    }

    switch (*m_backoff_state.triggering_error) {
        case ConnectionTerminationReason::closed_voluntarily:
            return std::chrono::milliseconds::zero();
        case ConnectionTerminationReason::server_said_do_not_reconnect:
            return std::chrono::milliseconds::max();
        default:
            if (m_reconnect_mode == ReconnectMode::testing) {
                return std::chrono::milliseconds::max();
            }

            REALM_ASSERT(m_reconnect_mode == ReconnectMode::normal);
            return m_backoff_state.delay_interval();
    }
}


bool ClientImpl::decompose_server_url(const std::string& url, ProtocolEnvelope& protocol, std::string& address,
                                      port_type& port, std::string& path) const
{
    util::Uri uri(url); // Throws
    uri.canonicalize(); // Throws
    std::string userinfo, address_2, port_2;
    bool realm_scheme = (uri.get_scheme() == "realm:" || uri.get_scheme() == "realms:");
    bool ws_scheme = (uri.get_scheme() == "ws:" || uri.get_scheme() == "wss:");
    bool good = ((realm_scheme || ws_scheme) && uri.get_auth(userinfo, address_2, port_2) && userinfo.empty() &&
                 !address_2.empty() && uri.get_query().empty() && uri.get_frag().empty()); // Throws
    if (REALM_UNLIKELY(!good))
        return false;
    ProtocolEnvelope protocol_2;
    port_type port_3;
    if (realm_scheme) {
        if (uri.get_scheme() == "realm:") {
            protocol_2 = ProtocolEnvelope::realm;
            port_3 = (m_enable_default_port_hack ? 80 : 7800);
        }
        else {
            protocol_2 = ProtocolEnvelope::realms;
            port_3 = (m_enable_default_port_hack ? 443 : 7801);
        }
    }
    else {
        REALM_ASSERT(ws_scheme);
        if (uri.get_scheme() == "ws:") {
            protocol_2 = ProtocolEnvelope::ws;
            port_3 = 80;
        }
        else {
            protocol_2 = ProtocolEnvelope::wss;
            port_3 = 443;
        }
    }
    if (!port_2.empty()) {
        std::istringstream in(port_2);    // Throws
        in.imbue(std::locale::classic()); // Throws
        in >> port_3;
        if (REALM_UNLIKELY(!in || !in.eof() || port_3 < 1))
            return false;
    }
    std::string path_2 = uri.get_path(); // Throws (copy)

    protocol = protocol_2;
    address = std::move(address_2);
    port = port_3;
    path = std::move(path_2);
    return true;
}


ClientImpl::ClientImpl(ClientConfig config)
    : logger_ptr{config.logger ? std::move(config.logger) : std::make_shared<util::StderrLogger>()}
    , logger{*logger_ptr}
    , m_reconnect_mode{config.reconnect_mode}
    , m_connect_timeout{config.connect_timeout}
    , m_connection_linger_time{config.one_connection_per_session ? 0 : config.connection_linger_time}
    , m_ping_keepalive_period{config.ping_keepalive_period}
    , m_pong_keepalive_timeout{config.pong_keepalive_timeout}
    , m_fast_reconnect_limit{config.fast_reconnect_limit}
    , m_reconnect_backoff_info{config.reconnect_backoff_info}
    , m_disable_upload_activation_delay{config.disable_upload_activation_delay}
    , m_dry_run{config.dry_run}
    , m_enable_default_port_hack{config.enable_default_port_hack}
    , m_disable_upload_compaction{config.disable_upload_compaction}
    , m_fix_up_object_ids{config.fix_up_object_ids}
    , m_roundtrip_time_handler{std::move(config.roundtrip_time_handler)}
    , m_socket_provider{std::move(config.socket_provider)}
    , m_client_protocol{} // Throws
    , m_one_connection_per_session{config.one_connection_per_session}
    , m_random{}
{
    // FIXME: Would be better if seeding was up to the application.
    util::seed_prng_nondeterministically(m_random); // Throws

    logger.info("Realm sync client (%1)", REALM_VER_CHUNK); // Throws
    logger.debug("Supported protocol versions: %1-%2", get_oldest_supported_protocol_version(),
                 get_current_protocol_version()); // Throws
    logger.info("Platform: %1", util::get_platform_info());
    const char* build_mode;
#if REALM_DEBUG
    build_mode = "Debug";
#else
    build_mode = "Release";
#endif
    logger.debug("Build mode: %1", build_mode);
    logger.debug("Config param: one_connection_per_session = %1",
                 config.one_connection_per_session); // Throws
    logger.debug("Config param: connect_timeout = %1 ms",
                 config.connect_timeout); // Throws
    logger.debug("Config param: connection_linger_time = %1 ms",
                 config.connection_linger_time); // Throws
    logger.debug("Config param: ping_keepalive_period = %1 ms",
                 config.ping_keepalive_period); // Throws
    logger.debug("Config param: pong_keepalive_timeout = %1 ms",
                 config.pong_keepalive_timeout); // Throws
    logger.debug("Config param: fast_reconnect_limit = %1 ms",
                 config.fast_reconnect_limit); // Throws
    logger.debug("Config param: disable_upload_compaction = %1",
                 config.disable_upload_compaction); // Throws
    logger.debug("Config param: disable_sync_to_disk = %1",
                 config.disable_sync_to_disk); // Throws
    logger.debug("Config param: reconnect backoff info: max_delay: %1 ms, initial_delay: %2 ms, multiplier: %3",
                 m_reconnect_backoff_info.max_resumption_delay_interval.count(),
                 m_reconnect_backoff_info.resumption_delay_interval.count(),
                 m_reconnect_backoff_info.resumption_delay_backoff_multiplier);

    if (config.reconnect_mode != ReconnectMode::normal) {
        logger.warn("Testing/debugging feature 'nonnormal reconnect mode' enabled - "
                    "never do this in production!");
    }

    if (config.dry_run) {
        logger.warn("Testing/debugging feature 'dry run' enabled - "
                    "never do this in production!");
    }

    REALM_ASSERT_EX(m_socket_provider, "Must provide socket provider in sync Client config");

    if (m_one_connection_per_session) {
        // FIXME: Re-enable this warning when the load balancer is able to handle
        // multiplexing.
        //        logger.warn("Testing/debugging feature 'one connection per session' enabled - "
        //            "never do this in production");
    }

    if (config.disable_upload_activation_delay) {
        logger.warn("Testing/debugging feature 'disable_upload_activation_delay' enabled - "
                    "never do this in production");
    }

    if (config.disable_sync_to_disk) {
        logger.warn("Testing/debugging feature 'disable_sync_to_disk' enabled - "
                    "never do this in production");
    }

    m_actualize_and_finalize = create_trigger([this](Status status) {
        if (status == ErrorCodes::OperationAborted)
            return;
        else if (!status.is_ok())
            throw Exception(status);
        actualize_and_finalize_session_wrappers(); // Throws
    });
}


void ClientImpl::post(SyncSocketProvider::FunctionHandler&& handler)
{
    REALM_ASSERT(m_socket_provider);
    {
        std::lock_guard lock(m_drain_mutex);
        ++m_outstanding_posts;
        m_drained = false;
    }
    m_socket_provider->post([handler = std::move(handler), this](Status status) {
        handler(status);

        std::lock_guard lock(m_drain_mutex);
        REALM_ASSERT(m_outstanding_posts);
        --m_outstanding_posts;
        m_drain_cv.notify_all();
    });
}


void ClientImpl::drain_connections()
{
    logger.debug("Draining connections during sync client shutdown");
    for (auto& server_slot_pair : m_server_slots) {
        auto& server_slot = server_slot_pair.second;

        if (server_slot.connection) {
            auto& conn = server_slot.connection;
            conn->force_close();
        }
        else {
            for (auto& conn_pair : server_slot.alt_connections) {
                conn_pair.second->force_close();
            }
        }
    }
}


SyncSocketProvider::SyncTimer ClientImpl::create_timer(std::chrono::milliseconds delay,
                                                       SyncSocketProvider::FunctionHandler&& handler)
{
    REALM_ASSERT(m_socket_provider);
    {
        std::lock_guard lock(m_drain_mutex);
        ++m_outstanding_posts;
        m_drained = false;
    }
    return m_socket_provider->create_timer(delay, [handler = std::move(handler), this](Status status) {
        handler(status);

        std::lock_guard lock(m_drain_mutex);
        REALM_ASSERT(m_outstanding_posts);
        --m_outstanding_posts;
        m_drain_cv.notify_all();
    });
}


ClientImpl::SyncTrigger ClientImpl::create_trigger(SyncSocketProvider::FunctionHandler&& handler)
{
    REALM_ASSERT(m_socket_provider);
    return std::make_unique<Trigger<ClientImpl>>(this, std::move(handler));
}

Connection::~Connection()
{
    if (m_websocket_sentinel) {
        m_websocket_sentinel->destroyed = true;
        m_websocket_sentinel.reset();
    }
}

void Connection::activate()
{
    REALM_ASSERT(m_on_idle);
    m_activated = true;
    if (m_num_active_sessions == 0)
        m_on_idle->trigger();
    // We cannot in general connect immediately, because a prior failure to
    // connect may require a delay before reconnecting (see `m_reconnect_info`).
    initiate_reconnect_wait(); // Throws
}


void Connection::activate_session(std::unique_ptr<Session> sess)
{
    REALM_ASSERT(&sess->m_conn == this);
    REALM_ASSERT(!m_force_closed);
    Session& sess_2 = *sess;
    session_ident_type ident = sess->m_ident;
    auto p = m_sessions.emplace(ident, std::move(sess)); // Throws
    bool was_inserted = p.second;
    REALM_ASSERT(was_inserted);
    sess_2.activate(); // Throws
    if (m_state == ConnectionState::connected) {
        bool fast_reconnect = false;
        sess_2.connection_established(fast_reconnect); // Throws
    }
    ++m_num_active_sessions;
}


void Connection::initiate_session_deactivation(Session* sess)
{
    REALM_ASSERT(&sess->m_conn == this);
    REALM_ASSERT(m_num_active_sessions);
    if (REALM_UNLIKELY(--m_num_active_sessions == 0)) {
        if (m_activated && m_state == ConnectionState::disconnected)
            m_on_idle->trigger();
    }
    sess->initiate_deactivation(); // Throws
    if (sess->m_state == Session::Deactivated) {
        finish_session_deactivation(sess);
    }
}


void Connection::cancel_reconnect_delay()
{
    REALM_ASSERT(m_activated);

    if (m_reconnect_delay_in_progress) {
        if (m_nonzero_reconnect_delay)
            logger.detail("Canceling reconnect delay"); // Throws

        // Cancel the in-progress wait operation by destroying the timer
        // object. Destruction is needed in this case, because a new wait
        // operation might have to be initiated before the previous one
        // completes (its completion handler starts to execute), so the new wait
        // operation must be done on a new timer object.
        m_reconnect_disconnect_timer.reset();
        m_reconnect_delay_in_progress = false;
        m_reconnect_info.reset();
        initiate_reconnect_wait(); // Throws
        return;
    }
    if (m_state != ConnectionState::disconnected) {
        // A currently established connection, or an in-progress attempt to
        // establish the connection may be about to fail for a reason that
        // precedes the invocation of Session::cancel_reconnect_delay(). For
        // that reason, it is important that at least one new reconnect attempt
        // is initiated without delay after the invocation of
        // Session::cancel_reconnect_delay(). The operation that resets the
        // reconnect delay (ReconnectInfo::reset()) needs to be postponed,
        // because some parts of `m_reconnect_info` may get clobbered before
        // initiate_reconnect_wait() is called again.
        //
        // If a PONG message arrives, and it is a response to the urgent PING
        // message sent below, `m_reconnect_info.m_scheduled_reset` will be
        // reset back to false, because in that case, we know that the
        // connection was not about to fail for a reason that preceded the
        // invocation of cancel_reconnect_delay().
        m_reconnect_info.set_scheduled_reset();
        m_ping_after_scheduled_reset_of_reconnect_info = false;

        schedule_urgent_ping(); // Throws
        return;
    }
    // Nothing to do in this case. The next reconnect attemp will be made as
    // soon as there are any sessions that are both active and unsuspended.
}

void ClientImpl::Connection::finish_session_deactivation(Session* sess)
{
    REALM_ASSERT(sess->m_state == Session::Deactivated);
    auto ident = sess->m_ident;
    m_sessions.erase(ident);
}

void Connection::force_close()
{
    if (m_force_closed) {
        return;
    }

    m_force_closed = true;

    if (m_state != ConnectionState::disconnected) {
        voluntary_disconnect();
    }

    REALM_ASSERT(m_state == ConnectionState::disconnected);
    if (m_reconnect_delay_in_progress || m_disconnect_delay_in_progress) {
        m_reconnect_disconnect_timer.reset();
        m_reconnect_delay_in_progress = false;
        m_disconnect_delay_in_progress = false;
    }

    // We must copy any session pointers we want to close to a vector because force_closing
    // the session may remove it from m_sessions and invalidate the iterator uses to loop
    // through the map. By copying to a separate vector we ensure our iterators remain valid.
    std::vector<Session*> to_close;
    for (auto& session_pair : m_sessions) {
        if (session_pair.second->m_state == Session::State::Active) {
            to_close.push_back(session_pair.second.get());
        }
    }

    for (auto& sess : to_close) {
        sess->force_close();
    }

    logger.debug("Force closed idle connection");
}


void Connection::websocket_connected_handler(const std::string& protocol)
{
    if (!protocol.empty()) {
        std::string_view expected_prefix =
            is_flx_sync_connection() ? get_flx_websocket_protocol_prefix() : get_pbs_websocket_protocol_prefix();
        // FIXME: Use std::string_view::begins_with() in C++20.
        auto prefix_matches = [&](std::string_view other) {
            return protocol.size() >= other.size() && (protocol.substr(0, other.size()) == other);
        };
        if (prefix_matches(expected_prefix)) {
            util::MemoryInputStream in;
            in.set_buffer(protocol.data() + expected_prefix.size(), protocol.data() + protocol.size());
            in.imbue(std::locale::classic());
            in.unsetf(std::ios_base::skipws);
            int value_2 = 0;
            in >> value_2;
            if (in && in.eof() && value_2 >= 0) {
                bool good_version =
                    (value_2 >= get_oldest_supported_protocol_version() && value_2 <= get_current_protocol_version());
                if (good_version) {
                    logger.detail("Negotiated protocol version: %1", value_2);
                    m_negotiated_protocol_version = value_2;
                    handle_connection_established(); // Throws
                    return;
                }
            }
        }
        logger.error("Bad protocol info from server: '%1'", protocol); // Throws
    }
    else {
        logger.error("Missing protocol info from server"); // Throws
    }
    m_reconnect_info.update(ConnectionTerminationReason::bad_headers_in_http_response, std::nullopt);
    bool is_fatal = true;
    close_due_to_client_side_error(ClientError::bad_protocol_from_server, std::nullopt, is_fatal); // Throws
}


bool Connection::websocket_binary_message_received(util::Span<const char> data)
{
    if (m_force_closed) {
        logger.debug("Received binary message after connection was force closed");
        return false;
    }
    std::error_code ec;
    using sf = SimulatedFailure;
    if (sf::trigger(sf::sync_client__read_head, ec)) {
        read_or_write_error(ec, "simulated read error");
        return bool(m_websocket);
    }

    handle_message_received(data);
    return bool(m_websocket);
}


void Connection::websocket_error_handler()
{
    m_websocket_error_received = true;
}

bool Connection::websocket_closed_handler(bool was_clean, Status status)
{
    if (m_force_closed) {
        logger.debug("Received websocket close message after connection was force closed");
        return false;
    }
    logger.info("Closing the websocket with status='%1', was_clean='%2'", status, was_clean);
    auto error_code = status.get_std_error_code();

    switch (static_cast<WebSocketError>(error_code.value())) {
        case WebSocketError::websocket_ok:
            break;
        case WebSocketError::websocket_resolve_failed:
            [[fallthrough]];
        case WebSocketError::websocket_connection_failed: {
            m_reconnect_info.update(ConnectionTerminationReason::connect_operation_failed, std::nullopt);
            constexpr bool try_again = true;
            involuntary_disconnect(SessionErrorInfo{error_code, try_again}); // Throws
            break;
        }
        case WebSocketError::websocket_read_error:
            [[fallthrough]];
        case WebSocketError::websocket_write_error: {
            read_or_write_error(error_code, status.reason()); // Throws
            break;
        }
        case WebSocketError::websocket_going_away:
            [[fallthrough]];
        case WebSocketError::websocket_protocol_error:
            [[fallthrough]];
        case WebSocketError::websocket_unsupported_data:
            [[fallthrough]];
        case WebSocketError::websocket_invalid_payload_data:
            [[fallthrough]];
        case WebSocketError::websocket_policy_violation:
            [[fallthrough]];
        case WebSocketError::websocket_reserved:
            [[fallthrough]];
        case WebSocketError::websocket_no_status_received:
            [[fallthrough]];
        case WebSocketError::websocket_invalid_extension: {
            m_reconnect_info.update(ConnectionTerminationReason::websocket_protocol_violation, std::nullopt);
            constexpr bool try_again = true;
            SessionErrorInfo error_info{error_code, status.reason(), try_again};
            involuntary_disconnect(std::move(error_info)); // Throws
            break;
        }
        case WebSocketError::websocket_message_too_big: {
            m_reconnect_info.update(ConnectionTerminationReason::websocket_protocol_violation, std::nullopt);
            constexpr bool try_again = true;
            auto ec = make_error_code(ProtocolError::limits_exceeded);
            auto message =
                util::format("Sync websocket closed because the server received a message that was too large: %1",
                             status.reason());
            SessionErrorInfo error_info(ec, message, try_again);
            error_info.server_requests_action = ProtocolErrorInfo::Action::ClientReset;
            involuntary_disconnect(std::move(error_info)); // Throws
            break;
        }
        case WebSocketError::websocket_tls_handshake_failed: {
            error_code = ClientError::ssl_server_cert_rejected;
<<<<<<< HEAD
            constexpr bool is_fatal = true;
            m_reconnect_info.update(ConnectionTerminationReason::ssl_certificate_rejected, std::nullopt);
=======
            constexpr bool is_fatal = false;
            m_reconnect_info.m_reason = ConnectionTerminationReason::ssl_certificate_rejected;
>>>>>>> 1edcd929
            close_due_to_client_side_error(error_code, status.reason(), is_fatal); // Throws
            break;
        }
        case WebSocketError::websocket_client_too_old: {
            error_code = ClientError::client_too_old_for_server;
            constexpr bool is_fatal = true;
            m_reconnect_info.update(ConnectionTerminationReason::http_response_says_fatal_error, std::nullopt);
            close_due_to_client_side_error(error_code, status.reason(), is_fatal); // Throws
            break;
        }
        case WebSocketError::websocket_client_too_new: {
            error_code = ClientError::client_too_new_for_server;
            constexpr bool is_fatal = true;
            m_reconnect_info.update(ConnectionTerminationReason::http_response_says_fatal_error, std::nullopt);
            close_due_to_client_side_error(error_code, status.reason(), is_fatal); // Throws
            break;
        }
        case WebSocketError::websocket_protocol_mismatch: {
            error_code = ClientError::protocol_mismatch;
            constexpr bool is_fatal = true;
            m_reconnect_info.update(ConnectionTerminationReason::http_response_says_fatal_error, std::nullopt);
            close_due_to_client_side_error(error_code, status.reason(), is_fatal); // Throws
            break;
        }
        case WebSocketError::websocket_fatal_error:
            [[fallthrough]];
        case WebSocketError::websocket_forbidden: {
            constexpr bool is_fatal = true;
            m_reconnect_info.update(ConnectionTerminationReason::http_response_says_fatal_error, std::nullopt);
            close_due_to_client_side_error(error_code, status.reason(), is_fatal); // Throws
            break;
        }
        case WebSocketError::websocket_unauthorized:
            [[fallthrough]];
        case WebSocketError::websocket_moved_permanently:
            [[fallthrough]];
        case WebSocketError::websocket_internal_server_error:
            [[fallthrough]];
        case WebSocketError::websocket_abnormal_closure:
            [[fallthrough]];
        case WebSocketError::websocket_retry_error: {
            constexpr bool is_fatal = false;
            m_reconnect_info.update(ConnectionTerminationReason::http_response_says_nonfatal_error, std::nullopt);
            close_due_to_client_side_error(error_code, status.reason(), is_fatal); // Throws
            break;
        }
    }

    return bool(m_websocket);
}

// Guarantees that handle_reconnect_wait() is never called from within the
// execution of initiate_reconnect_wait() (no callback reentrance).
void Connection::initiate_reconnect_wait()
{
    REALM_ASSERT(m_activated);
    REALM_ASSERT(!m_reconnect_delay_in_progress);
    REALM_ASSERT(!m_disconnect_delay_in_progress);

    // If we've been force closed then we don't need/want to reconnect. Just return early here.
    if (m_force_closed) {
        return;
    }

    if (m_reconnect_info.get_scheduled_reset()) {
        m_reconnect_info.reset();
    }
    auto cb = [this](Status status) {
        // If the operation is aborted, the connection object may have been
        // destroyed.
        if (status != ErrorCodes::OperationAborted)
            handle_reconnect_wait(status); // Throws
    };

    auto delay = m_reconnect_info.delay_interval();
    if (delay == std::chrono::milliseconds::max()) {
        logger.detail("Reconnection delayed indefinitely"); // Throws
        // Not actually starting a timer corresponds to an infinite wait
        m_reconnect_delay_in_progress = true;
        m_nonzero_reconnect_delay = true;
    }
    else {
        if (delay > std::chrono::milliseconds::zero()) {
            logger.detail("Allowing reconnection in %1 milliseconds", delay.count()); // Throws
        }
        m_reconnect_disconnect_timer = m_client.create_timer(delay, std::move(cb)); // Throws
        m_reconnect_delay_in_progress = true;
        m_nonzero_reconnect_delay = true;
    }
}


void Connection::handle_reconnect_wait(Status status)
{
    if (!status.is_ok()) {
        REALM_ASSERT(status != ErrorCodes::OperationAborted);
        throw Exception(status);
    }

    m_reconnect_delay_in_progress = false;

    if (m_num_active_unsuspended_sessions > 0)
        initiate_reconnect(); // Throws
}

struct Connection::WebSocketObserverShim : public sync::WebSocketObserver {
    explicit WebSocketObserverShim(Connection* conn)
        : conn(conn)
        , sentinel(conn->m_websocket_sentinel)
    {
    }

    Connection* conn;
    util::bind_ptr<LifecycleSentinel> sentinel;

    void websocket_connected_handler(const std::string& protocol) override
    {
        if (sentinel->destroyed) {
            return;
        }

        return conn->websocket_connected_handler(protocol);
    }

    void websocket_error_handler() override
    {
        if (sentinel->destroyed) {
            return;
        }

        conn->websocket_error_handler();
    }

    bool websocket_binary_message_received(util::Span<const char> data) override
    {
        if (sentinel->destroyed) {
            return false;
        }

        return conn->websocket_binary_message_received(data);
    }

    bool websocket_closed_handler(bool was_clean, Status status) override
    {
        if (sentinel->destroyed) {
            return true;
        }

        return conn->websocket_closed_handler(was_clean, std::move(status));
    }
};

void Connection::initiate_reconnect()
{
    REALM_ASSERT(m_activated);

    m_state = ConnectionState::connecting;
    report_connection_state_change(ConnectionState::connecting); // Throws
    if (m_websocket_sentinel) {
        m_websocket_sentinel->destroyed = true;
    }
    m_websocket_sentinel = util::make_bind<LifecycleSentinel>();
    m_websocket.reset();

    // Watchdog
    initiate_connect_wait(); // Throws

    std::vector<std::string> sec_websocket_protocol;
    {
        auto protocol_prefix =
            is_flx_sync_connection() ? get_flx_websocket_protocol_prefix() : get_pbs_websocket_protocol_prefix();
        int min = get_oldest_supported_protocol_version();
        int max = get_current_protocol_version();
        REALM_ASSERT(min <= max);
        // List protocol version in descending order to ensure that the server
        // selects the highest possible version.
        for (int version = max; version >= min; --version) {
            sec_websocket_protocol.push_back(util::format("%1%2", protocol_prefix, version)); // Throws
        }
    }

    m_websocket_error_received = false;
    m_websocket =
        m_client.m_socket_provider->connect(std::make_unique<WebSocketObserverShim>(this),
                                            WebSocketEndpoint{
                                                m_server_endpoint.address,
                                                m_server_endpoint.port,
                                                get_http_request_path(),
                                                std::move(sec_websocket_protocol),
                                                is_ssl(m_server_endpoint.envelope),
                                                /// DEPRECATED - The following will be removed in a future release
                                                {m_custom_http_headers.begin(), m_custom_http_headers.end()},
                                                m_verify_servers_ssl_certificate,
                                                m_ssl_trust_certificate_path,
                                                m_ssl_verify_callback,
                                                m_proxy_config,
                                            });
}


void Connection::initiate_connect_wait()
{
    // Deploy a watchdog to enforce an upper bound on the time it can take to
    // fully establish the connection (including SSL and WebSocket
    // handshakes). Without such a watchdog, connect operations could take very
    // long, or even indefinite time.
    milliseconds_type time = m_client.m_connect_timeout;

    m_connect_timer = m_client.create_timer(std::chrono::milliseconds(time), [this](Status status) {
        // If the operation is aborted, the connection object may have been
        // destroyed.
        if (status != ErrorCodes::OperationAborted)
            handle_connect_wait(status); // Throws
    });                                  // Throws
}


void Connection::handle_connect_wait(Status status)
{
    if (!status.is_ok()) {
        REALM_ASSERT(status != ErrorCodes::OperationAborted);
        throw Exception(status);
    }

    REALM_ASSERT(m_state == ConnectionState::connecting);
    m_reconnect_info.update(ConnectionTerminationReason::sync_connect_timeout, std::nullopt);
    logger.info("Connect timeout"); // Throws
    constexpr bool try_again = true;
    involuntary_disconnect(SessionErrorInfo{ClientError::connect_timeout, try_again}); // Throws
}


void Connection::handle_connection_established()
{
    // Cancel connect timeout watchdog
    m_connect_timer.reset();

    m_state = ConnectionState::connected;

    // TODO(RCORE-1380) get this information in-band rather than from the websocket.
    if (auto coid = m_websocket->get_appservices_request_id(); !coid.empty()) {
        logger.info("Connected to app services with request id: \"%1\"", coid);
    }

    milliseconds_type now = monotonic_clock_now();
    m_pong_wait_started_at = now; // Initially, no time was spent waiting for a PONG message
    initiate_ping_delay(now);     // Throws

    bool fast_reconnect = false;
    if (m_disconnect_has_occurred) {
        milliseconds_type time = now - m_disconnect_time;
        if (time <= m_client.m_fast_reconnect_limit)
            fast_reconnect = true;
    }

    for (auto& p : m_sessions) {
        Session& sess = *p.second;
        sess.connection_established(fast_reconnect); // Throws
    }

    report_connection_state_change(ConnectionState::connected); // Throws
}


void Connection::schedule_urgent_ping()
{
    REALM_ASSERT(m_state != ConnectionState::disconnected);
    if (m_ping_delay_in_progress) {
        m_heartbeat_timer.reset();
        m_ping_delay_in_progress = false;
        m_minimize_next_ping_delay = true;
        milliseconds_type now = monotonic_clock_now();
        initiate_ping_delay(now); // Throws
        return;
    }
    REALM_ASSERT(m_state == ConnectionState::connecting || m_waiting_for_pong);
    if (!m_send_ping)
        m_minimize_next_ping_delay = true;
}


void Connection::initiate_ping_delay(milliseconds_type now)
{
    REALM_ASSERT(!m_ping_delay_in_progress);
    REALM_ASSERT(!m_waiting_for_pong);
    REALM_ASSERT(!m_send_ping);

    milliseconds_type delay = 0;
    if (!m_minimize_next_ping_delay) {
        delay = m_client.m_ping_keepalive_period;
        // Make a randomized deduction of up to 10%, or up to 100% if this is
        // the first PING message to be sent since the connection was
        // established. The purpose of this randomized deduction is to reduce
        // the risk of many connections sending PING messages simultaneously to
        // the server.
        milliseconds_type max_deduction = (m_ping_sent ? delay / 10 : delay);
        auto distr = std::uniform_int_distribution<milliseconds_type>(0, max_deduction);
        milliseconds_type randomized_deduction = distr(m_client.get_random());
        delay -= randomized_deduction;
        // Deduct the time spent waiting for PONG
        REALM_ASSERT(now >= m_pong_wait_started_at);
        milliseconds_type spent_time = now - m_pong_wait_started_at;
        if (spent_time < delay) {
            delay -= spent_time;
        }
        else {
            delay = 0;
        }
    }
    else {
        m_minimize_next_ping_delay = false;
    }


    m_ping_delay_in_progress = true;

    m_heartbeat_timer = m_client.create_timer(std::chrono::milliseconds(delay), [this](Status status) {
        if (status == ErrorCodes::OperationAborted)
            return;
        else if (!status.is_ok())
            throw Exception(status);

        handle_ping_delay();                                    // Throws
    });                                                         // Throws
    logger.debug("Will emit a ping in %1 milliseconds", delay); // Throws
}


void Connection::handle_ping_delay()
{
    REALM_ASSERT(m_ping_delay_in_progress);
    m_ping_delay_in_progress = false;
    m_send_ping = true;

    initiate_pong_timeout(); // Throws

    if (m_state == ConnectionState::connected && !m_sending)
        send_next_message(); // Throws
}


void Connection::initiate_pong_timeout()
{
    REALM_ASSERT(!m_ping_delay_in_progress);
    REALM_ASSERT(!m_waiting_for_pong);
    REALM_ASSERT(m_send_ping);

    m_waiting_for_pong = true;
    m_pong_wait_started_at = monotonic_clock_now();

    milliseconds_type time = m_client.m_pong_keepalive_timeout;
    m_heartbeat_timer = m_client.create_timer(std::chrono::milliseconds(time), [this](Status status) {
        if (status == ErrorCodes::OperationAborted)
            return;
        else if (!status.is_ok())
            throw Exception(status);

        handle_pong_timeout(); // Throws
    });                        // Throws
}


void Connection::handle_pong_timeout()
{
    REALM_ASSERT(m_waiting_for_pong);
    logger.debug("Timeout on reception of PONG message"); // Throws
    m_reconnect_info.update(ConnectionTerminationReason::pong_timeout, std::nullopt);
    close_due_to_client_side_error(ClientError::pong_timeout, std::nullopt, false);
}


void Connection::initiate_write_message(const OutputBuffer& out, Session* sess)
{
    // Stop sending messages if an websocket error was received.
    if (m_websocket_error_received)
        return;

    m_websocket->async_write_binary(out.as_span(), [this, sentinel = m_websocket_sentinel](Status status) {
        if (sentinel->destroyed) {
            return;
        }
        if (status == ErrorCodes::OperationAborted)
            return;
        else if (!status.is_ok())
            throw Exception(status);

        handle_write_message(); // Throws
    });                         // Throws
    m_sending_session = sess;
    m_sending = true;
}


void Connection::handle_write_message()
{
    m_sending_session->message_sent(); // Throws
    if (m_sending_session->m_state == Session::Deactivated) {
        finish_session_deactivation(m_sending_session);
    }
    m_sending_session = nullptr;
    m_sending = false;
    send_next_message(); // Throws
}


void Connection::send_next_message()
{
    REALM_ASSERT(m_state == ConnectionState::connected);
    REALM_ASSERT(!m_sending_session);
    REALM_ASSERT(!m_sending);
    if (m_send_ping) {
        send_ping(); // Throws
        return;
    }
    while (!m_sessions_enlisted_to_send.empty()) {
        // The state of being connected is not supposed to be able to change
        // across this loop thanks to the "no callback reentrance" guarantee
        // provided by Websocket::async_write_text(), and friends.
        REALM_ASSERT(m_state == ConnectionState::connected);

        Session& sess = *m_sessions_enlisted_to_send.front();
        m_sessions_enlisted_to_send.pop_front();
        sess.send_message(); // Throws

        if (sess.m_state == Session::Deactivated) {
            finish_session_deactivation(&sess);
        }

        // An enlisted session may choose to not send a message. In that case,
        // we should pass the opportunity to the next enlisted session.
        if (m_sending)
            break;
    }
}


void Connection::send_ping()
{
    REALM_ASSERT(!m_ping_delay_in_progress);
    REALM_ASSERT(m_waiting_for_pong);
    REALM_ASSERT(m_send_ping);

    m_send_ping = false;
    if (m_reconnect_info.get_scheduled_reset())
        m_ping_after_scheduled_reset_of_reconnect_info = true;

    m_last_ping_sent_at = monotonic_clock_now();
    logger.debug("Sending: PING(timestamp=%1, rtt=%2)", m_last_ping_sent_at,
                 m_previous_ping_rtt); // Throws

    ClientProtocol& protocol = get_client_protocol();
    OutputBuffer& out = get_output_buffer();
    protocol.make_ping(out, m_last_ping_sent_at, m_previous_ping_rtt); // Throws
    initiate_write_ping(out);                                          // Throws
    m_ping_sent = true;
}


void Connection::initiate_write_ping(const OutputBuffer& out)
{
    m_websocket->async_write_binary(out.as_span(), [this, sentinel = m_websocket_sentinel](Status status) {
        if (sentinel->destroyed) {
            return;
        }
        if (status == ErrorCodes::OperationAborted)
            return;
        else if (!status.is_ok())
            throw Exception(status);

        handle_write_ping(); // Throws
    });                      // Throws
    m_sending = true;
}


void Connection::handle_write_ping()
{
    REALM_ASSERT(m_sending);
    REALM_ASSERT(!m_sending_session);
    m_sending = false;
    send_next_message(); // Throws
}


void Connection::handle_message_received(util::Span<const char> data)
{
    m_reconnect_info.reset();
    // parse_message_received() parses the message and calls the proper handler
    // on the Connection object (this).
    get_client_protocol().parse_message_received<Connection>(*this, std::string_view(data.data(), data.size()));
}


void Connection::initiate_disconnect_wait()
{
    REALM_ASSERT(!m_reconnect_delay_in_progress);

    if (m_disconnect_delay_in_progress) {
        m_reconnect_disconnect_timer.reset();
        m_disconnect_delay_in_progress = false;
    }

    milliseconds_type time = m_client.m_connection_linger_time;

    m_reconnect_disconnect_timer = m_client.create_timer(std::chrono::milliseconds(time), [this](Status status) {
        // If the operation is aborted, the connection object may have been
        // destroyed.
        if (status != ErrorCodes::OperationAborted)
            handle_disconnect_wait(status); // Throws
    });                                     // Throws
    m_disconnect_delay_in_progress = true;
}


void Connection::handle_disconnect_wait(Status status)
{
    if (!status.is_ok()) {
        REALM_ASSERT(status != ErrorCodes::OperationAborted);
        throw Exception(status);
    }

    m_disconnect_delay_in_progress = false;

    REALM_ASSERT(m_state != ConnectionState::disconnected);
    if (m_num_active_unsuspended_sessions == 0) {
        if (m_client.m_connection_linger_time > 0)
            logger.detail("Linger time expired"); // Throws
        voluntary_disconnect();                   // Throws
        logger.info("Disconnected");              // Throws
    }
}


void Connection::read_or_write_error(std::error_code ec, std::string_view msg)
{
    m_reconnect_info.update(ConnectionTerminationReason::read_or_write_error, std::nullopt);
    bool is_fatal = false;
    close_due_to_client_side_error(ec, msg, is_fatal); // Throws
}


void Connection::close_due_to_protocol_error(std::error_code ec, std::optional<std::string_view> msg)
{
    m_reconnect_info.update(ConnectionTerminationReason::sync_protocol_violation, std::nullopt);
    bool is_fatal = true;                              // A sync protocol violation is a fatal error
    close_due_to_client_side_error(ec, msg, is_fatal); // Throws
}


// Close connection due to error discovered on the client-side.
void Connection::close_due_to_client_side_error(std::error_code ec, std::optional<std::string_view> msg,
                                                bool is_fatal)
{
    logger.info("Connection closed due to error"); // Throws
    const bool try_again = !is_fatal;
    std::string message = ec.message();
    if (msg) {
        message += ": ";
        message += *msg;
    }
    involuntary_disconnect(SessionErrorInfo{ec, message, try_again}); // Throws
}


// Close connection due to error discovered on the server-side, and then
// reported to the client by way of a connection-level ERROR message.
void Connection::close_due_to_server_side_error(ProtocolError error_code, const ProtocolErrorInfo& info)
{
    if (info.try_again) {
        m_reconnect_info.update(ConnectionTerminationReason::server_said_try_again_later,
                                info.resumption_delay_interval);
    }
    else {
        m_reconnect_info.update(ConnectionTerminationReason::server_said_do_not_reconnect,
                                info.resumption_delay_interval);
    }

    logger.info("Connection closed due to error reported by server: %1 (%2)", info.message,
                int(error_code)); // Throws

    std::error_code ec = make_error_code(error_code);
    involuntary_disconnect(SessionErrorInfo{info, ec}); // Throws
}


void Connection::disconnect(const SessionErrorInfo& info)
{
    // Cancel connect timeout watchdog
    m_connect_timer.reset();

    if (m_state == ConnectionState::connected) {
        m_disconnect_time = monotonic_clock_now();
        m_disconnect_has_occurred = true;

        // Sessions that are in the Deactivating state at this time can be
        // immediately discarded, in part because they are no longer enlisted to
        // send. Such sessions will be taken to the Deactivated state by
        // Session::connection_lost(), and then they will be removed from
        // `m_sessions`.
        auto i = m_sessions.begin(), end = m_sessions.end();
        while (i != end) {
            // Prevent invalidation of the main iterator when erasing elements
            auto j = i++;
            Session& sess = *j->second;
            sess.connection_lost(); // Throws
            if (sess.m_state == Session::Unactivated || sess.m_state == Session::Deactivated)
                m_sessions.erase(j);
        }
    }

    change_state_to_disconnected();

    m_ping_delay_in_progress = false;
    m_waiting_for_pong = false;
    m_send_ping = false;
    m_minimize_next_ping_delay = false;
    m_ping_after_scheduled_reset_of_reconnect_info = false;
    m_ping_sent = false;
    m_heartbeat_timer.reset();
    m_previous_ping_rtt = 0;

    m_websocket_sentinel->destroyed = true;
    m_websocket_sentinel.reset();
    m_websocket.reset();
    m_input_body_buffer.reset();
    m_sending_session = nullptr;
    m_sessions_enlisted_to_send.clear();
    m_sending = false;

    report_connection_state_change(ConnectionState::disconnected, info); // Throws
    initiate_reconnect_wait();                                           // Throws
}

bool Connection::is_flx_sync_connection() const noexcept
{
    return m_server_endpoint.server_mode != SyncServerMode::PBS;
}

void Connection::receive_pong(milliseconds_type timestamp)
{
    logger.debug("Received: PONG(timestamp=%1)", timestamp);

    bool legal_at_this_time = (m_waiting_for_pong && !m_send_ping);
    if (REALM_UNLIKELY(!legal_at_this_time)) {
        logger.error("Illegal message at this time");
        std::error_code ec = ClientError::bad_message_order;
        close_due_to_protocol_error(ec); // Throws
        return;
    }

    if (REALM_UNLIKELY(timestamp != m_last_ping_sent_at)) {
        logger.error("Bad timestamp in PONG message");
        std::error_code ec = ClientError::bad_timestamp;
        close_due_to_protocol_error(ec); // Throws
        return;
    }

    milliseconds_type now = monotonic_clock_now();
    milliseconds_type round_trip_time = now - timestamp;
    logger.debug("Round trip time was %1 milliseconds", round_trip_time);
    m_previous_ping_rtt = round_trip_time;

    // If this PONG message is a response to a PING mesage that was sent after
    // the last invocation of cancel_reconnect_delay(), then the connection is
    // still good, and we do not have to skip the next reconnect delay.
    if (m_ping_after_scheduled_reset_of_reconnect_info) {
        auto old_scheduled_reset = m_reconnect_info.get_and_clear_scheduled_reset();
        REALM_ASSERT(old_scheduled_reset);
        m_ping_after_scheduled_reset_of_reconnect_info = false;
    }

    m_heartbeat_timer.reset();
    m_waiting_for_pong = false;

    initiate_ping_delay(now); // Throws

    if (m_client.m_roundtrip_time_handler)
        m_client.m_roundtrip_time_handler(m_previous_ping_rtt); // Throws
}


void Connection::receive_error_message(const ProtocolErrorInfo& info, session_ident_type session_ident)
{
    Session* sess = nullptr;
    if (session_ident != 0) {
        sess = get_session(session_ident);
        if (REALM_UNLIKELY(!sess)) {
            logger.error("Bad session identifier in ERROR message, session_ident = %1",
                         session_ident);                                 // Throws
            close_due_to_protocol_error(ClientError::bad_session_ident); // Throws
            return;
        }
        std::error_code ec = sess->receive_error_message(info); // Throws
        if (ec) {
            close_due_to_protocol_error(ec); // Throws
            return;
        }

        if (sess->m_state == Session::Deactivated) {
            finish_session_deactivation(sess);
        }
        return;
    }

    logger.info("Received: ERROR \"%1\" (error_code=%2, try_again=%3, session_ident=%4, error_action=%5)",
                info.message, info.raw_error_code, info.try_again, session_ident,
                info.server_requests_action); // Throws

    bool known_error_code = bool(get_protocol_error_message(info.raw_error_code));
    if (REALM_LIKELY(known_error_code)) {
        ProtocolError error_code = ProtocolError(info.raw_error_code);
        if (REALM_LIKELY(!is_session_level_error(error_code))) {
            close_due_to_server_side_error(error_code, info); // Throws
            return;
        }
        logger.error("Not a connection-level error code"); // Throws
    }
    else {
        logger.error("Unknown error code"); // Throws
    }
    close_due_to_protocol_error(ClientError::bad_error_code); // Throws
}


void Connection::receive_query_error_message(int raw_error_code, std::string_view message, int64_t query_version,
                                             session_ident_type session_ident)
{
    if (session_ident == 0) {
        logger.error("Received query error message for session ident 0."); // throws;
        return close_due_to_protocol_error(ClientError::bad_session_ident);
    }

    if (!is_flx_sync_connection()) {
        logger.error("Received query error message on a non-FLX sync connection");
        return close_due_to_protocol_error(ClientError::bad_protocol_from_server);
    }

    auto session = get_session(session_ident);
    if (!session) {
        logger.error("Bad session identifier in QUERY_ERROR mesage, session_ident = %1", session_ident); // throws
        return close_due_to_protocol_error(ClientError::bad_session_ident);                              // throws
    }

    if (auto ec = session->receive_query_error_message(raw_error_code, message, query_version)) {
        close_due_to_protocol_error(ec);
    }
}


void Connection::receive_ident_message(session_ident_type session_ident, SaltedFileIdent client_file_ident)
{
    Session* sess = get_session(session_ident);
    if (REALM_UNLIKELY(!sess)) {
        logger.error("Bad session identifier in IDENT message, session_ident = %1",
                     session_ident);                                 // Throws
        close_due_to_protocol_error(ClientError::bad_session_ident); // Throws
        return;
    }

    std::error_code ec = sess->receive_ident_message(client_file_ident); // Throws
    if (ec)
        close_due_to_protocol_error(ec); // Throws
}

void Connection::receive_download_message(session_ident_type session_ident, const SyncProgress& progress,
                                          std::uint_fast64_t downloadable_bytes, int64_t query_version,
                                          DownloadBatchState batch_state,
                                          const ReceivedChangesets& received_changesets)
{
    Session* sess = get_session(session_ident);
    if (REALM_UNLIKELY(!sess)) {
        logger.error("Bad session identifier in DOWNLOAD message, session_ident = %1",
                     session_ident);                                 // Throws
        close_due_to_protocol_error(ClientError::bad_session_ident); // Throws
        return;
    }

    sess->receive_download_message(progress, downloadable_bytes, batch_state, query_version,
                                   received_changesets); // Throws
}

void Connection::receive_mark_message(session_ident_type session_ident, request_ident_type request_ident)
{
    Session* sess = get_session(session_ident);
    if (REALM_UNLIKELY(!sess)) {
        logger.error("Bad session identifier (%1) in MARK message", session_ident); // Throws
        close_due_to_protocol_error(ClientError::bad_session_ident);                // Throws
        return;
    }

    std::error_code ec = sess->receive_mark_message(request_ident); // Throws
    if (ec)
        close_due_to_protocol_error(ec); // Throws
}


void Connection::receive_unbound_message(session_ident_type session_ident)
{
    Session* sess = get_session(session_ident);
    if (REALM_UNLIKELY(!sess)) {
        logger.error("Bad session identifier in UNBOUND message, session_ident = %1",
                     session_ident);                                 // Throws
        close_due_to_protocol_error(ClientError::bad_session_ident); // Throws
        return;
    }

    std::error_code ec = sess->receive_unbound_message(); // Throws
    if (ec) {
        close_due_to_protocol_error(ec); // Throws
        return;
    }

    if (sess->m_state == Session::Deactivated) {
        finish_session_deactivation(sess);
    }
}


void Connection::receive_test_command_response(session_ident_type session_ident, request_ident_type request_ident,
                                               std::string_view body)
{
    Session* sess = get_session(session_ident);
    if (REALM_UNLIKELY(!sess)) {
        logger.error("Bad session identifier in TEST_COMMAND response message, session_ident = %1",
                     session_ident);                                 // Throws
        close_due_to_protocol_error(ClientError::bad_session_ident); // Throws
        return;
    }

    if (auto ec = sess->receive_test_command_response(request_ident, body)) {
        close_due_to_protocol_error(ec);
    }
}


void Connection::handle_protocol_error(ClientProtocol::Error error)
{
    switch (error) {
        case ClientProtocol::Error::unknown_message:
            close_due_to_protocol_error(ClientError::unknown_message); // Throws
            break;
        case ClientProtocol::Error::bad_syntax:
            close_due_to_protocol_error(ClientError::bad_syntax); // Throws
            break;
        case ClientProtocol::Error::limits_exceeded:
            close_due_to_protocol_error(ClientError::limits_exceeded); // Throws
            break;
        case ClientProtocol::Error::bad_decompression:
            close_due_to_protocol_error(ClientError::bad_compression); // Throws
            break;
        case ClientProtocol::Error::bad_changeset_header_syntax:
            close_due_to_protocol_error(ClientError::bad_changeset_header_syntax); // Throws
            break;
        case ClientProtocol::Error::bad_changeset_size:
            close_due_to_protocol_error(ClientError::bad_changeset_size); // Throws
            break;
        case ClientProtocol::Error::bad_server_version:
            close_due_to_protocol_error(ClientError::bad_server_version); // Throws
            break;
        case ClientProtocol::Error::bad_error_code:
            close_due_to_protocol_error(ClientError::bad_error_code); // Throws
            break;
    }
}


// Sessions are guaranteed to be granted the opportunity to send a message in
// the order that they enlist. Note that this is important to ensure
// nonoverlapping communication with the server for consecutive sessions
// associated with the same Realm file.
//
// CAUTION: The specified session may get destroyed before this function
// returns, but only if its Session::send_message() puts it into the Deactivated
// state.
void Connection::enlist_to_send(Session* sess)
{
    REALM_ASSERT(m_state == ConnectionState::connected);
    m_sessions_enlisted_to_send.push_back(sess); // Throws
    if (!m_sending)
        send_next_message(); // Throws
}


std::string Connection::get_active_appservices_connection_id()
{
    if (!m_websocket) {
        return {};
    }

    return std::string{m_websocket->get_appservices_request_id()};
}

void Session::cancel_resumption_delay()
{
    REALM_ASSERT(m_state == Active);

    if (!m_suspended)
        return;

    m_suspended = false;

    logger.debug("Resumed"); // Throws

    if (unbind_process_complete())
        initiate_rebind(); // Throws

    m_conn.one_more_active_unsuspended_session(); // Throws

    on_resumed(); // Throws
}


void Session::gather_pending_compensating_writes(util::Span<Changeset> changesets,
                                                 std::vector<ProtocolErrorInfo>* out)
{
    if (m_pending_compensating_write_errors.empty() || changesets.empty()) {
        return;
    }

#ifdef REALM_DEBUG
    REALM_ASSERT_DEBUG(
        std::is_sorted(m_pending_compensating_write_errors.begin(), m_pending_compensating_write_errors.end(),
                       [](const ProtocolErrorInfo& lhs, const ProtocolErrorInfo& rhs) {
                           return lhs.compensating_write_server_version < rhs.compensating_write_server_version;
                       }));
#endif

    while (!m_pending_compensating_write_errors.empty() &&
           m_pending_compensating_write_errors.front().compensating_write_server_version <=
               changesets.back().version) {
        auto& cur_error = m_pending_compensating_write_errors.front();
        REALM_ASSERT(cur_error.compensating_write_server_version >= changesets.front().version);
        out->push_back(std::move(cur_error));
        m_pending_compensating_write_errors.pop_front();
    }
}


void Session::integrate_changesets(ClientReplication& repl, const SyncProgress& progress,
                                   std::uint_fast64_t downloadable_bytes,
                                   const ReceivedChangesets& received_changesets, VersionInfo& version_info,
                                   DownloadBatchState download_batch_state)
{
    auto& history = repl.get_history();
    if (received_changesets.empty()) {
        if (download_batch_state == DownloadBatchState::MoreToCome) {
            throw IntegrationException(ClientError::bad_progress,
                                       "received empty download message that was not the last in batch");
        }
        history.set_sync_progress(progress, &downloadable_bytes, version_info); // Throws
        return;
    }

    std::vector<ProtocolErrorInfo> pending_compensating_write_errors;
    auto transact = get_db()->start_read();
    history.integrate_server_changesets(
        progress, &downloadable_bytes, received_changesets, version_info, download_batch_state, logger, transact,
        [&](const TransactionRef&, util::Span<Changeset> changesets) {
            gather_pending_compensating_writes(changesets, &pending_compensating_write_errors);
        },
        get_transact_reporter()); // Throws
    if (received_changesets.size() == 1) {
        logger.debug("1 remote changeset integrated, producing client version %1",
                     version_info.sync_version.version); // Throws
    }
    else {
        logger.debug("%2 remote changesets integrated, producing client version %1",
                     version_info.sync_version.version, received_changesets.size()); // Throws
    }

    for (const auto& pending_error : pending_compensating_write_errors) {
        logger.info("Reporting compensating write for client version %1 in server version %2: %3",
                    pending_error.compensating_write_rejected_client_version,
                    pending_error.compensating_write_server_version, pending_error.message);
        try {
            ProtocolError error_code = ProtocolError(pending_error.raw_error_code);
            on_connection_state_changed(m_conn.get_state(),
                                        SessionErrorInfo{pending_error, make_error_code(error_code)});
        }
        catch (...) {
            logger.error("Exception thrown while reporting compensating write: %1", exception_to_status());
        }
    }
}


void Session::on_integration_failure(const IntegrationException& error)
{
    REALM_ASSERT(m_state == Active);
    REALM_ASSERT(!m_client_error && !m_error_to_send);
    logger.error("Failed to integrate downloaded changesets: %1", error.what());

    m_client_error = util::make_optional<IntegrationException>(error);
    m_error_to_send = true;

    constexpr bool try_again = true;
    std::error_code error_code = error.code();
    auto msg = error_code.message() + ": " + error.what();
    // Surface the error to the user otherwise is lost.
    on_connection_state_changed(m_conn.get_state(), SessionErrorInfo{error.code(), std::move(msg), try_again});

    // Since the deactivation process has not been initiated, the UNBIND
    // message cannot have been sent unless an ERROR message was received.
    REALM_ASSERT(m_suspended || m_error_message_received || !m_unbind_message_sent);
    if (m_ident_message_sent && !m_error_message_received && !m_suspended) {
        ensure_enlisted_to_send(); // Throws
    }
}

void Session::on_changesets_integrated(version_type client_version, const SyncProgress& progress)
{
    REALM_ASSERT(m_state == Active);
    REALM_ASSERT(progress.download.server_version >= m_download_progress.server_version);
    m_download_progress = progress.download;
    bool upload_progressed = (progress.upload.client_version > m_progress.upload.client_version);
    m_progress = progress;
    if (upload_progressed) {
        if (progress.upload.client_version > m_last_version_selected_for_upload) {
            if (progress.upload.client_version > m_upload_progress.client_version)
                m_upload_progress = progress.upload;
            m_last_version_selected_for_upload = progress.upload.client_version;
        }

        check_for_upload_completion();
    }

    do_recognize_sync_version(client_version); // Allows upload process to resume
    check_for_download_completion();           // Throws

    // If the client migrated from PBS to FLX, create subscriptions when new tables are received from server.
    if (auto migration_store = get_migration_store(); migration_store && m_is_flx_sync_session) {
        auto& flx_subscription_store = *get_flx_subscription_store();
        get_migration_store()->create_subscriptions(flx_subscription_store);
    }

    // Since the deactivation process has not been initiated, the UNBIND
    // message cannot have been sent unless an ERROR message was received.
    REALM_ASSERT(m_suspended || m_error_message_received || !m_unbind_message_sent);
    if (m_ident_message_sent && !m_error_message_received && !m_suspended) {
        ensure_enlisted_to_send(); // Throws
    }
}


Session::~Session()
{
    //    REALM_ASSERT(m_state == Unactivated || m_state == Deactivated);
}


std::string Session::make_logger_prefix(session_ident_type ident)
{
    std::ostringstream out;
    out.imbue(std::locale::classic());
    out << "Session[" << ident << "]: "; // Throws
    return out.str();                    // Throws
}


void Session::activate()
{
    REALM_ASSERT(m_state == Unactivated);

    logger.debug("Activating"); // Throws

    bool has_pending_client_reset = false;
    if (REALM_LIKELY(!get_client().is_dry_run())) {
        // The reason we need a mutable reference from get_client_reset_config() is because we
        // don't want the session to keep a strong reference to the client_reset_config->fresh_copy
        // DB. If it did, then the fresh DB would stay alive for the duration of this sync session
        // and we want to clean it up once the reset is finished. Additionally, the fresh copy will
        // be set to a new copy on every reset so there is no reason to keep a reference to it.
        // The modification to the client reset config happens via std::move(client_reset_config->fresh_copy).
        // If the client reset config were a `const &` then this std::move would create another strong
        // reference which we don't want to happen.
        util::Optional<ClientReset>& client_reset_config = get_client_reset_config();

        bool file_exists = util::File::exists(get_realm_path());

        logger.info("client_reset_config = %1, Realm exists = %2, "
                    "client reset = %3",
                    client_reset_config ? "true" : "false", file_exists ? "true" : "false",
                    (client_reset_config && file_exists) ? "true" : "false"); // Throws
        if (client_reset_config && !m_client_reset_operation) {
            m_client_reset_operation = std::make_unique<_impl::ClientResetOperation>(
                logger, get_db(), std::move(client_reset_config->fresh_copy), client_reset_config->mode,
                std::move(client_reset_config->notify_before_client_reset),
                std::move(client_reset_config->notify_after_client_reset),
                client_reset_config->recovery_is_allowed); // Throws
        }

        if (!m_client_reset_operation) {
            const ClientReplication& repl = access_realm(); // Throws
            repl.get_history().get_status(m_last_version_available, m_client_file_ident, m_progress,
                                          &has_pending_client_reset); // Throws
        }
    }
    logger.debug("client_file_ident = %1, client_file_ident_salt = %2", m_client_file_ident.ident,
                 m_client_file_ident.salt); // Throws
    m_upload_target_version = m_last_version_available;
    m_upload_progress = m_progress.upload;
    m_last_version_selected_for_upload = m_upload_progress.client_version;
    m_download_progress = m_progress.download;
    REALM_ASSERT(m_last_version_available >= m_progress.upload.client_version);

    logger.debug("last_version_available  = %1", m_last_version_available);           // Throws
    logger.debug("progress_server_version = %1", m_progress.download.server_version); // Throws
    logger.debug("progress_client_version = %1",
                 m_progress.download.last_integrated_client_version); // Throws

    reset_protocol_state();
    m_state = Active;

    REALM_ASSERT(!m_suspended);
    m_conn.one_more_active_unsuspended_session(); // Throws

    try {
        process_pending_flx_bootstrap();
    }
    catch (const IntegrationException& error) {
        logger.error("Error integrating bootstrap changesets: %1", error.what());
        m_suspended = true;
        m_conn.one_less_active_unsuspended_session(); // Throws
        on_suspended(SessionErrorInfo{error.code(), false});
    }

    if (has_pending_client_reset) {
        handle_pending_client_reset_acknowledgement();
    }
}


// The caller (Connection) must discard the session if the session has become
// deactivated upon return.
void Session::initiate_deactivation()
{
    REALM_ASSERT(m_state == Active);

    logger.debug("Initiating deactivation"); // Throws

    m_state = Deactivating;

    if (!m_suspended)
        m_conn.one_less_active_unsuspended_session(); // Throws

    if (m_enlisted_to_send) {
        REALM_ASSERT(!unbind_process_complete());
        return;
    }

    // Deactivate immediately if the BIND message has not yet been sent and the
    // session is not enlisted to send, or if the unbinding process has already
    // completed.
    if (!m_bind_message_sent || unbind_process_complete()) {
        complete_deactivation(); // Throws
        // Life cycle state is now Deactivated
        return;
    }

    // Ready to send the UNBIND message, if it has not already been sent
    if (!m_unbind_message_sent) {
        enlist_to_send(); // Throws
        return;
    }
}


void Session::complete_deactivation()
{
    REALM_ASSERT(m_state == Deactivating);
    m_state = Deactivated;

    logger.debug("Deactivation completed"); // Throws
}


// Called by the associated Connection object when this session is granted an
// opportunity to send a message.
//
// The caller (Connection) must discard the session if the session has become
// deactivated upon return.
void Session::send_message()
{
    REALM_ASSERT(m_state == Active || m_state == Deactivating);
    REALM_ASSERT(m_enlisted_to_send);
    m_enlisted_to_send = false;
    if (m_state == Deactivating || m_error_message_received || m_suspended) {
        // Deactivation has been initiated. If the UNBIND message has not been
        // sent yet, there is no point in sending it. Instead, we can let the
        // deactivation process complete.
        if (!m_bind_message_sent) {
            return complete_deactivation(); // Throws
            // Life cycle state is now Deactivated
        }

        // Session life cycle state is Deactivating or the unbinding process has
        // been initiated by a session specific ERROR message
        if (!m_unbind_message_sent)
            send_unbind_message(); // Throws
        return;
    }

    // Session life cycle state is Active and the unbinding process has
    // not been initiated
    REALM_ASSERT(!m_unbind_message_sent);

    if (!m_bind_message_sent)
        return send_bind_message(); // Throws

    if (!m_ident_message_sent) {
        if (have_client_file_ident())
            send_ident_message(); // Throws
        return;
    }

    const auto has_pending_test_command = std::any_of(m_pending_test_commands.begin(), m_pending_test_commands.end(),
                                                      [](const PendingTestCommand& command) {
                                                          return command.pending;
                                                      });
    if (has_pending_test_command) {
        return send_test_command_message();
    }

    if (m_error_to_send)
        return send_json_error_message(); // Throws

    // Stop sending upload, mark and query messages when the client detects an error.
    if (m_client_error) {
        return;
    }

    if (m_target_download_mark > m_last_download_mark_sent)
        return send_mark_message(); // Throws

    auto is_upload_allowed = [&]() -> bool {
        if (!m_is_flx_sync_session) {
            return true;
        }

        auto migration_store = get_migration_store();
        if (!migration_store) {
            return true;
        }

        auto sentinel_query_version = migration_store->get_sentinel_subscription_set_version();
        if (!sentinel_query_version) {
            return true;
        }

        // Do not allow upload if the last query sent is the sentinel one used by the migration store.
        return m_last_sent_flx_query_version != *sentinel_query_version;
    };

    if (!is_upload_allowed()) {
        return;
    }

    auto check_pending_flx_version = [&]() -> bool {
        if (!m_is_flx_sync_session) {
            return false;
        }

        if (!m_allow_upload) {
            return false;
        }

        m_pending_flx_sub_set = get_flx_subscription_store()->get_next_pending_version(
            m_last_sent_flx_query_version, m_upload_progress.client_version);

        if (!m_pending_flx_sub_set) {
            return false;
        }

        return m_upload_progress.client_version >= m_pending_flx_sub_set->snapshot_version;
    };

    if (check_pending_flx_version()) {
        return send_query_change_message(); // throws
    }

    REALM_ASSERT(m_upload_progress.client_version <= m_upload_target_version);
    REALM_ASSERT(m_upload_target_version <= m_last_version_available);
    if (m_allow_upload && (m_upload_target_version > m_upload_progress.client_version)) {
        return send_upload_message(); // Throws
    }
}


void Session::send_bind_message()
{
    REALM_ASSERT(m_state == Active);

    session_ident_type session_ident = m_ident;
    bool need_client_file_ident = !have_client_file_ident();
    const bool is_subserver = false;


    ClientProtocol& protocol = m_conn.get_client_protocol();
    int protocol_version = m_conn.get_negotiated_protocol_version();
    OutputBuffer& out = m_conn.get_output_buffer();
    // Discard the token since it's ignored by the server.
    std::string empty_access_token;
    if (m_is_flx_sync_session) {
        nlohmann::json bind_json_data;
        if (auto migrated_partition = get_migration_store()->get_migrated_partition()) {
            bind_json_data["migratedPartition"] = *migrated_partition;
        }
        if (logger.would_log(util::Logger::Level::debug)) {
            std::string json_data_dump;
            if (!bind_json_data.empty()) {
                json_data_dump = bind_json_data.dump();
            }
            logger.debug(
                "Sending: BIND(session_ident=%1, need_client_file_ident=%2 is_subserver=%3 json_data=\"%4\")",
                session_ident, need_client_file_ident, is_subserver, json_data_dump);
        }
        protocol.make_flx_bind_message(protocol_version, out, session_ident, bind_json_data, empty_access_token,
                                       need_client_file_ident, is_subserver); // Throws
    }
    else {
        std::string server_path = get_virt_path();
        logger.debug("Sending: BIND(session_ident=%1, need_client_file_ident=%2 is_subserver=%3 server_path=%4)",
                     session_ident, need_client_file_ident, is_subserver, server_path);
        protocol.make_pbs_bind_message(protocol_version, out, session_ident, server_path, empty_access_token,
                                       need_client_file_ident, is_subserver); // Throws
    }
    m_conn.initiate_write_message(out, this); // Throws

    m_bind_message_sent = true;

    // Ready to send the IDENT message if the file identifier pair is already
    // available.
    if (!need_client_file_ident)
        enlist_to_send(); // Throws
}


void Session::send_ident_message()
{
    REALM_ASSERT(m_state == Active);
    REALM_ASSERT(m_bind_message_sent);
    REALM_ASSERT(!m_unbind_message_sent);
    REALM_ASSERT(have_client_file_ident());


    ClientProtocol& protocol = m_conn.get_client_protocol();
    OutputBuffer& out = m_conn.get_output_buffer();
    session_ident_type session_ident = m_ident;

    if (m_is_flx_sync_session) {
        const auto active_query_set = get_flx_subscription_store()->get_active();
        const auto active_query_body = active_query_set.to_ext_json();
        logger.debug("Sending: IDENT(client_file_ident=%1, client_file_ident_salt=%2, "
                     "scan_server_version=%3, scan_client_version=%4, latest_server_version=%5, "
                     "latest_server_version_salt=%6, query_version: %7 query_size: %8, query: \"%9\")",
                     m_client_file_ident.ident, m_client_file_ident.salt, m_progress.download.server_version,
                     m_progress.download.last_integrated_client_version, m_progress.latest_server_version.version,
                     m_progress.latest_server_version.salt, active_query_set.version(), active_query_body.size(),
                     active_query_body); // Throws
        protocol.make_flx_ident_message(out, session_ident, m_client_file_ident, m_progress,
                                        active_query_set.version(), active_query_body); // Throws
        m_last_sent_flx_query_version = active_query_set.version();
    }
    else {
        logger.debug("Sending: IDENT(client_file_ident=%1, client_file_ident_salt=%2, "
                     "scan_server_version=%3, scan_client_version=%4, latest_server_version=%5, "
                     "latest_server_version_salt=%6)",
                     m_client_file_ident.ident, m_client_file_ident.salt, m_progress.download.server_version,
                     m_progress.download.last_integrated_client_version, m_progress.latest_server_version.version,
                     m_progress.latest_server_version.salt);                                  // Throws
        protocol.make_pbs_ident_message(out, session_ident, m_client_file_ident, m_progress); // Throws
    }
    m_conn.initiate_write_message(out, this); // Throws

    m_ident_message_sent = true;

    // Other messages may be waiting to be sent
    enlist_to_send(); // Throws
}

void Session::send_query_change_message()
{
    REALM_ASSERT(m_state == Active);
    REALM_ASSERT(m_ident_message_sent);
    REALM_ASSERT(!m_unbind_message_sent);
    REALM_ASSERT(m_pending_flx_sub_set);
    REALM_ASSERT(m_pending_flx_sub_set->query_version > m_last_sent_flx_query_version);

    if (REALM_UNLIKELY(get_client().is_dry_run())) {
        return;
    }

    auto sub_store = get_flx_subscription_store();
    auto latest_sub_set = sub_store->get_by_version(m_pending_flx_sub_set->query_version);
    auto latest_queries = latest_sub_set.to_ext_json();
    logger.debug("Sending: QUERY(query_version=%1, query_size=%2, query=\"%3\", snapshot_version=%4)",
                 latest_sub_set.version(), latest_queries.size(), latest_queries, latest_sub_set.snapshot_version());

    OutputBuffer& out = m_conn.get_output_buffer();
    session_ident_type session_ident = get_ident();
    ClientProtocol& protocol = m_conn.get_client_protocol();
    protocol.make_query_change_message(out, session_ident, latest_sub_set.version(), latest_queries);
    m_conn.initiate_write_message(out, this);

    m_last_sent_flx_query_version = latest_sub_set.version();

    request_download_completion_notification();
}

void Session::send_upload_message()
{
    REALM_ASSERT(m_state == Active);
    REALM_ASSERT(m_ident_message_sent);
    REALM_ASSERT(!m_unbind_message_sent);
    REALM_ASSERT(m_upload_target_version > m_upload_progress.client_version);

    if (REALM_UNLIKELY(get_client().is_dry_run()))
        return;

    auto target_upload_version = m_upload_target_version;
    if (m_is_flx_sync_session) {
        if (!m_pending_flx_sub_set || m_pending_flx_sub_set->snapshot_version < m_upload_progress.client_version) {
            m_pending_flx_sub_set = get_flx_subscription_store()->get_next_pending_version(
                m_last_sent_flx_query_version, m_upload_progress.client_version);
        }
        if (m_pending_flx_sub_set && m_pending_flx_sub_set->snapshot_version < m_upload_target_version) {
            logger.trace("Limiting UPLOAD message up to version %1 to send QUERY version %2",
                         m_pending_flx_sub_set->snapshot_version, m_pending_flx_sub_set->query_version);
            target_upload_version = m_pending_flx_sub_set->snapshot_version;
        }
    }

    const ClientReplication& repl = access_realm(); // Throws

    std::vector<UploadChangeset> uploadable_changesets;
    version_type locked_server_version = 0;
    repl.get_history().find_uploadable_changesets(m_upload_progress, target_upload_version, uploadable_changesets,
                                                  locked_server_version); // Throws

    if (uploadable_changesets.empty()) {
        // Nothing more to upload right now
        check_for_upload_completion(); // Throws
    }
    else {
        m_last_version_selected_for_upload = uploadable_changesets.back().progress.client_version;
    }

    version_type progress_client_version = m_upload_progress.client_version;
    version_type progress_server_version = m_upload_progress.last_integrated_server_version;

    logger.debug("Sending: UPLOAD(progress_client_version=%1, progress_server_version=%2, "
                 "locked_server_version=%3, num_changesets=%4)",
                 progress_client_version, progress_server_version, locked_server_version,
                 uploadable_changesets.size()); // Throws

    ClientProtocol& protocol = m_conn.get_client_protocol();
    ClientProtocol::UploadMessageBuilder upload_message_builder = protocol.make_upload_message_builder(); // Throws

    for (const UploadChangeset& uc : uploadable_changesets) {
        logger.debug("Fetching changeset for upload (client_version=%1, server_version=%2, "
                     "changeset_size=%3, origin_timestamp=%4, origin_file_ident=%5)",
                     uc.progress.client_version, uc.progress.last_integrated_server_version, uc.changeset.size(),
                     uc.origin_timestamp, uc.origin_file_ident); // Throws
        if (logger.would_log(util::Logger::Level::trace)) {
            BinaryData changeset_data = uc.changeset.get_first_chunk();
            if (changeset_data.size() < 1024) {
                logger.trace("Changeset: %1",
                             _impl::clamped_hex_dump(changeset_data)); // Throws
            }
            else {
                logger.trace("Changeset(comp): %1 %2", changeset_data.size(),
                             protocol.compressed_hex_dump(changeset_data));
            }

#if REALM_DEBUG
            ChunkedBinaryInputStream in{changeset_data};
            Changeset log;
            parse_changeset(in, log);
            std::stringstream ss;
            log.print(ss);
            logger.trace("Changeset (parsed):\n%1", ss.str());
#endif
        }

#if 0 // Upload log compaction is currently not implemented
        if (!get_client().m_disable_upload_compaction) {
            ChangesetEncoder::Buffer encode_buffer;

            {
                // Upload compaction only takes place within single changesets to
                // avoid another client seeing inconsistent snapshots.
                ChunkedBinaryInputStream stream{uc.changeset};
                Changeset changeset;
                parse_changeset(stream, changeset); // Throws
                // FIXME: What is the point of setting these? How can compaction care about them?
                changeset.version = uc.progress.client_version;
                changeset.last_integrated_remote_version = uc.progress.last_integrated_server_version;
                changeset.origin_timestamp = uc.origin_timestamp;
                changeset.origin_file_ident = uc.origin_file_ident;

                compact_changesets(&changeset, 1);
                encode_changeset(changeset, encode_buffer);

                logger.debug("Upload compaction: original size = %1, compacted size = %2", uc.changeset.size(),
                             encode_buffer.size()); // Throws
            }

            upload_message_builder.add_changeset(
                uc.progress.client_version, uc.progress.last_integrated_server_version, uc.origin_timestamp,
                uc.origin_file_ident, BinaryData{encode_buffer.data(), encode_buffer.size()}); // Throws
        }
        else
#endif
        {
            upload_message_builder.add_changeset(uc.progress.client_version,
                                                 uc.progress.last_integrated_server_version, uc.origin_timestamp,
                                                 uc.origin_file_ident,
                                                 uc.changeset); // Throws
        }
    }

    int protocol_version = m_conn.get_negotiated_protocol_version();
    OutputBuffer& out = m_conn.get_output_buffer();
    session_ident_type session_ident = get_ident();
    upload_message_builder.make_upload_message(protocol_version, out, session_ident, progress_client_version,
                                               progress_server_version,
                                               locked_server_version); // Throws
    m_conn.initiate_write_message(out, this);                          // Throws

    // Other messages may be waiting to be sent
    enlist_to_send(); // Throws
}


void Session::send_mark_message()
{
    REALM_ASSERT(m_state == Active);
    REALM_ASSERT(m_ident_message_sent);
    REALM_ASSERT(!m_unbind_message_sent);
    REALM_ASSERT(m_target_download_mark > m_last_download_mark_sent);

    request_ident_type request_ident = m_target_download_mark;
    logger.debug("Sending: MARK(request_ident=%1)", request_ident); // Throws

    ClientProtocol& protocol = m_conn.get_client_protocol();
    OutputBuffer& out = m_conn.get_output_buffer();
    session_ident_type session_ident = get_ident();
    protocol.make_mark_message(out, session_ident, request_ident); // Throws
    m_conn.initiate_write_message(out, this);                      // Throws

    m_last_download_mark_sent = request_ident;

    // Other messages may be waiting to be sent
    enlist_to_send(); // Throws
}


void Session::send_unbind_message()
{
    REALM_ASSERT(m_state == Deactivating || m_error_message_received || m_suspended);
    REALM_ASSERT(m_bind_message_sent);
    REALM_ASSERT(!m_unbind_message_sent);

    logger.debug("Sending: UNBIND"); // Throws

    ClientProtocol& protocol = m_conn.get_client_protocol();
    OutputBuffer& out = m_conn.get_output_buffer();
    session_ident_type session_ident = get_ident();
    protocol.make_unbind_message(out, session_ident); // Throws
    m_conn.initiate_write_message(out, this);         // Throws

    m_unbind_message_sent = true;
}


void Session::send_json_error_message()
{
    REALM_ASSERT(m_state == Active);
    REALM_ASSERT(m_ident_message_sent);
    REALM_ASSERT(!m_unbind_message_sent);
    REALM_ASSERT(m_error_to_send);
    REALM_ASSERT(m_client_error);

    ClientProtocol& protocol = m_conn.get_client_protocol();
    OutputBuffer& out = m_conn.get_output_buffer();
    session_ident_type session_ident = get_ident();
    auto client_error = m_client_error->code();
    auto protocol_error = client_error_to_protocol_error(client_error);
    auto message = m_client_error->what();

    logger.info("Sending: ERROR \"%1\" (error_code=%2, session_ident=%3)", message, static_cast<int>(protocol_error),
                session_ident); // Throws

    nlohmann::json error_body_json;
    error_body_json["message"] = message;
    protocol.make_json_error_message(out, session_ident, static_cast<int>(protocol_error),
                                     error_body_json.dump()); // Throws
    m_conn.initiate_write_message(out, this);                 // Throws

    m_error_to_send = false;
    enlist_to_send(); // Throws
}


void Session::send_test_command_message()
{
    REALM_ASSERT(m_state == Active);

    auto it = std::find_if(m_pending_test_commands.begin(), m_pending_test_commands.end(),
                           [](const PendingTestCommand& command) {
                               return command.pending;
                           });
    REALM_ASSERT(it != m_pending_test_commands.end());

    ClientProtocol& protocol = m_conn.get_client_protocol();
    OutputBuffer& out = m_conn.get_output_buffer();
    auto session_ident = get_ident();

    logger.info("Sending: TEST_COMMAND \"%1\" (session_ident=%2, request_ident=%3)", it->body, session_ident, it->id);
    protocol.make_test_command_message(out, session_ident, it->id, it->body);

    m_conn.initiate_write_message(out, this); // Throws;
    it->pending = false;

    enlist_to_send();
}


std::error_code Session::receive_ident_message(SaltedFileIdent client_file_ident)
{
    logger.debug("Received: IDENT(client_file_ident=%1, client_file_ident_salt=%2)", client_file_ident.ident,
                 client_file_ident.salt); // Throws

    // Ignore the message if the deactivation process has been initiated,
    // because in that case, the associated Realm must not be accessed any
    // longer.
    if (m_state != Active)
        return std::error_code{}; // Success

    bool legal_at_this_time = (m_bind_message_sent && !have_client_file_ident() && !m_error_message_received &&
                               !m_unbound_message_received);
    if (REALM_UNLIKELY(!legal_at_this_time)) {
        logger.error("Illegal message at this time");
        return ClientError::bad_message_order;
    }
    if (REALM_UNLIKELY(client_file_ident.ident < 1)) {
        logger.error("Bad client file identifier in IDENT message");
        return ClientError::bad_client_file_ident;
    }
    if (REALM_UNLIKELY(client_file_ident.salt == 0)) {
        logger.error("Bad client file identifier salt in IDENT message");
        return ClientError::bad_client_file_ident_salt;
    }

    m_client_file_ident = client_file_ident;

    if (REALM_UNLIKELY(get_client().is_dry_run())) {
        // Ready to send the IDENT message
        ensure_enlisted_to_send(); // Throws
        return std::error_code{};  // Success
    }

    // access before the client reset (if applicable) because
    // the reset can take a while and the sync session might have died
    // by the time the reset finishes.
    ClientReplication& repl = access_realm(); // Throws

    auto client_reset_if_needed = [&]() -> bool {
        if (!m_client_reset_operation) {
            return false;
        }

        // ClientResetOperation::finalize() will return true only if the operation actually did
        // a client reset. It may choose not to do a reset if the local Realm does not exist
        // at this point (in that case there is nothing to reset). But in any case, we must
        // clean up m_client_reset_operation at this point as sync should be able to continue from
        // this point forward.
        auto client_reset_operation = std::move(m_client_reset_operation);
        util::UniqueFunction<void(int64_t)> on_flx_subscription_complete = [this](int64_t version) {
            this->on_flx_sync_version_complete(version);
        };
        if (!client_reset_operation->finalize(client_file_ident, get_flx_subscription_store(),
                                              std::move(on_flx_subscription_complete))) {
            return false;
        }
        realm::VersionID client_reset_old_version = client_reset_operation->get_client_reset_old_version();
        realm::VersionID client_reset_new_version = client_reset_operation->get_client_reset_new_version();

        // The fresh Realm has been used to reset the state
        logger.debug("Client reset is completed, path=%1", get_realm_path()); // Throws

        SaltedFileIdent client_file_ident;
        bool has_pending_client_reset = false;
        repl.get_history().get_status(m_last_version_available, client_file_ident, m_progress,
                                      &has_pending_client_reset); // Throws
        REALM_ASSERT_EX(m_client_file_ident.ident == client_file_ident.ident, m_client_file_ident.ident,
                        client_file_ident.ident);
        REALM_ASSERT_EX(m_client_file_ident.salt == client_file_ident.salt, m_client_file_ident.salt,
                        client_file_ident.salt);
        REALM_ASSERT_EX(m_progress.download.last_integrated_client_version == 0,
                        m_progress.download.last_integrated_client_version);
        REALM_ASSERT_EX(m_progress.upload.client_version == 0, m_progress.upload.client_version);
        REALM_ASSERT_EX(m_progress.upload.last_integrated_server_version == 0,
                        m_progress.upload.last_integrated_server_version);
        logger.trace("last_version_available  = %1", m_last_version_available); // Throws

        m_upload_target_version = m_last_version_available;
        m_upload_progress = m_progress.upload;
        m_download_progress = m_progress.download;
        // In recovery mode, there may be new changesets to upload and nothing left to download.
        // In FLX DiscardLocal mode, there may be new commits due to subscription handling.
        // For both, we want to allow uploads again without needing external changes to download first.
        m_allow_upload = true;
        REALM_ASSERT_EX(m_last_version_selected_for_upload == 0, m_last_version_selected_for_upload);

        get_transact_reporter()->report_sync_transact(client_reset_old_version, client_reset_new_version);

        if (has_pending_client_reset) {
            handle_pending_client_reset_acknowledgement();
        }

        // If a migration is in progress, mark it complete when client reset is completed.
        if (auto migration_store = get_migration_store()) {
            migration_store->complete_migration();
        }

        return true;
    };
    // if a client reset happens, it will take care of setting the file ident
    // and if not, we do it here
    bool did_client_reset = false;
    try {
        did_client_reset = client_reset_if_needed();
    }
    catch (const std::exception& e) {
        auto err_msg = util::format("A fatal error occured during client reset: '%1'", e.what());
        logger.error(err_msg.c_str());
        SessionErrorInfo err_info(make_error_code(ClientError::auto_client_reset_failure), err_msg, false);
        suspend(err_info);
        return {};
    }
    if (!did_client_reset) {
        repl.get_history().set_client_file_ident(client_file_ident, m_fix_up_object_ids); // Throws
        m_progress.download.last_integrated_client_version = 0;
        m_progress.upload.client_version = 0;
        m_last_version_selected_for_upload = 0;
    }

    // Ready to send the IDENT message
    ensure_enlisted_to_send(); // Throws
    return std::error_code{};  // Success
}

void Session::receive_download_message(const SyncProgress& progress, std::uint_fast64_t downloadable_bytes,
                                       DownloadBatchState batch_state, int64_t query_version,
                                       const ReceivedChangesets& received_changesets)
{
    // Ignore the message if the deactivation process has been initiated,
    // because in that case, the associated Realm must not be accessed any
    // longer.
    if (m_state != Active)
        return;

    if (is_steady_state_download_message(batch_state, query_version)) {
        batch_state = DownloadBatchState::SteadyState;
    }

    logger.debug("Received: DOWNLOAD(download_server_version=%1, download_client_version=%2, "
                 "latest_server_version=%3, latest_server_version_salt=%4, "
                 "upload_client_version=%5, upload_server_version=%6, downloadable_bytes=%7, "
                 "last_in_batch=%8, query_version=%9, num_changesets=%10, ...)",
                 progress.download.server_version, progress.download.last_integrated_client_version,
                 progress.latest_server_version.version, progress.latest_server_version.salt,
                 progress.upload.client_version, progress.upload.last_integrated_server_version, downloadable_bytes,
                 batch_state != DownloadBatchState::MoreToCome, query_version, received_changesets.size()); // Throws

    // Ignore download messages when the client detects an error. This is to prevent transforming the same bad
    // changeset over and over again.
    if (m_client_error) {
        logger.debug("Ignoring download message because the client detected an integration error");
        return;
    }

    bool legal_at_this_time = (m_ident_message_sent && !m_error_message_received && !m_unbound_message_received);
    if (REALM_UNLIKELY(!legal_at_this_time)) {
        logger.error("Illegal message at this time");
        m_conn.close_due_to_protocol_error(ClientError::bad_message_order);
        return;
    }
    int error_code = 0;
    if (REALM_UNLIKELY(!check_received_sync_progress(progress, error_code))) {
        logger.error("Bad sync progress received (%1)", error_code);
        m_conn.close_due_to_protocol_error(ClientError::bad_progress);
        return;
    }

    version_type server_version = m_progress.download.server_version;
    version_type last_integrated_client_version = m_progress.download.last_integrated_client_version;
    for (const Transformer::RemoteChangeset& changeset : received_changesets) {
        // Check that per-changeset server version is strictly increasing, except in FLX sync where the server version
        // must be increasing, but can stay the same during bootstraps.
        bool good_server_version = m_is_flx_sync_session ? (changeset.remote_version >= server_version)
                                                         : (changeset.remote_version > server_version);
        if (!good_server_version) {
            logger.error("Bad server version in changeset header (DOWNLOAD) (%1, %2, %3)", changeset.remote_version,
                         server_version, progress.download.server_version);
            m_conn.close_due_to_protocol_error(ClientError::bad_server_version);
            return;
        }
        server_version = changeset.remote_version;
        // Check that per-changeset last integrated client version is "weakly"
        // increasing.
        bool good_client_version =
            (changeset.last_integrated_local_version >= last_integrated_client_version &&
             changeset.last_integrated_local_version <= progress.download.last_integrated_client_version);
        if (!good_client_version) {
            logger.error("Bad last integrated client version in changeset header (DOWNLOAD) "
                         "(%1, %2, %3)",
                         changeset.last_integrated_local_version, last_integrated_client_version,
                         progress.download.last_integrated_client_version);
            m_conn.close_due_to_protocol_error(ClientError::bad_client_version);
            return;
        }
        last_integrated_client_version = changeset.last_integrated_local_version;
        // Server shouldn't send our own changes, and zero is not a valid client
        // file identifier.
        bool good_file_ident =
            (changeset.origin_file_ident > 0 && changeset.origin_file_ident != m_client_file_ident.ident);
        if (!good_file_ident) {
            logger.error("Bad origin file identifier");
            m_conn.close_due_to_protocol_error(ClientError::bad_origin_file_ident);
            return;
        }
    }

    auto hook_action = call_debug_hook(SyncClientHookEvent::DownloadMessageReceived, progress, query_version,
                                       batch_state, received_changesets.size());
    if (hook_action == SyncClientHookAction::EarlyReturn) {
        return;
    }
    REALM_ASSERT(hook_action == SyncClientHookAction::NoAction);

    if (process_flx_bootstrap_message(progress, batch_state, query_version, received_changesets)) {
        clear_resumption_delay_state();
        return;
    }

    initiate_integrate_changesets(downloadable_bytes, batch_state, progress, received_changesets); // Throws

    hook_action = call_debug_hook(SyncClientHookEvent::DownloadMessageIntegrated, progress, query_version,
                                  batch_state, received_changesets.size());
    if (hook_action == SyncClientHookAction::EarlyReturn) {
        return;
    }
    REALM_ASSERT(hook_action == SyncClientHookAction::NoAction);

    // When we receive a DOWNLOAD message successfully, we can clear the backoff timer value used to reconnect
    // after a retryable session error.
    clear_resumption_delay_state();
}

std::error_code Session::receive_mark_message(request_ident_type request_ident)
{
    logger.debug("Received: MARK(request_ident=%1)", request_ident); // Throws

    // Ignore the message if the deactivation process has been initiated,
    // because in that case, the associated Realm must not be accessed any
    // longer.
    if (m_state != Active)
        return std::error_code{}; // Success

    bool legal_at_this_time = (m_ident_message_sent && !m_error_message_received && !m_unbound_message_received);
    if (REALM_UNLIKELY(!legal_at_this_time)) {
        logger.error("Illegal message at this time");
        return ClientError::bad_message_order;
    }
    bool good_request_ident =
        (request_ident <= m_last_download_mark_sent && request_ident > m_last_download_mark_received);
    if (REALM_UNLIKELY(!good_request_ident)) {
        logger.error("Bad request identifier in MARK message");
        return ClientError::bad_request_ident;
    }

    m_server_version_at_last_download_mark = m_progress.download.server_version;
    m_last_download_mark_received = request_ident;
    check_for_download_completion(); // Throws

    return std::error_code{}; // Success
}


// The caller (Connection) must discard the session if the session has become
// deactivated upon return.
std::error_code Session::receive_unbound_message()
{
    logger.debug("Received: UNBOUND");

    bool legal_at_this_time = (m_unbind_message_sent && !m_error_message_received && !m_unbound_message_received);
    if (REALM_UNLIKELY(!legal_at_this_time)) {
        logger.error("Illegal message at this time");
        return ClientError::bad_message_order;
    }

    // The fact that the UNBIND message has been sent, but an ERROR message has
    // not been received, implies that the deactivation process must have been
    // initiated, so this session must be in the Deactivating state or the session
    // has been suspended because of a client side error.
    REALM_ASSERT(m_state == Deactivating || m_suspended);

    m_unbound_message_received = true;

    // Detect completion of the unbinding process
    if (m_unbind_message_send_complete && m_state == Deactivating) {
        // The deactivation process completes when the unbinding process
        // completes.
        complete_deactivation(); // Throws
        // Life cycle state is now Deactivated
    }

    return std::error_code{}; // Success
}


std::error_code Session::receive_query_error_message(int error_code, std::string_view message, int64_t query_version)
{
    logger.info("Received QUERY_ERROR \"%1\" (error_code=%2, query_version=%3)", message, error_code, query_version);
    on_flx_sync_error(query_version, std::string_view(message.data(), message.size())); // throws
    return {};
}

// The caller (Connection) must discard the session if the session has become
// deactivated upon return.
std::error_code Session::receive_error_message(const ProtocolErrorInfo& info)
{
    logger.info("Received: ERROR \"%1\" (error_code=%2, try_again=%3, error_action=%4)", info.message,
                info.raw_error_code, info.try_again, info.server_requests_action); // Throws

    bool legal_at_this_time = (m_bind_message_sent && !m_error_message_received && !m_unbound_message_received);
    if (REALM_UNLIKELY(!legal_at_this_time)) {
        logger.error("Illegal message at this time");
        return ClientError::bad_message_order;
    }

    bool known_error_code = bool(get_protocol_error_message(info.raw_error_code));
    if (REALM_UNLIKELY(!known_error_code)) {
        logger.error("Unknown error code"); // Throws
        return ClientError::bad_error_code;
    }
    ProtocolError error_code = ProtocolError(info.raw_error_code);
    if (REALM_UNLIKELY(!is_session_level_error(error_code))) {
        logger.error("Not a session level error code"); // Throws
        return ClientError::bad_error_code;
    }

    auto debug_action = call_debug_hook(SyncClientHookEvent::ErrorMessageReceived, info);
    if (debug_action == SyncClientHookAction::EarlyReturn) {
        return {};
    }
    // For compensating write errors, we need to defer raising them to the SDK until after the server version
    // containing the compensating write has appeared in a download message.
    if (error_code == ProtocolError::compensating_write) {
        m_pending_compensating_write_errors.push_back(info);
        return {};
    }

    m_error_message_received = true;
    suspend(SessionErrorInfo{info, make_error_code(error_code)});
    return {};
}

void Session::suspend(const SessionErrorInfo& info)
{
    REALM_ASSERT(!m_suspended);
    REALM_ASSERT(m_state == Active || m_state == Deactivating);
    logger.debug("Suspended"); // Throws

    m_suspended = true;

    // Detect completion of the unbinding process
    if (m_unbind_message_send_complete && m_error_message_received) {
        // The fact that the UNBIND message has been sent, but we are not being suspended because
        // we received an ERROR message implies that the deactivation process must
        // have been initiated, so this session must be in the Deactivating state.
        REALM_ASSERT(m_state == Deactivating);

        // The deactivation process completes when the unbinding process
        // completes.
        complete_deactivation(); // Throws
        // Life cycle state is now Deactivated
    }

    // Notify the application of the suspension of the session if the session is
    // still in the Active state
    if (m_state == Active) {
        m_conn.one_less_active_unsuspended_session();                      // Throws
        on_suspended(info);                                                // Throws
    }

    if (info.try_again) {
        begin_resumption_delay(info);
    }

    // Ready to send the UNBIND message, if it has not been sent already
    if (!m_unbind_message_sent)
        ensure_enlisted_to_send(); // Throws
}

std::error_code Session::receive_test_command_response(request_ident_type ident, std::string_view body)
{
    logger.info("Received: TEST_COMMAND \"%1\" (session_ident=%2, request_ident=%3)", body, m_ident, ident);
    auto it = std::find_if(m_pending_test_commands.begin(), m_pending_test_commands.end(),
                           [&](const PendingTestCommand& command) {
                               return command.id == ident;
                           });
    if (it == m_pending_test_commands.end()) {
        logger.error("No matching pending test command for id %1", ident);
        return ClientError::bad_request_ident;
    }

    it->promise.emplace_value(std::string{body});
    m_pending_test_commands.erase(it);

    return {};
}

void Session::begin_resumption_delay(const ProtocolErrorInfo& error_info)
{
    REALM_ASSERT(!m_try_again_activation_timer);

    m_try_again_delay_info.update(static_cast<sync::ProtocolError>(error_info.raw_error_code),
                                  error_info.resumption_delay_interval);
    auto try_again_interval = m_try_again_delay_info.delay_interval();
    if (ProtocolError(error_info.raw_error_code) == ProtocolError::session_closed) {
        // FIXME With compensating writes the server sends this error after completing a bootstrap. Doing the normal
        // backoff behavior would result in waiting up to 5 minutes in between each query change which is
        // not acceptable latency. So for this error code alone, we hard-code a 1 second retry interval.
        try_again_interval = std::chrono::milliseconds{1000};
    }
    logger.debug("Will attempt to resume session after %1 milliseconds", try_again_interval.count());
    m_try_again_activation_timer = get_client().create_timer(try_again_interval, [this](Status status) {
        if (status == ErrorCodes::OperationAborted)
            return;
        else if (!status.is_ok())
            throw Exception(status);

        m_try_again_activation_timer.reset();
        cancel_resumption_delay();
    });
}

void Session::clear_resumption_delay_state()
{
    if (m_try_again_activation_timer) {
        logger.debug("Clearing resumption delay state after successful download");
        m_try_again_delay_info.reset();
    }
}

bool ClientImpl::Session::check_received_sync_progress(const SyncProgress& progress, int& error_code) noexcept
{
    const SyncProgress& a = m_progress;
    const SyncProgress& b = progress;
    // Latest server version must be weakly increasing throughout a session.
    if (b.latest_server_version.version < a.latest_server_version.version) {
        error_code = 1;
        return false;
    }
    // Last integrated client version on server must be weakly increasing
    // throughout a session.
    if (b.upload.client_version < a.upload.client_version) {
        error_code = 2;
        return false;
    }
    // Last integrated client version on server cannot be greater than the
    // latest client version in existence.
    if (b.upload.client_version > m_last_version_available) {
        error_code = 3;
        return false;
    }
    // Download cursor must be weakly increasing throughout a session
    if (b.download.server_version < a.download.server_version) {
        error_code = 4;
        return false;
    }
    // Download cursor cannot be greater than the latest server version in
    // existence.
    if (b.download.server_version > b.latest_server_version.version) {
        error_code = 5;
        return false;
    }
    // The last integrated client version on the server at the position in the
    // server's history of the download cursor must be weakly increasing
    // throughout a session.
    if (b.download.last_integrated_client_version < a.download.last_integrated_client_version) {
        error_code = 6;
        return false;
    }
    // The last integrated client version on the server at the position in the
    // server's history of the download cursor cannot be greater than the latest
    // client version integrated on the server.
    if (b.download.last_integrated_client_version > b.upload.client_version) {
        error_code = 7;
        return false;
    }
    return true;
}


void Session::check_for_upload_completion()
{
    REALM_ASSERT(m_state == Active);
    if (!m_upload_completion_notification_requested) {
        return;
    }

    // during an ongoing client reset operation, we never upload anything
    if (m_client_reset_operation)
        return;

    // Upload process must have reached end of history
    REALM_ASSERT(m_upload_progress.client_version <= m_last_version_available);
    bool scan_complete = (m_upload_progress.client_version == m_last_version_available);
    if (!scan_complete)
        return;

    // All uploaded changesets must have been acknowledged by the server
    REALM_ASSERT(m_progress.upload.client_version <= m_last_version_selected_for_upload);
    bool all_uploads_accepted = (m_progress.upload.client_version == m_last_version_selected_for_upload);
    if (!all_uploads_accepted)
        return;

    m_upload_completion_notification_requested = false;
    on_upload_completion(); // Throws
}


void Session::check_for_download_completion()
{
    REALM_ASSERT(m_target_download_mark >= m_last_download_mark_received);
    REALM_ASSERT(m_last_download_mark_received >= m_last_triggering_download_mark);
    if (m_last_download_mark_received == m_last_triggering_download_mark)
        return;
    if (m_last_download_mark_received < m_target_download_mark)
        return;
    if (m_download_progress.server_version < m_server_version_at_last_download_mark)
        return;
    m_last_triggering_download_mark = m_target_download_mark;
    if (REALM_UNLIKELY(!m_allow_upload)) {
        // Activate the upload process now, and enable immediate reactivation
        // after a subsequent fast reconnect.
        m_allow_upload = true;
        ensure_enlisted_to_send(); // Throws
    }
    on_download_completion(); // Throws
}<|MERGE_RESOLUTION|>--- conflicted
+++ resolved
@@ -553,13 +553,8 @@
         }
         case WebSocketError::websocket_tls_handshake_failed: {
             error_code = ClientError::ssl_server_cert_rejected;
-<<<<<<< HEAD
-            constexpr bool is_fatal = true;
+            constexpr bool is_fatal = false;
             m_reconnect_info.update(ConnectionTerminationReason::ssl_certificate_rejected, std::nullopt);
-=======
-            constexpr bool is_fatal = false;
-            m_reconnect_info.m_reason = ConnectionTerminationReason::ssl_certificate_rejected;
->>>>>>> 1edcd929
             close_due_to_client_side_error(error_code, status.reason(), is_fatal); // Throws
             break;
         }
