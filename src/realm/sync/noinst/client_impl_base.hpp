--- conflicted
+++ resolved
@@ -483,12 +483,7 @@
     void websocket_connected_handler(const std::string& protocol);
     bool websocket_binary_message_received(util::Span<const char> data);
     void websocket_error_handler();
-<<<<<<< HEAD
-    bool websocket_closed_handler(bool, websocket::WebSocketError, std::string_view);
-    bool websocket_closed_handler(bool, Status);
-=======
     bool websocket_closed_handler(bool, websocket::WebSocketError, std::string_view msg);
->>>>>>> a175488d
 
     connection_ident_type get_ident() const noexcept;
     const ServerEndpoint& get_server_endpoint() const noexcept;
@@ -565,20 +560,12 @@
     void handle_message_received(util::Span<const char> data);
     void initiate_disconnect_wait();
     void handle_disconnect_wait(Status status);
-<<<<<<< HEAD
     void close_due_to_protocol_error(Status status);
 
-    void close_due_to_network_error(Status, IsFatal, ConnectionTerminationReason, websocket::WebSocketError error);
     void close_due_to_client_side_error(Status, IsFatal is_fatal, ConnectionTerminationReason reason);
-=======
     void read_or_write_error(std::error_code ec, std::string_view msg);
-    void close_due_to_protocol_error(Status status);
 
     void close_due_to_transient_error(Status status, ConnectionTerminationReason reason);
-    void close_due_to_client_side_error(Status status, IsFatal is_fatal, ConnectionTerminationReason reason);
-    void close_due_to_client_side_error(std::error_code, std::optional<std::string_view> msg, IsFatal is_fatal,
-                                        ConnectionTerminationReason reason);
->>>>>>> a175488d
     void close_due_to_server_side_error(ProtocolError, const ProtocolErrorInfo& info);
     void involuntary_disconnect(const SessionErrorInfo& info, ConnectionTerminationReason reason);
     void disconnect(const SessionErrorInfo& info);
@@ -594,10 +581,7 @@
     void receive_mark_message(session_ident_type, request_ident_type);
     void receive_unbound_message(session_ident_type);
     void receive_test_command_response(session_ident_type, request_ident_type, std::string_view body);
-<<<<<<< HEAD
-=======
-    void handle_protocol_error(ClientProtocol::Error, std::string message);
->>>>>>> a175488d
+    void handle_protocol_error(Status status);
 
     // These are only called from Session class.
     void enlist_to_send(Session*);
@@ -1225,14 +1209,9 @@
     void send_json_error_message();
     void send_test_command_message();
     Status receive_ident_message(SaltedFileIdent);
-<<<<<<< HEAD
-    void receive_download_message(const SyncProgress&, std::uint_fast64_t downloadable_bytes,
-                                  DownloadBatchState last_in_batch, int64_t query_version, const ReceivedChangesets&);
-=======
     Status receive_download_message(const SyncProgress&, std::uint_fast64_t downloadable_bytes,
                                     DownloadBatchState last_in_batch, int64_t query_version,
                                     const ReceivedChangesets&);
->>>>>>> a175488d
     Status receive_mark_message(request_ident_type);
     Status receive_unbound_message();
     Status receive_error_message(const ProtocolErrorInfo& info);
@@ -1329,16 +1308,10 @@
 inline void ClientImpl::Connection::voluntary_disconnect()
 {
     m_reconnect_info.update(ConnectionTerminationReason::closed_voluntarily, std::nullopt);
-<<<<<<< HEAD
-    constexpr bool try_again = true;
-    disconnect(SessionErrorInfo{Status{ErrorCodes::ConnectionClosed, "Connection closed voluntarily"}, try_again,
-                                ProtocolError::connection_closed}); // Throws
-=======
     SessionErrorInfo error_info{Status{ErrorCodes::ConnectionClosed, "Connection closed"}, IsFatal{false}};
     error_info.server_requests_action = ProtocolErrorInfo::Action::Transient;
 
     disconnect(std::move(error_info)); // Throws
->>>>>>> a175488d
 }
 
 inline void ClientImpl::Connection::involuntary_disconnect(const SessionErrorInfo& info,
