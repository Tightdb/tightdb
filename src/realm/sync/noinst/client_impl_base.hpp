--- conflicted
+++ resolved
@@ -556,10 +556,6 @@
 
     ReconnectInfo m_reconnect_info;
     int m_negotiated_protocol_version = 0;
-<<<<<<< HEAD
-=======
-    SyncServerMode m_sync_mode = SyncServerMode::PBS;
->>>>>>> 6c4d43a9
 
     ConnectionState m_state = ConnectionState::disconnected;
 
