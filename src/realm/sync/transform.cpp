--- conflicted
+++ resolved
@@ -120,41 +120,6 @@
         return intern_string(string);
     }
 
-<<<<<<< HEAD
-    Instruction::PrimaryKey adopt_key(const Side& other_side, const Instruction::PrimaryKey& other_key)
-    {
-        if (auto str = mpark::get_if<InternString>(&other_key)) {
-            return adopt_string(other_side, *str);
-        }
-        else {
-            // Non-string keys do not need to be adopted.
-            return other_key;
-        }
-    }
-
-    void adopt_path(Instruction::PathInstruction& instr, const Side& other_side,
-                    const Instruction::PathInstruction& other)
-    {
-        instr.table = adopt_string(other_side, other.table);
-        instr.object = adopt_key(other_side, other.object);
-        instr.field = adopt_string(other_side, other.field);
-        instr.path.clear();
-        instr.path.reserve(other.path.size());
-        for (auto& element : other.path) {
-            auto push = util::overload{
-                [&](uint32_t index) {
-                    instr.path.push_back(index);
-                },
-                [&](InternString str) {
-                    instr.path.push_back(adopt_string(other_side, str));
-                },
-            };
-            mpark::visit(push, element);
-        }
-    }
-
-=======
->>>>>>> a2e743a3
 protected:
     void init_with_instruction(const Instruction& instr) noexcept
     {
@@ -2395,13 +2360,8 @@
     for (size_t i = 0; i < their_changesets.size(); ++i) {
         size_t num_instructions = their_changesets[i].size();
         their_num_instructions += num_instructions;
-<<<<<<< HEAD
-        logger.trace(util::LogCategory::changeset, "Scanning incoming changeset [%1/%2] (%3 instructions)", i + 1,
-                     their_size, num_instructions);
-=======
         logger.trace("Scanning incoming changeset [%1/%2] (%3 instructions)", i + 1, their_changesets.size(),
                      num_instructions);
->>>>>>> a2e743a3
 
         their_index.scan_changeset(their_changesets[i]);
     }
@@ -2409,27 +2369,16 @@
         Changeset& our_changeset = *our_changesets[i];
         size_t num_instructions = our_changeset.size();
         our_num_instructions += num_instructions;
-<<<<<<< HEAD
         logger.trace(util::LogCategory::changeset, "Scanning local changeset [%1/%2] (%3 instructions)", i + 1,
-                     our_size, num_instructions);
-=======
-        logger.trace("Scanning local changeset [%1/%2] (%3 instructions)", i + 1, our_changesets.size(),
-                     num_instructions);
->>>>>>> a2e743a3
+                     our_changesets.size(), num_instructions);
 
         their_index.scan_changeset(our_changeset);
     }
 
     // Build the index.
-<<<<<<< HEAD
-    for (size_t i = 0; i < their_size; ++i) {
+    for (size_t i = 0; i < their_changesets.size(); ++i) {
         logger.trace(util::LogCategory::changeset, "Indexing incoming changeset [%1/%2] (%3 instructions)", i + 1,
-                     their_size, their_changesets[i].size());
-=======
-    for (size_t i = 0; i < their_changesets.size(); ++i) {
-        logger.trace("Indexing incoming changeset [%1/%2] (%3 instructions)", i + 1, their_changesets.size(),
-                     their_changesets[i].size());
->>>>>>> a2e743a3
+                     their_changesets.size(), their_changesets[i].size());
         their_index.add_changeset(their_changesets[i]);
     }
 
