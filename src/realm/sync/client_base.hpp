--- conflicted
+++ resolved
@@ -67,13 +67,6 @@
     util::UniqueFunction<void(VersionID before_version, bool did_recover)> notify_after_client_reset;
 };
 
-<<<<<<< HEAD
-} // namespace realm::sync
-
-namespace realm::sync {
-
-=======
->>>>>>> a175488d
 static constexpr milliseconds_type default_connect_timeout = 120000;        // 2 minutes
 static constexpr milliseconds_type default_connection_linger_time = 30000;  // 30 seconds
 static constexpr milliseconds_type default_ping_keepalive_period = 60000;   // 1 minute
@@ -253,37 +246,25 @@
 ///
 /// \sa set_connection_state_change_listener().
 struct SessionErrorInfo : public ProtocolErrorInfo {
-<<<<<<< HEAD
     SessionErrorInfo(const ProtocolErrorInfo& info)
         : ProtocolErrorInfo(info)
         , status(protocol_error_to_status(raw_error_code, message))
     {
     }
 
-    SessionErrorInfo(Status status, bool try_again, ProtocolError protocol_error = ProtocolError::other_session_error)
-        : ProtocolErrorInfo(static_cast<int>(protocol_error), status.reason(), try_again)
-=======
+    SessionErrorInfo(Status status, IsFatal is_fatal,
+                     ProtocolError protocol_error = ProtocolError::other_session_error)
+        : ProtocolErrorInfo(static_cast<int>(protocol_error), status.reason(), is_fatal)
+        , status(std::move(status))
+    {
+    }
     SessionErrorInfo(const ProtocolErrorInfo& info, Status status)
         : ProtocolErrorInfo(info)
         , status(std::move(status))
     {
     }
 
-    SessionErrorInfo(Status status, IsFatal is_fatal)
-        : ProtocolErrorInfo(status.get_std_error_code().value(), status.reason(), is_fatal)
->>>>>>> a175488d
-        , status(std::move(status))
-    {
-    }
-
     Status status;
-<<<<<<< HEAD
-
-    // If this error was created as a result of a network error, this will contain the closure code
-    // from the websocket close message.
-    websocket::WebSocketError websocket_error = websocket::WebSocketError::websocket_ok;
-=======
->>>>>>> a175488d
 };
 
 enum class ConnectionState { disconnected, connecting, connected };
