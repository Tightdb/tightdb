#ifndef REALM_SYNC_CLIENT_BASE_HPP
#define REALM_SYNC_CLIENT_BASE_HPP

#include <realm/db.hpp>
#include <realm/sync/config.hpp>
#include <realm/sync/protocol.hpp>
#include <realm/sync/network/websocket_error.hpp>
#include <realm/util/functional.hpp>

namespace realm::sync {
class ClientImpl;
class SessionWrapper;
class SyncSocketProvider;

/// The presence of the ClientReset config indicates an ongoing or requested client
/// reset operation. If client_reset is util::none or if the local Realm does not
/// exist, an ordinary sync session will take place.
///
/// A session will perform client reset by downloading a fresh copy of the Realm
/// from the server at a different file path location. After download, the fresh
/// Realm will be integrated into the local Realm in a write transaction. The
/// application is free to read or write to the local realm during the entire client
/// reset. Like a DOWNLOAD message, the application will not be able to perform a
/// write transaction at the same time as the sync client performs its own write
/// transaction. Client reset is not more disturbing for the application than any
/// DOWNLOAD message. The application can listen to change notifications from the
/// client reset exactly as in a DOWNLOAD message. If the application writes to the
/// local realm during client reset but before the client reset operation has
/// obtained a write lock, the changes made by the application may be lost or
/// overwritten depending on the recovery mode selected.
///
/// Client reset downloads its fresh Realm copy for a Realm at path "xyx.realm" to
/// "xyz.realm.fresh". It is assumed that this path is available for use and if
/// there are any problems the client reset will fail with
/// Client::Error::client_reset_failed.
///
/// The recommended usage of client reset is after a previous session encountered an
/// error that implies the need for a client reset. It is not recommended to persist
/// the need for a client reset. The application should just attempt to synchronize
/// in the usual fashion and only after hitting an error, start a new session with a
/// client reset. In other words, if the application crashes during a client reset,
/// the application should attempt to perform ordinary synchronization after restart
/// and switch to client reset if needed.
///
/// Error codes that imply the need for a client reset are the session level error
/// codes described by SyncError::is_client_reset_requested()
///
/// However, other errors such as bad changeset (UPLOAD) could also be resolved with
/// a client reset. Client reset can even be used without any prior error if so
/// desired.
///
/// After completion of a client reset, the sync client will continue synchronizing
/// with the server in the usual fashion.
///
/// The progress of client reset can be tracked with the standard progress handler.
///
/// Client reset is done when the progress handler arguments satisfy
/// "progress_version > 0". However, if the application wants to ensure that it has
/// all data present on the server, it should wait for download completion using
/// either void async_wait_for_download_completion(WaitOperCompletionHandler) or
/// bool wait_for_download_complete_or_client_stopped().
struct ClientReset {
    realm::ClientResyncMode mode;
    DBRef fresh_copy;
    bool recovery_is_allowed = true;
    util::UniqueFunction<VersionID()> notify_before_client_reset;
    util::UniqueFunction<void(VersionID before_version, bool did_recover)> notify_after_client_reset;
};

static constexpr milliseconds_type default_connect_timeout = 120000;        // 2 minutes
static constexpr milliseconds_type default_connection_linger_time = 30000;  // 30 seconds
static constexpr milliseconds_type default_ping_keepalive_period = 60000;   // 1 minute
static constexpr milliseconds_type default_pong_keepalive_timeout = 120000; // 2 minutes
static constexpr milliseconds_type default_fast_reconnect_limit = 60000;    // 1 minute

using RoundtripTimeHandler = void(milliseconds_type roundtrip_time);

struct ClientConfig {
    /// An optional logger to be used by the client. If no logger is
    /// specified, the client will use an instance of util::StderrLogger
    /// with the log level threshold set to util::Logger::Level::info. The
    /// client does not require a thread-safe logger, and it guarantees that
    /// all logging happens either on behalf of the constructor or on behalf
    /// of the invocation of run().
    std::shared_ptr<util::Logger> logger;

    // The SyncSocket instance used by the Sync Client for event synchronization
    // and creating WebSockets. If not provided the default implementation will be used.
    std::shared_ptr<sync::SyncSocketProvider> socket_provider;

    /// Use ports 80 and 443 by default instead of 7800 and 7801
    /// respectively. Ideally, these default ports should have been made
    /// available via a different URI scheme instead (http/https or ws/wss).
    bool enable_default_port_hack = true;

    /// For testing purposes only.
    ReconnectMode reconnect_mode = ReconnectMode::normal;

    /// Create a separate connection for each session.
#if REALM_DISABLE_SYNC_MULTIPLEXING
    bool one_connection_per_session = true;
#else
    bool one_connection_per_session = false;
#endif

    /// Do not access the local file system. Sessions will act as if
    /// initiated on behalf of an empty (or nonexisting) local Realm
    /// file. Received DOWNLOAD messages will be accepted, but otherwise
    /// ignored. No UPLOAD messages will be generated. For testing purposes
    /// only.
    ///
    /// Many operations, such as serialized transactions, are not suppored
    /// in this mode.
    bool dry_run = false;

    /// The maximum number of milliseconds to allow for a connection to
    /// become fully established. This includes the time to resolve the
    /// network address, the TCP connect operation, the SSL handshake, and
    /// the WebSocket handshake.
    milliseconds_type connect_timeout = default_connect_timeout;

    /// The number of milliseconds to keep a connection open after all
    /// sessions have been abandoned (or suspended by errors).
    ///
    /// The purpose of this linger time is to avoid close/reopen cycles
    /// during short periods of time where there are no sessions interested
    /// in using the connection.
    ///
    /// If the connection gets closed due to an error before the linger time
    /// expires, the connection will be kept closed until there are sessions
    /// willing to use it again.
    milliseconds_type connection_linger_time = default_connection_linger_time;

    /// The client will send PING messages periodically to allow the server
    /// to detect dead connections (heartbeat). This parameter specifies the
    /// time, in milliseconds, between these PING messages. When scheduling
    /// the next PING message, the client will deduct a small random amount
    /// from the specified value to help spread the load on the server from
    /// many clients.
    milliseconds_type ping_keepalive_period = default_ping_keepalive_period;

    /// Whenever the server receives a PING message, it is supposed to
    /// respond with a PONG messsage to allow the client to detect dead
    /// connections (heartbeat). This parameter specifies the time, in
    /// milliseconds, that the client will wait for the PONG response
    /// message before it assumes that the connection is dead, and
    /// terminates it.
    milliseconds_type pong_keepalive_timeout = default_pong_keepalive_timeout;

    /// The maximum amount of time, in milliseconds, since the loss of a
    /// prior connection, for a new connection to be considered a *fast
    /// reconnect*.
    ///
    /// In general, when a client establishes a connection to the server,
    /// the uploading process remains suspended until the initial
    /// downloading process completes (as if by invocation of
    /// Session::async_wait_for_download_completion()). However, to avoid
    /// unnecessary latency in change propagation during ongoing
    /// application-level activity, if the new connection is established
    /// less than a certain amount of time (`fast_reconnect_limit`) since
    /// the client was previously connected to the server, then the
    /// uploading process will be activated immediately.
    ///
    /// For now, the purpose of the general delaying of the activation of
    /// the uploading process, is to increase the chance of multiple initial
    /// transactions on the client-side, to be uploaded to, and processed by
    /// the server as a single unit. In the longer run, the intention is
    /// that the client should upload transformed (from reciprocal history),
    /// rather than original changesets when applicable to reduce the need
    /// for changeset to be transformed on both sides. The delaying of the
    /// upload process will increase the number of cases where this is
    /// possible.
    ///
    /// FIXME: Currently, the time between connections is not tracked across
    /// sessions, so if the application closes its session, and opens a new
    /// one immediately afterwards, the activation of the upload process
    /// will be delayed unconditionally.
    milliseconds_type fast_reconnect_limit = default_fast_reconnect_limit;

    /// If a connection is disconnected because of an error that isn't a
    /// sync protocol ERROR message, this parameter will be used to decide how
    /// long to wait between each re-connect attempt.
    ResumptionDelayInfo reconnect_backoff_info;

    /// Set to true to completely disable delaying of the upload process. In
    /// this mode, the upload process will be activated immediately, and the
    /// value of `fast_reconnect_limit` is ignored.
    ///
    /// For testing purposes only.
    bool disable_upload_activation_delay = false;

    /// If `disable_upload_compaction` is true, every changeset will be
    /// compacted before it is uploaded to the server. Compaction will
    /// reduce the size of a changeset if the same field is set multiple
    /// times or if newly created objects are deleted within the same
    /// transaction. Log compaction increeses CPU usage and memory
    /// consumption.
    bool disable_upload_compaction = false;

    /// The specified function will be called whenever a PONG message is
    /// received on any connection. The round-trip time in milliseconds will
    /// be pased to the function. The specified function will always be
    /// called by the client's event loop thread, i.e., the thread that
    /// calls `Client::run()`. This feature is mainly for testing purposes.
    std::function<RoundtripTimeHandler> roundtrip_time_handler;

    /// Disable sync to disk (fsync(), msync()) for all realm files managed
    /// by this client.
    ///
    /// Testing/debugging feature. Should never be enabled in production.
    bool disable_sync_to_disk = false;

    /// The sync client supports tables without primary keys by synthesizing a
    /// pk using the client file ident, which means that all changesets waiting
    /// to be uploaded need to be rewritten with the correct ident the first time
    /// we connect to the server. The modern server doesn't support this and
    /// requires pks for all tables, so this is now only applicable to old sync
    /// tests and so is disabled by default.
    bool fix_up_object_ids = false;
};

/// \brief Information about an error causing a session to be temporarily
/// disconnected from the server.
///
/// In general, the connection will be automatically reestablished
/// later. Whether this happens quickly, generally depends on \ref
/// is_fatal. If \ref is_fatal is true, it means that the error is deemed to
/// be of a kind that is likely to persist, and cause all future reconnect
/// attempts to fail. In that case, if another attempt is made at
/// reconnecting, the delay will be substantial (at least an hour).
///
/// \ref error_code specifies the error that caused the connection to be
/// closed. For the list of errors reported by the server, see \ref
/// ProtocolError (or `protocol.md`). For the list of errors corresponding
/// to protocol violations that are detected by the client, see
/// Client::Error. The error may also be a system level error, or an error
/// from one of the potential intermediate protocol layers (SSL or
/// WebSocket).
///
/// \ref detailed_message is the most detailed message available to describe
/// the error. It is generally equal to `error_code.message()`, but may also
/// be a more specific message (one that provides extra context). The
/// purpose of this message is mostly to aid in debugging. For non-debugging
/// purposes, `error_code.message()` should generally be considered
/// sufficient.
///
/// \sa set_connection_state_change_listener().
struct SessionErrorInfo : public ProtocolErrorInfo {
    SessionErrorInfo(const ProtocolErrorInfo& info)
        : ProtocolErrorInfo(info)
        , status(protocol_error_to_status(raw_error_code, message))
    {
    }

<<<<<<< HEAD
    SessionErrorInfo(Status status, IsFatal is_fatal,
                     ProtocolError protocol_error = ProtocolError::other_session_error)
        : ProtocolErrorInfo(static_cast<int>(protocol_error), status.reason(), is_fatal)
        , status(std::move(status))
    {
    }
    SessionErrorInfo(const ProtocolErrorInfo& info, Status status)
        : ProtocolErrorInfo(info)
=======
    SessionErrorInfo(Status status, IsFatal is_fatal)
        : ProtocolErrorInfo(status.get_std_error_code().value(), status.reason(), is_fatal)
>>>>>>> a80ab117
        , status(std::move(status))
    {
    }

    Status status;
};

enum class ConnectionState { disconnected, connecting, connected };

inline std::ostream& operator<<(std::ostream& os, ConnectionState state)
{
    switch (state) {
        case ConnectionState::disconnected:
            return os << "Disconnected";
        case ConnectionState::connecting:
            return os << "Connecting";
        case ConnectionState::connected:
            return os << "Connected";
    }
    REALM_TERMINATE("Invalid ConnectionState value");
}

} // namespace realm::sync

#endif // REALM_SYNC_CLIENT_BASE_HPP<|MERGE_RESOLUTION|>--- conflicted
+++ resolved
@@ -252,19 +252,14 @@
     {
     }
 
-<<<<<<< HEAD
-    SessionErrorInfo(Status status, IsFatal is_fatal,
-                     ProtocolError protocol_error = ProtocolError::other_session_error)
-        : ProtocolErrorInfo(static_cast<int>(protocol_error), status.reason(), is_fatal)
+    SessionErrorInfo(const ProtocolErrorInfo& info, Status status)
+        : ProtocolErrorInfo(info)
         , status(std::move(status))
     {
     }
-    SessionErrorInfo(const ProtocolErrorInfo& info, Status status)
-        : ProtocolErrorInfo(info)
-=======
+
     SessionErrorInfo(Status status, IsFatal is_fatal)
-        : ProtocolErrorInfo(status.get_std_error_code().value(), status.reason(), is_fatal)
->>>>>>> a80ab117
+        : ProtocolErrorInfo(0, {}, is_fatal)
         , status(std::move(status))
     {
     }
