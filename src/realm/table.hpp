--- conflicted
+++ resolved
@@ -495,17 +495,10 @@
 
     void set_int(size_t column_ndx, size_t row_ndx, int_fast64_t value, bool is_default = false);
     void set_int_unique(size_t column_ndx, size_t row_ndx, int_fast64_t value);
-<<<<<<< HEAD
     void set_bool(size_t column_ndx, size_t row_ndx, bool value, bool is_default = false);
     void set_olddatetime(size_t column_ndx, size_t row_ndx, OldDateTime value, bool is_default = false);
     void set_timestamp(size_t column_ndx, size_t row_ndx, Timestamp value, bool is_default = false);
-    template<class E>
-=======
-    void set_bool(size_t column_ndx, size_t row_ndx, bool value);
-    void set_olddatetime(size_t column_ndx, size_t row_ndx, OldDateTime value);
-    void set_timestamp(size_t column_ndx, size_t row_ndx, Timestamp value);
     template <class E>
->>>>>>> 107a3876
     void set_enum(size_t column_ndx, size_t row_ndx, E value);
     void set_float(size_t column_ndx, size_t row_ndx, float value, bool is_default = false);
     void set_double(size_t column_ndx, size_t row_ndx, double value, bool is_default = false);
@@ -2295,17 +2288,12 @@
         table.adj_acc_swap_rows(row_ndx_1, row_ndx_2);
     }
 
-<<<<<<< HEAD
     static void adj_acc_subsume_row(Table& table, size_t row_ndx_1, size_t row_ndx_2) noexcept
     {
         table.adj_acc_subsume_row(row_ndx_1, row_ndx_2);
     }
 
-    static void adj_acc_move_over(Table& table, size_t from_row_ndx,
-                                  size_t to_row_ndx) noexcept
-=======
     static void adj_acc_move_over(Table& table, size_t from_row_ndx, size_t to_row_ndx) noexcept
->>>>>>> 107a3876
     {
         table.adj_acc_move_over(from_row_ndx, to_row_ndx);
     }
