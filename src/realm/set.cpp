/*************************************************************************
 *
 * Copyright 2020 Realm Inc.
 *
 * Licensed under the Apache License, Version 2.0 (the "License");
 * you may not use this file except in compliance with the License.
 * You may obtain a copy of the License at
 *
 * http://www.apache.org/licenses/LICENSE-2.0
 *
 * Unless required by applicable law or agreed to in writing, software
 * distributed under the License is distributed on an "AS IS" BASIS,
 * WITHOUT WARRANTIES OR CONDITIONS OF ANY KIND, either express or implied.
 * See the License for the specific language governing permissions and
 * limitations under the License.
 *
 **************************************************************************/


#include "realm/set.hpp"
#include "realm/array_basic.hpp"
#include "realm/array_integer.hpp"
#include "realm/array_bool.hpp"
#include "realm/array_string.hpp"
#include "realm/array_binary.hpp"
#include "realm/array_timestamp.hpp"
#include "realm/array_decimal128.hpp"
#include "realm/array_fixed_bytes.hpp"
#include "realm/array_typed_link.hpp"
#include "realm/array_mixed.hpp"
#include "realm/replication.hpp"

namespace realm {

// FIXME: This method belongs in obj.cpp.
SetBasePtr Obj::get_setbase_ptr(ColKey col_key) const
{
    auto attr = get_table()->get_column_attr(col_key);
    REALM_ASSERT(attr.test(col_attr_Set));
    bool nullable = attr.test(col_attr_Nullable);

    switch (get_table()->get_column_type(col_key)) {
        case type_Int: {
            if (nullable)
                return std::make_unique<Set<util::Optional<Int>>>(*this, col_key);
            else
                return std::make_unique<Set<Int>>(*this, col_key);
        }
        case type_Bool: {
            if (nullable)
                return std::make_unique<Set<util::Optional<Bool>>>(*this, col_key);
            else
                return std::make_unique<Set<Bool>>(*this, col_key);
        }
        case type_Float: {
            if (nullable)
                return std::make_unique<Set<util::Optional<Float>>>(*this, col_key);
            else
                return std::make_unique<Set<Float>>(*this, col_key);
        }
        case type_Double: {
            if (nullable)
                return std::make_unique<Set<util::Optional<Double>>>(*this, col_key);
            else
                return std::make_unique<Set<Double>>(*this, col_key);
        }
        case type_String: {
            return std::make_unique<Set<String>>(*this, col_key);
        }
        case type_Binary: {
            return std::make_unique<Set<Binary>>(*this, col_key);
        }
        case type_Timestamp: {
            return std::make_unique<Set<Timestamp>>(*this, col_key);
        }
        case type_Decimal: {
            return std::make_unique<Set<Decimal128>>(*this, col_key);
        }
        case type_ObjectId: {
            if (nullable)
                return std::make_unique<Set<util::Optional<ObjectId>>>(*this, col_key);
            else
                return std::make_unique<Set<ObjectId>>(*this, col_key);
        }
        case type_UUID: {
            if (nullable)
                return std::make_unique<Set<util::Optional<UUID>>>(*this, col_key);
            else
                return std::make_unique<Set<UUID>>(*this, col_key);
        }
        case type_TypedLink: {
            return std::make_unique<Set<ObjLink>>(*this, col_key);
        }
        case type_Mixed: {
            return std::make_unique<Set<Mixed>>(*this, col_key);
        }
        case type_Link: {
            return std::make_unique<LnkSet>(*this, col_key);
        }
        case type_LinkList:
            [[fallthrough]];
        case type_OldDateTime:
            [[fallthrough]];
        case type_OldTable:
            REALM_ASSERT(false);
            break;
    }
    return {};
}

void SetBase::insert_repl(Replication* repl, size_t index, Mixed value) const
{
    repl->set_insert(*this, index, value);
}

void SetBase::erase_repl(Replication* repl, size_t index, Mixed value) const
{
    repl->set_erase(*this, index, value);
}

void SetBase::clear_repl(Replication* repl) const
{
    repl->set_clear(*this);
}

template <>
void Set<ObjKey>::do_insert(size_t ndx, ObjKey target_key)
{
    auto origin_table = m_obj.get_table();
    auto target_table_key = origin_table->get_opposite_table_key(m_col_key);
    m_obj.set_backlink(m_col_key, {target_table_key, target_key});
    m_tree->insert(ndx, target_key);
    if (target_key.is_unresolved()) {
        m_tree->set_context_flag(true);
    }
}

template <>
void Set<ObjKey>::do_erase(size_t ndx)
{
    auto origin_table = m_obj.get_table();
    auto target_table_key = origin_table->get_opposite_table_key(m_col_key);
    ObjKey old_key = get(ndx);
    CascadeState state(old_key.is_unresolved() ? CascadeState::Mode::All : CascadeState::Mode::Strong);

    bool recurse = m_obj.remove_backlink(m_col_key, {target_table_key, old_key}, state);

    m_tree->erase(ndx);

    if (recurse) {
        _impl::TableFriend::remove_recursive(*origin_table, state); // Throws
    }
    if (old_key.is_unresolved()) {
        // We might have removed the last unresolved link - check it

        // FIXME: Exploit the fact that the values are sorted and unresolved
        // keys have a negative value.
        _impl::check_for_last_unresolved(*m_tree);
    }
}

template <>
void Set<ObjLink>::do_insert(size_t ndx, ObjLink target_link)
{
    m_obj.set_backlink(m_col_key, target_link);
    m_tree->insert(ndx, target_link);
}

template <>
void Set<ObjLink>::do_erase(size_t ndx)
{
    ObjLink old_link = get(ndx);
    CascadeState state(old_link.get_obj_key().is_unresolved() ? CascadeState::Mode::All : CascadeState::Mode::Strong);

    bool recurse = m_obj.remove_backlink(m_col_key, old_link, state);

    m_tree->erase(ndx);

    if (recurse) {
        auto table = m_obj.get_table();
        _impl::TableFriend::remove_recursive(*table, state); // Throws
    }
}

template <>
void Set<Mixed>::do_insert(size_t ndx, Mixed value)
{
    if (!value.is_null() && value.get_type() == type_TypedLink) {
        m_obj.set_backlink(m_col_key, value.get<ObjLink>());
    }
    m_tree->insert(ndx, value);
}

template <>
void Set<Mixed>::do_erase(size_t ndx)
{
    if (Mixed old_value = get(ndx); old_value.get_type() == type_TypedLink) {
        auto old_link = old_value.get<ObjLink>();

        CascadeState state(old_link.get_obj_key().is_unresolved() ? CascadeState::Mode::All
                                                                  : CascadeState::Mode::Strong);
        bool recurse = m_obj.remove_backlink(m_col_key, old_link, state);

        m_tree->erase(ndx);

        if (recurse) {
            auto table = m_obj.get_table();
            _impl::TableFriend::remove_recursive(*table, state); // Throws
        }
    }
    else {
        m_tree->erase(ndx);
    }
}

<<<<<<< HEAD
void LnkSet::remove_target_row(size_t link_ndx)
{
    // Deleting the object will automatically remove all links
    // to it. So we do not have to manually remove the deleted link
    ObjKey k = get(link_ndx);
    get_target_table()->remove_object(k);
}

void LnkSet::remove_all_target_rows()
{
    if (is_attached()) {
        _impl::TableFriend::batch_erase_rows(*get_target_table(), *m_set.m_tree);
    }
=======
bool LnkSet::is_subset_of(const LnkSet& rhs) const
{
    return this->m_set.is_subset_of(rhs.m_set);
}

bool LnkSet::is_superset_of(const LnkSet& rhs) const
{
    return this->m_set.is_superset_of(rhs.m_set);
}

bool LnkSet::intersects(const LnkSet& rhs) const
{
    return this->m_set.intersects(rhs.m_set);
>>>>>>> 23283dda
}

} // namespace realm<|MERGE_RESOLUTION|>--- conflicted
+++ resolved
@@ -212,8 +212,7 @@
         m_tree->erase(ndx);
     }
 }
-
-<<<<<<< HEAD
+    
 void LnkSet::remove_target_row(size_t link_ndx)
 {
     // Deleting the object will automatically remove all links
@@ -221,13 +220,14 @@
     ObjKey k = get(link_ndx);
     get_target_table()->remove_object(k);
 }
-
+    
 void LnkSet::remove_all_target_rows()
 {
     if (is_attached()) {
         _impl::TableFriend::batch_erase_rows(*get_target_table(), *m_set.m_tree);
     }
-=======
+}
+
 bool LnkSet::is_subset_of(const LnkSet& rhs) const
 {
     return this->m_set.is_subset_of(rhs.m_set);
@@ -241,7 +241,6 @@
 bool LnkSet::intersects(const LnkSet& rhs) const
 {
     return this->m_set.intersects(rhs.m_set);
->>>>>>> 23283dda
 }
 
 } // namespace realm