--- conflicted
+++ resolved
@@ -40,6 +40,7 @@
         service_error = RLM_ERR_CAT_SERVICE_ERROR,
         http_error = RLM_ERR_CAT_HTTP_ERROR,
         custom_error = RLM_ERR_CAT_CUSTOM_ERROR,
+        websocket_error = RLM_ERR_CAT_WEBSOCKET_ERROR,
     };
     constexpr ErrorCategory() = default;
     constexpr bool test(Type cat)
@@ -74,7 +75,6 @@
 
 class ErrorCodes {
 public:
-<<<<<<< HEAD
     // Explicitly 32-bits wide so that non-symbolic values,
     // like uassert codes, are valid.
     enum Error : std::int32_t {
@@ -105,6 +105,7 @@
         SchemaVersionMismatch = RLM_ERR_SCHEMA_VERSION_MISMATCH,
         NoSubscriptionForWrite = RLM_ERR_NO_SUBSCRIPTION_FOR_WRITE,
         BadVersion = RLM_ERR_BAD_VERSION,
+        OperationAborted = RLM_ERR_OPERATION_ABORTED,
 
         SystemError = RLM_ERR_SYSTEM_ERROR,
 
@@ -224,32 +225,21 @@
         AppUnknownError = RLM_ERR_APP_UNKNOWN,
         MaintenanceInProgress = RLM_ERR_MAINTENANCE_IN_PROGRESS,
 
+        WebSocketGoingAway = RLM_ERR_WEBSOCKET_GOINGAWAY,
+        WebSocketProtocolError = RLM_ERR_WEBSOCKET_PROTOCOLERROR,
+        WebSocketUnsupportedData = RLM_ERR_WEBSOCKET_UNSUPPORTEDDATA,
+        WebSocketReserved = RLM_ERR_WEBSOCKET_RESERVED,
+        WebSocketNoStatusReceived = RLM_ERR_WEBSOCKET_NOSTATUSRECEIVED,
+        WebSocketAbnormalClosure = RLM_ERR_WEBSOCKET_ABNORMALCLOSURE,
+        WebSocketInvalidPayloadData = RLM_ERR_WEBSOCKET_INVALIDPAYLOADDATA,
+        WebSocketPolicyViolation = RLM_ERR_WEBSOCKET_POLICYVIOLATION,
+        WebSocketMessageTooBig = RLM_ERR_WEBSOCKET_MESSAGETOOBIG,
+        WebSocketInavalidExtension = RLM_ERR_WEBSOCKET_INAVALIDEXTENSION,
+        WebSocketInternalServerError = RLM_ERR_WEBSOCKET_INTERNALSERVERERROR,
+        WebSocketTLSHandshakeFailed = RLM_ERR_WEBSOCKET_TLSHANDSHAKEFAILED, // Used by default WebSocket
+
         CallbackFailed = RLM_ERR_CALLBACK,
         UnknownError = RLM_ERR_UNKNOWN,
-=======
-    enum Error : int32_t {
-        OK = 0,
-        UnknownError = 1,
-        RuntimeError = 2,
-        LogicError = 3,
-        BrokenPromise = 4,
-        OperationAborted = 5,
-
-        /// WebSocket Errors
-        // WebSocket_OK = 1000 is not used, just use OK instead
-        WebSocket_GoingAway = 1001,
-        WebSocket_ProtocolError = 1002,
-        WebSocket_UnsupportedData = 1003,
-        WebSocket_Reserved = 1004,
-        WebSocket_NoStatusReceived = 1005,
-        WebSocket_AbnormalClosure = 1006,
-        WebSocket_InvalidPayloadData = 1007,
-        WebSocket_PolicyViolation = 1008,
-        WebSocket_MessageTooBig = 1009,
-        WebSocket_InavalidExtension = 1010,
-        WebSocket_InternalServerError = 1011,
-        WebSocket_TLSHandshakeFailed = 1015, // Used by default WebSocket
->>>>>>> 4ea78d5d
     };
 
     static ErrorCategory error_categories(Error code);
