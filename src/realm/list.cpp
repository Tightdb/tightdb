--- conflicted
+++ resolved
@@ -435,24 +435,7 @@
     return ret;
 }
 
-<<<<<<< HEAD
-std::shared_ptr<Lst<Mixed>> Lst<Mixed>::insert_list(size_t ndx)
-{
-    ensure_created();
-    m_tree->ensure_keys();
-    insert(ndx, Mixed(0, CollectionType::List));
-    int64_t key = generate_key(size());
-    while (m_tree->find_key(key) != realm::not_found) {
-        key++;
-    }
-    m_tree->set_key(ndx, key);
-    return get_list(ndx);
-}
-
-std::shared_ptr<Lst<Mixed>> Lst<Mixed>::get_list(size_t ndx) const
-=======
 std::shared_ptr<Lst<Mixed>> Lst<Mixed>::get_list(const PathElement& path_elem) const
->>>>>>> fa875b30
 {
     auto weak = const_cast<Lst<Mixed>*>(this)->weak_from_this();
     auto shared = weak.expired() ? std::make_shared<Lst<Mixed>>(*this) : weak.lock();
