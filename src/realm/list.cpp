/*************************************************************************
 *
 * Copyright 2016 Realm Inc.
 *
 * Licensed under the Apache License, Version 2.0 (the "License");
 * you may not use this file except in compliance with the License.
 * You may obtain a copy of the License at
 *
 * http://www.apache.org/licenses/LICENSE-2.0
 *
 * Unless required by applicable law or agreed to in writing, software
 * distributed under the License is distributed on an "AS IS" BASIS,
 * WITHOUT WARRANTIES OR CONDITIONS OF ANY KIND, either express or implied.
 * See the License for the specific language governing permissions and
 * limitations under the License.
 *
 **************************************************************************/


#include "realm/list.hpp"
#include "realm/cluster_tree.hpp"
#include "realm/array_basic.hpp"
#include "realm/array_integer.hpp"
#include "realm/array_bool.hpp"
#include "realm/array_string.hpp"
#include "realm/array_binary.hpp"
#include "realm/array_timestamp.hpp"
#include "realm/array_decimal128.hpp"
#include "realm/array_fixed_bytes.hpp"
#include "realm/array_typed_link.hpp"
#include "realm/array_mixed.hpp"
#include "realm/column_type_traits.hpp"
#include "realm/object_id.hpp"
#include "realm/table.hpp"
#include "realm/table_view.hpp"
#include "realm/group.hpp"
#include "realm/replication.hpp"

namespace realm {

// FIXME: This method belongs in obj.cpp.
LstBasePtr Obj::get_listbase_ptr(ColKey col_key) const
{
    auto attr = get_table()->get_column_attr(col_key);
    REALM_ASSERT(attr.test(col_attr_List));
    bool nullable = attr.test(col_attr_Nullable);

    switch (get_table()->get_column_type(col_key)) {
        case type_Int: {
            if (nullable)
                return std::make_unique<Lst<util::Optional<Int>>>(*this, col_key);
            else
                return std::make_unique<Lst<Int>>(*this, col_key);
        }
        case type_Bool: {
            if (nullable)
                return std::make_unique<Lst<util::Optional<Bool>>>(*this, col_key);
            else
                return std::make_unique<Lst<Bool>>(*this, col_key);
        }
        case type_Float: {
            if (nullable)
                return std::make_unique<Lst<util::Optional<Float>>>(*this, col_key);
            else
                return std::make_unique<Lst<Float>>(*this, col_key);
        }
        case type_Double: {
            if (nullable)
                return std::make_unique<Lst<util::Optional<Double>>>(*this, col_key);
            else
                return std::make_unique<Lst<Double>>(*this, col_key);
        }
        case type_String: {
            return std::make_unique<Lst<String>>(*this, col_key);
        }
        case type_Binary: {
            return std::make_unique<Lst<Binary>>(*this, col_key);
        }
        case type_Timestamp: {
            return std::make_unique<Lst<Timestamp>>(*this, col_key);
        }
        case type_Decimal: {
            return std::make_unique<Lst<Decimal128>>(*this, col_key);
        }
        case type_ObjectId: {
            if (nullable)
                return std::make_unique<Lst<util::Optional<ObjectId>>>(*this, col_key);
            else
                return std::make_unique<Lst<ObjectId>>(*this, col_key);
        }
        case type_UUID: {
            if (nullable)
                return std::make_unique<Lst<util::Optional<UUID>>>(*this, col_key);
            else
                return std::make_unique<Lst<UUID>>(*this, col_key);
        }
        case type_TypedLink: {
            return std::make_unique<Lst<ObjLink>>(*this, col_key);
        }
        case type_Mixed: {
            return std::make_unique<Lst<Mixed>>(*this, col_key);
        }
        case type_LinkList:
            return get_linklist_ptr(col_key);
        case type_Link:
        case type_OldDateTime:
        case type_OldTable:
            REALM_ASSERT(false);
            break;
    }
    return {};
}

/****************************** Lst aggregates *******************************/

template <class T>
void Lst<T>::sort(std::vector<size_t>& indices, bool ascending) const
{
    auto sz = size();
    auto sz2 = indices.size();

    indices.reserve(sz);
    if (sz < sz2) {
        // If list size has decreased, we have to start all over
        indices.clear();
        sz2 = 0;
    }
    for (size_t i = sz2; i < sz; i++) {
        // If list size has increased, just add the missing indices
        indices.push_back(i);
    }
    auto b = indices.begin();
    auto e = indices.end();
    if (ascending) {
        std::sort(b, e, [this](size_t i1, size_t i2) {
            return m_tree->get(i1) < m_tree->get(i2);
        });
    }
    else {
        std::sort(b, e, [this](size_t i1, size_t i2) {
            return m_tree->get(i1) > m_tree->get(i2);
        });
    }
}

template <class T>
void Lst<T>::distinct(std::vector<size_t>& indices, util::Optional<bool> sort_order) const
{
    indices.clear();
    sort(indices, sort_order ? *sort_order : true);
    auto duplicates = std::unique(indices.begin(), indices.end(), [this](size_t i1, size_t i2) {
        return m_tree->get(i1) == m_tree->get(i2);
    });
    // Erase the duplicates
    indices.erase(duplicates, indices.end());

    if (!sort_order) {
        // Restore original order
        std::sort(indices.begin(), indices.end(), std::less<size_t>());
    }
}


/********************************* Lst<Key> *********************************/

<<<<<<< HEAD
void check_for_last_unresolved(BPlusTree<ObjKey>& tree)
{
    bool no_more_unresolved = true;
    size_t sz = tree.size();
    for (size_t n = 0; n < sz; n++) {
        if (tree.get(n).is_unresolved()) {
            no_more_unresolved = false;
            break;
        }
    }
    if (no_more_unresolved)
        tree.set_context_flag(true);
}

=======
>>>>>>> db8bbbf2
template <>
void Lst<ObjKey>::do_set(size_t ndx, ObjKey target_key)
{
    auto origin_table = m_obj.get_table();
    auto target_table_key = origin_table->get_opposite_table_key(m_col_key);
    ObjKey old_key = m_tree->get(ndx);
    CascadeState state(CascadeState::Mode::Strong);
    bool recurse =
        m_obj.replace_backlink(m_col_key, {target_table_key, old_key}, {target_table_key, target_key}, state);

    m_tree->set(ndx, target_key);

    if (recurse) {
        _impl::TableFriend::remove_recursive(*origin_table, state); // Throws
    }
    if (target_key.is_unresolved()) {
        if (!old_key.is_unresolved())
            m_tree->set_context_flag(true);
    }
    else if (old_key.is_unresolved()) {
        // We might have removed the last unresolved link - check it
        _impl::check_for_last_unresolved(*m_tree);
    }
}

template <>
void Lst<ObjKey>::do_insert(size_t ndx, ObjKey target_key)
{
    auto origin_table = m_obj.get_table();
    auto target_table_key = origin_table->get_opposite_table_key(m_col_key);
    m_obj.set_backlink(m_col_key, {target_table_key, target_key});
    m_tree->insert(ndx, target_key);
    if (target_key.is_unresolved()) {
        m_tree->set_context_flag(true);
    }
}

template <>
void Lst<ObjKey>::do_remove(size_t ndx)
{
    auto origin_table = m_obj.get_table();
    auto target_table_key = origin_table->get_opposite_table_key(m_col_key);
    ObjKey old_key = get(ndx);
    CascadeState state(old_key.is_unresolved() ? CascadeState::Mode::All : CascadeState::Mode::Strong);

    bool recurse = m_obj.remove_backlink(m_col_key, {target_table_key, old_key}, state);

    m_tree->erase(ndx);

    if (recurse) {
        _impl::TableFriend::remove_recursive(*origin_table, state); // Throws
    }
    if (old_key.is_unresolved()) {
        // We might have removed the last unresolved link - check it
        _impl::check_for_last_unresolved(*m_tree);
    }
}

template <>
void Lst<ObjKey>::clear()
{
    update_if_needed();
    auto sz = m_tree->size();

    if (sz > 0) {
        auto origin_table = m_obj.get_table();
        TableRef target_table = m_obj.get_target_table(m_col_key);

        if (Replication* repl = m_obj.get_replication())
            repl->list_clear(*this); // Throws

        if (!target_table->is_embedded()) {
            size_t ndx = sz;
            while (ndx--) {
                do_set(ndx, null_key);
                m_tree->erase(ndx);
            }
            // m_obj.bump_both_versions();
            m_obj.bump_content_version();
            m_tree->set_context_flag(false);
            return;
        }

        TableKey target_table_key = target_table->get_key();
        ColKey backlink_col = origin_table->get_opposite_column(m_col_key);

        CascadeState state;

        typedef _impl::TableFriend tf;
        size_t num_links = size();
        for (size_t ndx = 0; ndx < num_links; ++ndx) {
            ObjKey target_key = m_tree->get(ndx);
            Obj target_obj = target_table->get_object(target_key);
            target_obj.remove_one_backlink(backlink_col, m_obj.get_key()); // Throws
            size_t num_remaining = target_obj.get_backlink_count(*origin_table, m_col_key);
            if (num_remaining == 0) {
                state.m_to_be_deleted.emplace_back(target_table_key, target_key);
            }
        }

        m_tree->clear();
        m_obj.bump_both_versions();
        m_tree->set_context_flag(false);

        tf::remove_recursive(*origin_table, state); // Throws
    }
}

template <>
void Lst<ObjLink>::do_set(size_t ndx, ObjLink target_link)
{
    ObjLink old_link = get(ndx);
    CascadeState state(old_link.get_obj_key().is_unresolved() ? CascadeState::Mode::All : CascadeState::Mode::Strong);
    bool recurse = m_obj.replace_backlink(m_col_key, old_link, target_link, state);

    m_tree->set(ndx, target_link);

    if (recurse) {
        auto origin_table = m_obj.get_table();
        _impl::TableFriend::remove_recursive(*origin_table, state); // Throws
    }
}

template <>
void Lst<ObjLink>::do_insert(size_t ndx, ObjLink target_link)
{
    m_obj.set_backlink(m_col_key, target_link);
    m_tree->insert(ndx, target_link);
}

template <>
void Lst<ObjLink>::do_remove(size_t ndx)
{
    ObjLink old_link = get(ndx);
    CascadeState state(old_link.get_obj_key().is_unresolved() ? CascadeState::Mode::All : CascadeState::Mode::Strong);

    bool recurse = m_obj.remove_backlink(m_col_key, old_link, state);

    m_tree->erase(ndx);

    if (recurse) {
        auto table = m_obj.get_table();
        _impl::TableFriend::remove_recursive(*table, state); // Throws
    }
}

template <>
void Lst<Mixed>::do_set(size_t ndx, Mixed value)
{
    ObjLink old_link;
    ObjLink target_link;
    Mixed old_value = get(ndx);

    if (old_value.get_type() == type_TypedLink) {
        old_link = old_value.get<ObjLink>();
    }
    if (value.get_type() == type_TypedLink) {
        target_link = value.get<ObjLink>();
    }

    CascadeState state(old_link.get_obj_key().is_unresolved() ? CascadeState::Mode::All : CascadeState::Mode::Strong);
    bool recurse = m_obj.replace_backlink(m_col_key, old_link, target_link, state);

    m_tree->set(ndx, value);

    if (recurse) {
        auto origin_table = m_obj.get_table();
        _impl::TableFriend::remove_recursive(*origin_table, state); // Throws
    }
}

template <>
void Lst<Mixed>::do_insert(size_t ndx, Mixed value)
{
    if (!value.is_null() && value.get_type() == type_TypedLink) {
        m_obj.set_backlink(m_col_key, value.get<ObjLink>());
    }
    m_tree->insert(ndx, value);
}

template <>
void Lst<Mixed>::do_remove(size_t ndx)
{
    if (Mixed old_value = get(ndx); old_value.get_type() == type_TypedLink) {
        auto old_link = old_value.get<ObjLink>();

        CascadeState state(old_link.get_obj_key().is_unresolved() ? CascadeState::Mode::All
                                                                  : CascadeState::Mode::Strong);
        bool recurse = m_obj.remove_backlink(m_col_key, old_link, state);

        m_tree->erase(ndx);

        if (recurse) {
            auto table = m_obj.get_table();
            _impl::TableFriend::remove_recursive(*table, state); // Throws
        }
    }
    else {
        m_tree->erase(ndx);
    }
}

<<<<<<< HEAD
Obj LnkLst::get_object(size_t ndx) const
{
    ObjKey k = get(ndx);
    return get_target_table()->get_object(k);
}

bool LnkLst::init_from_parent() const
{
    Collection<ObjKey, LstBase>::init_from_parent();
    update_unresolved(m_unresolved, *m_tree);

    return m_valid;
}

size_t virtual2real(const std::vector<size_t>& vec, size_t ndx)
{
    for (auto i : vec) {
        if (i > ndx)
            break;
        ndx++;
    }
    return ndx;
}

size_t real2virtual(const std::vector<size_t>& vec, size_t ndx)
{
    // Subtract the number of tombstones below ndx from ndx.
    auto it = std::lower_bound(vec.begin(), vec.end(), ndx);
    auto adjust = it - vec.begin();
    return ndx - adjust;
}

void update_unresolved(std::vector<size_t>& vec, const BPlusTree<ObjKey>& tree)
{
    vec.clear();
    if (tree.is_attached()) {
        // Only do the scan if context flag is set.
        if (tree.get_context_flag()) {
            auto func = [&vec](BPlusTreeNode* node, size_t offset) {
                auto leaf = static_cast<typename BPlusTree<ObjKey>::LeafNode*>(node);
                size_t sz = leaf->size();
                for (size_t i = 0; i < sz; i++) {
                    auto k = leaf->get(i);
                    if (k.is_unresolved()) {
                        vec.push_back(i + offset);
                    }
                }
                return false;
            };

            tree.traverse(func);
        }
    }
}

void LnkLst::set(size_t ndx, ObjKey value)
{
    if (get_target_table()->is_embedded() && value != ObjKey())
        throw LogicError(LogicError::wrong_kind_of_table);

    Lst<ObjKey>::set(virtual2real(m_unresolved, ndx), value);
}

void LnkLst::insert(size_t ndx, ObjKey value)
{
    if (get_target_table()->is_embedded() && value != ObjKey())
        throw LogicError(LogicError::wrong_kind_of_table);

    Lst<ObjKey>::insert(virtual2real(m_unresolved, ndx), value);
}

=======
>>>>>>> db8bbbf2
Obj LnkLst::create_and_insert_linked_object(size_t ndx)
{
    Table& t = *get_target_table();
    auto o = t.is_embedded() ? t.create_linked_object() : t.create_object();
    m_list.insert(ndx, o.get_key());
    return o;
}

Obj LnkLst::create_and_set_linked_object(size_t ndx)
{
    Table& t = *get_target_table();
    auto o = t.is_embedded() ? t.create_linked_object() : t.create_object();
    m_list.set(ndx, o.get_key());
    return o;
}

TableView LnkLst::get_sorted_view(SortDescriptor order) const
{
    TableView tv(get_target_table(), clone_linklist());
    tv.do_sync();
    tv.sort(std::move(order));
    return tv;
}

TableView LnkLst::get_sorted_view(ColKey column_key, bool ascending) const
{
    TableView v = get_sorted_view(SortDescriptor({{column_key}}, {ascending}));
    return v;
}

void LnkLst::remove_target_row(size_t link_ndx)
{
    // Deleting the object will automatically remove all links
    // to it. So we do not have to manually remove the deleted link
    ObjKey k = get(link_ndx);
    get_target_table()->remove_object(k);
}

void LnkLst::remove_all_target_rows()
{
    if (is_attached()) {
        _impl::TableFriend::batch_erase_rows(*get_target_table(), *m_list.m_tree);
    }
}

// Force instantiation:
template class Lst<ObjKey>;
template class Lst<Mixed>;
template class Lst<ObjLink>;
template class Lst<int64_t>;
template class Lst<bool>;
template class Lst<StringData>;
template class Lst<BinaryData>;
template class Lst<Timestamp>;
template class Lst<float>;
template class Lst<double>;
template class Lst<Decimal128>;
template class Lst<ObjectId>;
template class Lst<UUID>;
template class Lst<util::Optional<int64_t>>;
template class Lst<util::Optional<bool>>;
template class Lst<util::Optional<float>>;
template class Lst<util::Optional<double>>;
template class Lst<util::Optional<ObjectId>>;
template class Lst<util::Optional<UUID>>;

} // namespace realm<|MERGE_RESOLUTION|>--- conflicted
+++ resolved
@@ -163,29 +163,12 @@
 
 /********************************* Lst<Key> *********************************/
 
-<<<<<<< HEAD
-void check_for_last_unresolved(BPlusTree<ObjKey>& tree)
-{
-    bool no_more_unresolved = true;
-    size_t sz = tree.size();
-    for (size_t n = 0; n < sz; n++) {
-        if (tree.get(n).is_unresolved()) {
-            no_more_unresolved = false;
-            break;
-        }
-    }
-    if (no_more_unresolved)
-        tree.set_context_flag(true);
-}
-
-=======
->>>>>>> db8bbbf2
 template <>
 void Lst<ObjKey>::do_set(size_t ndx, ObjKey target_key)
 {
     auto origin_table = m_obj.get_table();
     auto target_table_key = origin_table->get_opposite_table_key(m_col_key);
-    ObjKey old_key = m_tree->get(ndx);
+    ObjKey old_key = this->get(ndx);
     CascadeState state(CascadeState::Mode::Strong);
     bool recurse =
         m_obj.replace_backlink(m_col_key, {target_table_key, old_key}, {target_table_key, target_key}, state);
@@ -242,7 +225,7 @@
 void Lst<ObjKey>::clear()
 {
     update_if_needed();
-    auto sz = m_tree->size();
+    auto sz = Lst<ObjKey>::size();
 
     if (sz > 0) {
         auto origin_table = m_obj.get_table();
@@ -382,80 +365,6 @@
     }
 }
 
-<<<<<<< HEAD
-Obj LnkLst::get_object(size_t ndx) const
-{
-    ObjKey k = get(ndx);
-    return get_target_table()->get_object(k);
-}
-
-bool LnkLst::init_from_parent() const
-{
-    Collection<ObjKey, LstBase>::init_from_parent();
-    update_unresolved(m_unresolved, *m_tree);
-
-    return m_valid;
-}
-
-size_t virtual2real(const std::vector<size_t>& vec, size_t ndx)
-{
-    for (auto i : vec) {
-        if (i > ndx)
-            break;
-        ndx++;
-    }
-    return ndx;
-}
-
-size_t real2virtual(const std::vector<size_t>& vec, size_t ndx)
-{
-    // Subtract the number of tombstones below ndx from ndx.
-    auto it = std::lower_bound(vec.begin(), vec.end(), ndx);
-    auto adjust = it - vec.begin();
-    return ndx - adjust;
-}
-
-void update_unresolved(std::vector<size_t>& vec, const BPlusTree<ObjKey>& tree)
-{
-    vec.clear();
-    if (tree.is_attached()) {
-        // Only do the scan if context flag is set.
-        if (tree.get_context_flag()) {
-            auto func = [&vec](BPlusTreeNode* node, size_t offset) {
-                auto leaf = static_cast<typename BPlusTree<ObjKey>::LeafNode*>(node);
-                size_t sz = leaf->size();
-                for (size_t i = 0; i < sz; i++) {
-                    auto k = leaf->get(i);
-                    if (k.is_unresolved()) {
-                        vec.push_back(i + offset);
-                    }
-                }
-                return false;
-            };
-
-            tree.traverse(func);
-        }
-    }
-}
-
-void LnkLst::set(size_t ndx, ObjKey value)
-{
-    if (get_target_table()->is_embedded() && value != ObjKey())
-        throw LogicError(LogicError::wrong_kind_of_table);
-
-    Lst<ObjKey>::set(virtual2real(m_unresolved, ndx), value);
-}
-
-void LnkLst::insert(size_t ndx, ObjKey value)
-{
-    if (get_target_table()->is_embedded() && value != ObjKey())
-        throw LogicError(LogicError::wrong_kind_of_table);
-
-    Lst<ObjKey>::insert(virtual2real(m_unresolved, ndx), value);
-}
-
-=======
->>>>>>> db8bbbf2
 Obj LnkLst::create_and_insert_linked_object(size_t ndx)
 {
     Table& t = *get_target_table();
