--- conflicted
+++ resolved
@@ -437,14 +437,10 @@
     bool is_leaf = m_level == get_table()->get_nesting_levels(m_col_key);
     bool is_dictionary = m_coll_type == CollectionType::Dictionary;
     auto sz = size();
-<<<<<<< HEAD
-    auto string_keys = dynamic_cast<BPlusTree<String>*>(m_keys.get());
-=======
     BPlusTree<String>* string_keys = nullptr;
     if (is_dictionary) {
         string_keys = static_cast<BPlusTree<String>*>(m_keys.get());
     }
->>>>>>> a3a08bdc
 
     bool print_close = false;
     if (output_mode == output_mode_xjson_plus && is_dictionary) {
