--- conflicted
+++ resolved
@@ -431,44 +431,4 @@
     }
 }
 
-<<<<<<< HEAD
-void CollectionList::to_json(std::ostream& out, size_t link_depth, JSONOutputMode output_mode,
-                             util::FunctionRef<void(const Mixed&)> fn) const
-{
-    bool is_leaf = m_level == get_table()->get_nesting_levels(m_col_key);
-    bool is_dictionary = m_coll_type == CollectionType::Dictionary;
-    auto sz = size();
-    BPlusTree<String>* string_keys = nullptr;
-    if (is_dictionary) {
-        string_keys = static_cast<BPlusTree<String>*>(m_keys.get());
-    }
-
-    bool print_close = false;
-    if (output_mode == output_mode_xjson_plus && is_dictionary) {
-        out << "{ \"$dictionary\": ";
-        print_close = true;
-    }
-    out << (is_dictionary ? "{" : "[");
-    for (size_t i = 0; i < sz; i++) {
-        if (i > 0)
-            out << ",";
-        if (is_dictionary) {
-            REALM_ASSERT(string_keys);
-            out << Mixed(string_keys->get(i)) << ":";
-        }
-        if (is_leaf) {
-            get_collection(i)->to_json(out, link_depth, output_mode, fn);
-        }
-        else {
-            get_collection_list(i)->to_json(out, link_depth, output_mode, fn);
-        }
-    }
-    out << (is_dictionary ? "}" : "]");
-    if (print_close) {
-        out << " }";
-    }
-}
-
-=======
->>>>>>> bf483aa9
 } // namespace realm