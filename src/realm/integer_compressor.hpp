--- conflicted
+++ resolved
@@ -41,10 +41,6 @@
     inline const uint64_t* data() const;
     inline size_t size() const;
     inline NodeHeader::Encoding get_encoding() const;
-<<<<<<< HEAD
-
-=======
->>>>>>> 44db8e7e
     inline size_t v_width() const;
     inline size_t v_size() const;
     inline size_t ndx_size() const;
@@ -53,13 +49,8 @@
     inline uint64_t ndx_mask() const;
     inline uint64_t msb() const;
     inline uint64_t ndx_msb() const;
-<<<<<<< HEAD
-    inline uint64_t v_bits() const;
-    inline uint64_t ndx_bits() const;
-=======
     inline uint64_t v_bit_mask() const;
     inline uint64_t ndx_bit_mask() const;
->>>>>>> 44db8e7e
 
     // get/set
     inline int64_t get(size_t) const;
@@ -131,11 +122,7 @@
     Encoding m_encoding{NodeHeader::Encoding::WTypBits};
     uint64_t* m_data;
     size_t m_v_width = 0, m_v_size = 0, m_ndx_width = 0, m_ndx_size = 0;
-<<<<<<< HEAD
-    mutable uint64_t m_mask = 0, m_ndx_mask = 0, m_msb = 0, m_ndx_msb = 0, m_v_bits = 0, m_ndx_bits = 0;
-=======
     mutable uint64_t m_mask = 0, m_ndx_mask = 0, m_msb = 0, m_ndx_msb = 0, m_v_bit_mask = 0, m_ndx_bit_mask = 0;
->>>>>>> 44db8e7e
 };
 
 inline void IntegerCompressor::init_packed(const char* h)
@@ -235,21 +222,6 @@
         m_ndx_msb = populate(m_ndx_width, ndx_mask());
     return m_ndx_msb;
 }
-inline uint64_t IntegerCompressor::v_bits() const
-{
-    REALM_ASSERT_DEBUG(is_packed() || is_flex());
-    if (!m_v_bits)
-        m_v_bits = (1ULL << m_v_width) - 1;
-    return m_v_bits;
-}
-
-inline uint64_t IntegerCompressor::ndx_bits() const
-{
-    REALM_ASSERT_DEBUG(is_packed() || is_flex());
-    if (!m_ndx_bits)
-        m_ndx_bits = (1ULL << m_ndx_width) - 1;
-    return m_ndx_bits;
-}
 
 inline uint64_t IntegerCompressor::v_bit_mask() const
 {
