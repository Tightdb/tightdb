--- conflicted
+++ resolved
@@ -484,16 +484,6 @@
 SlabAlloc::FreeBlock* SlabAlloc::grow_slab(int size)
 {
     // Allocate new slab.
-<<<<<<< HEAD
-    // - Allways allocate at least 1MB
-    // - Double allocation amount, but
-    // - Never allocate more than a full section (64MB)
-    size_t already_allocated = get_allocated_size();
-    size_t new_size = 1024*1024;
-    if (size > new_size) new_size = size;
-    if (new_size < already_allocated) new_size = already_allocated;
-    if (new_size > 64 * 1024 * 1024) new_size = 64 * 1024 * 1024;
-=======
     // - Always allocate at least 128K
     // - When allocating, allocate as much as we already have, but
     // - Never allocate more than a full section (64MB)
@@ -505,7 +495,6 @@
     size_t already_allocated = get_allocated_size();
     if (new_size < already_allocated) new_size = already_allocated;
     if (new_size > maximal_alloc) new_size = maximal_alloc;
->>>>>>> 6f487e36
 
     ref_type ref;
     if (m_slabs.empty()) {
