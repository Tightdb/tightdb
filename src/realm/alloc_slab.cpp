--- conflicted
+++ resolved
@@ -1222,34 +1222,6 @@
                 }
             }
 
-<<<<<<< HEAD
-        // Create new mappings covering from the end of the last complete
-        // section to the end of the new file size.
-        const auto new_slab_base = align_size_to_section_boundary(file_size);
-        const size_t num_mappings = get_section_index(new_slab_base);
-        new_mappings.reserve(num_mappings - old_num_mappings);
-        for (size_t k = old_num_mappings; k < num_mappings; ++k) {
-            const size_t section_start_offset = get_section_base(k);
-            const size_t section_size = std::min<size_t>(1 << section_shift, file_size - section_start_offset);
-            if (section_size == (1 << section_shift)) {
-                new_mappings.push_back(
-                    {util::File::Map<char>(m_file, section_start_offset, File::access_ReadOnly, section_size)});
-#if REALM_ENABLE_ENCRYPTION
-                auto enc_mapping = new_mappings.back().primary_mapping.get_encrypted_mapping();
-                if (enc_mapping)
-                    enc_mapping->set_observer(m_write_observer);
-#endif
-            }
-            else {
-                new_mappings.push_back({util::File::Map<char>()});
-                auto& mapping = new_mappings.back().primary_mapping;
-                bool reserved =
-                    mapping.try_reserve(m_file, File::access_ReadOnly, 1 << section_shift, section_start_offset);
-                if (reserved) {
-                    // if reservation is supported, first attempt at extending must succeed
-                    if (!mapping.try_extend_to(section_size))
-                        throw std::bad_alloc();
-=======
             // Create new mappings covering from the end of the last complete
             // section to the end of the new file size.
             const auto new_slab_base = align_size_to_section_boundary(file_size);
@@ -1261,7 +1233,6 @@
                 if (section_size == (1 << section_shift)) {
                     new_mappings.push_back(
                         {util::File::Map<char>(m_file, section_start_offset, File::access_ReadOnly, section_size)});
->>>>>>> a2803094
                 }
                 else {
                     new_mappings.push_back({util::File::Map<char>()});
@@ -1277,14 +1248,14 @@
                         new_mappings.back().primary_mapping.map(m_file, File::access_ReadOnly, section_size, 0,
                                                                 section_start_offset);
                     }
+                    // must only refer to any encrypted mapping AFTER it has been set,
+                    // which happens in either map() or try_extend_to()
+#if REALM_ENABLE_ENCRYPTION
+                    auto enc_mapping = mapping.get_encrypted_mapping();
+                    if (enc_mapping)
+                        enc_mapping->set_observer(m_write_observer);
+#endif
                 }
-                // must only refer to any encrypted mapping AFTER it has been set,
-                // which happens in either map() or try_extend_to()
-#if REALM_ENABLE_ENCRYPTION
-                auto enc_mapping = mapping.get_encrypted_mapping();
-                if (enc_mapping)
-                    enc_mapping->set_observer(m_write_observer);
-#endif
             }
         }
 
