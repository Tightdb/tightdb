--- conflicted
+++ resolved
@@ -110,11 +110,7 @@
         : value(val)
     {
     }
-<<<<<<< HEAD
-    constexpr ColKey(Idx index, ColumnType type, ColumnAttrMask attrs, unsigned tag) noexcept
-=======
-    explicit ColKey(Idx index, ColumnType type, ColumnAttrMask attrs, uint64_t tag) noexcept
->>>>>>> e57227b2
+    constexpr ColKey(Idx index, ColumnType type, ColumnAttrMask attrs, uint64_t tag) noexcept
         : ColKey((index.val & 0xFFFFUL) | ((type & 0x3FUL) << 16) | ((attrs.m_value & 0xFFUL) << 22) |
                  ((tag & 0xFFFFFFFFUL) << 30))
     {
