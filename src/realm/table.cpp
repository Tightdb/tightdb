/*************************************************************************
 *
 * Copyright 2016 Realm Inc.
 *
 * Licensed under the Apache License, Version 2.0 (the "License");
 * you may not use this file except in compliance with the License.
 * You may obtain a copy of the License at
 *
 * http://www.apache.org/licenses/LICENSE-2.0
 *
 * Unless required by applicable law or agreed to in writing, software
 * distributed under the License is distributed on an "AS IS" BASIS,
 * WITHOUT WARRANTIES OR CONDITIONS OF ANY KIND, either express or implied.
 * See the License for the specific language governing permissions and
 * limitations under the License.
 *
 **************************************************************************/

#include <realm/table.hpp>

#include <realm/alloc_slab.hpp>
#include <realm/array_binary.hpp>
#include <realm/array_bool.hpp>
#include <realm/array_decimal128.hpp>
#include <realm/array_fixed_bytes.hpp>
#include <realm/array_string.hpp>
#include <realm/array_timestamp.hpp>
#include <realm/db.hpp>
#include <realm/dictionary.hpp>
#include <realm/exceptions.hpp>
#include <realm/impl/destroy_guard.hpp>
#include <realm/index_string.hpp>
#include <realm/query_conditions_tpl.hpp>
#include <realm/replication.hpp>
#include <realm/table_view.hpp>
#include <realm/util/features.h>
#include <realm/util/serializer.hpp>

#include <stdexcept>

#ifdef REALM_DEBUG
#include <iostream>
#include <iomanip>
#endif

/// \page AccessorConsistencyLevels
///
/// These are the three important levels of consistency of a hierarchy of
/// Realm accessors rooted in a common group accessor (tables, columns, rows,
/// descriptors, arrays):
///
/// ### Fully Consistent Accessor Hierarchy (or just "Full Consistency")
///
/// All attached accessors are in a fully valid state and can be freely used by
/// the application. From the point of view of the application, the accessor
/// hierarchy remains in this state as long as no library function throws.
///
/// If a library function throws, and the exception is one that is considered
/// part of the API, such as util::File::NotFound, then the accessor hierarchy
/// remains fully consistent. In all other cases, such as when a library
/// function fails because of memory exhaustion, and it throws std::bad_alloc,
/// the application may no longer assume anything beyond minimal consistency.
///
/// ### Minimally Consistent Accessor Hierarchy (or just "Minimal Consistency")
///
/// No correspondence between the accessor states and the underlying node
/// structure can be assumed, but all parent and child accessor references are
/// valid (i.e., not dangling). There are specific additional guarantees, but
/// only on some parts of the internal accessors states, and only on some parts
/// of the structural state.
///
/// This level of consistency is guaranteed at all times, and it is also the
/// **maximum** that may be assumed by the application after a library function
/// fails by throwing an unexpected exception (such as std::bad_alloc). It is
/// also the **minimum** level of consistency that is required to be able to
/// properly destroy the accessor objects (manually, or as a result of stack
/// unwinding).
///
/// It is supposed to be a library-wide invariant that an accessor hierarchy is
/// at least minimally consistent, but so far, only some parts of the library
/// conform to it.
///
/// Note: With proper use, and maintenance of Minimal Consistency, it is
/// possible to ensure that no memory is leaked after a group accessor is
/// destroyed, even after a library function has failed because of memory
/// exhaustion. This is possible because the underlying nodes are allocated in
/// the context of the group, and they can all be freed by the group when it is
/// destroyed. On the other hand, when working with free-standing tables, each
/// underlying node is allocated individually on the heap, so in this case we
/// cannot prevent memory leaks, because there is no way of knowing what to free
/// when the table accessor is destroyed.
///
/// ### Structurally Correspondent Accessor Hierarchy (or simply "Structural Correspondence")
///
/// The structure of the accessor hierarchy is in agreement with the underlying
/// node structure, but the refs (references to underlying nodes) are generally
/// not valid, and certain other parts of the accessor states are also generally
/// not valid. This state of consistency is important mainly during the
/// advancing of read transactions (implicit transactions), and is not exposed
/// to the application.
///
///
/// Below is a detailed specification of the requirements for Minimal
/// Consistency and for Structural Correspondence.
///
///
/// Minimally Consistent Accessor Hierarchy (accessor destruction)
/// --------------------------------------------------------------
///
/// This section defines a level of accessor consistency known as "Minimally
/// Consistent Accessor Hierarchy". It applies to a set of accessors rooted in a
/// common group. It does not imply any level of correspondance between the
/// state of the accessors and the underlying node structure. It enables safe
/// destruction of the accessor objects by requiring that the following items
/// are valid (the list may not yet be complete):
///
///  - Every allocated accessor is either a group accessor, or occurs as a
///    direct, or an indirect child of a group accessor.
///
///  - No allocated accessor occurs as a child more than once (for example, no
///    doublets are allowed in Group::m_table_accessors).
///
///  - The 'is_attached' property of array accessors (Array::m_data == 0). For
///    example, `Table::m_top` is attached if and only if that table accessor
///    was attached to a table with independent dynamic type.
///
///  - The 'parent' property of array accessors (Array::m_parent), but
///    crucially, **not** the `index_in_parent` property.
///
///  - The list of table accessors in a group accessor
///    (Group::m_table_accessors). All non-null pointers refer to existing table
///    accessors.
///
///  - The list of column accessors in a table acccessor (Table::m_cols). All
///    non-null pointers refer to existing column accessors.
///
///  - The 'root_array' property of a column accessor (ColumnBase::m_array). It
///    always refers to an existing array accessor. The exact type of that array
///    accessor must be determinable from the following properties of itself:
///    `is_inner_bptree_node` (Array::m_is_inner_bptree_node), `has_refs`
///    (Array::m_has_refs), and `context_flag` (Array::m_context_flag). This
///    allows for a column accessor to be properly destroyed.
///
///  - The map of subtable accessors in a column acccessor
///    (SubtableColumnBase:m_subtable_map). All pointers refer to existing
///    subtable accessors, but it is not required that the set of subtable
///    accessors referenced from a particular parent P conincide with the set of
///    subtables accessors specifying P as parent.
///
///  - The `descriptor` property of a table accesor (Table::m_descriptor). If it
///    is not null, then it refers to an existing descriptor accessor.
///
///  - The map of subdescriptor accessors in a descriptor accessor
///    (Descriptor::m_subdesc_map). All non-null pointers refer to existing
///    subdescriptor accessors.
///
///  - The `search_index` property of a column accesor (StringColumn::m_index,
///    StringEnumColumn::m_index). When it is non-null, it refers to an existing
///    search index accessor.
///
///
/// Structurally Correspondent Accessor Hierarchy (accessor reattachment)
/// ---------------------------------------------------------------------
///
/// This section defines what it means for an accessor hierarchy to be
/// "Structurally Correspondent". It applies to a set of accessors rooted in a
/// common group. The general idea is that the structure of the accessors must
/// match the underlying structure to such an extent that there is never any
/// doubt about which underlying node that corresponds with a particular
/// accessor. It is assumed that the accessor tree, and the underlying node
/// structure are structurally sound individually.
///
/// With this level of correspondence, it is possible to reattach the accessor
/// tree to the underlying node structure (Table::refresh_accessor_tree()).
///
/// While all the accessors in the tree must be in the attached state (before
/// reattachement), they are not required to refer to existing underlying nodes;
/// that is, their references **are** allowed to be dangling. Roughly speaking,
/// this means that the accessor tree must have been attached to a node
/// structure at some earlier point in time.
///
//
/// Requirements at group level:
///
///  - The number of tables in the underlying group must be equal to the number
///    of entries in `Group::m_table_accessors` in the group accessor.
///
///  - For each table in the underlying group, the corresponding entry in
///    `Table::m_table_accessors` (at same index) is either null, or points to a
///    table accessor that satisfies all the "requirements for a table".
///
/// Requirements for a table:
///
///  - The corresponding underlying table has independent descriptor if, and
///    only if `Table::m_top` is attached.
///
///  - The row index of every row accessor is strictly less than the number of
///    rows in the underlying table.
///
///  - If `Table::m_columns` is unattached (degenerate table), then
///    `Table::m_cols` is empty, otherwise the number of columns in the
///    underlying table is equal to the number of entries in `Table::m_cols`.
///
///  - Each entry in `Table::m_cols` is either null, or points to a column
///    accessor whose type agrees with the data type (realm::DataType) of the
///    corresponding underlying column (at same index).
///
///  - If a column accessor is of type `StringEnumColumn`, then the
///    corresponding underlying column must be an enumerated strings column (the
///    reverse is not required).
///
///  - If a column accessor is equipped with a search index accessor, then the
///    corresponding underlying column must be equipped with a search index (the
///    reverse is not required).
///
///  - For each entry in the subtable map of a column accessor there must be an
///    underlying subtable at column `i` and row `j`, where `i` is the index of
///    the column accessor in `Table::m_cols`, and `j` is the value of
///    `SubtableColumnBase::SubtableMap::entry::m_subtable_ndx`. The
///    corresponding subtable accessor must satisfy all the "requirements for a
///    table" with respect to that underlying subtable.
///
///  - It the table refers to a descriptor accessor (only possible for tables
///    with independent descriptor), then that descriptor accessor must satisfy
///    all the "requirements for a descriptor" with respect to the underlying
///    spec structure (of this table).
///
/// Requirements for a descriptor:
///
///  - For each entry in the subdescriptor map there must be an underlying
///    subspec at column `i`, where `i` is the value of
///    `Descriptor::subdesc_entry::m_column_ndx`. The corresponding
///    subdescriptor accessor must satisfy all the "requirements for a
///    descriptor" with respect to that underlying subspec.
///
/// The 'ndx_in_parent' property of most array accessors is required to be
/// valid. The exceptions are:
///
///  - The top array accessor of root tables (Table::m_top). Root tables are
///    tables with independent descriptor.
///
///  - The columns array accessor of subtables with shared descriptor
///    (Table::m_columns).
///
///  - The top array accessor of spec objects of subtables with shared
///    descriptor (Table::m_spec.m_top).
///
///  - The root array accessor of table level columns
///    (*Table::m_cols[]->m_array).
///
///  - The root array accessor of the subcolumn of unique strings in an
///    enumerated string column (*StringEnumColumn::m_keys.m_array).
///
///  - The root array accessor of search indexes
///    (*Table::m_cols[]->m_index->m_array).
///
/// Note that Structural Correspondence trivially includes Minimal Consistency,
/// since the latter it an invariant.


using namespace realm;
using namespace realm::util;

Replication* Table::g_dummy_replication = nullptr;

bool TableVersions::operator==(const TableVersions& other) const
{
    if (size() != other.size())
        return false;
    size_t sz = size();
    for (size_t i = 0; i < sz; i++) {
        REALM_ASSERT_DEBUG(this->at(i).first == other.at(i).first);
        if (this->at(i).second != other.at(i).second)
            return false;
    }
    return true;
}

namespace realm {
const char* get_data_type_name(DataType type) noexcept
{
    switch (type) {
        case type_Int:
            return "int";
        case type_Bool:
            return "bool";
        case type_Float:
            return "float";
        case type_Double:
            return "double";
        case type_String:
            return "string";
        case type_Binary:
            return "binary";
        case type_Timestamp:
            return "timestamp";
        case type_ObjectId:
            return "objectId";
        case type_Decimal:
            return "decimal128";
        case type_UUID:
            return "uuid";
        case type_Mixed:
            return "mixed";
        case type_Link:
            return "link";
        case type_TypedLink:
            return "typedLink";
        default:
            if (type == type_TypeOfValue)
                return "@type";
#if REALM_ENABLE_GEOSPATIAL
            else if (type == type_Geospatial)
                return "geospatial";
#endif
            else if (type == ColumnTypeTraits<null>::id)
                return "null";
    }
    return "unknown";
}

std::ostream& operator<<(std::ostream& o, Table::Type table_type)
{
    switch (table_type) {
        case Table::Type::TopLevel:
            return o << "TopLevel";
        case Table::Type::Embedded:
            return o << "Embedded";
        case Table::Type::TopLevelAsymmetric:
            return o << "TopLevelAsymmetric";
    }
    return o << "Invalid table type: " << uint8_t(table_type);
}
} // namespace realm

bool LinkChain::add(ColKey ck)
{
    // Link column can be a single Link, LinkList, or BackLink.
    REALM_ASSERT(m_current_table->valid_column(ck));
    ColumnType type = ck.get_type();
    if (type == col_type_Link || type == col_type_BackLink) {
        m_current_table = m_current_table->get_opposite_table(ck);
        m_link_cols.push_back(ck);
        return true;
    }
    return false;
}

// -- Table ---------------------------------------------------------------------------------

Table::Table(Allocator& alloc)
    : m_alloc(alloc)
    , m_top(m_alloc)
    , m_spec(m_alloc)
    , m_clusters(this, m_alloc, top_position_for_cluster_tree)
    , m_index_refs(m_alloc)
    , m_opposite_table(m_alloc)
    , m_opposite_column(m_alloc)
    , m_repl(&g_dummy_replication)
    , m_own_ref(this, alloc.get_instance_version())
{
    m_spec.set_parent(&m_top, top_position_for_spec);
    m_index_refs.set_parent(&m_top, top_position_for_search_indexes);
    m_opposite_table.set_parent(&m_top, top_position_for_opposite_table);
    m_opposite_column.set_parent(&m_top, top_position_for_opposite_column);

    ref_type ref = create_empty_table(m_alloc); // Throws
    ArrayParent* parent = nullptr;
    size_t ndx_in_parent = 0;
    init(ref, parent, ndx_in_parent, true, false);
}

Table::Table(Replication* const* repl, Allocator& alloc)
    : m_alloc(alloc)
    , m_top(m_alloc)
    , m_spec(m_alloc)
    , m_clusters(this, m_alloc, top_position_for_cluster_tree)
    , m_index_refs(m_alloc)
    , m_opposite_table(m_alloc)
    , m_opposite_column(m_alloc)
    , m_repl(repl)
    , m_own_ref(this, alloc.get_instance_version())
{
    m_spec.set_parent(&m_top, top_position_for_spec);
    m_index_refs.set_parent(&m_top, top_position_for_search_indexes);
    m_opposite_table.set_parent(&m_top, top_position_for_opposite_table);
    m_opposite_column.set_parent(&m_top, top_position_for_opposite_column);
    m_cookie = cookie_created;
}

ColKey Table::add_column(DataType type, StringData name, bool nullable, std::optional<CollectionType> collection_type,
                         DataType key_type)
{
    REALM_ASSERT(!is_link_type(ColumnType(type)));
    if (type == type_TypedLink) {
        throw IllegalOperation("TypedLink properties not yet supported");
    }

    ColumnAttrMask attr;
    if (collection_type) {
        switch (*collection_type) {
            case CollectionType::List:
                attr.set(col_attr_List);
                break;
            case CollectionType::Set:
                attr.set(col_attr_Set);
                break;
            case CollectionType::Dictionary:
                attr.set(col_attr_Dictionary);
                break;
        }
    }
    if (nullable || type == type_Mixed)
        attr.set(col_attr_Nullable);
    ColKey col_key = generate_col_key(ColumnType(type), attr);

    Table* invalid_link = nullptr;
    return do_insert_column(col_key, type, name, invalid_link, key_type); // Throws
}

ColKey Table::add_column(Table& target, StringData name, std::optional<CollectionType> collection_type,
                         DataType key_type)
{
    // Both origin and target must be group-level tables, and in the same group.
    Group* origin_group = get_parent_group();
    Group* target_group = target.get_parent_group();
    REALM_ASSERT_RELEASE(origin_group && target_group);
    REALM_ASSERT_RELEASE(origin_group == target_group);
    // Links to an asymmetric table are not allowed.
    if (target.is_asymmetric()) {
        throw IllegalOperation("Ephemeral objects not supported");
    }

    m_has_any_embedded_objects.reset();

    DataType data_type = type_Link;
    ColumnAttrMask attr;
    if (collection_type) {
        switch (*collection_type) {
            case CollectionType::List:
                attr.set(col_attr_List);
                break;
            case CollectionType::Set:
                if (target.is_embedded())
                    throw IllegalOperation("Set of embedded objects not supported");
                attr.set(col_attr_Set);
                break;
            case CollectionType::Dictionary:
                attr.set(col_attr_Dictionary);
                attr.set(col_attr_Nullable);
                break;
        }
    }
    else {
        attr.set(col_attr_Nullable);
    }
    ColKey col_key = generate_col_key(ColumnType(data_type), attr);

    return do_insert_column(col_key, data_type, name, &target, key_type); // Throws
}

void Table::remove_recursive(CascadeState& cascade_state)
{
    Group* group = get_parent_group();
    REALM_ASSERT(group);
    cascade_state.m_group = group;

    do {
        cascade_state.send_notifications();

        for (auto& l : cascade_state.m_to_be_nullified) {
            Obj obj = group->get_table_unchecked(l.origin_table)->try_get_object(l.origin_key);
            REALM_ASSERT_DEBUG(obj);
            if (obj) {
                std::move(obj).nullify_link(l.origin_col_key, l.old_target_link);
            }
        }
        cascade_state.m_to_be_nullified.clear();

        auto to_delete = std::move(cascade_state.m_to_be_deleted);
        for (auto obj : to_delete) {
            auto table = obj.first == m_key ? this : group->get_table_unchecked(obj.first);
            // This might add to the list of objects that should be deleted
            REALM_ASSERT(!obj.second.is_unresolved());
            table->m_clusters.erase(obj.second, cascade_state);
        }
        nullify_links(cascade_state);
    } while (!cascade_state.m_to_be_deleted.empty() || !cascade_state.m_to_be_nullified.empty());
}

void Table::nullify_links(CascadeState& cascade_state)
{
    Group* group = get_parent_group();
    REALM_ASSERT(group);
    for (auto& to_delete : cascade_state.m_to_be_deleted) {
        auto table = to_delete.first == m_key ? this : group->get_table_unchecked(to_delete.first);
        if (!table->is_asymmetric())
            table->m_clusters.nullify_incoming_links(to_delete.second, cascade_state);
    }
}

CollectionType Table::get_collection_type(ColKey col_key) const
{
    if (col_key.is_list()) {
        return CollectionType::List;
    }
    if (col_key.is_set()) {
        return CollectionType::Set;
    }
    REALM_ASSERT(col_key.is_dictionary());
    return CollectionType::Dictionary;
}

void Table::remove_column(ColKey col_key)
{
    check_column(col_key);

    if (Replication* repl = get_repl())
        repl->erase_column(this, col_key); // Throws

    if (col_key == m_primary_key_col) {
        do_set_primary_key_column(ColKey());
    }
    else {
        REALM_ASSERT_RELEASE(m_primary_key_col.get_index().val != col_key.get_index().val);
    }

    erase_root_column(col_key); // Throws
    m_has_any_embedded_objects.reset();
}


void Table::rename_column(ColKey col_key, StringData name)
{
    check_column(col_key);

    auto col_ndx = colkey2spec_ndx(col_key);
    m_spec.rename_column(col_ndx, name); // Throws

    bump_content_version();
    bump_storage_version();

    if (Replication* repl = get_repl())
        repl->rename_column(this, col_key, name); // Throws
}


TableKey Table::get_key_direct(Allocator& alloc, ref_type top_ref)
{
    // well, not quite "direct", more like "almost direct":
    Array table_top(alloc);
    table_top.init_from_ref(top_ref);
    if (table_top.size() > 3) {
        RefOrTagged rot = table_top.get_as_ref_or_tagged(top_position_for_key);
        return TableKey(int32_t(rot.get_as_int()));
    }
    else {
        return TableKey();
    }
}


void Table::init(ref_type top_ref, ArrayParent* parent, size_t ndx_in_parent, bool is_writable, bool is_frzn)
{
    REALM_ASSERT(!(is_writable && is_frzn));
    m_is_frozen = is_frzn;
    m_alloc.set_read_only(!is_writable);
    // Load from allocated memory
    m_top.set_parent(parent, ndx_in_parent);
    m_top.init_from_ref(top_ref);

    m_spec.init_from_parent();

    while (m_top.size() <= top_position_for_pk_col) {
        m_top.add(0);
    }

    if (m_top.get_as_ref(top_position_for_cluster_tree) == 0) {
        // This is an upgrade - create cluster
        MemRef mem = Cluster::create_empty_cluster(m_top.get_alloc()); // Throws
        m_top.set_as_ref(top_position_for_cluster_tree, mem.get_ref());
    }
    m_clusters.init_from_parent();

    RefOrTagged rot = m_top.get_as_ref_or_tagged(top_position_for_key);
    if (!rot.is_tagged()) {
        // Create table key
        rot = RefOrTagged::make_tagged(ndx_in_parent);
        m_top.set(top_position_for_key, rot);
    }
    m_key = TableKey(int32_t(rot.get_as_int()));

    // index setup relies on column mapping being up to date:
    build_column_mapping();
    if (m_top.get_as_ref(top_position_for_search_indexes) == 0) {
        // This is an upgrade - create the necessary arrays
        bool context_flag = false;
        size_t nb_columns = m_spec.get_column_count();
        MemRef mem = Array::create_array(Array::type_HasRefs, context_flag, nb_columns, 0, m_top.get_alloc());
        m_index_refs.init_from_mem(mem);
        m_index_refs.update_parent();
        mem = Array::create_array(Array::type_Normal, context_flag, nb_columns, TableKey().value, m_top.get_alloc());
        m_opposite_table.init_from_mem(mem);
        m_opposite_table.update_parent();
        mem = Array::create_array(Array::type_Normal, context_flag, nb_columns, ColKey().value, m_top.get_alloc());
        m_opposite_column.init_from_mem(mem);
        m_opposite_column.update_parent();
    }
    else {
        m_opposite_table.init_from_parent();
        m_opposite_column.init_from_parent();
        m_index_refs.init_from_parent();
        m_index_accessors.resize(m_index_refs.size());
    }
    if (!m_top.get_as_ref_or_tagged(top_position_for_column_key).is_tagged()) {
        m_top.set(top_position_for_column_key, RefOrTagged::make_tagged(0));
    }
    auto rot_version = m_top.get_as_ref_or_tagged(top_position_for_version);
    if (!rot_version.is_tagged()) {
        m_top.set(top_position_for_version, RefOrTagged::make_tagged(0));
        m_in_file_version_at_transaction_boundary = 0;
    }
    else
        m_in_file_version_at_transaction_boundary = rot_version.get_as_int();

    auto rot_pk_key = m_top.get_as_ref_or_tagged(top_position_for_pk_col);
    m_primary_key_col = rot_pk_key.is_tagged() ? ColKey(rot_pk_key.get_as_int()) : ColKey();

    if (m_top.size() <= top_position_for_flags) {
        m_table_type = Type::TopLevel;
    }
    else {
        uint64_t flags = m_top.get_as_ref_or_tagged(top_position_for_flags).get_as_int();
        m_table_type = Type(flags & table_type_mask);
    }
    m_has_any_embedded_objects.reset();

    if (m_top.size() > top_position_for_tombstones && m_top.get_as_ref(top_position_for_tombstones)) {
        // Tombstones exists
        if (!m_tombstones) {
            m_tombstones = std::make_unique<ClusterTree>(this, m_alloc, size_t(top_position_for_tombstones));
        }
        m_tombstones->init_from_parent();
    }
    else {
        m_tombstones = nullptr;
    }
    m_cookie = cookie_initialized;
}


ColKey Table::do_insert_column(ColKey col_key, DataType type, StringData name, Table* target_table, DataType key_type)
{
    col_key = do_insert_root_column(col_key, ColumnType(type), name, key_type); // Throws

    // When the inserted column is a link-type column, we must also add a
    // backlink column to the target table.

    if (target_table) {
        auto backlink_col_key = target_table->do_insert_root_column(ColKey{}, col_type_BackLink, ""); // Throws
        target_table->check_column(backlink_col_key);

        set_opposite_column(col_key, target_table->get_key(), backlink_col_key);
        target_table->set_opposite_column(backlink_col_key, get_key(), col_key);
    }

    if (Replication* repl = get_repl())
        repl->insert_column(this, col_key, type, name, target_table); // Throws

    return col_key;
}

template <typename Type>
static void do_bulk_insert_index(Table* table, SearchIndex* index, ColKey col_key, Allocator& alloc)
{
    using LeafType = typename ColumnTypeTraits<Type>::cluster_leaf_type;
    LeafType leaf(alloc);

    auto f = [&col_key, &index, &leaf](const Cluster* cluster) {
        cluster->init_leaf(col_key, &leaf);
        index->insert_bulk(cluster->get_key_array(), cluster->get_offset(), cluster->node_size(), leaf);
        return IteratorControl::AdvanceToNext;
    };

    table->traverse_clusters(f);
}


static void do_bulk_insert_index_list(Table* table, SearchIndex* index, ColKey col_key, Allocator& alloc)
{
    ArrayInteger leaf(alloc);

    auto f = [&col_key, &index, &leaf](const Cluster* cluster) {
        cluster->init_leaf(col_key, &leaf);
        index->insert_bulk_list(cluster->get_key_array(), cluster->get_offset(), cluster->node_size(), leaf);
        return IteratorControl::AdvanceToNext;
    };

    table->traverse_clusters(f);
}

void Table::populate_search_index(ColKey col_key)
{
    auto col_ndx = col_key.get_index().val;
    SearchIndex* index = m_index_accessors[col_ndx].get();
    DataType type = get_column_type(col_key);

    if (type == type_Int) {
        if (is_nullable(col_key)) {
            do_bulk_insert_index<Optional<int64_t>>(this, index, col_key, get_alloc());
        }
        else {
            do_bulk_insert_index<int64_t>(this, index, col_key, get_alloc());
        }
    }
    else if (type == type_Bool) {
        if (is_nullable(col_key)) {
            do_bulk_insert_index<Optional<bool>>(this, index, col_key, get_alloc());
        }
        else {
            do_bulk_insert_index<bool>(this, index, col_key, get_alloc());
        }
    }
    else if (type == type_String) {
        if (col_key.is_list()) {
            do_bulk_insert_index_list(this, index, col_key, get_alloc());
        }
        else {
            do_bulk_insert_index<StringData>(this, index, col_key, get_alloc());
        }
    }
    else if (type == type_Timestamp) {
        do_bulk_insert_index<Timestamp>(this, index, col_key, get_alloc());
    }
    else if (type == type_ObjectId) {
        if (is_nullable(col_key)) {
            do_bulk_insert_index<Optional<ObjectId>>(this, index, col_key, get_alloc());
        }
        else {
            do_bulk_insert_index<ObjectId>(this, index, col_key, get_alloc());
        }
    }
    else if (type == type_UUID) {
        if (is_nullable(col_key)) {
            do_bulk_insert_index<Optional<UUID>>(this, index, col_key, get_alloc());
        }
        else {
            do_bulk_insert_index<UUID>(this, index, col_key, get_alloc());
        }
    }
    else if (type == type_Mixed) {
        do_bulk_insert_index<Mixed>(this, index, col_key, get_alloc());
    }
    else {
        REALM_ASSERT_RELEASE(false && "Data type does not support search index");
    }
}

void Table::erase_from_search_indexes(ObjKey key)
{
    // Tombstones do not use index - will crash if we try to erase values
    if (!key.is_unresolved()) {
        for (auto&& index : m_index_accessors) {
            if (index) {
                index->erase(key);
            }
        }
    }
}

void Table::update_indexes(ObjKey key, const FieldValues& values)
{
    // Tombstones do not use index - will crash if we try to insert values
    if (key.is_unresolved()) {
        return;
    }

    auto sz = m_index_accessors.size();
    // values are sorted by column index - there may be values missing
    auto value = values.begin();
    for (size_t column_ndx = 0; column_ndx < sz; column_ndx++) {
        // Check if initial value is provided
        Mixed init_value;
        if (value != values.end() && value->col_key.get_index().val == column_ndx) {
            // Value for this column is provided
            init_value = value->value;
            ++value;
        }

        if (auto&& index = m_index_accessors[column_ndx]) {
            // There is an index for this column
            auto col_key = m_leaf_ndx2colkey[column_ndx];
            if (col_key.is_collection())
                continue;
            auto type = col_key.get_type();
            auto attr = col_key.get_attrs();
            bool nullable = attr.test(col_attr_Nullable);
            switch (type) {
                case col_type_Int:
                    if (init_value.is_null()) {
                        index->insert(key, ArrayIntNull::default_value(nullable));
                    }
                    else {
                        index->insert(key, init_value.get<int64_t>());
                    }
                    break;
                case col_type_Bool:
                    if (init_value.is_null()) {
                        index->insert(key, ArrayBoolNull::default_value(nullable));
                    }
                    else {
                        index->insert(key, init_value.get<bool>());
                    }
                    break;
                case col_type_String:
                    if (init_value.is_null()) {
                        index->insert(key, ArrayString::default_value(nullable));
                    }
                    else {
                        index->insert(key, init_value.get<String>());
                    }
                    break;
                case col_type_Timestamp:
                    if (init_value.is_null()) {
                        index->insert(key, ArrayTimestamp::default_value(nullable));
                    }
                    else {
                        index->insert(key, init_value.get<Timestamp>());
                    }
                    break;
                case col_type_ObjectId:
                    if (init_value.is_null()) {
                        index->insert(key, ArrayObjectIdNull::default_value(nullable));
                    }
                    else {
                        index->insert(key, init_value.get<ObjectId>());
                    }
                    break;
                case col_type_Mixed:
                    index->insert(key, init_value);
                    break;
                case col_type_UUID:
                    if (init_value.is_null()) {
                        index->insert(key, ArrayUUIDNull::default_value(nullable));
                    }
                    else {
                        index->insert(key, init_value.get<UUID>());
                    }
                    break;
                default:
                    REALM_UNREACHABLE();
            }
        }
    }
}

void Table::clear_indexes()
{
    for (auto&& index : m_index_accessors) {
        if (index) {
            index->clear();
        }
    }
}

void Table::do_add_search_index(ColKey col_key, IndexType type)
{
    size_t column_ndx = col_key.get_index().val;

    // Early-out if already indexed
    if (m_index_accessors[column_ndx] != nullptr)
        return;

    if (!StringIndex::type_supported(DataType(col_key.get_type())) ||
        (col_key.is_collection() && !(col_key.is_list() && col_key.get_type() == col_type_String)) ||
        (type == IndexType::Fulltext && col_key.get_type() != col_type_String)) {
        // Not ideal, but this is what we used to throw, so keep throwing that for compatibility reasons, even though
        // it should probably be a type mismatch exception instead.
        throw IllegalOperation(util::format("Index not supported for this property: %1", get_column_name(col_key)));
    }

    // m_index_accessors always has the same number of pointers as the number of columns. Columns without search
    // index have 0-entries.
    REALM_ASSERT(m_index_accessors.size() == m_leaf_ndx2colkey.size());
    REALM_ASSERT(m_index_accessors[column_ndx] == nullptr);

    // Create the index
    m_index_accessors[column_ndx] =
        std::make_unique<StringIndex>(ClusterColumn(&m_clusters, col_key, type), get_alloc()); // Throws
    SearchIndex* index = m_index_accessors[column_ndx].get();
    // Insert ref to index
    index->set_parent(&m_index_refs, column_ndx);

    m_index_refs.set(column_ndx, index->get_ref()); // Throws

    populate_search_index(col_key);
}

void Table::add_search_index(ColKey col_key, IndexType type)
{
    check_column(col_key);

    // Check spec
    auto spec_ndx = leaf_ndx2spec_ndx(col_key.get_index());
    auto attr = m_spec.get_column_attr(spec_ndx);

    if (col_key == m_primary_key_col && type == IndexType::Fulltext)
        throw InvalidColumnKey("primary key cannot have a full text index");

    switch (type) {
        case IndexType::None:
            remove_search_index(col_key);
            return;
        case IndexType::Fulltext:
            // Early-out if already indexed
            if (attr.test(col_attr_FullText_Indexed)) {
                REALM_ASSERT(search_index_type(col_key) == IndexType::Fulltext);
                return;
            }
            if (attr.test(col_attr_Indexed)) {
                this->remove_search_index(col_key);
            }
            break;
        case IndexType::General:
            if (attr.test(col_attr_Indexed)) {
                REALM_ASSERT(search_index_type(col_key) == IndexType::General);
                return;
            }
            if (attr.test(col_attr_FullText_Indexed)) {
                this->remove_search_index(col_key);
            }
            break;
    }

    do_add_search_index(col_key, type);

    // Update spec
    attr.set(type == IndexType::Fulltext ? col_attr_FullText_Indexed : col_attr_Indexed);
    m_spec.set_column_attr(spec_ndx, attr); // Throws
}

void Table::remove_search_index(ColKey col_key)
{
    check_column(col_key);
    auto column_ndx = col_key.get_index();

    // Early-out if non-indexed
    if (m_index_accessors[column_ndx.val] == nullptr)
        return;

    // Destroy and remove the index column
    auto& index = m_index_accessors[column_ndx.val];
    REALM_ASSERT(index != nullptr);
    index->destroy();
    index.reset();

    m_index_refs.set(column_ndx.val, 0);

    // update spec
    auto spec_ndx = leaf_ndx2spec_ndx(column_ndx);
    auto attr = m_spec.get_column_attr(spec_ndx);
    attr.reset(col_attr_Indexed);
    attr.reset(col_attr_FullText_Indexed);
    m_spec.set_column_attr(spec_ndx, attr); // Throws
}

void Table::enumerate_string_column(ColKey col_key)
{
    check_column(col_key);
    size_t column_ndx = colkey2spec_ndx(col_key);
    ColumnType type = col_key.get_type();
    if (type == col_type_String && !col_key.is_collection() && !m_spec.is_string_enum_type(column_ndx)) {
        m_clusters.enumerate_string_column(col_key);
    }
}

bool Table::is_enumerated(ColKey col_key) const noexcept
{
    size_t col_ndx = colkey2spec_ndx(col_key);
    return m_spec.is_string_enum_type(col_ndx);
}

size_t Table::get_num_unique_values(ColKey col_key) const
{
    if (!is_enumerated(col_key))
        return 0;

    ArrayParent* parent;
    ref_type ref = const_cast<Spec&>(m_spec).get_enumkeys_ref(colkey2spec_ndx(col_key), parent);
    BPlusTree<StringData> col(get_alloc());
    col.init_from_ref(ref);

    return col.size();
}


void Table::erase_root_column(ColKey col_key)
{
    ColumnType col_type = col_key.get_type();
    if (is_link_type(col_type)) {
        auto target_table = get_opposite_table(col_key);
        auto target_column = get_opposite_column(col_key);
        target_table->do_erase_root_column(target_column);
    }
    do_erase_root_column(col_key); // Throws
}


ColKey Table::do_insert_root_column(ColKey col_key, ColumnType type, StringData name, DataType key_type)
{
    // if col_key specifies a key, it must be unused
    REALM_ASSERT(!col_key || !valid_column(col_key));

    // locate insertion point: ordinary columns must come before backlink columns
    size_t spec_ndx = (type == col_type_BackLink) ? m_spec.get_column_count() : m_spec.get_public_column_count();

    if (!col_key) {
        col_key = generate_col_key(type, {});
    }

    m_spec.insert_column(spec_ndx, col_key, type, name, col_key.get_attrs().m_value); // Throws
    if (col_key.is_dictionary()) {
        m_spec.set_dictionary_key_type(spec_ndx, key_type);
    }
    auto col_ndx = col_key.get_index().val;
    build_column_mapping();
    REALM_ASSERT(col_ndx <= m_index_refs.size());
    if (col_ndx == m_index_refs.size()) {
        m_index_refs.insert(col_ndx, 0);
    }
    else {
        m_index_refs.set(col_ndx, 0);
    }
    REALM_ASSERT(col_ndx <= m_opposite_table.size());
    if (col_ndx == m_opposite_table.size()) {
        // m_opposite_table and m_opposite_column are always resized together!
        m_opposite_table.insert(col_ndx, TableKey().value);
        m_opposite_column.insert(col_ndx, ColKey().value);
    }
    else {
        m_opposite_table.set(col_ndx, TableKey().value);
        m_opposite_column.set(col_ndx, ColKey().value);
    }
    refresh_index_accessors();
    m_clusters.insert_column(col_key);
    if (m_tombstones) {
        m_tombstones->insert_column(col_key);
    }

    bump_storage_version();

    return col_key;
}


void Table::do_erase_root_column(ColKey col_key)
{
    size_t col_ndx = col_key.get_index().val;
    // If the column had a source index we have to remove and destroy that as well
    ref_type index_ref = m_index_refs.get_as_ref(col_ndx);
    if (index_ref) {
        Array::destroy_deep(index_ref, m_index_refs.get_alloc());
        m_index_refs.set(col_ndx, 0);
        m_index_accessors[col_ndx].reset();
    }
    m_opposite_table.set(col_ndx, TableKey().value);
    m_opposite_column.set(col_ndx, ColKey().value);
    m_index_accessors[col_ndx] = nullptr;
    m_clusters.remove_column(col_key);
    if (m_tombstones)
        m_tombstones->remove_column(col_key);
    size_t spec_ndx = colkey2spec_ndx(col_key);
    m_spec.erase_column(spec_ndx);
    m_top.adjust(top_position_for_column_key, 2);

    build_column_mapping();
    while (m_index_accessors.size() > m_leaf_ndx2colkey.size()) {
        REALM_ASSERT(m_index_accessors.back() == nullptr);
        m_index_accessors.pop_back();
    }
    bump_content_version();
    bump_storage_version();
}

Query Table::where(const Dictionary& dict) const
{
    return Query(m_own_ref, dict.clone_as_obj_list());
}

void Table::set_table_type(Type table_type, bool handle_backlinks)
{
    if (table_type == m_table_type) {
        return;
    }

    if (m_table_type == Type::TopLevelAsymmetric || table_type == Type::TopLevelAsymmetric) {
        throw LogicError(ErrorCodes::MigrationFailed, util::format("Cannot change '%1' from %2 to %3",
                                                                   get_class_name(), m_table_type, table_type));
    }

    REALM_ASSERT_EX(table_type == Type::TopLevel || table_type == Type::Embedded, table_type);
    set_embedded(table_type == Type::Embedded, handle_backlinks);
}

void Table::set_embedded(bool embedded, bool handle_backlinks)
{
    if (embedded == false) {
        do_set_table_type(Type::TopLevel);
        return;
    }

    // Embedded objects cannot have a primary key.
    if (get_primary_key_column()) {
        throw IllegalOperation(
            util::format("Cannot change '%1' to embedded when using a primary key.", get_class_name()));
    }

    if (size() == 0) {
        do_set_table_type(Type::Embedded);
        return;
    }

    // Check all of the objects for invalid incoming links. Each embedded object
    // must have exactly one incoming link, and it must be from a non-Mixed property.
    // Objects with no incoming links are either deleted or an error (depending
    // on `handle_backlinks`), and objects with multiple incoming links are either
    // cloned for each of the incoming links or an error (again depending on `handle_backlinks`).
    // Incoming links from a Mixed property are always an error, as those can't
    // link to embedded objects
    ArrayInteger leaf(get_alloc());
    enum class LinkCount : int8_t { None, One, Multiple };
    std::vector<LinkCount> incoming_link_count;
    std::vector<ObjKey> orphans;
    std::vector<ObjKey> multiple_incoming_links;
    traverse_clusters([&](const Cluster* cluster) {
        size_t size = cluster->node_size();
        incoming_link_count.assign(size, LinkCount::None);

        for_each_backlink_column([&](ColKey col) {
            cluster->init_leaf(col, &leaf);
            // Width zero means all the values are zero and there can't be any backlinks
            if (leaf.get_width() == 0) {
                return IteratorControl::AdvanceToNext;
            }

            for (size_t i = 0, size = leaf.size(); i < size; ++i) {
                auto value = leaf.get_as_ref_or_tagged(i);
                if (value.is_ref() && value.get_as_ref() == 0) {
                    // ref of zero means there's no backlinks
                    continue;
                }

                if (value.is_ref()) {
                    // Any other ref indicates an array of backlinks, which will
                    // always have more than one entry
                    incoming_link_count[i] = LinkCount::Multiple;
                }
                else {
                    // Otherwise it's a tagged ref to the single linking object
                    if (incoming_link_count[i] == LinkCount::None) {
                        incoming_link_count[i] = LinkCount::One;
                    }
                    else if (incoming_link_count[i] == LinkCount::One) {
                        incoming_link_count[i] = LinkCount::Multiple;
                    }
                }

                auto source_col = get_opposite_column(col);
                if (source_col.get_type() == col_type_Mixed) {
                    auto source_table = get_opposite_table(col);
                    throw IllegalOperation(util::format(
                        "Cannot convert '%1' to embedded: there is an incoming link from the Mixed property '%2.%3', "
                        "which does not support linking to embedded objects.",
                        get_class_name(), source_table->get_class_name(), source_table->get_column_name(source_col)));
                }
            }
            return IteratorControl::AdvanceToNext;
        });

        for (size_t i = 0; i < size; ++i) {
            if (incoming_link_count[i] == LinkCount::None) {
                if (!handle_backlinks) {
                    throw IllegalOperation(util::format("Cannot convert '%1' to embedded: at least one object has no "
                                                        "incoming links and would be deleted.",
                                                        get_class_name()));
                }
                orphans.push_back(cluster->get_real_key(i));
            }
            else if (incoming_link_count[i] == LinkCount::Multiple) {
                if (!handle_backlinks) {
                    throw IllegalOperation(util::format(
                        "Cannot convert '%1' to embedded: at least one object has more than one incoming link.",
                        get_class_name()));
                }
                multiple_incoming_links.push_back(cluster->get_real_key(i));
            }
        }

        return IteratorControl::AdvanceToNext;
    });

    // orphans and multiple_incoming_links will always be empty if `handle_backlinks = false`
    for (auto key : orphans) {
        remove_object(key);
    }
    for (auto key : multiple_incoming_links) {
        auto obj = get_object(key);
        obj.handle_multiple_backlinks_during_schema_migration();
        obj.remove();
    }

    do_set_table_type(Type::Embedded);
}

void Table::do_set_table_type(Type table_type)
{
    while (m_top.size() <= top_position_for_flags)
        m_top.add(0);

    uint64_t flags = m_top.get_as_ref_or_tagged(top_position_for_flags).get_as_int();
    // reset bits 0-1
    flags &= ~table_type_mask;
    // set table type
    flags |= static_cast<uint8_t>(table_type);
    m_top.set(top_position_for_flags, RefOrTagged::make_tagged(flags));
    m_table_type = table_type;
}


void Table::detach(LifeCycleCookie cookie) noexcept
{
    m_cookie = cookie;
    m_alloc.bump_instance_version();
}

void Table::fully_detach() noexcept
{
    m_spec.detach();
    m_top.detach();
    m_index_refs.detach();
    m_opposite_table.detach();
    m_opposite_column.detach();
    m_index_accessors.clear();
}


Table::~Table() noexcept
{
    if (m_top.is_attached()) {
        // If destroyed as a standalone table, destroy all memory allocated
        if (m_top.get_parent() == nullptr) {
            m_top.destroy_deep();
        }
        fully_detach();
    }
    else {
        REALM_ASSERT(m_index_accessors.size() == 0);
    }
    m_cookie = cookie_deleted;
}


IndexType Table::search_index_type(ColKey col_key) const noexcept
{
    if (m_index_accessors[col_key.get_index().val].get()) {
        auto attr = m_spec.get_column_attr(m_leaf_ndx2spec_ndx[col_key.get_index().val]);
        bool fulltext = attr.test(col_attr_FullText_Indexed);
        return fulltext ? IndexType::Fulltext : IndexType::General;
    }
    return IndexType::None;
}


void Table::migrate_sets_and_dictionaries()
{
    std::vector<ColKey> to_migrate;
    for (auto col : get_column_keys()) {
        if (col.is_dictionary() || (col.is_set() && col.get_type() == col_type_Mixed)) {
            to_migrate.push_back(col);
        }
    }
    if (to_migrate.size()) {
        for (auto obj : *this) {
            for (auto col : to_migrate) {
                if (col.is_set()) {
                    auto set = obj.get_set<Mixed>(col);
                    set.migrate();
                }
                else if (col.is_dictionary()) {
                    auto dict = obj.get_dictionary(col);
                    dict.migrate();
                }
            }
        }
    }
}

void Table::migrate_set_orderings()
{
    std::vector<ColKey> to_migrate;
    for (auto col : get_column_keys()) {
        if (col.is_set() && (col.get_type() == col_type_Mixed || col.get_type() == col_type_String ||
                             col.get_type() == col_type_Binary)) {
            to_migrate.push_back(col);
        }
    }
    if (to_migrate.size()) {
        for (auto obj : *this) {
            for (auto col : to_migrate) {
                if (col.get_type() == col_type_Mixed) {
                    auto set = obj.get_set<Mixed>(col);
                    set.migration_resort();
                }
                else if (col.get_type() == col_type_Binary) {
                    auto set = obj.get_set<BinaryData>(col);
                    set.migration_resort();
                }
                else {
                    REALM_ASSERT_3(col.get_type(), ==, col_type_String);
                    auto set = obj.get_set<String>(col);
                    set.migration_resort();
                }
            }
        }
    }
}

void Table::migrate_col_keys()
{
    if (m_spec.migrate_column_keys()) {
        build_column_mapping();
    }

    // Fix also m_opposite_column col_keys
    ColumnType col_type_LinkList(13);
    auto sz = m_opposite_column.size();

    for (size_t n = 0; n < sz; n++) {
        ColKey col_key(m_opposite_column.get(n));
        if (col_key.get_type() == col_type_LinkList) {
            auto attrs = col_key.get_attrs();
            REALM_ASSERT(attrs.test(col_attr_List));
            ColKey new_key(col_key.get_index(), col_type_Link, attrs, col_key.get_tag());
            m_opposite_column.set(n, new_key.value);
        }
    }
}

StringData Table::get_name() const noexcept
{
    const Array& real_top = m_top;
    ArrayParent* parent = real_top.get_parent();
    if (!parent)
        return StringData("");
    REALM_ASSERT(dynamic_cast<Group*>(parent));
    return static_cast<Group*>(parent)->get_table_name(get_key());
}

StringData Table::get_class_name() const noexcept
{
    return Group::table_name_to_class_name(get_name());
}

const char* Table::get_state() const noexcept
{
    switch (m_cookie) {
        case cookie_created:
            return "created";
        case cookie_transaction_ended:
            return "transaction_ended";
        case cookie_initialized:
            return "initialised";
        case cookie_removed:
            return "removed";
        case cookie_void:
            return "void";
        case cookie_deleted:
            return "deleted";
    }
    return "";
}


bool Table::is_nullable(ColKey col_key) const
{
    REALM_ASSERT_DEBUG(valid_column(col_key));
    return col_key.get_attrs().test(col_attr_Nullable);
}

bool Table::is_list(ColKey col_key) const
{
    REALM_ASSERT_DEBUG(valid_column(col_key));
    return col_key.get_attrs().test(col_attr_List);
}


ref_type Table::create_empty_table(Allocator& alloc, TableKey key)
{
    Array top(alloc);
    _impl::DeepArrayDestroyGuard dg(&top);
    top.create(Array::type_HasRefs); // Throws
    _impl::DeepArrayRefDestroyGuard dg_2(alloc);

    {
        MemRef mem = Spec::create_empty_spec(alloc); // Throws
        dg_2.reset(mem.get_ref());
        int_fast64_t v(from_ref(mem.get_ref()));
        top.add(v); // Throws
        dg_2.release();
    }
    top.add(0); // Old position for columns
    {
        MemRef mem = Cluster::create_empty_cluster(alloc); // Throws
        dg_2.reset(mem.get_ref());
        int_fast64_t v(from_ref(mem.get_ref()));
        top.add(v); // Throws
        dg_2.release();
    }

    // Table key value
    RefOrTagged rot = RefOrTagged::make_tagged(key.value);
    top.add(rot);

    // Search indexes
    {
        bool context_flag = false;
        MemRef mem = Array::create_empty_array(Array::type_HasRefs, context_flag, alloc); // Throws
        dg_2.reset(mem.get_ref());
        int_fast64_t v(from_ref(mem.get_ref()));
        top.add(v); // Throws
        dg_2.release();
    }
    rot = RefOrTagged::make_tagged(0);
    top.add(rot); // Column key
    top.add(rot); // Version
    dg.release();
    // Opposite keys (table and column)
    {
        bool context_flag = false;
        {
            MemRef mem = Array::create_empty_array(Array::type_Normal, context_flag, alloc); // Throws
            dg_2.reset(mem.get_ref());
            int_fast64_t v(from_ref(mem.get_ref()));
            top.add(v); // Throws
            dg_2.release();
        }
        {
            MemRef mem = Array::create_empty_array(Array::type_Normal, context_flag, alloc); // Throws
            dg_2.reset(mem.get_ref());
            int_fast64_t v(from_ref(mem.get_ref()));
            top.add(v); // Throws
            dg_2.release();
        }
    }
    top.add(0); // Sequence number
    top.add(0); // Collision_map
    top.add(0); // pk col key
    top.add(0); // flags
    top.add(0); // tombstones

    REALM_ASSERT(top.size() == top_array_size);

    return top.get_ref();
}

void Table::ensure_graveyard()
{
    if (!m_tombstones) {
        while (m_top.size() < top_position_for_tombstones)
            m_top.add(0);
        REALM_ASSERT(!m_top.get(top_position_for_tombstones));
        MemRef mem = Cluster::create_empty_cluster(m_alloc);
        m_top.set_as_ref(top_position_for_tombstones, mem.get_ref());
        m_tombstones = std::make_unique<ClusterTree>(this, m_alloc, size_t(top_position_for_tombstones));
        m_tombstones->init_from_parent();
        for_each_and_every_column([ts = m_tombstones.get()](ColKey col) {
            ts->insert_column(col);
            return IteratorControl::AdvanceToNext;
        });
    }
}

void Table::batch_erase_rows(const KeyColumn& keys)
{
    size_t num_objs = keys.size();
    std::vector<ObjKey> vec;
    vec.reserve(num_objs);
    for (size_t i = 0; i < num_objs; ++i) {
        ObjKey key = keys.get(i);
        if (key != null_key && is_valid(key)) {
            vec.push_back(key);
        }
    }

    sort(vec.begin(), vec.end());
    vec.erase(unique(vec.begin(), vec.end()), vec.end());

    batch_erase_objects(vec);
}

void Table::batch_erase_objects(std::vector<ObjKey>& keys)
{
    Group* g = get_parent_group();
    bool maybe_has_incoming_links = g && !is_asymmetric();

    if (has_any_embedded_objects() || (g && g->has_cascade_notification_handler())) {
        CascadeState state(CascadeState::Mode::Strong, g);
        std::for_each(keys.begin(), keys.end(), [this, &state](ObjKey k) {
            state.m_to_be_deleted.emplace_back(m_key, k);
        });
        if (maybe_has_incoming_links)
            nullify_links(state);
        remove_recursive(state);
    }
    else {
        CascadeState state(CascadeState::Mode::None, g);
        for (auto k : keys) {
            if (maybe_has_incoming_links) {
                m_clusters.nullify_incoming_links(k, state);
            }
            m_clusters.erase(k, state);
        }
    }
    keys.clear();
}

void Table::clear()
{
    CascadeState state(CascadeState::Mode::Strong, get_parent_group());
    m_clusters.clear(state);
    free_collision_table();
}


Group* Table::get_parent_group() const noexcept
{
    if (!m_top.is_attached())
        return 0;                             // Subtable with shared descriptor
    ArrayParent* parent = m_top.get_parent(); // ArrayParent guaranteed to be Table::Parent
    if (!parent)
        return 0; // Free-standing table

    return static_cast<Group*>(parent);
}

inline uint64_t Table::get_sync_file_id() const noexcept
{
    Group* g = get_parent_group();
    return g ? g->get_sync_file_id() : 0;
}

size_t Table::get_index_in_group() const noexcept
{
    if (!m_top.is_attached())
        return realm::npos;                   // Subtable with shared descriptor
    ArrayParent* parent = m_top.get_parent(); // ArrayParent guaranteed to be Table::Parent
    if (!parent)
        return realm::npos; // Free-standing table
    return m_top.get_ndx_in_parent();
}

uint64_t Table::allocate_sequence_number()
{
    RefOrTagged rot = m_top.get_as_ref_or_tagged(top_position_for_sequence_number);
    uint64_t sn = rot.is_tagged() ? rot.get_as_int() : 0;
    rot = RefOrTagged::make_tagged(sn + 1);
    m_top.set(top_position_for_sequence_number, rot);

    return sn;
}

void Table::set_sequence_number(uint64_t seq)
{
    m_top.set(top_position_for_sequence_number, RefOrTagged::make_tagged(seq));
}

void Table::set_collision_map(ref_type ref)
{
    m_top.set(top_position_for_collision_map, RefOrTagged::make_ref(ref));
}

void Table::set_col_key_sequence_number(uint64_t seq)
{
    m_top.set(top_position_for_column_key, RefOrTagged::make_tagged(seq));
}

TableRef Table::get_link_target(ColKey col_key) noexcept
{
    return get_opposite_table(col_key);
}

// count ----------------------------------------------

size_t Table::count_int(ColKey col_key, int64_t value) const
{
    if (auto index = this->get_search_index(col_key)) {
        return index->count(value);
    }

    return where().equal(col_key, value).count();
}
size_t Table::count_float(ColKey col_key, float value) const
{
    return where().equal(col_key, value).count();
}
size_t Table::count_double(ColKey col_key, double value) const
{
    return where().equal(col_key, value).count();
}
size_t Table::count_decimal(ColKey col_key, Decimal128 value) const
{
    ArrayDecimal128 leaf(get_alloc());
    size_t cnt = 0;
    bool null_value = value.is_null();
    auto f = [value, &leaf, col_key, null_value, &cnt](const Cluster* cluster) {
        // direct aggregate on the leaf
        cluster->init_leaf(col_key, &leaf);
        auto sz = leaf.size();
        for (size_t i = 0; i < sz; i++) {
            if ((null_value && leaf.is_null(i)) || (leaf.get(i) == value)) {
                cnt++;
            }
        }
        return IteratorControl::AdvanceToNext;
    };

    traverse_clusters(f);

    return cnt;
}
size_t Table::count_string(ColKey col_key, StringData value) const
{
    if (auto index = this->get_search_index(col_key)) {
        return index->count(value);
    }
    return where().equal(col_key, value).count();
}

template <typename T>
void Table::aggregate(QueryStateBase& st, ColKey column_key) const
{
    using LeafType = typename ColumnTypeTraits<T>::cluster_leaf_type;
    LeafType leaf(get_alloc());

    auto f = [&leaf, column_key, &st](const Cluster* cluster) {
        // direct aggregate on the leaf
        cluster->init_leaf(column_key, &leaf);
        st.m_key_offset = cluster->get_offset();
        st.m_key_values = cluster->get_key_array();
        st.set_payload_column(&leaf);
        bool cont = true;
        size_t sz = leaf.size();
        for (size_t local_index = 0; cont && local_index < sz; local_index++) {
            cont = st.match(local_index);
        }
        return IteratorControl::AdvanceToNext;
    };

    traverse_clusters(f);
}

// This template is also used by the query engine
template void Table::aggregate<int64_t>(QueryStateBase&, ColKey) const;
template void Table::aggregate<std::optional<int64_t>>(QueryStateBase&, ColKey) const;
template void Table::aggregate<float>(QueryStateBase&, ColKey) const;
template void Table::aggregate<double>(QueryStateBase&, ColKey) const;
template void Table::aggregate<Decimal128>(QueryStateBase&, ColKey) const;
template void Table::aggregate<Mixed>(QueryStateBase&, ColKey) const;
template void Table::aggregate<Timestamp>(QueryStateBase&, ColKey) const;

std::optional<Mixed> Table::sum(ColKey col_key) const
{
    return AggregateHelper<Table>::sum(*this, *this, col_key);
}

std::optional<Mixed> Table::avg(ColKey col_key, size_t* value_count) const
{
    return AggregateHelper<Table>::avg(*this, *this, col_key, value_count);
}

std::optional<Mixed> Table::min(ColKey col_key, ObjKey* return_ndx) const
{
    return AggregateHelper<Table>::min(*this, *this, col_key, return_ndx);
}

std::optional<Mixed> Table::max(ColKey col_key, ObjKey* return_ndx) const
{
    return AggregateHelper<Table>::max(*this, *this, col_key, return_ndx);
}


SearchIndex* Table::get_search_index(ColKey col) const noexcept
{
    check_column(col);
    return m_index_accessors[col.get_index().val].get();
}

StringIndex* Table::get_string_index(ColKey col) const noexcept
{
    check_column(col);
    return dynamic_cast<StringIndex*>(m_index_accessors[col.get_index().val].get());
}

template <class T>
ObjKey Table::find_first(ColKey col_key, T value) const
{
    check_column(col_key);

    if (!col_key.is_nullable() && value_is_null(value)) {
        return {}; // this is a precaution/optimization
    }
    // You cannot call GetIndexData on ObjKey
    if constexpr (!std::is_same_v<T, ObjKey>) {
        if (SearchIndex* index = get_search_index(col_key)) {
            return index->find_first(value);
        }
        if (col_key == m_primary_key_col) {
            return find_primary_key(value);
        }
    }

    ObjKey key;
    using LeafType = typename ColumnTypeTraits<T>::cluster_leaf_type;
    LeafType leaf(get_alloc());

    auto f = [&key, &col_key, &value, &leaf](const Cluster* cluster) {
        cluster->init_leaf(col_key, &leaf);
        size_t row = leaf.find_first(value, 0, cluster->node_size());
        if (row != realm::npos) {
            key = cluster->get_real_key(row);
            return IteratorControl::Stop;
        }
        return IteratorControl::AdvanceToNext;
    };

    traverse_clusters(f);

    return key;
}

namespace realm {

template <>
ObjKey Table::find_first(ColKey col_key, util::Optional<float> value) const
{
    return value ? find_first(col_key, *value) : find_first_null(col_key);
}

template <>
ObjKey Table::find_first(ColKey col_key, util::Optional<double> value) const
{
    return value ? find_first(col_key, *value) : find_first_null(col_key);
}

template <>
ObjKey Table::find_first(ColKey col_key, null) const
{
    return find_first_null(col_key);
}
} // namespace realm

// Explicitly instantiate the generic case of the template for the types we care about.
template ObjKey Table::find_first(ColKey col_key, bool) const;
template ObjKey Table::find_first(ColKey col_key, int64_t) const;
template ObjKey Table::find_first(ColKey col_key, float) const;
template ObjKey Table::find_first(ColKey col_key, double) const;
template ObjKey Table::find_first(ColKey col_key, Decimal128) const;
template ObjKey Table::find_first(ColKey col_key, ObjectId) const;
template ObjKey Table::find_first(ColKey col_key, ObjKey) const;
template ObjKey Table::find_first(ColKey col_key, util::Optional<bool>) const;
template ObjKey Table::find_first(ColKey col_key, util::Optional<int64_t>) const;
template ObjKey Table::find_first(ColKey col_key, StringData) const;
template ObjKey Table::find_first(ColKey col_key, BinaryData) const;
template ObjKey Table::find_first(ColKey col_key, Mixed) const;
template ObjKey Table::find_first(ColKey col_key, UUID) const;
template ObjKey Table::find_first(ColKey col_key, util::Optional<ObjectId>) const;
template ObjKey Table::find_first(ColKey col_key, util::Optional<UUID>) const;

ObjKey Table::find_first_int(ColKey col_key, int64_t value) const
{
    if (is_nullable(col_key))
        return find_first<util::Optional<int64_t>>(col_key, value);
    else
        return find_first<int64_t>(col_key, value);
}

ObjKey Table::find_first_bool(ColKey col_key, bool value) const
{
    if (is_nullable(col_key))
        return find_first<util::Optional<bool>>(col_key, value);
    else
        return find_first<bool>(col_key, value);
}

ObjKey Table::find_first_timestamp(ColKey col_key, Timestamp value) const
{
    return find_first(col_key, value);
}

ObjKey Table::find_first_object_id(ColKey col_key, ObjectId value) const
{
    return find_first(col_key, value);
}

ObjKey Table::find_first_float(ColKey col_key, float value) const
{
    return find_first<Float>(col_key, value);
}

ObjKey Table::find_first_double(ColKey col_key, double value) const
{
    return find_first<Double>(col_key, value);
}

ObjKey Table::find_first_decimal(ColKey col_key, Decimal128 value) const
{
    return find_first<Decimal128>(col_key, value);
}

ObjKey Table::find_first_string(ColKey col_key, StringData value) const
{
    return find_first<StringData>(col_key, value);
}

ObjKey Table::find_first_binary(ColKey col_key, BinaryData value) const
{
    return find_first<BinaryData>(col_key, value);
}

ObjKey Table::find_first_null(ColKey col_key) const
{
    return where().equal(col_key, null{}).find();
}

ObjKey Table::find_first_uuid(ColKey col_key, UUID value) const
{
    return find_first(col_key, value);
}

template <class T>
TableView Table::find_all(ColKey col_key, T value)
{
    return where().equal(col_key, value).find_all();
}

TableView Table::find_all_int(ColKey col_key, int64_t value)
{
    return find_all<int64_t>(col_key, value);
}

TableView Table::find_all_int(ColKey col_key, int64_t value) const
{
    return const_cast<Table*>(this)->find_all<int64_t>(col_key, value);
}

TableView Table::find_all_bool(ColKey col_key, bool value)
{
    return find_all<bool>(col_key, value);
}

TableView Table::find_all_bool(ColKey col_key, bool value) const
{
    return const_cast<Table*>(this)->find_all<int64_t>(col_key, value);
}


TableView Table::find_all_float(ColKey col_key, float value)
{
    return find_all<float>(col_key, value);
}

TableView Table::find_all_float(ColKey col_key, float value) const
{
    return const_cast<Table*>(this)->find_all<float>(col_key, value);
}

TableView Table::find_all_double(ColKey col_key, double value)
{
    return find_all<double>(col_key, value);
}

TableView Table::find_all_double(ColKey col_key, double value) const
{
    return const_cast<Table*>(this)->find_all<double>(col_key, value);
}

TableView Table::find_all_string(ColKey col_key, StringData value)
{
    return where().equal(col_key, value).find_all();
}

TableView Table::find_all_string(ColKey col_key, StringData value) const
{
    return const_cast<Table*>(this)->find_all_string(col_key, value);
}

TableView Table::find_all_binary(ColKey, BinaryData)
{
    throw Exception(ErrorCodes::IllegalOperation, "Table::find_all_binary not supported");
}

TableView Table::find_all_binary(ColKey col_key, BinaryData value) const
{
    return const_cast<Table*>(this)->find_all_binary(col_key, value);
}

TableView Table::find_all_null(ColKey col_key)
{
    return where().equal(col_key, null{}).find_all();
}

TableView Table::find_all_null(ColKey col_key) const
{
    return const_cast<Table*>(this)->find_all_null(col_key);
}

TableView Table::find_all_fulltext(ColKey col_key, StringData terms) const
{
    return where().fulltext(col_key, terms).find_all();
}

TableView Table::get_sorted_view(ColKey col_key, bool ascending)
{
    TableView tv = where().find_all();
    tv.sort(col_key, ascending);
    return tv;
}

TableView Table::get_sorted_view(ColKey col_key, bool ascending) const
{
    return const_cast<Table*>(this)->get_sorted_view(col_key, ascending);
}

TableView Table::get_sorted_view(SortDescriptor order)
{
    TableView tv = where().find_all();
    tv.sort(std::move(order));
    return tv;
}

TableView Table::get_sorted_view(SortDescriptor order) const
{
    return const_cast<Table*>(this)->get_sorted_view(std::move(order));
}

util::Logger* Table::get_logger() const noexcept
{
    return *m_repl ? (*m_repl)->get_logger() : nullptr;
}

// Called after a commit. Table will effectively contain the same as before,
// but now with new refs from the file
void Table::update_from_parent() noexcept
{
    // There is no top for sub-tables sharing spec
    if (m_top.is_attached()) {
        m_top.update_from_parent();
        m_spec.update_from_parent();
        m_clusters.update_from_parent();
        m_index_refs.update_from_parent();
        for (auto&& index : m_index_accessors) {
            if (index != nullptr) {
                index->update_from_parent();
            }
        }

        m_opposite_table.update_from_parent();
        m_opposite_column.update_from_parent();
        if (m_top.size() > top_position_for_flags) {
            uint64_t flags = m_top.get_as_ref_or_tagged(top_position_for_flags).get_as_int();
            m_table_type = Type(flags & table_type_mask);
        }
        else {
            m_table_type = Type::TopLevel;
        }
        if (m_tombstones)
            m_tombstones->update_from_parent();

        refresh_content_version();
        m_has_any_embedded_objects.reset();
    }
    m_alloc.bump_storage_version();
}

void Table::schema_to_json(std::ostream& out) const
{
    out << "{";
    auto name = get_name();
    out << "\"name\":\"" << name << "\"";
    if (this->m_primary_key_col) {
        out << ",";
        out << "\"primaryKey\":\"" << this->get_column_name(m_primary_key_col) << "\"";
    }
    out << ",\"tableType\":\"" << this->get_table_type() << "\"";
    out << ",\"properties\":[";
    auto col_keys = get_column_keys();
    int sz = int(col_keys.size());
    for (int i = 0; i < sz; ++i) {
        auto col_key = col_keys[i];
        name = get_column_name(col_key);
        auto type = col_key.get_type();
        out << "{";
        out << "\"name\":\"" << name << "\"";
        if (this->is_link_type(type)) {
            out << ",\"type\":\"object\"";
            name = this->get_opposite_table(col_key)->get_name();
            out << ",\"objectType\":\"" << name << "\"";
        }
        else {
            out << ",\"type\":\"" << get_data_type_name(DataType(type)) << "\"";
        }
        if (col_key.is_list()) {
            out << ",\"isArray\":true";
        }
        else if (col_key.is_set()) {
            out << ",\"isSet\":true";
        }
        else if (col_key.is_dictionary()) {
            out << ",\"isMap\":true";
            auto key_type = get_dictionary_key_type(col_key);
            out << ",\"keyType\":\"" << get_data_type_name(key_type) << "\"";
        }
        if (col_key.is_nullable()) {
            out << ",\"isOptional\":true";
        }
        auto index_type = search_index_type(col_key);
        if (index_type == IndexType::General) {
            out << ",\"isIndexed\":true";
        }
        if (index_type == IndexType::Fulltext) {
            out << ",\"isFulltextIndexed\":true";
        }
        out << "}";
        if (i < sz - 1) {
            out << ",";
        }
    }
    out << "]}";
}

bool Table::operator==(const Table& t) const
{
    if (size() != t.size()) {
        return false;
    }
    // Check columns
    for (auto ck : this->get_column_keys()) {
        auto name = get_column_name(ck);
        auto other_ck = t.get_column_key(name);
        auto attrs = ck.get_attrs();
        if (search_index_type(ck) != t.search_index_type(other_ck))
            return false;

        if (!other_ck || other_ck.get_attrs() != attrs) {
            return false;
        }
    }
    auto pk_col = get_primary_key_column();
    for (auto o : *this) {
        Obj other_o;
        if (pk_col) {
            auto pk = o.get_any(pk_col);
            other_o = t.get_object_with_primary_key(pk);
        }
        else {
            other_o = t.get_object(o.get_key());
        }
        if (!(other_o && o == other_o))
            return false;
    }

    return true;
}


void Table::flush_for_commit()
{
    if (m_top.is_attached() && m_top.size() >= top_position_for_version) {
        if (!m_top.is_read_only()) {
            ++m_in_file_version_at_transaction_boundary;
            auto rot_version = RefOrTagged::make_tagged(m_in_file_version_at_transaction_boundary);
            m_top.set(top_position_for_version, rot_version);
        }
    }
}

void Table::refresh_content_version()
{
    REALM_ASSERT(m_top.is_attached());
    if (m_top.size() >= top_position_for_version) {
        // we have versioning info in the file. Use this to conditionally
        // bump the version counter:
        auto rot_version = m_top.get_as_ref_or_tagged(top_position_for_version);
        REALM_ASSERT(rot_version.is_tagged());
        if (m_in_file_version_at_transaction_boundary != rot_version.get_as_int()) {
            m_in_file_version_at_transaction_boundary = rot_version.get_as_int();
            bump_content_version();
        }
    }
    else {
        // assume the worst:
        bump_content_version();
    }
}


// Called when Group is moved to another version - either a rollback or an advance.
// The content of the table is potentially different, so make no assumptions.
void Table::refresh_accessor_tree()
{
    REALM_ASSERT(m_cookie == cookie_initialized);
    REALM_ASSERT(m_top.is_attached());
    m_top.init_from_parent();
    m_spec.init_from_parent();
    REALM_ASSERT(m_top.size() > top_position_for_pk_col);
    m_clusters.init_from_parent();
    m_index_refs.init_from_parent();
    m_opposite_table.init_from_parent();
    m_opposite_column.init_from_parent();
    auto rot_pk_key = m_top.get_as_ref_or_tagged(top_position_for_pk_col);
    m_primary_key_col = rot_pk_key.is_tagged() ? ColKey(rot_pk_key.get_as_int()) : ColKey();
    if (m_top.size() > top_position_for_flags) {
        auto rot_flags = m_top.get_as_ref_or_tagged(top_position_for_flags);
        m_table_type = Type(rot_flags.get_as_int() & table_type_mask);
    }
    else {
        m_table_type = Type::TopLevel;
    }
    if (m_top.size() > top_position_for_tombstones && m_top.get_as_ref(top_position_for_tombstones)) {
        // Tombstones exists
        if (!m_tombstones) {
            m_tombstones = std::make_unique<ClusterTree>(this, m_alloc, size_t(top_position_for_tombstones));
        }
        m_tombstones->init_from_parent();
    }
    else {
        m_tombstones = nullptr;
    }
    refresh_content_version();
    bump_storage_version();
    build_column_mapping();
    refresh_index_accessors();
}

void Table::refresh_index_accessors()
{
    // Refresh search index accessors

    // First eliminate any index accessors for eliminated last columns
    size_t col_ndx_end = m_leaf_ndx2colkey.size();
    m_index_accessors.resize(col_ndx_end);

    // Then eliminate/refresh/create accessors within column range
    // we can not use for_each_column() here, since the columns may have changed
    // and the index accessor vector is not updated correspondingly.
    for (size_t col_ndx = 0; col_ndx < col_ndx_end; col_ndx++) {
        ref_type ref = m_index_refs.get_as_ref(col_ndx);

        if (ref == 0) {
            // accessor drop
            m_index_accessors[col_ndx].reset();
        }
        else {
            auto attr = m_spec.get_column_attr(m_leaf_ndx2spec_ndx[col_ndx]);
            bool fulltext = attr.test(col_attr_FullText_Indexed);
            auto col_key = m_leaf_ndx2colkey[col_ndx];
            ClusterColumn virtual_col(&m_clusters, col_key, fulltext ? IndexType::Fulltext : IndexType::General);

            if (m_index_accessors[col_ndx]) { // still there, refresh:
                m_index_accessors[col_ndx]->refresh_accessor_tree(virtual_col);
            }
            else { // new index!
                m_index_accessors[col_ndx] =
                    std::make_unique<StringIndex>(ref, &m_index_refs, col_ndx, virtual_col, get_alloc());
            }
        }
    }
}

bool Table::is_cross_table_link_target() const noexcept
{
    auto is_cross_link = [this](ColKey col_key) {
        auto t = col_key.get_type();
        // look for a backlink with a different target than ourselves
        return (t == col_type_BackLink && get_opposite_table_key(col_key) != get_key())
                   ? IteratorControl::Stop
                   : IteratorControl::AdvanceToNext;
    };
    return for_each_backlink_column(is_cross_link);
}

// LCOV_EXCL_START ignore debug functions

void Table::verify() const
{
#ifdef REALM_DEBUG
    if (m_top.is_attached())
        m_top.verify();
    m_spec.verify();
    m_clusters.verify();
    if (nb_unresolved())
        m_tombstones->verify();
#endif
}

#ifdef REALM_DEBUG
MemStats Table::stats() const
{
    MemStats mem_stats;
    m_top.stats(mem_stats);
    return mem_stats;
}
#endif // LCOV_EXCL_STOP ignore debug functions

Obj Table::create_object(ObjKey key, const FieldValues& values)
{
    if (is_embedded())
        throw IllegalOperation(util::format("Explicit creation of embedded object not allowed in: %1", get_name()));
    if (m_primary_key_col)
        throw IllegalOperation(util::format("Table has primary key: %1", get_name()));
    if (key == null_key) {
        GlobalKey object_id = allocate_object_id_squeezed();
        key = object_id.get_local_key(get_sync_file_id());
        // Check if this key collides with an already existing object
        // This could happen if objects were at some point created with primary keys,
        // but later primary key property was removed from the schema.
        while (m_clusters.is_valid(key)) {
            object_id = allocate_object_id_squeezed();
            key = object_id.get_local_key(get_sync_file_id());
        }
        if (auto repl = get_repl())
            repl->create_object(this, object_id);
    }

    REALM_ASSERT(key.value >= 0);

    Obj obj = m_clusters.insert(key, values); // repl->set()

    return obj;
}

Obj Table::create_linked_object()
{
    REALM_ASSERT(is_embedded());

    GlobalKey object_id = allocate_object_id_squeezed();
    ObjKey key = object_id.get_local_key(get_sync_file_id());

    REALM_ASSERT(key.value >= 0);

    Obj obj = m_clusters.insert(key, {});

    return obj;
}

Obj Table::create_object(GlobalKey object_id, const FieldValues& values)
{
    if (is_embedded())
        throw IllegalOperation(util::format("Explicit creation of embedded object not allowed in: %1", get_name()));
    if (m_primary_key_col)
        throw IllegalOperation(util::format("Table has primary key: %1", get_name()));
    ObjKey key = object_id.get_local_key(get_sync_file_id());

    if (auto repl = get_repl())
        repl->create_object(this, object_id);

    try {
        Obj obj = m_clusters.insert(key, values);
        // Check if tombstone exists
        if (m_tombstones && m_tombstones->is_valid(key.get_unresolved())) {
            auto unres_key = key.get_unresolved();
            // Copy links over
            auto tombstone = m_tombstones->get(unres_key);
            obj.assign_pk_and_backlinks(tombstone);
            // If tombstones had no links to it, it may still be alive
            if (m_tombstones->is_valid(unres_key)) {
                CascadeState state(CascadeState::Mode::None);
                m_tombstones->erase(unres_key, state);
            }
        }

        return obj;
    }
    catch (const KeyAlreadyUsed&) {
        return m_clusters.get(key);
    }
}

Obj Table::create_object_with_primary_key(const Mixed& primary_key, FieldValues&& field_values, UpdateMode mode,
                                          bool* did_create)
{
    auto primary_key_col = get_primary_key_column();
    if (is_embedded() || !primary_key_col)
        throw InvalidArgument(ErrorCodes::UnexpectedPrimaryKey,
                              util::format("Table has no primary key: %1", get_name()));

    DataType type = DataType(primary_key_col.get_type());

    if (primary_key.is_null() && !primary_key_col.is_nullable()) {
        throw InvalidArgument(
            ErrorCodes::PropertyNotNullable,
            util::format("Primary key for class %1 cannot be NULL", Group::table_name_to_class_name(get_name())));
    }

    if (!(primary_key.is_null() && primary_key_col.get_attrs().test(col_attr_Nullable)) &&
        primary_key.get_type() != type) {
        throw InvalidArgument(ErrorCodes::TypeMismatch, util::format("Wrong primary key type for class %1",
                                                                     Group::table_name_to_class_name(get_name())));
    }

    REALM_ASSERT(type == type_String || type == type_ObjectId || type == type_Int || type == type_UUID);

    if (did_create)
        *did_create = false;

    // Check for existing object
    if (ObjKey key = m_index_accessors[primary_key_col.get_index().val]->find_first(primary_key)) {
        if (mode == UpdateMode::never) {
            throw ObjectAlreadyExists(this->get_class_name(), primary_key);
        }
        auto obj = m_clusters.get(key);
        for (auto& val : field_values) {
            if (mode == UpdateMode::all || obj.get_any(val.col_key) != val.value) {
                obj.set_any(val.col_key, val.value, val.is_default);
            }
        }
        return obj;
    }

    ObjKey unres_key;
    if (m_tombstones) {
        // Check for potential tombstone
        GlobalKey object_id{primary_key};
        ObjKey object_key = global_to_local_object_id_hashed(object_id);

        ObjKey key = object_key.get_unresolved();
        if (auto obj = m_tombstones->try_get_obj(key)) {
            auto existing_pk_value = obj.get_any(primary_key_col);

            // If the primary key is the same, the object should be resurrected below
            if (existing_pk_value == primary_key) {
                unres_key = key;
            }
        }
    }

    ObjKey key = get_next_valid_key();

    auto repl = get_repl();
    if (repl) {
        repl->create_object_with_primary_key(this, key, primary_key);
    }
    if (did_create) {
        *did_create = true;
    }

    field_values.insert(primary_key_col, primary_key);
    Obj ret = m_clusters.insert(key, field_values);

    // Check if unresolved exists
    if (unres_key) {
        auto tombstone = m_tombstones->get(unres_key);
        ret.assign_pk_and_backlinks(tombstone);
        // If tombstones had no links to it, it may still be alive
        if (m_tombstones->is_valid(unres_key)) {
            CascadeState state(CascadeState::Mode::None);
            m_tombstones->erase(unres_key, state);
        }
    }
    if (is_asymmetric() && repl && repl->get_history_type() == Replication::HistoryType::hist_SyncClient) {
        get_parent_group()->m_tables_to_clear.insert(this->m_key);
    }
    return ret;
}

ObjKey Table::find_primary_key(Mixed primary_key) const
{
    auto primary_key_col = get_primary_key_column();
    REALM_ASSERT(primary_key_col);
    DataType type = DataType(primary_key_col.get_type());
    REALM_ASSERT((primary_key.is_null() && primary_key_col.get_attrs().test(col_attr_Nullable)) ||
                 primary_key.get_type() == type);

    if (auto&& index = m_index_accessors[primary_key_col.get_index().val]) {
        return index->find_first(primary_key);
    }

    // This must be file format 11, 20 or 21 as those are the ones we can open in read-only mode
    // so try the old algorithm
    GlobalKey object_id{primary_key};
    ObjKey object_key = global_to_local_object_id_hashed(object_id);

    // Check if existing
    if (auto obj = m_clusters.try_get_obj(object_key)) {
        auto existing_pk_value = obj.get_any(primary_key_col);

        if (existing_pk_value == primary_key) {
            return object_key;
        }
    }
    return {};
}

ObjKey Table::get_objkey_from_primary_key(const Mixed& primary_key)
{
    // Check if existing
    if (auto key = find_primary_key(primary_key)) {
        return key;
    }

    // Object does not exist - create tombstone
    GlobalKey object_id{primary_key};
    ObjKey object_key = global_to_local_object_id_hashed(object_id);
    return get_or_create_tombstone(object_key, m_primary_key_col, primary_key).get_key();
}

ObjKey Table::get_objkey_from_global_key(GlobalKey global_key)
{
    REALM_ASSERT(!m_primary_key_col);
    auto object_key = global_key.get_local_key(get_sync_file_id());

    // Check if existing
    if (m_clusters.is_valid(object_key)) {
        return object_key;
    }

    return get_or_create_tombstone(object_key, {}, {}).get_key();
}

ObjKey Table::get_objkey(GlobalKey global_key) const
{
    ObjKey key;
    REALM_ASSERT(!m_primary_key_col);
    uint32_t max = std::numeric_limits<uint32_t>::max();
    if (global_key.hi() <= max && global_key.lo() <= max) {
        key = global_key.get_local_key(get_sync_file_id());
    }
    if (key && !is_valid(key)) {
        key = realm::null_key;
    }
    return key;
}

GlobalKey Table::get_object_id(ObjKey key) const
{
    auto col = get_primary_key_column();
    if (col) {
        const Obj obj = get_object(key);
        auto val = obj.get_any(col);
        return {val};
    }
    else {
        return {key, get_sync_file_id()};
    }
    return {};
}

Obj Table::get_object_with_primary_key(Mixed primary_key) const
{
    auto primary_key_col = get_primary_key_column();
    REALM_ASSERT(primary_key_col);
    DataType type = DataType(primary_key_col.get_type());
    REALM_ASSERT((primary_key.is_null() && primary_key_col.get_attrs().test(col_attr_Nullable)) ||
                 primary_key.get_type() == type);
    ObjKey k = m_index_accessors[primary_key_col.get_index().val]->find_first(primary_key);
    return k ? m_clusters.get(k) : Obj{};
}

Mixed Table::get_primary_key(ObjKey key) const
{
    auto primary_key_col = get_primary_key_column();
    REALM_ASSERT(primary_key_col);
    if (key.is_unresolved()) {
        REALM_ASSERT(m_tombstones);
        return m_tombstones->get(key).get_any(primary_key_col);
    }
    else {
        return m_clusters.get(key).get_any(primary_key_col);
    }
}

GlobalKey Table::allocate_object_id_squeezed()
{
    // m_client_file_ident will be zero if we haven't been in contact with
    // the server yet.
    auto peer_id = get_sync_file_id();
    auto sequence = allocate_sequence_number();
    return GlobalKey{peer_id, sequence};
}

namespace {

/// Calculate optimistic local ID that may collide with others. It is up to
/// the caller to ensure that collisions are detected and that
/// allocate_local_id_after_collision() is called to obtain a non-colliding
/// ID.
inline ObjKey get_optimistic_local_id_hashed(GlobalKey global_id)
{
#if REALM_EXERCISE_OBJECT_ID_COLLISION
    const uint64_t optimistic_mask = 0xff;
#else
    const uint64_t optimistic_mask = 0x3fffffffffffffff;
#endif
    static_assert(!(optimistic_mask >> 62), "optimistic Object ID mask must leave the 63rd and 64th bit zero");
    return ObjKey{int64_t(global_id.lo() & optimistic_mask)};
}

inline ObjKey make_tagged_local_id_after_hash_collision(uint64_t sequence_number)
{
    REALM_ASSERT(!(sequence_number >> 62));
    return ObjKey{int64_t(0x4000000000000000 | sequence_number)};
}

} // namespace

ObjKey Table::global_to_local_object_id_hashed(GlobalKey object_id) const
{
    ObjKey optimistic = get_optimistic_local_id_hashed(object_id);

    if (ref_type collision_map_ref = to_ref(m_top.get(top_position_for_collision_map))) {
        Allocator& alloc = m_top.get_alloc();
        Array collision_map{alloc};
        collision_map.init_from_ref(collision_map_ref); // Throws

        Array hi{alloc};
        hi.init_from_ref(to_ref(collision_map.get(s_collision_map_hi))); // Throws

        // Entries are ordered by hi,lo
        size_t found = hi.find_first(object_id.hi());
        if (found != npos && uint64_t(hi.get(found)) == object_id.hi()) {
            Array lo{alloc};
            lo.init_from_ref(to_ref(collision_map.get(s_collision_map_lo))); // Throws
            size_t candidate = lo.find_first(object_id.lo(), found);
            if (candidate != npos && uint64_t(hi.get(candidate)) == object_id.hi()) {
                Array local_id{alloc};
                local_id.init_from_ref(to_ref(collision_map.get(s_collision_map_local_id))); // Throws
                return ObjKey{local_id.get(candidate)};
            }
        }
    }

    return optimistic;
}

ObjKey Table::allocate_local_id_after_hash_collision(GlobalKey incoming_id, GlobalKey colliding_id,
                                                     ObjKey colliding_local_id)
{
    // Possible optimization: Cache these accessors
    Allocator& alloc = m_top.get_alloc();
    Array collision_map{alloc};
    Array hi{alloc};
    Array lo{alloc};
    Array local_id{alloc};

    collision_map.set_parent(&m_top, top_position_for_collision_map);
    hi.set_parent(&collision_map, s_collision_map_hi);
    lo.set_parent(&collision_map, s_collision_map_lo);
    local_id.set_parent(&collision_map, s_collision_map_local_id);

    ref_type collision_map_ref = to_ref(m_top.get(top_position_for_collision_map));
    if (collision_map_ref) {
        collision_map.init_from_parent(); // Throws
    }
    else {
        MemRef mem = Array::create_empty_array(Array::type_HasRefs, false, alloc); // Throws
        collision_map.init_from_mem(mem);                                          // Throws
        collision_map.update_parent();

        ref_type lo_ref = Array::create_array(Array::type_Normal, false, 0, 0, alloc).get_ref();       // Throws
        ref_type hi_ref = Array::create_array(Array::type_Normal, false, 0, 0, alloc).get_ref();       // Throws
        ref_type local_id_ref = Array::create_array(Array::type_Normal, false, 0, 0, alloc).get_ref(); // Throws
        collision_map.add(lo_ref);                                                                     // Throws
        collision_map.add(hi_ref);                                                                     // Throws
        collision_map.add(local_id_ref);                                                               // Throws
    }

    hi.init_from_parent();       // Throws
    lo.init_from_parent();       // Throws
    local_id.init_from_parent(); // Throws

    size_t num_entries = hi.size();
    REALM_ASSERT(lo.size() == num_entries);
    REALM_ASSERT(local_id.size() == num_entries);

    auto lower_bound_object_id = [&](GlobalKey object_id) -> size_t {
        size_t i = hi.lower_bound_int(int64_t(object_id.hi()));
        while (i < num_entries && uint64_t(hi.get(i)) == object_id.hi() && uint64_t(lo.get(i)) < object_id.lo())
            ++i;
        return i;
    };

    auto insert_collision = [&](GlobalKey object_id, ObjKey new_local_id) {
        size_t i = lower_bound_object_id(object_id);
        if (i != num_entries) {
            GlobalKey existing{uint64_t(hi.get(i)), uint64_t(lo.get(i))};
            if (existing == object_id) {
                REALM_ASSERT(new_local_id.value == local_id.get(i));
                return;
            }
        }
        hi.insert(i, int64_t(object_id.hi()));
        lo.insert(i, int64_t(object_id.lo()));
        local_id.insert(i, new_local_id.value);
        ++num_entries;
    };

    auto sequence_number_for_local_id = allocate_sequence_number();
    ObjKey new_local_id = make_tagged_local_id_after_hash_collision(sequence_number_for_local_id);
    insert_collision(incoming_id, new_local_id);
    insert_collision(colliding_id, colliding_local_id);

    return new_local_id;
}

Obj Table::get_or_create_tombstone(ObjKey key, ColKey pk_col, Mixed pk_val)
{
    auto unres_key = key.get_unresolved();

    ensure_graveyard();
    auto tombstone = m_tombstones->try_get_obj(unres_key);
    if (tombstone) {
        if (pk_col) {
            auto existing_pk_value = tombstone.get_any(pk_col);
            // It may just be the same object
            if (existing_pk_value != pk_val) {
                // We have a collision - create new ObjKey
                key = allocate_local_id_after_hash_collision({pk_val}, {existing_pk_value}, key);
                return get_or_create_tombstone(key, pk_col, pk_val);
            }
        }
        return tombstone;
    }
    return m_tombstones->insert(unres_key, {{pk_col, pk_val}});
}

void Table::free_local_id_after_hash_collision(ObjKey key)
{
    if (ref_type collision_map_ref = to_ref(m_top.get(top_position_for_collision_map))) {
        if (key.is_unresolved()) {
            // Keys will always be inserted as resolved
            key = key.get_unresolved();
        }
        // Possible optimization: Cache these accessors
        Array collision_map{m_alloc};
        Array local_id{m_alloc};

        collision_map.set_parent(&m_top, top_position_for_collision_map);
        local_id.set_parent(&collision_map, s_collision_map_local_id);
        collision_map.init_from_ref(collision_map_ref);
        local_id.init_from_parent();
        auto ndx = local_id.find_first(key.value);
        if (ndx != realm::npos) {
            Array hi{m_alloc};
            Array lo{m_alloc};

            hi.set_parent(&collision_map, s_collision_map_hi);
            lo.set_parent(&collision_map, s_collision_map_lo);
            hi.init_from_parent();
            lo.init_from_parent();

            hi.erase(ndx);
            lo.erase(ndx);
            local_id.erase(ndx);
            if (hi.size() == 0) {
                free_collision_table();
            }
        }
    }
}

void Table::free_collision_table()
{
    if (ref_type collision_map_ref = to_ref(m_top.get(top_position_for_collision_map))) {
        Array::destroy_deep(collision_map_ref, m_alloc);
        m_top.set(top_position_for_collision_map, 0);
    }
}

void Table::create_objects(size_t number, std::vector<ObjKey>& keys)
{
    while (number--) {
        keys.push_back(create_object().get_key());
    }
}

void Table::create_objects(const std::vector<ObjKey>& keys)
{
    for (auto k : keys) {
        create_object(k);
    }
}

void Table::dump_objects()
{
    m_clusters.dump_objects();
    if (nb_unresolved())
        m_tombstones->dump_objects();
}

void Table::remove_object(ObjKey key)
{
    Group* g = get_parent_group();

    if (has_any_embedded_objects() || (g && g->has_cascade_notification_handler())) {
        CascadeState state(CascadeState::Mode::Strong, g);
        state.m_to_be_deleted.emplace_back(m_key, key);
        m_clusters.nullify_incoming_links(key, state);
        remove_recursive(state);
    }
    else {
        CascadeState state(CascadeState::Mode::None, g);
        if (g) {
            m_clusters.nullify_incoming_links(key, state);
        }
        m_clusters.erase(key, state);
    }
}

ObjKey Table::invalidate_object(ObjKey key)
{
    if (is_embedded())
        throw IllegalOperation("Deletion of embedded object not allowed");
    REALM_ASSERT(!key.is_unresolved());

    Obj tombstone;
    auto obj = get_object(key);
    if (obj.has_backlinks(false)) {
        // If the object has backlinks, we should make a tombstone
        // and make inward links point to it,
        if (auto primary_key_col = get_primary_key_column()) {
            auto pk = obj.get_any(primary_key_col);
            GlobalKey object_id{pk};
            auto unres_key = global_to_local_object_id_hashed(object_id);
            tombstone = get_or_create_tombstone(unres_key, primary_key_col, pk);
        }
        else {
            tombstone = get_or_create_tombstone(key, {}, {});
        }
        tombstone.assign_pk_and_backlinks(obj);
    }

    remove_object(key);

    return tombstone.get_key();
}

void Table::remove_object_recursive(ObjKey key)
{
    size_t table_ndx = get_index_in_group();
    if (table_ndx != realm::npos) {
        CascadeState state(CascadeState::Mode::All, get_parent_group());
        state.m_to_be_deleted.emplace_back(m_key, key);
        nullify_links(state);
        remove_recursive(state);
    }
    else {
        // No links in freestanding table
        CascadeState state(CascadeState::Mode::None);
        m_clusters.erase(key, state);
    }
}

Table::Iterator Table::begin() const
{
    return Iterator(m_clusters, 0);
}

Table::Iterator Table::end() const
{
    return Iterator(m_clusters, size());
}

TableRef _impl::TableFriend::get_opposite_link_table(const Table& table, ColKey col_key)
{
    TableRef ret;
    if (col_key) {
        return table.get_opposite_table(col_key);
    }
    return ret;
}

const uint64_t Table::max_num_columns;

void Table::build_column_mapping()
{
    // build column mapping from spec
    // TODO: Optimization - Don't rebuild this for every change
    m_spec_ndx2leaf_ndx.clear();
    m_leaf_ndx2spec_ndx.clear();
    m_leaf_ndx2colkey.clear();
    size_t num_spec_cols = m_spec.get_column_count();
    m_spec_ndx2leaf_ndx.resize(num_spec_cols);
    for (size_t spec_ndx = 0; spec_ndx < num_spec_cols; ++spec_ndx) {
        ColKey col_key = m_spec.get_key(spec_ndx);
        unsigned leaf_ndx = col_key.get_index().val;
        if (leaf_ndx >= m_leaf_ndx2colkey.size()) {
            m_leaf_ndx2colkey.resize(leaf_ndx + 1);
            m_leaf_ndx2spec_ndx.resize(leaf_ndx + 1, -1);
        }
        m_spec_ndx2leaf_ndx[spec_ndx] = ColKey::Idx{leaf_ndx};
        m_leaf_ndx2spec_ndx[leaf_ndx] = spec_ndx;
        m_leaf_ndx2colkey[leaf_ndx] = col_key;
    }
}

ColKey Table::generate_col_key(ColumnType tp, ColumnAttrMask attr)
{
    REALM_ASSERT(!attr.test(col_attr_Indexed));
    REALM_ASSERT(!attr.test(col_attr_Unique)); // Must not be encoded into col_key

    int64_t col_seq_number = m_top.get_as_ref_or_tagged(top_position_for_column_key).get_as_int();
    unsigned upper = unsigned(col_seq_number ^ get_key().value);

    // reuse lowest available leaf ndx:
    unsigned lower = unsigned(m_leaf_ndx2colkey.size());
    // look for an unused entry:
    for (unsigned idx = 0; idx < lower; ++idx) {
        if (m_leaf_ndx2colkey[idx] == ColKey()) {
            lower = idx;
            break;
        }
    }
    return ColKey(ColKey::Idx{lower}, tp, attr, upper);
}

Table::BacklinkOrigin Table::find_backlink_origin(StringData origin_table_name,
                                                  StringData origin_col_name) const noexcept
{
    BacklinkOrigin ret;
    auto f = [&](ColKey backlink_col_key) {
        auto origin_table = get_opposite_table(backlink_col_key);
        auto origin_link_col = get_opposite_column(backlink_col_key);
        if (origin_table->get_name() == origin_table_name &&
            origin_table->get_column_name(origin_link_col) == origin_col_name) {
            ret = BacklinkOrigin{{origin_table, origin_link_col}};
            return IteratorControl::Stop;
        }
        return IteratorControl::AdvanceToNext;
    };
    this->for_each_backlink_column(f);
    return ret;
}

Table::BacklinkOrigin Table::find_backlink_origin(ColKey backlink_col) const noexcept
{
    try {
        TableKey linked_table_key = get_opposite_table_key(backlink_col);
        ColKey linked_column_key = get_opposite_column(backlink_col);
        if (linked_table_key == m_key) {
            return {{m_own_ref, linked_column_key}};
        }
        else {
            Group* current_group = get_parent_group();
            if (current_group) {
                ConstTableRef linked_table_ref = current_group->get_table(linked_table_key);
                return {{linked_table_ref, linked_column_key}};
            }
        }
    }
    catch (...) {
        // backlink column not found, returning empty optional
    }
    return {};
}

std::vector<std::pair<TableKey, ColKey>> Table::get_incoming_link_columns() const noexcept
{
    std::vector<std::pair<TableKey, ColKey>> origins;
    auto f = [&](ColKey backlink_col_key) {
        auto origin_table_key = get_opposite_table_key(backlink_col_key);
        auto origin_link_col = get_opposite_column(backlink_col_key);
        origins.emplace_back(origin_table_key, origin_link_col);
        return IteratorControl::AdvanceToNext;
    };
    this->for_each_backlink_column(f);
    return origins;
}

ColKey Table::get_primary_key_column() const
{
    return m_primary_key_col;
}

void Table::set_primary_key_column(ColKey col_key)
{
    if (col_key == m_primary_key_col) {
        return;
    }

    if (Replication* repl = get_repl()) {
        if (repl->get_history_type() == Replication::HistoryType::hist_SyncClient) {
            throw RuntimeError(
                ErrorCodes::BrokenInvariant,
                util::format("Cannot change primary key property in '%1' when realm is synchronized", get_name()));
        }
    }

    REALM_ASSERT_RELEASE(col_key.value >= 0); // Just to be sure. We have an issue where value seems to be -1

    if (col_key) {
        check_column(col_key);
        validate_column_is_unique(col_key);
        do_set_primary_key_column(col_key);
    }
    else {
        do_set_primary_key_column(col_key);
    }
}


void Table::do_set_primary_key_column(ColKey col_key)
{
    if (col_key) {
        auto spec_ndx = leaf_ndx2spec_ndx(col_key.get_index());
        auto attr = m_spec.get_column_attr(spec_ndx);
        if (attr.test(col_attr_FullText_Indexed)) {
            throw InvalidColumnKey("primary key cannot have a full text index");
        }
    }

    if (m_primary_key_col) {
        // If the search index has not been set explicitly on current pk col, we remove it again
        auto spec_ndx = leaf_ndx2spec_ndx(m_primary_key_col.get_index());
        auto attr = m_spec.get_column_attr(spec_ndx);
        if (!attr.test(col_attr_Indexed)) {
            remove_search_index(m_primary_key_col);
        }
    }

    if (col_key) {
        m_top.set(top_position_for_pk_col, RefOrTagged::make_tagged(col_key.value));
        do_add_search_index(col_key, IndexType::General);
    }
    else {
        m_top.set(top_position_for_pk_col, 0);
    }

    m_primary_key_col = col_key;
}

bool Table::contains_unique_values(ColKey col) const
{
    if (search_index_type(col) == IndexType::General) {
        auto search_index = get_search_index(col);
        return !search_index->has_duplicate_values();
    }
    else {
        TableView tv = where().find_all();
        tv.distinct(col);
        return tv.size() == size();
    }
}

void Table::validate_column_is_unique(ColKey col) const
{
    if (!contains_unique_values(col)) {
        throw MigrationFailed(util::format("Primary key property '%1.%2' has duplicate values after migration.",
                                           get_class_name(), get_column_name(col)));
    }
}

void Table::validate_primary_column()
{
    if (ColKey col = get_primary_key_column()) {
        validate_column_is_unique(col);
    }
}

ObjKey Table::get_next_valid_key()
{
    ObjKey key;
    do {
        key = ObjKey(allocate_sequence_number());
    } while (m_clusters.is_valid(key));

    return key;
}

namespace {
template <class T>
typename util::RemoveOptional<T>::type remove_optional(T val)
{
    return val;
}
template <>
int64_t remove_optional<Optional<int64_t>>(Optional<int64_t> val)
{
    return *val;
}
template <>
bool remove_optional<Optional<bool>>(Optional<bool> val)
{
    return *val;
}
template <>
ObjectId remove_optional<Optional<ObjectId>>(Optional<ObjectId> val)
{
    return *val;
}
template <>
UUID remove_optional<Optional<UUID>>(Optional<UUID> val)
{
    return *val;
}
} // namespace

template <class F, class T>
void Table::change_nullability(ColKey key_from, ColKey key_to, bool throw_on_null)
{
    Allocator& allocator = this->get_alloc();
    bool from_nullability = is_nullable(key_from);
    auto func = [&](Cluster* cluster) {
        size_t sz = cluster->node_size();

        typename ColumnTypeTraits<F>::cluster_leaf_type from_arr(allocator);
        typename ColumnTypeTraits<T>::cluster_leaf_type to_arr(allocator);
        cluster->init_leaf(key_from, &from_arr);
        cluster->init_leaf(key_to, &to_arr);

        for (size_t i = 0; i < sz; i++) {
            if (from_nullability && from_arr.is_null(i)) {
                if (throw_on_null) {
                    throw RuntimeError(ErrorCodes::BrokenInvariant,
                                       util::format("Objects in '%1' has null value(s) in property '%2'", get_name(),
                                                    get_column_name(key_from)));
                }
                else {
                    to_arr.set(i, ColumnTypeTraits<T>::cluster_leaf_type::default_value(false));
                }
            }
            else {
                auto v = remove_optional(from_arr.get(i));
                to_arr.set(i, v);
            }
        }
    };

    m_clusters.update(func);
}

template <class F, class T>
void Table::change_nullability_list(ColKey key_from, ColKey key_to, bool throw_on_null)
{
    Allocator& allocator = this->get_alloc();
    bool from_nullability = is_nullable(key_from);
    auto func = [&](Cluster* cluster) {
        size_t sz = cluster->node_size();

        ArrayInteger from_arr(allocator);
        ArrayInteger to_arr(allocator);
        cluster->init_leaf(key_from, &from_arr);
        cluster->init_leaf(key_to, &to_arr);

        for (size_t i = 0; i < sz; i++) {
            ref_type ref_from = to_ref(from_arr.get(i));
            ref_type ref_to = to_ref(to_arr.get(i));
            REALM_ASSERT(!ref_to);

            if (ref_from) {
                BPlusTree<F> from_list(allocator);
                BPlusTree<T> to_list(allocator);
                from_list.init_from_ref(ref_from);
                to_list.create();
                size_t n = from_list.size();
                for (size_t j = 0; j < n; j++) {
                    auto v = from_list.get(j);
                    if (!from_nullability || aggregate_operations::valid_for_agg(v)) {
                        to_list.add(remove_optional(v));
                    }
                    else {
                        if (throw_on_null) {
                            throw RuntimeError(ErrorCodes::BrokenInvariant,
                                               util::format("Objects in '%1' has null value(s) in list property '%2'",
                                                            get_name(), get_column_name(key_from)));
                        }
                        else {
                            to_list.add(ColumnTypeTraits<T>::cluster_leaf_type::default_value(false));
                        }
                    }
                }
                to_arr.set(i, from_ref(to_list.get_ref()));
            }
        }
    };

    m_clusters.update(func);
}

void Table::convert_column(ColKey from, ColKey to, bool throw_on_null)
{
    realm::DataType type_id = get_column_type(from);
    bool _is_list = is_list(from);
    if (_is_list) {
        switch (type_id) {
            case type_Int:
                if (is_nullable(from)) {
                    change_nullability_list<Optional<int64_t>, int64_t>(from, to, throw_on_null);
                }
                else {
                    change_nullability_list<int64_t, Optional<int64_t>>(from, to, throw_on_null);
                }
                break;
            case type_Float:
                change_nullability_list<float, float>(from, to, throw_on_null);
                break;
            case type_Double:
                change_nullability_list<double, double>(from, to, throw_on_null);
                break;
            case type_Bool:
                change_nullability_list<Optional<bool>, Optional<bool>>(from, to, throw_on_null);
                break;
            case type_String:
                change_nullability_list<StringData, StringData>(from, to, throw_on_null);
                break;
            case type_Binary:
                change_nullability_list<BinaryData, BinaryData>(from, to, throw_on_null);
                break;
            case type_Timestamp:
                change_nullability_list<Timestamp, Timestamp>(from, to, throw_on_null);
                break;
            case type_ObjectId:
                if (is_nullable(from)) {
                    change_nullability_list<Optional<ObjectId>, ObjectId>(from, to, throw_on_null);
                }
                else {
                    change_nullability_list<ObjectId, Optional<ObjectId>>(from, to, throw_on_null);
                }
                break;
            case type_Decimal:
                change_nullability_list<Decimal128, Decimal128>(from, to, throw_on_null);
                break;
            case type_UUID:
                if (is_nullable(from)) {
                    change_nullability_list<Optional<UUID>, UUID>(from, to, throw_on_null);
                }
                else {
                    change_nullability_list<UUID, Optional<UUID>>(from, to, throw_on_null);
                }
                break;
            case type_Link:
            case type_TypedLink:
                // Can't have lists of these types
            case type_Mixed:
                // These types are no longer supported at all
                REALM_UNREACHABLE();
                break;
        }
    }
    else {
        switch (type_id) {
            case type_Int:
                if (is_nullable(from)) {
                    change_nullability<Optional<int64_t>, int64_t>(from, to, throw_on_null);
                }
                else {
                    change_nullability<int64_t, Optional<int64_t>>(from, to, throw_on_null);
                }
                break;
            case type_Float:
                change_nullability<float, float>(from, to, throw_on_null);
                break;
            case type_Double:
                change_nullability<double, double>(from, to, throw_on_null);
                break;
            case type_Bool:
                change_nullability<Optional<bool>, Optional<bool>>(from, to, throw_on_null);
                break;
            case type_String:
                change_nullability<StringData, StringData>(from, to, throw_on_null);
                break;
            case type_Binary:
                change_nullability<BinaryData, BinaryData>(from, to, throw_on_null);
                break;
            case type_Timestamp:
                change_nullability<Timestamp, Timestamp>(from, to, throw_on_null);
                break;
            case type_ObjectId:
                if (is_nullable(from)) {
                    change_nullability<Optional<ObjectId>, ObjectId>(from, to, throw_on_null);
                }
                else {
                    change_nullability<ObjectId, Optional<ObjectId>>(from, to, throw_on_null);
                }
                break;
            case type_Decimal:
                change_nullability<Decimal128, Decimal128>(from, to, throw_on_null);
                break;
            case type_UUID:
                if (is_nullable(from)) {
                    change_nullability<Optional<UUID>, UUID>(from, to, throw_on_null);
                }
                else {
                    change_nullability<UUID, Optional<UUID>>(from, to, throw_on_null);
                }
                break;
            case type_TypedLink:
            case type_Link:
                // Always nullable, so can't convert
            case type_Mixed:
                // These types are no longer supported at all
                REALM_UNREACHABLE();
                break;
        }
    }
}


ColKey Table::set_nullability(ColKey col_key, bool nullable, bool throw_on_null)
{
    if (col_key.is_nullable() == nullable)
        return col_key;

    check_column(col_key);

    auto index_type = search_index_type(col_key);
    std::string column_name(get_column_name(col_key));
    auto type = col_key.get_type();
    auto attr = col_key.get_attrs();
    bool is_pk_col = (col_key == m_primary_key_col);
    if (nullable) {
        attr.set(col_attr_Nullable);
    }
    else {
        attr.reset(col_attr_Nullable);
    }

    ColKey new_col = generate_col_key(type, attr);
    do_insert_root_column(new_col, type, "__temporary");

    try {
        convert_column(col_key, new_col, throw_on_null);
    }
    catch (...) {
        // remove any partially filled column
        remove_column(new_col);
        throw;
    }

    if (is_pk_col) {
        // If we go from non nullable to nullable, no values change,
        // so it is safe to preserve the pk column. Otherwise it is not
        // safe as a null entry might have been converted to default value.
        do_set_primary_key_column(nullable ? new_col : ColKey{});
    }

    erase_root_column(col_key);
    m_spec.rename_column(colkey2spec_ndx(new_col), column_name);

    if (index_type != IndexType::None)
        do_add_search_index(new_col, index_type);

    return new_col;
}

bool Table::has_any_embedded_objects()
{
    if (!m_has_any_embedded_objects) {
        m_has_any_embedded_objects = false;
        for_each_public_column([&](ColKey col_key) {
            auto target_table_key = get_opposite_table_key(col_key);
            if (target_table_key && is_link_type(col_key.get_type())) {
                auto target_table = get_parent_group()->get_table_unchecked(target_table_key);
                if (target_table->is_embedded()) {
                    m_has_any_embedded_objects = true;
                    return IteratorControl::Stop; // early out
                }
            }
            return IteratorControl::AdvanceToNext;
        });
    }
    return *m_has_any_embedded_objects;
}

void Table::set_opposite_column(ColKey col_key, TableKey opposite_table, ColKey opposite_column)
{
    m_opposite_table.set(col_key.get_index().val, opposite_table.value);
    m_opposite_column.set(col_key.get_index().val, opposite_column.value);
}

ColKey Table::find_backlink_column(ColKey origin_col_key, TableKey origin_table) const
{
    for (size_t i = 0; i < m_opposite_column.size(); i++) {
        if (m_opposite_column.get(i) == origin_col_key.value && m_opposite_table.get(i) == origin_table.value) {
            return m_spec.get_key(m_leaf_ndx2spec_ndx[i]);
        }
    }

    return {};
}

ColKey Table::find_or_add_backlink_column(ColKey origin_col_key, TableKey origin_table)
{
    ColKey backlink_col_key = find_backlink_column(origin_col_key, origin_table);

    if (!backlink_col_key) {
        backlink_col_key = do_insert_root_column(ColKey{}, col_type_BackLink, "");
        set_opposite_column(backlink_col_key, origin_table, origin_col_key);

        if (Replication* repl = get_repl())
            repl->typed_link_change(get_parent_group()->get_table_unchecked(origin_table), origin_col_key,
                                    m_key); // Throws
    }

    return backlink_col_key;
}

TableKey Table::get_opposite_table_key(ColKey col_key) const
{
    return TableKey(int32_t(m_opposite_table.get(col_key.get_index().val)));
}

bool Table::links_to_self(ColKey col_key) const
{
    return get_opposite_table_key(col_key) == m_key;
}

TableRef Table::get_opposite_table(ColKey col_key) const
{
    if (auto k = get_opposite_table_key(col_key)) {
        return get_parent_group()->get_table(k);
    }
    return {};
}

ColKey Table::get_opposite_column(ColKey col_key) const
{
    return ColKey(m_opposite_column.get(col_key.get_index().val));
}

ColKey Table::find_opposite_column(ColKey col_key) const
{
    for (size_t i = 0; i < m_opposite_column.size(); i++) {
        if (m_opposite_column.get(i) == col_key.value) {
            return m_spec.get_key(m_leaf_ndx2spec_ndx[i]);
        }
    }
    return ColKey();
}

<<<<<<< HEAD
ref_type Table::typed_write(ref_type ref, _impl::ArrayWriterBase& out, bool deep, bool only_modified,
                            bool compress) const
{
    REALM_ASSERT(ref == m_top.get_mem().get_ref());
    if (only_modified && m_alloc.is_read_only(ref))
        return ref;
    // ignore ref from here, just use Tables own accessors
    Array dest(Allocator::get_default());
    dest.create(NodeHeader::type_HasRefs, false, m_top.size());
=======
ref_type Table::typed_write(ref_type ref, _impl::ArrayWriterBase& out) const
{
    REALM_ASSERT(ref == m_top.get_mem().get_ref());
    if (out.only_modified && m_alloc.is_read_only(ref))
        return ref;
    out.table = this;
    // ignore ref from here, just use Tables own accessors
    TempArray dest(m_top.size());
>>>>>>> 549c7073
    for (unsigned j = 0; j < m_top.size(); ++j) {
        RefOrTagged rot = m_top.get_as_ref_or_tagged(j);
        if (rot.is_tagged() || (rot.is_ref() && rot.get_as_ref() == 0)) {
            dest.set(j, rot);
        }
        else {
            ref_type new_ref;
            if (j == 2) {
                // only do type driven write for clustertree
<<<<<<< HEAD
                new_ref = m_clusters.typed_write(rot.get_as_ref(), out, *this, deep, only_modified, compress);
=======
                new_ref = m_clusters.typed_write(rot.get_as_ref(), out);
>>>>>>> 549c7073
            }
            else {
                // rest is handled using untyped approach
                Array a(m_alloc);
                a.init_from_ref(rot.get_as_ref());
<<<<<<< HEAD
                new_ref = a.write(out, deep, only_modified, false);
=======
                new_ref = a.write(out, true, out.only_modified, false);
>>>>>>> 549c7073
            }
            dest.set_as_ref(j, new_ref);
        }
    }
<<<<<<< HEAD
    ref = dest.write(out, false, false, false);
    dest.destroy();
    return ref;
=======
    return dest.write(out);
>>>>>>> 549c7073
}

void Table::typed_print(std::string prefix, ref_type ref) const
{
    REALM_ASSERT(ref == m_top.get_mem().get_ref());
    std::cout << prefix << "Table with key = " << m_key << " " << NodeHeader::header_to_string(m_top.get_header())
              << " {" << std::endl;
    for (unsigned j = 0; j < m_top.size(); ++j) {
        auto pref = prefix + "  " + to_string(j) + ":\t";
        auto rot = m_top.get_as_ref_or_tagged(j);
        if (rot.is_ref() && rot.get_as_ref()) {
            if (j == 0) {
                m_spec.typed_print(pref);
            }
            else if (j == 2) {
<<<<<<< HEAD
                m_clusters.typed_print(pref, *this);
=======
                m_clusters.typed_print(pref);
>>>>>>> 549c7073
            }
            else {
                Array a(m_alloc);
                a.init_from_ref(rot.get_as_ref());
                std::cout << pref;
                a.typed_print(pref);
            }
        }
    }
    std::cout << prefix << "}" << std::endl;
}<|MERGE_RESOLUTION|>--- conflicted
+++ resolved
@@ -3337,17 +3337,6 @@
     return ColKey();
 }
 
-<<<<<<< HEAD
-ref_type Table::typed_write(ref_type ref, _impl::ArrayWriterBase& out, bool deep, bool only_modified,
-                            bool compress) const
-{
-    REALM_ASSERT(ref == m_top.get_mem().get_ref());
-    if (only_modified && m_alloc.is_read_only(ref))
-        return ref;
-    // ignore ref from here, just use Tables own accessors
-    Array dest(Allocator::get_default());
-    dest.create(NodeHeader::type_HasRefs, false, m_top.size());
-=======
 ref_type Table::typed_write(ref_type ref, _impl::ArrayWriterBase& out) const
 {
     REALM_ASSERT(ref == m_top.get_mem().get_ref());
@@ -3356,7 +3345,6 @@
     out.table = this;
     // ignore ref from here, just use Tables own accessors
     TempArray dest(m_top.size());
->>>>>>> 549c7073
     for (unsigned j = 0; j < m_top.size(); ++j) {
         RefOrTagged rot = m_top.get_as_ref_or_tagged(j);
         if (rot.is_tagged() || (rot.is_ref() && rot.get_as_ref() == 0)) {
@@ -3366,32 +3354,18 @@
             ref_type new_ref;
             if (j == 2) {
                 // only do type driven write for clustertree
-<<<<<<< HEAD
-                new_ref = m_clusters.typed_write(rot.get_as_ref(), out, *this, deep, only_modified, compress);
-=======
                 new_ref = m_clusters.typed_write(rot.get_as_ref(), out);
->>>>>>> 549c7073
             }
             else {
                 // rest is handled using untyped approach
                 Array a(m_alloc);
                 a.init_from_ref(rot.get_as_ref());
-<<<<<<< HEAD
-                new_ref = a.write(out, deep, only_modified, false);
-=======
                 new_ref = a.write(out, true, out.only_modified, false);
->>>>>>> 549c7073
             }
             dest.set_as_ref(j, new_ref);
         }
     }
-<<<<<<< HEAD
-    ref = dest.write(out, false, false, false);
-    dest.destroy();
-    return ref;
-=======
     return dest.write(out);
->>>>>>> 549c7073
 }
 
 void Table::typed_print(std::string prefix, ref_type ref) const
@@ -3407,11 +3381,7 @@
                 m_spec.typed_print(pref);
             }
             else if (j == 2) {
-<<<<<<< HEAD
-                m_clusters.typed_print(pref, *this);
-=======
                 m_clusters.typed_print(pref);
->>>>>>> 549c7073
             }
             else {
                 Array a(m_alloc);
