--- conflicted
+++ resolved
@@ -791,6 +791,10 @@
 LinkType Table::get_link_type(ColKey col_key) const
 {
     size_t col_ndx = colkey2ndx(col_key);
+    if (!(m_spec.get_column_type(col_ndx) == col_type_Link) &&
+        !(m_spec.get_column_type(col_ndx) == col_type_LinkList)) {
+        throw LogicError{LogicError::illegal_type};
+    }
     return m_spec.get_column_attr(col_ndx).test(col_attr_StrongLinks) ? link_Strong : link_Weak;
 }
 
@@ -984,187 +988,8 @@
             auto v = from_column.get(i + offset);
             arr.add(v);
         }
-<<<<<<< HEAD
         cluster->add_leaf(col_ndx, arr.get_ref());
     };
-=======
-    }
-
-    REALM_ASSERT_3(old_column_count, ==, get_column_count());
-    static_cast<void>(old_column_count);
-    for (size_t col = 0; col < get_column_count(); col++) {
-        ColumnType col_type = get_real_column_type(col);
-        static_cast<void>(col_type);
-        REALM_ASSERT(col_type != col_type_OldDateTime);
-    }
-}
-
-
-void Table::add_search_index(size_t col_ndx)
-{
-    if (REALM_UNLIKELY(!is_attached()))
-        throw LogicError(LogicError::detached_accessor);
-
-    if (REALM_UNLIKELY(has_shared_type()))
-        throw LogicError(LogicError::wrong_kind_of_table);
-
-    get_descriptor()->add_search_index(col_ndx);
-}
-
-
-void Table::remove_search_index(size_t col_ndx)
-{
-    if (REALM_UNLIKELY(!is_attached()))
-        throw LogicError(LogicError::detached_accessor);
-
-    if (REALM_UNLIKELY(has_shared_type()))
-        throw LogicError(LogicError::wrong_kind_of_table);
-
-    get_descriptor()->remove_search_index(col_ndx);
-}
-
-
-void Table::_add_search_index(size_t col_ndx)
-{
-    ColumnBase& col = get_column_base(col_ndx);
-
-    if (!col.supports_search_index())
-        throw LogicError(LogicError::illegal_combination);
-
-    // Create the index
-    StringIndex* index = col.create_search_index(); // Throws
-    if (!index) {
-        throw LogicError(LogicError::illegal_combination);
-    }
-
-    // The index goes in the list of column refs immediate after the owning column
-    size_t index_pos = m_spec->get_column_info(col_ndx).m_column_ref_ndx + 1;
-    index->set_parent(&m_columns, index_pos);
-    m_columns.insert(index_pos, index->get_ref()); // Throws
-
-    // Mark the column as having an index
-    int attr = m_spec->get_column_attr(col_ndx);
-    attr |= col_attr_Indexed;
-    m_spec->set_column_attr(col_ndx, ColumnAttr(attr)); // Throws
-
-    // Update column accessors for all columns after the one we just added an
-    // index for, as their position in `m_columns` has changed
-    refresh_column_accessors(col_ndx + 1); // Throws
-}
-
-
-void Table::_remove_search_index(size_t col_ndx)
-{
-    // Destroy and remove the index column
-    ColumnBase& col = get_column_base(col_ndx);
-    col.get_search_index()->destroy();
-    col.destroy_search_index();
-
-    // The index is always immediately after the column in m_columns
-    size_t index_pos = m_spec->get_column_info(col_ndx).m_column_ref_ndx + 1;
-    m_columns.erase(index_pos);
-
-    // Mark the column as no longer having an index
-    int attr = m_spec->get_column_attr(col_ndx);
-    attr &= ~col_attr_Indexed;
-    m_spec->set_column_attr(col_ndx, ColumnAttr(attr)); // Throws
-
-    // Update column accessors for all columns after the one we just removed the
-    // index for, as their position in `m_columns` has changed
-    refresh_column_accessors(col_ndx + 1); // Throws
-}
-
-
-// FIXME:
-//
-// Note the two versions of get_column_base(). The difference between
-// them is that the non-const version calls
-// instantiate_before_change(). This is because a table accessor can
-// be created for a subtable that does not yet exist (top-ref = 0),
-// and in that case instantiate_before_change() will create the
-// missing subtable.
-//
-// While this on-demand creation of "degenerate" subtables is
-// desirebale, the fact that the feature is integrated into
-// get_column_base() has turned out to be a bad idea. The problem is
-// that every method that calls get_column_base() must also exist in
-// two versions, and this applies recursivly all the way out to the
-// public methods such as get_subtable().
-//
-// Rather than having two entirely distinct versions of
-// get_subtable(), the const-propagating version should really be a
-// thin wrapper around the non-const version. That would be good for
-// two reasons, it would reduce the amount of code, and it would make
-// it clear to the reader that the two versions really do exactly the
-// same thing, apart from the const-propagation. Since get_subtable()
-// takes a row index as argument, and a degenerate subtable has no
-// rows, there is no way that a valid call to non-const get_subtable()
-// can ever end up instantiating a degenrate subtable, so the two
-// versions of it perform the exact same function.
-//
-// Note also that the only Table methods that can ever end up
-// instantiating a degenerate table, are those that insert rows,
-// because row insertion is the only valid modifying operation on a
-// degenerate subtable.
-//
-// The right thing to do, is therefore to remove the
-// instantiate_before_change() call from get_column_base(), and add it
-// to the methods that insert rows. This in turn will allow us to
-// collapse a large number of methods that currently exist in two
-// versions.
-//
-// Note: get_subtable_ptr() has now been collapsed to one version, but
-// the suggested change will still be a significant improvement.
-
-bool Table::is_nullable(size_t col_ndx) const
-{
-    if (!is_attached()) {
-        throw LogicError{LogicError::detached_accessor};
-    }
-
-    REALM_ASSERT_DEBUG(col_ndx < m_spec->get_column_count());
-    return (m_spec->get_column_attr(col_ndx) & col_attr_Nullable) ||
-           m_spec->get_column_type(col_ndx) == col_type_Link;
-}
-
-LinkType Table::get_link_type(size_t col_ndx) const
-{
-    if (!is_attached()) {
-        throw LogicError{LogicError::detached_accessor};
-    }
-    if (!(m_spec->get_column_type(col_ndx) == col_type_Link) &&
-        !(m_spec->get_column_type(col_ndx) == col_type_LinkList)) {
-        throw LogicError{LogicError::illegal_type};
-    }
-    REALM_ASSERT_DEBUG(col_ndx < m_spec->get_column_count());
-    return (m_spec->get_column_attr(col_ndx) & col_attr_StrongLinks) ? LinkType::link_Strong : LinkType::link_Weak;
-}
-
-const ColumnBase& Table::get_column_base(size_t ndx) const noexcept
-{
-    REALM_ASSERT_DEBUG(ndx < m_spec->get_column_count());
-    REALM_ASSERT_DEBUG(m_cols.size() == m_spec->get_column_count());
-    return *m_cols[ndx];
-}
-
-ColumnBase& Table::get_column_base(size_t ndx)
-{
-    REALM_ASSERT_DEBUG(ndx < m_spec->get_column_count());
-    instantiate_before_change();
-    REALM_ASSERT_DEBUG(m_cols.size() == m_spec->get_column_count());
-    return *m_cols[ndx];
-}
-
-const IntegerColumn& Table::get_column(size_t ndx) const noexcept
-{
-    return get_column<IntegerColumn, col_type_Int>(ndx);
-}
-
-IntegerColumn& Table::get_column(size_t ndx)
-{
-    return get_column<IntegerColumn, col_type_Int>(ndx);
-}
->>>>>>> c5f58727
 
     clusters.update(func);
 }
