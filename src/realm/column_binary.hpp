--- conflicted
+++ resolved
@@ -136,11 +136,20 @@
 
 class BinaryIterator {
 public:
-    BinaryIterator() {}
+    BinaryIterator()
+    {
+    }
     // TODO: When WriteLogCollector is removed, there is no need for this
-    BinaryIterator(BinaryData binary) : m_binary(binary) {}
-
-    BinaryIterator(BinaryColumn* col, size_t ndx) : m_binary_col(col), m_ndx(ndx) {}
+    BinaryIterator(BinaryData binary)
+        : m_binary(binary)
+    {
+    }
+
+    BinaryIterator(BinaryColumn* col, size_t ndx)
+        : m_binary_col(col)
+        , m_ndx(ndx)
+    {
+    }
 
     BinaryData get_next() noexcept
     {
@@ -158,7 +167,6 @@
         return {};
     }
 
-<<<<<<< HEAD
 private:
     bool end_of_data = false;
     BinaryColumn* m_binary_col = nullptr;
@@ -168,8 +176,6 @@
 };
 
 
-=======
->>>>>>> 107a3876
 // Implementation
 
 // LCOV_EXCL_START
