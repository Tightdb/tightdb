--- conflicted
+++ resolved
@@ -487,10 +487,7 @@
         : BaseType(value, column_key)
     {
     }
-<<<<<<< HEAD
-=======
     ~IntegerNode() {}
->>>>>>> 2c40ff24
 
     void init(bool will_query_ranges) override
     {
