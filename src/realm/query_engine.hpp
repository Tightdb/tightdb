--- conflicted
+++ resolved
@@ -1617,11 +1617,6 @@
     size_t m_results_start;
     size_t m_results_end;
 
-    inline BinaryData str_to_bin(const StringData& s) noexcept
-    {
-        return BinaryData(s.data(), s.size());
-    }
-
     virtual ObjKey get_key(size_t ndx) = 0;
     virtual void _search_index_init() = 0;
     virtual size_t _find_first_local(size_t start, size_t end) = 0;
@@ -1663,17 +1658,12 @@
     }
 
 private:
-<<<<<<< HEAD
     std::unique_ptr<IntegerColumn> m_index_matches;
 
     ObjKey get_key(size_t ndx) override
     {
         return ObjKey(m_index_matches->get(ndx));
     }
-=======
-    template <class ArrayType>
-    size_t find_first_in(ArrayType& array, size_t begin, size_t end);
->>>>>>> 512dfaa4
 
     size_t _find_first_local(size_t start, size_t end) override;
     std::unordered_set<StringData> m_needles;
