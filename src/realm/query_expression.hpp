--- conflicted
+++ resolved
@@ -2186,61 +2186,6 @@
     using SimpleQuerySupport::SimpleQuerySupport;
 };
 
-<<<<<<< HEAD
-// Columns<Mixed> == String
-inline Query operator==(Columns<Mixed>&& left, const char* right)
-{
-    return left == StringData(right);
-}
-=======
-template <>
-class Columns<Dictionary> : public ObjPropertyExpr<Mixed> {
-public:
-    Columns(ColKey column, ConstTableRef table, std::vector<ColKey> links = {},
-            ExpressionComparisonType type = ExpressionComparisonType::Any)
-        : ObjPropertyExpr<Mixed>(column, table, std::move(links), type)
-    {
-        m_key_type = m_link_map.get_target_table()->get_dictionary_key_type(column);
-    }
-
-    Columns& key(const Mixed& key_value);
-    Columns& property(const std::string& prop)
-    {
-        REALM_ASSERT(!m_key.is_null());
-        m_prop_list.push_back(prop);
-        return *this;
-    }
-    void set_cluster(const Cluster* cluster) override;
-    void evaluate(size_t index, ValueBase& destination) override;
-
-    std::unique_ptr<Subexpr> clone() const override
-    {
-        return make_subexpr<Columns>(static_cast<const Columns&>(*this));
-    }
-
-    Columns(Columns const& other)
-        : ObjPropertyExpr<Mixed>(other)
-        , m_key(other.m_key)
-        , m_prop_list(other.m_prop_list)
-        , m_objkey(other.m_objkey)
-        , m_key_type(other.m_key_type)
-    {
-    }
-
-private:
-    Mixed m_key;
-    std::vector<std::string> m_prop_list;
-    ObjKey m_objkey;
-    DataType m_key_type;
-    // Leaf cache
-    using LeafCacheStorage = typename std::aligned_storage<sizeof(ArrayInteger), alignof(ArrayInteger)>::type;
-    using LeafPtr = std::unique_ptr<ArrayInteger, PlacementDelete>;
-    LeafCacheStorage m_leaf_cache_storage;
-    LeafPtr m_array_ptr;
-    ArrayInteger* m_leaf_ptr = nullptr;
-};
->>>>>>> e49451ad
-
 template <>
 class Columns<StringData> : public SimpleQuerySupport<StringData> {
 public:
