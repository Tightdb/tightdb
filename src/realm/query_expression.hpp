--- conflicted
+++ resolved
@@ -468,7 +468,7 @@
     {
         TCond c;
         const size_t sz = left.size();
-        if (!left.m_from_link_list) {
+        if (!left.m_from_list) {
             REALM_ASSERT_DEBUG(comparison ==
                                ExpressionComparisonType::Any); // ALL/NONE not supported for non list types
             for (size_t m = 0; m < sz; m++) {
@@ -4107,27 +4107,6 @@
 
     double init() override
     {
-<<<<<<< HEAD
-        double dT = m_left_is_const ? 10.0 : 50.0;
-        if (std::is_same_v<TCond, Equal> && m_left_is_const && m_right->has_search_index() &&
-            (!m_right->get_comparison_type() || *m_right->get_comparison_type() == ExpressionComparisonType::Any)) {
-            if (m_left_value.is_null()) {
-                const ObjPropertyBase* prop = dynamic_cast<const ObjPropertyBase*>(m_right.get());
-                // when checking for null across links, null links are considered matches,
-                // so we must compute the slow matching even if there is an index.
-                if (!prop || prop->links_exist()) {
-                    return dT;
-                }
-                else {
-                    m_matches = m_right->find_all(Mixed());
-                }
-            }
-            else {
-                if (m_right->get_type() != m_left_value.get_type()) {
-                    // If the type we are looking for is not the same type as the target
-                    // column, we cannot use the index
-                    return dT;
-=======
         double dT = 50.0;
         if (m_left_is_const || m_right_is_const) {
             dT = 10.0;
@@ -4136,7 +4115,7 @@
                 // finding all matches up front.
                 Subexpr* column = m_left_is_const ? m_right.get() : m_left.get();
 
-                if (column->has_search_index() && column->get_comparison_type() == ExpressionComparisonType::Any) {
+                if (column->has_search_index() && *column->get_comparison_type() == ExpressionComparisonType::Any) {
                     if (m_const_value.is_null()) {
                         const ObjPropertyBase* prop = dynamic_cast<const ObjPropertyBase*>(m_right.get());
                         // when checking for null across links, null links are considered matches,
@@ -4165,7 +4144,6 @@
                     m_index_get = 0;
                     m_index_end = m_matches.size();
                     dT = 0;
->>>>>>> 19e20c7a
                 }
             }
         }
@@ -4236,22 +4214,14 @@
         size_t match;
         ValueBase left;
         ValueBase right;
-<<<<<<< HEAD
+        const util::Optional<ExpressionComparisonType> left_cmp_type = m_left->get_comparison_type();
         const util::Optional<ExpressionComparisonType> right_cmp_type = m_right->get_comparison_type();
-=======
-        const ExpressionComparisonType left_cmp_type = m_left->get_comparison_type();
-        const ExpressionComparisonType right_cmp_type = m_right->get_comparison_type();
->>>>>>> 19e20c7a
         if (m_left_is_const) {
             const ExpressionComparisonType right_evaluated_cmp_type =
                 right_cmp_type.value_or(ExpressionComparisonType::Any);
             for (; start < end;) {
                 m_right->evaluate(start, right);
-<<<<<<< HEAD
-                match = ValueBase::compare_const<TCond>(m_left_value, right, right_evaluated_cmp_type);
-=======
-                match = ValueBase::compare_const<TCond>(m_const_value, right, right_cmp_type);
->>>>>>> 19e20c7a
+                match = ValueBase::compare_const<TCond>(m_const_value, right, right_evaluated_cmp_type);
                 if (match != not_found && match + start < end)
                     return start + match;
 
@@ -4260,22 +4230,19 @@
             }
         }
         else if (m_right_is_const) {
+            const ExpressionComparisonType left_evaluated_cmp_type =
+                left_cmp_type.value_or(ExpressionComparisonType::Any);
             for (; start < end;) {
                 m_left->evaluate(start, left);
-                match = ValueBase::compare_const<TCond>(left, m_const_value, left_cmp_type);
+                match = ValueBase::compare_const<TCond>(left, m_const_value, left_evaluated_cmp_type);
                 if (match != not_found && match + start < end)
                     return start + match;
 
-                size_t rows = left.m_from_link_list ? 1 : left.size();
+                size_t rows = left.m_from_list ? 1 : left.size();
                 start += rows;
             }
         }
         else {
-<<<<<<< HEAD
-            ValueBase left;
-            const util::Optional<ExpressionComparisonType> left_cmp_type = m_left->get_comparison_type();
-=======
->>>>>>> 19e20c7a
             for (; start < end;) {
                 m_left->evaluate(start, left);
                 m_right->evaluate(start, right);
