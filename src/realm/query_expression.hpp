--- conflicted
+++ resolved
@@ -2835,20 +2835,17 @@
         , m_is_nullable_storage(this->m_column_key.get_attrs().test(col_attr_Nullable))
     {
     }
-<<<<<<< HEAD
-
-    bool has_multiple_values() const override
-    {
-        return true;
-    }
-    std::unique_ptr<Subexpr> clone() const override
-=======
+
     ColumnsCollection(const ColumnsCollection& other)
         : Subexpr2<T>(other)
         , ColumnListBase(other)
         , m_is_nullable_storage(this->m_column_key.get_attrs().test(col_attr_Nullable))
->>>>>>> 25b7691a
-    {
+    {
+    }
+
+    bool has_multiple_values() const override
+    {
+        return true;
     }
 
     ConstTableRef get_base_table() const final
@@ -2918,7 +2915,6 @@
     {
         return {m_column_key, *this};
     }
-<<<<<<< HEAD
 
     std::unique_ptr<Subexpr> max_of() override
     {
@@ -2967,12 +2963,10 @@
         }
     }
 
-=======
     std::unique_ptr<Subexpr> clone() const override
     {
         return std::unique_ptr<Subexpr>(new ColumnsCollection(*this));
     }
->>>>>>> 25b7691a
     const bool m_is_nullable_storage;
 
 private:
