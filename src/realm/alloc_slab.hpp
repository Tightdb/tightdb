/*************************************************************************
 *
 * Copyright 2016 Realm Inc.
 *
 * Licensed under the Apache License, Version 2.0 (the "License");
 * you may not use this file except in compliance with the License.
 * You may obtain a copy of the License at
 *
 * http://www.apache.org/licenses/LICENSE-2.0
 *
 * Unless required by applicable law or agreed to in writing, software
 * distributed under the License is distributed on an "AS IS" BASIS,
 * WITHOUT WARRANTIES OR CONDITIONS OF ANY KIND, either express or implied.
 * See the License for the specific language governing permissions and
 * limitations under the License.
 *
 **************************************************************************/

#ifndef REALM_ALLOC_SLAB_HPP
#define REALM_ALLOC_SLAB_HPP

#include <cstdint> // unint8_t etc
#include <vector>
#include <map>
#include <string>
#include <atomic>
#include <mutex>

#include <realm/util/features.h>
#include <realm/util/file.hpp>
#include <realm/util/thread.hpp>
#include <realm/alloc.hpp>
#include <realm/disable_sync_to_disk.hpp>

namespace realm {

// Pre-declarations
class Group;
class GroupWriter;

namespace util {
struct SharedFileInfo;
}

/// Thrown by Group and SharedGroup constructors if the specified file
/// (or memory buffer) does not appear to contain a valid Realm
/// database.
struct InvalidDatabase;


/// The allocator that is used to manage the memory of a Realm
/// group, i.e., a Realm database.
///
/// Optionally, it can be attached to an pre-existing database (file
/// or memory buffer) which then becomes an immuatble part of the
/// managed memory.
///
/// To attach a slab allocator to a pre-existing database, call
/// attach_file() or attach_buffer(). To create a new database
/// in-memory, call attach_empty().
///
/// For efficiency, this allocator manages its mutable memory as a set
/// of slabs.
class SlabAlloc : public Allocator {
public:
    ~SlabAlloc() noexcept override;
    SlabAlloc();

    // Disable copying. Copying an allocator can produce double frees.
    SlabAlloc(const SlabAlloc&) = delete;
    SlabAlloc& operator=(const SlabAlloc&) = delete;

    /// \struct Config
    /// \brief Storage for combining setup flags for initialization to
    /// the SlabAlloc.
    ///
    /// \var Config::is_shared
    /// Must be true if, and only if we are called on behalf of SharedGroup.
    ///
    /// \var Config::read_only
    /// Open the file in read-only mode. This implies \a Config::no_create.
    ///
    /// \var Config::no_create
    /// Fail if the file does not already exist.
    ///
    /// \var Config::skip_validate
    /// Skip validation of file header. In a
    /// set of overlapping SharedGroups, only the first one (the one
    /// that creates/initlializes the coordination file) may validate
    /// the header, otherwise it will result in a race condition.
    ///
    /// \var Config::encryption_key
    /// 32-byte key to use to encrypt and decrypt the backing storage,
    /// or nullptr to disable encryption.
    ///
    /// \var Config::session_initiator
    /// If set, the caller is the session initiator and
    /// guarantees exclusive access to the file. If attaching in
    /// read/write mode, the file is modified: files on streaming form
    /// is changed to non-streaming form, and if needed the file size
    /// is adjusted to match mmap boundaries.
    /// Must be set to false if is_shared is false.
    ///
    /// \var Config::clear_file
    /// Always initialize the file as if it was a newly
    /// created file and ignore any pre-existing contents. Requires that
    /// Config::session_initiator be true as well.
    struct Config {
        bool is_shared = false;
        bool read_only = false;
        bool no_create = false;
        bool skip_validate = false;
        bool session_initiator = false;
        bool clear_file = false;
        bool disable_sync = false;
        const char* encryption_key = nullptr;
    };

    struct Retry {
    };

    /// \brief Attach this allocator to the specified file.
    ///
    /// It is an error if this function is called at a time where the specified
    /// Realm file (file system inode) is modified asynchronously.
    ///
    /// In non-shared mode (when this function is called on behalf of a
    /// free-standing Group instance), it is the responsibility of the
    /// application to ensure that the Realm file is not modified concurrently
    /// from any other thread or process.
    ///
    /// In shared mode (when this function is called on behalf of a SharedGroup
    /// instance), the caller (SharedGroup::do_open()) must take steps to ensure
    /// cross-process mutual exclusion.
    ///
    /// Except for \a file_path, the parameters are passed in through a
    /// configuration object.
    ///
    /// \return The `ref` of the root node, or zero if there is none.
    ///
    /// Please note that attach_file can fail to attach to a file due to a
    /// collision with a writer extending the file. This can only happen if the
    /// caller is *not* the session initiator. When this happens, attach_file()
    /// throws SlabAlloc::Retry, and the caller must retry the call. The caller
    /// should check if it has become the session initiator before retrying.
    /// This can happen if the conflicting thread (or process) terminates or
    /// crashes before the next retry.
    ///
    /// \throw util::File::AccessError
    /// \throw SlabAlloc::Retry
    ref_type attach_file(const std::string& file_path, Config& cfg);

    /// Get the attached file. Only valid when called on an allocator with
    /// an attached file.
    util::File& get_file();

    /// Attach this allocator to the specified memory buffer.
    ///
    /// It is an error to call this function on an attached
    /// allocator. Doing so will result in undefined behavor.
    ///
    /// \return The `ref` of the root node, or zero if there is none.
    ///
    /// \sa own_buffer()
    ///
    /// \throw InvalidDatabase
    ref_type attach_buffer(const char* data, size_t size);

    /// Reads file format from file header. Must be called from within a write
    /// transaction.
    int get_committed_file_format_version() const noexcept;

    /// Attach this allocator to an empty buffer.
    ///
    /// It is an error to call this function on an attached
    /// allocator. Doing so will result in undefined behavor.
    void attach_empty();

    /// Detach from a previously attached file or buffer.
    ///
    /// This function does not reset free space tracking. To
    /// completely reset the allocator, you must also call
    /// reset_free_space_tracking().
    ///
    /// This function has no effect if the allocator is already in the
    /// detached state (idempotency).
    void detach() noexcept;

    class DetachGuard;

    /// If a memory buffer has been attached using attach_buffer(),
    /// mark it as owned by this slab allocator. Behaviour is
    /// undefined if this function is called on a detached allocator,
    /// one that is not attached using attach_buffer(), or one for
    /// which this function has already been called during the latest
    /// attachment.
    void own_buffer() noexcept;

    /// Returns true if, and only if this allocator is currently
    /// in the attached state.
    bool is_attached() const noexcept;

    /// Returns true if, and only if this allocator is currently in
    /// the attached state and attachment was not established using
    /// attach_empty().
    bool nonempty_attachment() const noexcept;

    /// Reserve disk space now to avoid allocation errors at a later
    /// point in time, and to minimize on-disk fragmentation. In some
    /// cases, less fragmentation translates into improved
    /// performance. On flash or SSD-drives this is likely a waste.
    ///
    /// Note: File::prealloc() may misbehave under race conditions (see
    /// documentation of File::prealloc()). For that reason, to avoid race
    /// conditions, when this allocator is used in a transactional mode, this
    /// function may be called only when the caller has exclusive write
    /// access. In non-transactional mode it is the responsibility of the user
    /// to ensure non-concurrent file mutation.
    ///
    /// This function will call File::sync().
    ///
    /// It is an error to call this function on an allocator that is not
    /// attached to a file. Doing so will result in undefined behavior.
    void resize_file(size_t new_file_size);

#ifdef REALM_DEBUG
    /// Deprecated method, only called from a unit test
    ///
    /// WARNING: This method is NOT thread safe on multiple platforms; see
    /// File::prealloc().
    ///
    /// Reserve disk space now to avoid allocation errors at a later point in
    /// time, and to minimize on-disk fragmentation. In some cases, less
    /// fragmentation translates into improved performance. On SSD-drives
    /// preallocation is likely a waste.
    ///
    /// When supported by the system, a call to this function will make the
    /// database file at least as big as the specified size, and cause space on
    /// the target device to be allocated (note that on many systems on-disk
    /// allocation is done lazily by default). If the file is already bigger
    /// than the specified size, the size will be unchanged, and on-disk
    /// allocation will occur only for the initial section that corresponds to
    /// the specified size.
    ///
    /// This function will call File::sync() if it changes the size of the file.
    ///
    /// It is an error to call this function on an allocator that is not
    /// attached to a file. Doing so will result in undefined behavior.
    void reserve_disk_space(size_t size_in_bytes);
#endif

    /// Get the size of the attached database file or buffer in number
    /// of bytes. This size is not affected by new allocations. After
    /// attachment, it can only be modified by a call to update_reader_view().
    ///
    /// It is an error to call this function on a detached allocator,
    /// or one that was attached using attach_empty(). Doing so will
    /// result in undefined behavior.
    size_t get_baseline() const noexcept;

    /// Get the total amount of managed memory. This is the baseline plus the
    /// sum of the sizes of the allocated slabs. It includes any free space.
    ///
    /// It is an error to call this function on a detached
    /// allocator. Doing so will result in undefined behavior.
    size_t get_total_size() const noexcept;

    /// Mark all mutable memory (ref-space outside the attached file) as free
    /// space.
    void reset_free_space_tracking();

    /// Update the readers view of the file:
    ///
    /// Remap the attached file such that a prefix of the specified
    /// size becomes available in memory. If sucessfull,
    /// get_baseline() will return the specified new file size.
    ///
    /// It is an error to call this function on a detached allocator,
    /// or one that was not attached using attach_file(). Doing so
    /// will result in undefined behavior.
    ///
    /// The file_size argument must be aligned to a *section* boundary:
    /// The database file is logically split into sections, each section
    /// guaranteed to be mapped as a contiguous address range. The allocation
    /// of memory in the file must ensure that no allocation crosses the
    /// boundary between two sections.
    ///
    /// Updates the memory mappings to reflect a new size for the file.
    /// Stale mappings are retained so that they remain valid for other threads,
    /// which haven't yet seen the file size change. The stale mappings are
    /// associated with a version count if one is provided.
    /// They are later purged by calls to purge_old_mappings().
    /// The version parameter is subtly different from the mapping_version obtained
    /// by get_mapping_version() below. The mapping version changes whenever a
    /// ref->ptr translation changes, and is used by Group to enforce re-translation.
    void update_reader_view(size_t file_size);
    void purge_old_mappings(uint64_t oldest_live_version, uint64_t youngest_live_version);

    /// Get an ID for the current mapping version. This ID changes whenever any part
    /// of an existing mapping is changed. Such a change requires all refs to be
    /// retranslated to new pointers. The allocator tries to avoid this, and we
    /// believe it will only ever occur on Windows based platforms, and when a
    /// compatibility mapping is used to read earlier file versions.
    uint64_t get_mapping_version()
    {
        return m_mapping_version;
    }

    /// Returns true initially, and after a call to reset_free_space_tracking()
    /// up until the point of the first call to SlabAlloc::alloc(). Note that a
    /// call to SlabAlloc::alloc() corresponds to a mutation event.
    bool is_free_space_clean() const noexcept;

    /// Hooks used to keep the encryption layer informed of the start and stop
    /// of transactions.
    void note_reader_start(void* reader_id);
    void note_reader_end(void* reader_id);

    void verify() const override;
#ifdef REALM_DEBUG
    void enable_debug(bool enable)
    {
        m_debug_out = enable;
    }
    bool is_all_free() const;
    void print() const;
#endif

protected:
    MemRef do_alloc(const size_t size) override;
    MemRef do_realloc(ref_type, char*, size_t old_size, size_t new_size) override;
    // FIXME: It would be very nice if we could detect an invalid free operation in debug mode
    void do_free(ref_type, char*) override;
    char* do_translate(ref_type) const noexcept override;

    /// Returns the first section boundary *above* the given position.
    size_t get_upper_section_boundary(size_t start_pos) const noexcept;

    /// Returns the section boundary at or above the given size
    size_t align_size_to_section_boundary(size_t size) const noexcept;

    /// Returns the first section boundary *at or below* the given position.
    size_t get_lower_section_boundary(size_t start_pos) const noexcept;

    /// Returns true if the given position is at a section boundary
    bool matches_section_boundary(size_t pos) const noexcept;

    /// Actually compute the starting offset of a section. Only used to initialize
    /// a table of predefined results, which are then used by get_section_base().
    size_t compute_section_base(size_t index) const noexcept;

    /// Find a possible allocation of 'request_size' that will fit into a section
    /// which is inside the range from 'start_pos' to 'start_pos'+'free_chunk_size'
    /// If found return the position, if not return 0.
    size_t find_section_in_range(size_t start_pos, size_t free_chunk_size, size_t request_size) const noexcept;

private:
    enum AttachMode {
        attach_None,        // Nothing is attached
        attach_OwnedBuffer, // We own the buffer (m_data = nullptr for empty buffer)
        attach_UsersBuffer, // We do not own the buffer
        attach_SharedFile,  // On behalf of SharedGroup
        attach_UnsharedFile // Not on behalf of SharedGroup
    };

    // A slab is a dynamically allocated contiguous chunk of memory used to
    // extend the amount of space available for database node
    // storage. Inter-node references are represented as file offsets
    // (a.k.a. "refs"), and each slab creates an apparently seamless extension
    // of this file offset addressable space. Slabes are stored as rows in the
    // Slabs table in order of ascending file offsets.
    struct Slab {
        ref_type ref_end;
        char* addr;
    };
    struct Chunk { // describes a freed in-file block
        ref_type ref;
        size_t size;
    };

    // free blocks that are in the slab area are managed using the following structures:
    // - FreeBlock: Placed at the start of any free space. Holds the 'ref' corresponding to
    //              the start of the space, and prev/next links used to place it in a size-specific
    //              freelist.
    // - BetweenBlocks: Structure sitting between any two free OR allocated spaces.
    //                  describes the size of the space before and after.
    // Each slab (area obtained from the underlying system) has a terminating BetweenBlocks
    // at the beginning and at the end of the Slab.
    struct FreeBlock {
        ref_type ref;    // ref for this entry. Saves a reverse translate / representing links as refs
        FreeBlock* prev; // circular doubly linked list
        FreeBlock* next;
        void clear_links()
        {
            prev = next = nullptr;
        }
        void unlink();
    };
    struct BetweenBlocks {         // stores sizes and used/free status of blocks before and after.
        int32_t block_before_size; // negated if block is in use,
        int32_t block_after_size;  // positive if block is free - and zero at end
    };

<<<<<<< HEAD
    using FreeListMap = std::map<int, FreeBlock*>; // log(N) addressing for larger blocks
=======
    Config m_cfg;
    using FreeListMap = std::map<int, FreeBlock*>;  // log(N) addressing for larger blocks
>>>>>>> 4ac2ef2e
    FreeListMap m_block_map;

    // abstract notion of a freelist - used to hide whether a freelist
    // is residing in the small blocks or the large blocks structures.
    struct FreeList {
        int size = 0; // size of every element in the list, 0 if not found
        FreeListMap::iterator it;
        bool found_something()
        {
            return size != 0;
        }
        bool found_exact(int sz)
        {
            return size == sz;
        }
    };

    // simple helper functions for accessing/navigating blocks and betweenblocks (TM)
    BetweenBlocks* bb_before(FreeBlock* entry) const
    {
        return reinterpret_cast<BetweenBlocks*>(entry) - 1;
    }
    BetweenBlocks* bb_after(FreeBlock* entry) const
    {
        auto bb = bb_before(entry);
        size_t sz = bb->block_after_size;
        char* addr = reinterpret_cast<char*>(entry) + sz;
        return reinterpret_cast<BetweenBlocks*>(addr);
    }
    FreeBlock* block_before(BetweenBlocks* bb) const
    {
        size_t sz = bb->block_before_size;
        if (sz <= 0)
            return nullptr; // only blocks that are not in use
        char* addr = reinterpret_cast<char*>(bb) - sz;
        return reinterpret_cast<FreeBlock*>(addr);
    }
    FreeBlock* block_after(BetweenBlocks* bb) const
    {
        if (bb->block_after_size <= 0)
            return nullptr;
        return reinterpret_cast<FreeBlock*>(bb + 1);
    }
    int size_from_block(FreeBlock* entry) const
    {
        return bb_before(entry)->block_after_size;
    }
    void mark_allocated(FreeBlock* entry);
    // mark the entry freed in bordering BetweenBlocks. Also validate size.
    void mark_freed(FreeBlock* entry, int size);

    // hook for the memory verifier in Group.
    template <typename Func>
    void for_all_free_entries(Func f) const;

    // Main entry points for alloc/free:
    FreeBlock* allocate_block(int size);
    void free_block(ref_type ref, FreeBlock* addr);

    // Searching/manipulating freelists
    FreeList find(int size);
    FreeList find_larger(FreeList hint, int size);
    FreeBlock* pop_freelist_entry(FreeList list);
    void push_freelist_entry(FreeBlock* entry);
    void remove_freelist_entry(FreeBlock* element);
    void rebuild_freelists_from_slab();
    void clear_freelists();

    // grow the slab area.
    // returns a free block large enough to handle the request.
    FreeBlock* grow_slab();
    // create a single free chunk with "BetweenBlocks" at both ends and a
    // single free chunk between them. This free chunk will be of size:
    //   slab_size - 2 * sizeof(BetweenBlocks)
    FreeBlock* slab_to_entry(Slab slab, ref_type ref_start);

    // breaking/merging of blocks
    FreeBlock* get_prev_block_if_mergeable(FreeBlock* block);
    FreeBlock* get_next_block_if_mergeable(FreeBlock* block);
    // break 'block' to give it 'new_size'. Return remaining block.
    // If the block is too small to split, return nullptr.
    FreeBlock* break_block(FreeBlock* block, int new_size);
    FreeBlock* merge_blocks(FreeBlock* first, FreeBlock* second);

    // Values of each used bit in m_flags
    enum {
        flags_SelectBit = 1,
    };

    // 24 bytes
    struct Header {
        uint64_t m_top_ref[2]; // 2 * 8 bytes
        // Info-block 8-bytes
        uint8_t m_mnemonic[4];    // "T-DB"
        uint8_t m_file_format[2]; // See `library_file_format`
        uint8_t m_reserved;
        // bit 0 of m_flags is used to select between the two top refs.
        uint8_t m_flags;
    };

    // 16 bytes
    struct StreamingFooter {
        uint64_t m_top_ref;
        uint64_t m_magic_cookie;
    };

    // Description of to-be-deleted memory mapping
    struct OldMapping {
        OldMapping(uint64_t version, util::File::Map<char>& map)
            : replaced_at_version(version)
            , mapping()
        {
            mapping = std::move(map);
        }
        OldMapping(OldMapping&& other)
            : replaced_at_version(other.replaced_at_version)
            , mapping()
        {
            mapping = std::move(other.mapping);
        }
        void operator=(OldMapping&& other)
        {
            replaced_at_version = other.replaced_at_version;
            mapping = std::move(other.mapping);
        }
        uint64_t replaced_at_version;
        util::File::Map<char> mapping;
    };
    struct OldRefTranslation {
        OldRefTranslation(uint64_t v, RefTranslation* m)
        {
            replaced_at_version = v;
            translations = m;
        }
        uint64_t replaced_at_version;
        RefTranslation* translations;
    };
    static_assert(sizeof(Header) == 24, "Bad header size");
    static_assert(sizeof(StreamingFooter) == 16, "Bad footer size");

    static const Header empty_file_header;
    static void init_streaming_header(Header*, int file_format_version);

    static const uint_fast64_t footer_magic_cookie = 0x3034125237E526C8ULL;

    util::RaceDetector changes;

    // mappings used by newest transactions - additional mappings may be open
    // and in use by older transactions. These translations are in m_old_mappings.
    std::vector<util::File::Map<char>> m_mappings;
    // The section nr for the first mapping in m_mappings. Will be 0 for newer file formats,
    // but will be nonzero if a compatibility mapping is in use. In that case, the ref for
    // the first mapping is the *last* section boundary in the file. Note: in this
    // mode, the first mapping in m_mappings may overlap with the last part of the
    // file, leading to aliasing.
    int m_sections_in_compatibility_mapping = 0;
    // if the file has an older format, it needs to be mapped by a single
    // mapping. This is the compatibility mapping. As such files extend, additional
    // mappings are added to m_mappings (above) - the compatibility mapping remains
    // unchanged until the file is closed.
    // Note: If the initial file is smaller than a single section, the compatibility
    // mapping is not needed and not used. Hence, it is not possible for the first mapping
    // in m_mappings to completely overlap the compatibility mapping. Hence, we do not
    // need special logic to detect if the compatibility mapping can be unmapped.
    util::File::Map<char> m_compatibility_mapping;

    size_t m_translation_table_size = 0;
    uint64_t m_mapping_version = 1;
    uint64_t m_youngest_live_version = 1;
    std::mutex m_mapping_mutex;
    util::File m_file;
    util::SharedFileInfo* m_realm_file_info = nullptr;
    // vectors where old mappings, are held from deletion to ensure translations are
    // kept open and ref->ptr translations work for other threads..
    std::vector<OldMapping> m_old_mappings;
    std::vector<OldRefTranslation> m_old_translations;
    // Rebuild the ref translations in a thread-safe manner. Save the old one along with it's
    // versioning information for later deletion - 'requires_new_fast_mapping' must be
    // true if there are changes to entries among the existing translations. Must be called
    // with m_mapping_mutex locked.
    void rebuild_translations(bool requires_new_fast_mapping, size_t old_num_sections);
    // Add a translation covering a new section in the slab area. The translation is always
    // added at the end.
    void extend_fast_mapping_with_slab(char* address);
    // Prepare the initial mapping for a file which requires use of the compatibility mapping
    void setup_compatibility_mapping(size_t file_size);

    const char* m_data = nullptr;
    size_t m_initial_section_size = 0;
    int m_section_shifts = 0;
    AttachMode m_attach_mode = attach_None;
    enum FeeeSpaceState {
        free_space_Clean,
        free_space_Dirty,
        free_space_Invalid,
    };

    /// When set to free_space_Invalid, the free lists are no longer
    /// up-to-date. This happens if do_free() or
    /// reset_free_space_tracking() fails, presumably due to
    /// std::bad_alloc being thrown during updating of the free space
    /// list. In this this case, alloc(), realloc_(), and
    /// get_free_read_only() must throw. This member is deliberately
    /// placed here (after m_attach_mode) in the hope that it leads to
    /// less padding between members due to alignment requirements.
    FeeeSpaceState m_free_space_state = free_space_Clean;

    typedef std::vector<Slab> slabs;
    using Chunks = std::map<ref_type, size_t>;
    slabs m_slabs;
    Chunks m_free_read_only;

    bool m_debug_out = false;

    /// Throws if free-lists are no longer valid.
    size_t consolidate_free_read_only();
    /// Throws if free-lists are no longer valid.
    const Chunks& get_free_read_only() const;

    /// Throws InvalidDatabase if the file is not a Realm file, if the file is
    /// corrupted, or if the specified encryption key is incorrect. This
    /// function will not detect all forms of corruption, though.
    void validate_header(const char* data, size_t len, const std::string& path);
    void throw_header_exception(std::string msg, const Header& header, const std::string& path);

    static bool is_file_on_streaming_form(const Header& header);
    /// Read the top_ref from the given buffer and set m_file_on_streaming_form
    /// if the buffer contains a file in streaming form
    static ref_type get_top_ref(const char* data, size_t len);

    class ChunkRefEq;
    class ChunkRefEndEq;
    class SlabRefEndEq;
    static bool ref_less_than_slab_ref_end(ref_type, const Slab&) noexcept;

    void set_replication(Replication* r) noexcept
    {
        m_replication = r;
    }

    friend class Group;
    friend class DB;
    friend class GroupWriter;
};


class SlabAlloc::DetachGuard {
public:
    DetachGuard(SlabAlloc& alloc) noexcept
        : m_alloc(&alloc)
    {
    }
    ~DetachGuard() noexcept;
    SlabAlloc* release() noexcept;

private:
    SlabAlloc* m_alloc;
};


// Implementation:

struct InvalidDatabase : util::File::AccessError {
    InvalidDatabase(const std::string& msg, const std::string& path)
        : util::File::AccessError(msg, path)
    {
    }
};

inline void SlabAlloc::own_buffer() noexcept
{
    REALM_ASSERT_3(m_attach_mode, ==, attach_UsersBuffer);
    REALM_ASSERT(m_data);
    m_attach_mode = attach_OwnedBuffer;
}

inline bool SlabAlloc::is_attached() const noexcept
{
    return m_attach_mode != attach_None;
}

inline bool SlabAlloc::nonempty_attachment() const noexcept
{
    return is_attached() && m_data;
}

inline size_t SlabAlloc::get_baseline() const noexcept
{
    REALM_ASSERT_DEBUG(is_attached());
    return m_baseline.load(std::memory_order_relaxed);
}

inline bool SlabAlloc::is_free_space_clean() const noexcept
{
    return m_free_space_state == free_space_Clean;
}

inline SlabAlloc::DetachGuard::~DetachGuard() noexcept
{
    if (m_alloc)
        m_alloc->detach();
}

inline SlabAlloc* SlabAlloc::DetachGuard::release() noexcept
{
    SlabAlloc* alloc = m_alloc;
    m_alloc = nullptr;
    return alloc;
}

inline bool SlabAlloc::ref_less_than_slab_ref_end(ref_type ref, const Slab& slab) noexcept
{
    return ref < slab.ref_end;
}

inline size_t SlabAlloc::get_upper_section_boundary(size_t start_pos) const noexcept
{
    return get_section_base(1 + get_section_index(start_pos));
}

inline size_t SlabAlloc::align_size_to_section_boundary(size_t size) const noexcept
{
    if (matches_section_boundary(size))
        return size;
    else
        return get_upper_section_boundary(size);
}

inline size_t SlabAlloc::get_lower_section_boundary(size_t start_pos) const noexcept
{
    return get_section_base(get_section_index(start_pos));
}

inline bool SlabAlloc::matches_section_boundary(size_t pos) const noexcept
{
    return pos == get_lower_section_boundary(pos);
}

template <typename Func>
void SlabAlloc::for_all_free_entries(Func f) const
{
    ref_type ref = align_size_to_section_boundary(m_baseline.load(std::memory_order_relaxed));
    for (auto& e : m_slabs) {
        BetweenBlocks* bb = reinterpret_cast<BetweenBlocks*>(e.addr);
        REALM_ASSERT(bb->block_before_size == 0);
        while (1) {
            int size = bb->block_after_size;
            f(ref, sizeof(BetweenBlocks));
            ref += sizeof(BetweenBlocks);
            if (size == 0) {
                break;
            }
            if (size > 0) { // freeblock.
                f(ref, size);
                bb = reinterpret_cast<BetweenBlocks*>(reinterpret_cast<char*>(bb) + sizeof(BetweenBlocks) + size);
                ref += size;
            }
            else {
                bb = reinterpret_cast<BetweenBlocks*>(reinterpret_cast<char*>(bb) + sizeof(BetweenBlocks) - size);
                ref -= size;
            }
        }
    }
}

} // namespace realm

#endif // REALM_ALLOC_SLAB_HPP<|MERGE_RESOLUTION|>--- conflicted
+++ resolved
@@ -401,12 +401,8 @@
         int32_t block_after_size;  // positive if block is free - and zero at end
     };
 
-<<<<<<< HEAD
+    Config m_cfg;
     using FreeListMap = std::map<int, FreeBlock*>; // log(N) addressing for larger blocks
-=======
-    Config m_cfg;
-    using FreeListMap = std::map<int, FreeBlock*>;  // log(N) addressing for larger blocks
->>>>>>> 4ac2ef2e
     FreeListMap m_block_map;
 
     // abstract notion of a freelist - used to hide whether a freelist
