--- conflicted
+++ resolved
@@ -854,13 +854,8 @@
         StringIndex target(ref, m_array.get(), refs_ndx, m_target_column, alloc);
 
         // Insert item
-<<<<<<< HEAD
         NodeChange nc = target.do_insert(obj_key, key, offset, value);
-        if (nc.type == NodeChange::none) {
-=======
-        NodeChange nc = target.do_insert(row_ndx, key, offset, value);
         if (nc.type == NodeChange::change_None) {
->>>>>>> d2f65739
             // update keys
             key_type last_key = target.get_last_key();
             keys.set(node_ndx, last_key);
@@ -928,13 +923,8 @@
 
         // See if we can fit entry into current leaf
         // Works if there is room or it can join existing entries
-<<<<<<< HEAD
         if (leaf_insert(obj_key, key, offset, value, noextend))
-            return NodeChange::none;
-=======
-        if (leaf_insert(row_ndx, key, offset, value, noextend))
             return NodeChange::change_None;
->>>>>>> d2f65739
 
         // Create new list for item (a leaf)
         StringIndex new_list(m_target_column, alloc);
