--- conflicted
+++ resolved
@@ -596,7 +596,6 @@
                 }
                 else {
                     IntegerColumn sub(alloc, to_ref(ref)); // Throws
-<<<<<<< HEAD
                     if (sub.size() == 1) {  // Optimization.
                         size_t r = to_size_t(sub.get(0)); // get first match
                         result.add(r);
@@ -613,10 +612,6 @@
                             it = std::upper_bound(it, it_end, it_data, slc);
                         }
                     }
-=======
-                    size_t r = to_size_t(sub.get(0));      // get first match
-                    result.add(r);
->>>>>>> c3509665
                 }
             }
         }
@@ -800,35 +795,11 @@
 
                 size_t old_pos = sub.find_first(row_ndx);
                 size_t sub_size = sub.size();
-<<<<<<< HEAD
                 REALM_ASSERT_EX(old_pos != sub_size, old_pos, sub_size);
 
                 bool is_last = (old_pos == sub_size - 1);
                 sub.erase_without_updating_index(old_pos, is_last);
                 insert_to_existing_list(new_row_ndx, value, sub);
-=======
-                REALM_ASSERT(old_pos != sub_size);
-                REALM_ASSERT(size_t(sub.get(new_pos)) != new_row_ndx);
-
-                // The payload-value exists in multiple rows, and these rows indexes are stored in an IntegerColumn.
-                // They must be in increasing order, so we cannot just use "set()". We must delete the old row index
-                // and insert the new at the correct position computed above.
-                if (new_pos < old_pos) {
-                    sub.insert_without_updating_index(new_pos, new_row_ndx, 1);
-                    bool is_last = old_pos + 1 == sub.size() - 1;
-                    sub.erase_without_updating_index(old_pos + 1, is_last);
-                }
-                else if (new_pos > old_pos) {
-                    // we're removing the old entry from before the new entry,
-                    // so shift back one
-                    --new_pos;
-                    sub.erase_without_updating_index(old_pos, false);
-                    sub.insert_without_updating_index(new_pos, new_row_ndx, 1);
-                }
-                else {
-                    sub.set(new_pos, new_row_ndx);
-                }
->>>>>>> c3509665
             }
         }
     }
@@ -987,10 +958,6 @@
 
 // LCOV_EXCL_START ignore debug functions
 
-<<<<<<< HEAD
-=======
-#ifdef REALM_DEBUG // LCOV_EXCL_START ignore debug functions
->>>>>>> c3509665
 
 void StringIndex::verify() const
 {
