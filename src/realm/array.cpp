#include <array>
#include <cstring> // std::memcpy
#include <iomanip>
#include <limits>

#ifdef REALM_DEBUG
#  include <iostream>
#  include <sstream>
#endif

#ifdef _MSC_VER
#  include <intrin.h>
#  pragma warning (disable : 4127) // Condition is constant warning
#endif

#include <realm/util/tuple.hpp>
#include <realm/utilities.hpp>
#include <realm/array.hpp>
#include <realm/array_basic.hpp>
#include <realm/impl/destroy_guard.hpp>
#include <realm/column.hpp>
#include <realm/query_conditions.hpp>
#include <realm/column_string.hpp>
#include <realm/index_string.hpp>
#include <realm/array_integer.hpp>


// Header format (8 bytes):
// ------------------------
//
// In mutable part / outside file:
//
// |--------|--------|--------|--------|--------|--------|--------|--------|
// |         capacity         |reserved|12344555|           size           |
//
//
// In immutable part / in file:
//
// |--------|--------|--------|--------|--------|--------|--------|--------|
// |             checksum              |12344555|           size           |
//
//
//  1: 'is_inner_bptree_node' (inner node of B+-tree).
//
//  2: 'has_refs' (elements whose first bit is zero are refs to subarrays).
//
//  3: 'context_flag' (meaning depends on context)
//
//  4: 'width_scheme' (2 bits)
//
//      value  |  meaning of 'width'  |  number of bytes used after header
//      -------|----------------------|------------------------------------
//        0    |  number of bits      |  ceil(width * size / 8)
//        1    |  number of bytes     |  width * size
//        2    |  ignored             |  size
//
//  5: 'width_ndx' (3 bits)
//
//      'width_ndx'       |  0 |  1 |  2 |  3 |  4 |  5 |  6 |  7 |
//      ------------------|----|----|----|----|----|----|----|----|
//      value of 'width'  |  0 |  1 |  2 |  4 |  8 | 16 | 32 | 64 |
//
//
// 'capacity' is the total number of bytes allocated for this array
// including the header.
//
// 'size' (aka length) is the number of elements in the array.
//
// 'checksum' (not yet implemented) is the checksum of the array
// including the header.
//
//
// Inner node of B+-tree:
// ----------------------
//
// An inner node of a B+-tree is has one of two forms: The 'compact'
// form which uses a single array node, or the 'general' form which
// uses two. The compact form is used by default but is converted to
// the general form when the corresponding subtree is modified in
// certain ways. There are two kinds of modification that require
// conversion to the general form:
//
//  - Insertion of an element into the corresponding subtree, except
//    when insertion occurs after the last element in the subtree
//    (append).
//
//  - Removal of an element from the corresponding subtree, except
//    when the removed element is the last element in the subtree.
//
// Compact form:
//
//   --> | N_c | r_1 | r_2 | ... | r_N | N_t |
//
// General form:
//
//   --> |  .  | r_1 | r_2 | ... | r_N | N_t |  (main array node)
//          |
//           ------> | o_2 | ... | o_N |  (offsets array node)
//
// Here,
//   `r_i` is the i'th child ref,
//   `o_i` is the total number of elements preceeding the i'th child,
//   `N`   is the number of children,
//   'M'   is one less than the number of children,
//   `N_c` is the fixed number of elements per child
//         (`elems_per_child`), and
//   `N_t` is the total number of elements in the subtree
//         (`total_elems_in_subtree`).
//
// `N_c` must always be a power of `REALM_MAX_BPNODE_SIZE`.
//
// It is expected that `N_t` will be removed in a future version of
// the file format. This will make it much more efficient to append
// elements to the B+-tree (or remove elements from the end).
//
// The last child of an inner node on the compact form, may have fewer
// elements than `N_c`. All other children must have exactly `N_c`
// elements in them.
//
// When an inner node is on the general form, and has only one child,
// it has an empty `offsets` array.
//
//
// B+-tree invariants:
//
//  - Every inner node must have at least one child
//    (invar:bptree-nonempty-inner).
//
//  - A leaf node, that is not also a root node, must contain at least
//    one element (invar:bptree-nonempty-leaf).
//
//  - All leaf nodes must reside at the same depth in the tree
//    (invar:bptree-leaf-depth).
//
//  - If an inner node is on the general form, and has a parent, the
//    parent must also be on the general form
//    (invar:bptree-node-form).
//
// It follows from invar:bptree-nonempty-leaf that the root of an
// empty tree (zero elements) is a leaf.
//
// It follows from invar:bptree-nonempty-inner and
// invar:bptree-nonempty-leaf that in a tree with precisely one
// element, every inner node has precisely one child, there is
// precisely one leaf node, and that leaf node has precisely one
// element.
//
// It follows from invar:bptree-node-form that if the root is on the
// compact form, then so is every other inner node in the tree.
//
// In general, when the root node is an inner node, it will have at
// least two children, because otherwise it would be
// superflous. However, to allow for exception safety during element
// insertion and removal, this shall not be guaranteed.


using namespace realm;
using namespace realm::util;

size_t Array::bit_width(int64_t v)
{
    // FIXME: Assuming there is a 64-bit CPU reverse bitscan
    // instruction and it is fast, then this function could be
    // implemented simply as (v<2 ? v :
    // 2<<rev_bitscan(rev_bitscan(v))).

    if ((uint64_t(v) >> 4) == 0) {
        static const int8_t bits[] = {0, 1, 2, 2, 4, 4, 4, 4, 4, 4, 4, 4, 4, 4, 4, 4};
        return bits[int8_t(v)];
    }

    // First flip all bits if bit 63 is set (will now always be zero)
    if (v < 0)
        v = ~v;

    // Then check if bits 15-31 used (32b), 7-31 used (16b), else (8b)
    return uint64_t(v) >> 31 ? 64 : uint64_t(v) >> 15 ? 32 : uint64_t(v) >> 7 ? 16 : 8;
}


void Array::init_from_mem(MemRef mem) noexcept
{
    char* header = mem.get_addr();
    // Parse header
    m_is_inner_bptree_node = get_is_inner_bptree_node_from_header(header);
    m_has_refs             = get_hasrefs_from_header(header);
    m_context_flag         = get_context_flag_from_header(header);
    m_width                = uint_least8_t(get_width_from_header(header));
    m_size                 = get_size_from_header(header);

    // Capacity is how many items there are room for
    bool is_read_only = m_alloc.is_read_only(mem.get_ref());
    if (is_read_only) {
        m_capacity = m_size;
    }
    else {
        size_t byte_capacity = get_capacity_from_header(header);
        // FIXME: Avoid calling virtual method calc_item_count() here,
        // instead calculate the capacity in a way similar to what is done
        // in get_byte_size_from_header(). The virtual call makes "life"
        // hard for constructors in derived array classes.
        m_capacity = calc_item_count(byte_capacity, m_width);
    }

    m_ref = mem.get_ref();
    m_data = get_data_from_header(header);
    set_width(m_width);
}

void Array::set_type(Type type)
{
    REALM_ASSERT(is_attached());

    copy_on_write(); // Throws

    bool is_inner_bptree_node = false, has_refs = false;
    switch (type) {
        case type_Normal:
            break;
        case type_InnerBptreeNode:
            is_inner_bptree_node = true;
            has_refs = true;
            break;
        case type_HasRefs:
            has_refs = true;
            break;
    }
    m_is_inner_bptree_node = is_inner_bptree_node;
    m_has_refs = has_refs;
    set_header_is_inner_bptree_node(is_inner_bptree_node);
    set_header_hasrefs(has_refs);
}


bool Array::update_from_parent(size_t old_baseline) noexcept
{
    REALM_ASSERT_DEBUG(is_attached());
    REALM_ASSERT_DEBUG(m_parent);

    // Array nodes that are part of the previous version of the
    // database will not be overwritten by Group::commit(). This is
    // necessary for robustness in the face of abrupt termination of
    // the process. It also means that we can be sure that an array
    // remains unchanged across a commit if the new ref is equal to
    // the old ref and the ref is below the previous baseline.

    ref_type new_ref = m_parent->get_child_ref(m_ndx_in_parent);
    if (new_ref == m_ref && new_ref < old_baseline)
        return false; // Has not changed

    init_from_ref(new_ref);
    return true; // Might have changed
}


MemRef Array::slice(size_t offset, size_t size, Allocator& target_alloc) const
{
    REALM_ASSERT(is_attached());

    Array slice(target_alloc);
    _impl::DeepArrayDestroyGuard dg(&slice);
    Type type = get_type();
    slice.create(type, m_context_flag); // Throws
    size_t begin = offset;
    size_t end   = offset + size;
    for (size_t i = begin; i != end; ++i) {
        int_fast64_t value = get(i);
        slice.add(value); // Throws
    }
    dg.release();
    return slice.get_mem();
}


MemRef Array::slice_and_clone_children(size_t offset, size_t size, Allocator& target_alloc) const
{
    REALM_ASSERT(is_attached());
    if (!has_refs())
        return slice(offset, size, target_alloc); // Throws

    Array slice(target_alloc);
    _impl::DeepArrayDestroyGuard dg(&slice);
    Type type = get_type();
    slice.create(type, m_context_flag); // Throws
    _impl::DeepArrayRefDestroyGuard dg_2(target_alloc);
    size_t begin = offset;
    size_t end   = offset + size;
    for (size_t i = begin; i != end; ++i) {
        int_fast64_t value = get(i);

        // Null-refs signify empty subtrees. Also, all refs are
        // 8-byte aligned, so the lowest bits cannot be set. If they
        // are, it means that it should not be interpreted as a ref.
        bool is_subarray = value != 0 && (value & 1) == 0;
        if (!is_subarray) {
            slice.add(value); // Throws
            continue;
        }

        ref_type ref = to_ref(value);
        Allocator& alloc = get_alloc();
        MemRef new_mem = clone(MemRef(ref, alloc), alloc, target_alloc); // Throws
        dg_2.reset(new_mem.get_ref());
        value = new_mem.get_ref(); // FIXME: Dangerous cast (unsigned -> signed)
        slice.add(value); // Throws
        dg_2.release();
    }
    dg.release();
    return slice.get_mem();
}


// Allocates space for 'size' items being between min and min in size, both inclusive. Crashes! Why? Todo/fixme
void Array::preset(size_t width, size_t size)
{
    clear_and_destroy_children();
    set_width(width);
    alloc(size, width); // Throws
    m_size = size;
    for (size_t i = 0; i != size; ++i)
        set(i, 0);
}

void Array::preset(int64_t min, int64_t max, size_t count)
{
    size_t w = std::max(bit_width(max), bit_width(min));
    preset(w, count);
}


void Array::destroy_children(size_t offset) noexcept
{
    for (size_t i = offset; i != m_size; ++i) {
        int64_t value = get(i);

        // Null-refs indicate empty sub-trees
        if (value == 0)
            continue;

        // A ref is always 8-byte aligned, so the lowest bit
        // cannot be set. If it is, it means that it should not be
        // interpreted as a ref.
        if ((value & 1) != 0)
            continue;

        ref_type ref = to_ref(value);
        destroy_deep(ref, m_alloc);
    }
}


ref_type Array::do_write_shallow(_impl::ArrayWriterBase& out) const
{
    // Write flat array
    const char* header = get_header_from_data(m_data);
    size_t size = get_byte_size();
    uint32_t dummy_checksum = 0x41414141UL; // "AAAA" in ASCII
    ref_type new_ref = out.write_array(header, size, dummy_checksum); // Throws
    REALM_ASSERT_3(new_ref % 8, ==, 0); // 8-byte alignment
    return new_ref;
}


ref_type Array::do_write_deep(_impl::ArrayWriterBase& out, bool only_if_modified) const
{
    // Temp array for updated refs
    Array new_array(Allocator::get_default());
    Type type = m_is_inner_bptree_node ? type_InnerBptreeNode : type_HasRefs;
    new_array.create(type, m_context_flag); // Throws
    _impl::ShallowArrayDestroyGuard dg(&new_array);

    // First write out all sub-arrays
    size_t n = size();
    for (size_t i = 0; i < n; ++i) {
        int_fast64_t value = get(i);
        bool is_ref = (value != 0 && (value & 1) == 0);
        if (is_ref) {
            ref_type subref = to_ref(value);
            ref_type new_subref = write(subref, m_alloc, out, only_if_modified); // Throws
            value = int_fast64_t(new_subref); // FIXME: Problematic unsigned -> signed conversion
        }
        new_array.add(value); // Throws
    }

    return new_array.do_write_shallow(out); // Throws
}


void Array::move(size_t begin, size_t end, size_t dest_begin)
{
    REALM_ASSERT_3(begin, <=, end);
    REALM_ASSERT_3(end, <=, m_size);
    REALM_ASSERT_3(dest_begin, <=, m_size);
    REALM_ASSERT_3(end - begin, <=, m_size - dest_begin);
    REALM_ASSERT(!(dest_begin >= begin && dest_begin < end)); // Required by std::copy

    // Check if we need to copy before modifying
    copy_on_write(); // Throws

    size_t bits_per_elem = m_width;
    const char* header = get_header_from_data(m_data);
    if (get_wtype_from_header(header) == wtype_Multiply) {
        bits_per_elem *= 8;
    }

    if (bits_per_elem < 8) {
        // FIXME: Should be optimized
        for (size_t i = begin; i != end; ++i) {
            int_fast64_t v = (this->*m_getter)(i);
            (this->*(m_vtable->setter))(dest_begin++, v);
        }
        return;
    }

    size_t bytes_per_elem = bits_per_elem / 8;
    const char* begin_2 = m_data + begin      * bytes_per_elem;
    const char* end_2   = m_data + end        * bytes_per_elem;
    char* dest_begin_2  = m_data + dest_begin * bytes_per_elem;
    std::copy(begin_2, end_2, dest_begin_2);
}

void Array::move_backward(size_t begin, size_t end, size_t dest_end)
{
    REALM_ASSERT_3(begin, <=, end);
    REALM_ASSERT_3(end, <=, m_size);
    REALM_ASSERT_3(dest_end, <=, m_size);
    REALM_ASSERT_3(end - begin, <=, dest_end);
    REALM_ASSERT(!(dest_end > begin && dest_end <= end)); // Required by std::copy_backward

    // Check if we need to copy before modifying
    copy_on_write(); // Throws

    size_t bits_per_elem = m_width;
    const char* header = get_header_from_data(m_data);
    if (get_wtype_from_header(header) == wtype_Multiply) {
        bits_per_elem *= 8;
    }

    if (bits_per_elem < 8) {
        // FIXME: Should be optimized
        for (size_t i = end; i != begin; --i) {
            int_fast64_t v = (this->*m_getter)(i-1);
            (this->*(m_vtable->setter))(--dest_end, v);
        }
        return;
    }

    size_t bytes_per_elem = bits_per_elem / 8;
    const char* begin_2 = m_data + begin    * bytes_per_elem;
    const char* end_2   = m_data + end      * bytes_per_elem;
    char* dest_end_2    = m_data + dest_end * bytes_per_elem;
    std::copy_backward(begin_2, end_2, dest_end_2);
}


void Array::move_rotate(size_t from, size_t to, size_t num_elems)
{
    if (from == to)
        return;

    copy_on_write(); // Throws

    size_t bits_per_elem = m_width;
    const char* header = get_header_from_data(m_data);
    if (get_wtype_from_header(header) == wtype_Multiply) {
        bits_per_elem *= 8;
    }

    if (bits_per_elem < 8) {
        // Allocate some space for saving the moved elements.
        // FIXME: Optimize this.
        // FIXME: Support larger numbers of elements.
        static const size_t small_save_limit = 32;
        std::array<int64_t, small_save_limit> small_save;
        std::unique_ptr<int64_t[]> big_save;
        int64_t* save;
        if (num_elems < small_save_limit) {
            save = small_save.data();
        }
        else {
            big_save.reset(new int64_t[num_elems]);
            save = big_save.get();
        }

        // Save elements that should be moved.=
        for (size_t i = 0; i < num_elems; ++i) {
            save[i] = get(from + i);
        }

        // Shift elements in between up or down.
        if (from < to) {
            // Shift down.
            move(from + num_elems, to + num_elems, from);
        }
        else { // from > to
               // Shift up.
            move_backward(to, from, from + num_elems);
        }

        // Restore saved elements at new location.
        for (size_t i = 0; i < num_elems; ++i) {
            set(to + i, save[i]);
        }
    }
    else {
        size_t bytes_per_elem = bits_per_elem / 8;
        char *first, *new_first, *last;
        if (from < to) {
            first     = m_data + (from * bytes_per_elem);
            new_first = m_data + ((from + num_elems) * bytes_per_elem);
            last      = m_data + ((to   + num_elems) * bytes_per_elem);
        }
        else {
            first     = m_data + (to * bytes_per_elem);
            new_first = m_data + (from * bytes_per_elem);
            last      = m_data + ((from + num_elems) * bytes_per_elem);
        }
        std::rotate(first, new_first, last);
    }
}


void Array::add_to_column(IntegerColumn* column, int64_t value)
{
    column->add(value);
}

void Array::set(size_t ndx, int64_t value)
{
    REALM_ASSERT_3(ndx, <, m_size);

    // Check if we need to copy before modifying
    copy_on_write(); // Throws

    // Grow the array if needed to store this value
    ensure_minimum_width(value); // Throws

    // Set the value
    (this->*(m_vtable->setter))(ndx, value);
}

void Array::set_as_ref(size_t ndx, ref_type ref)
{
    set(ndx, from_ref(ref));
}

/*
// Optimization for the common case of adding positive values to a local array
// (happens a lot when returning results to TableViews)
void Array::add_positive_local(int64_t value)
{
    REALM_ASSERT(value >= 0);
    REALM_ASSERT(&m_alloc == &Allocator::get_default());

    if (value <= m_ubound) {
        if (m_size < m_capacity) {
            (this->*(m_vtable->setter))(m_size, value);
            ++m_size;
            set_header_size(m_size);
            return;
        }
    }

    insert(m_size, value);
}
*/

void Array::insert(size_t ndx, int_fast64_t value)
{
    REALM_ASSERT_DEBUG(ndx <= m_size);

    // Check if we need to copy before modifying
    copy_on_write(); // Throws

    Getter old_getter = m_getter; // Save old getter before potential width expansion

    bool do_expand = value < m_lbound || value > m_ubound;
    if (do_expand) {
        size_t width = bit_width(value);
        REALM_ASSERT_DEBUG(width > m_width);
        alloc(m_size+1, width); // Throws
        set_width(width);
    }
    else {
        alloc(m_size+1, m_width); // Throws
    }

    // Move values below insertion (may expand)
    if (do_expand || m_width < 8) {
        size_t i = m_size;
        while (i > ndx) {
            --i;
            int64_t v = (this->*old_getter)(i);
            (this->*(m_vtable->setter))(i+1, v);
        }
    }
    else if (ndx != m_size) {
        // when byte sized and no expansion, use memmove
// FIXME: Optimize by simply dividing by 8 (or shifting right by 3 bit positions)
        size_t w = (m_width == 64) ? 8 : (m_width == 32) ? 4 : (m_width == 16) ? 2 : 1;
        char* src_begin = m_data + ndx*w;
        char* src_end   = m_data + m_size*w;
        char* dst_end   = src_end + w;
        std::copy_backward(src_begin, src_end, dst_end);
    }

    // Insert the new value
    (this->*(m_vtable->setter))(ndx, value);

    // Expand values above insertion
    if (do_expand) {
        size_t i = ndx;
        while (i != 0) {
            --i;
            int64_t v = (this->*old_getter)(i);
            (this->*(m_vtable->setter))(i, v);
        }
    }

    // Update size
    // (no need to do it in header as it has been done by Alloc)
    ++m_size;
}


void Array::truncate(size_t size)
{
    REALM_ASSERT(is_attached());
    REALM_ASSERT_3(size, <=, m_size);

    // FIXME: BasicArray<> currently does not work if the width is set
    // to zero, so it must override Array::truncate(). In the future
    // it is expected that BasicArray<> will be improved by allowing
    // for width to be zero when all the values are known to be zero
    // (until the first non-zero value is added). The upshot of this
    // would be that the size of the array in memory would remain tiny
    // regardless of the number of elements it constains, as long as
    // all those elements are zero.
    REALM_ASSERT_DEBUG(!dynamic_cast<ArrayFloat*>(this));
    REALM_ASSERT_DEBUG(!dynamic_cast<ArrayDouble*>(this));

    copy_on_write(); // Throws

    // Update size in accessor and in header. This leaves the capacity
    // unchanged.
    m_size = size;
    set_header_size(size);

    // If the array is completely cleared, we take the opportunity to
    // drop the width back to zero.
    if (size == 0) {
        m_capacity = calc_item_count(get_capacity_from_header(), 0);
        set_width(0);
        set_header_width(0);
    }
}


void Array::truncate_and_destroy_children(size_t size)
{
    REALM_ASSERT(is_attached());
    REALM_ASSERT_3(size, <=, m_size);

    // FIXME: See FIXME in truncate().
    REALM_ASSERT_DEBUG(!dynamic_cast<ArrayFloat*>(this));
    REALM_ASSERT_DEBUG(!dynamic_cast<ArrayDouble*>(this));

    copy_on_write(); // Throws

    if (m_has_refs) {
        size_t offset = size;
        destroy_children(offset);
    }

    // Update size in accessor and in header. This leaves the capacity
    // unchanged.
    m_size = size;
    set_header_size(size);

    // If the array is completely cleared, we take the opportunity to
    // drop the width back to zero.
    if (size == 0) {
        m_capacity = calc_item_count(get_capacity_from_header(), 0);
        set_width(0);
        set_header_width(0);
    }
}


void Array::ensure_minimum_width(int_fast64_t value)
{
    if (value >= m_lbound && value <= m_ubound)
        return;

    // Check if we need to copy before modifying
    copy_on_write(); // Throws

    // Make room for the new value
    size_t width = bit_width(value);
    REALM_ASSERT_3(width, >, m_width);

    Getter old_getter = m_getter; // Save old getter before width expansion
    alloc(m_size, width); // Throws
    set_width(width);

    // Expand the old values
    size_t i = m_size;
    while (i != 0) {
        --i;
        int64_t v = (this->*old_getter)(i);
        (this->*(m_vtable->setter))(i, v);
    }
}

void Array::set_all_to_zero()
{
    copy_on_write(); // Throws

    m_capacity = calc_item_count(get_capacity_from_header(), 0);
    set_width(0);

    // Update header
    set_header_width(0);
}

void Array::adjust_ge(int_fast64_t limit, int_fast64_t diff)
{
    for (size_t i = 0, n = size(); i != n; ) {
        REALM_TEMPEX(i = adjust_ge, m_width, (i, n, limit, diff))
    }
}

template<size_t w>
size_t Array::adjust_ge(size_t start, size_t end, int_fast64_t limit, int_fast64_t diff)
{
    // Check if we need to copy before modifying
    copy_on_write(); // Throws

    for (size_t i = start; i != end; ++i) {
        int_fast64_t v = get<w>(i);
        if (v >= limit) {
            int64_t shifted = v + diff;

            // Make sure the new value can actually be stored. If this changes
            // the width, return the current position to the caller so that it
            // can switch to the appropriate specialization for the new width.
            ensure_minimum_width(shifted); // Throws
            if (m_width != w)
                return i;

            set<w>(i, shifted);
        }
    }
    return end;
}


// If indirection == nullptr, then return lowest 'i' for which for which this->get(i) >= target or -1 if none. If
// indirection == nullptr then 'this' must be sorted increasingly.
//
// If indirection exists, then return lowest 'i' for which this->get(indirection->get(i)) >= target or -1 if none.
// If indirection exists, then 'this' can be non-sorted, but 'indirection' must point into 'this' such that the values
// pointed at are sorted increasingly
//
// This method is mostly used by query_engine to enumerate table row indexes in increasing order through a TableView
size_t Array::find_gte(const int64_t target, size_t start, Array const* indirection) const
{
    switch (m_width) {
        case 0:
            return find_gte<0>(target, start, indirection);
        case 1:
            return find_gte<1>(target, start, indirection);
        case 2:
            return find_gte<2>(target, start, indirection);
        case 4:
            return find_gte<4>(target, start, indirection);
        case 8:
            return find_gte<8>(target, start, indirection);
        case 16:
            return find_gte<16>(target, start, indirection);
        case 32:
            return find_gte<32>(target, start, indirection);
        case 64:
            return find_gte<64>(target, start, indirection);
        default:
            return not_found;
    }
}

template<size_t w>
size_t Array::find_gte(const int64_t target, size_t start, Array const* indirection) const
{
    REALM_ASSERT(start < (indirection ? indirection->size() : size()));

#ifdef REALM_DEBUG
    // Reference implementation to illustrate and test behaviour
    size_t ref = 0;
    size_t idx;

    for (idx = start; idx < m_size; ++idx) {
        if (get(indirection ? to_size_t(indirection->get(idx)) : idx) >= target) {
            ref = idx;
            break;
        }
    }

    if (idx == m_size) {
        ref = not_found;
    }
#endif

    size_t ret;

    if (start >= m_size || target > ubound_for_width(w))
    {
        ret = not_found;
        goto exit;
    }

    if (start + 2 < m_size) {
        if (get<w>(indirection ? to_size_t(indirection->get(start)) : start) >= target) {
            ret = start;
            goto exit;
        }
        ++start;
        if (get<w>(indirection ? to_size_t(indirection->get(start)) : start) >= target) {
            ret = start;
            goto exit;
        }
        ++start;
    }

    if (target > get<w>(indirection ? to_size_t(indirection->get(m_size - 1)) : m_size - 1)) {
        ret = not_found;
        goto exit;
    }

    size_t add;
    add = 1;

    for (size_t offset = start + add ;; offset = start + add)
    {
        if (offset < m_size && get<w>(indirection ? to_size_t(indirection->get(offset)) : offset) < target)
            start += add;
        else
            break;

       add *= 2;
    }

    size_t high;
    high = start + add + 1;

    if (high > m_size)
        high = m_size;

    start--;

    //start og high

    size_t orig_high;
    orig_high = high;
    while (high - start > 1) {
        size_t probe = (start + high) / 2; // FIXME: Prone to overflow - see lower_bound() for a solution
        int64_t v = get<w>(indirection ? to_size_t(indirection->get(probe)) : probe);
        if (v < target)
            start = probe;
        else
            high = probe;
    }
    if (high == orig_high)
        ret = not_found;
    else
        ret = high;

exit:

#ifdef REALM_DEBUG
    REALM_ASSERT_DEBUG(ref == ret);
#endif

    return ret;
}

size_t Array::first_set_bit(unsigned int v) const
{
#if 0 && defined(USE_SSE42) && defined(_MSC_VER) && defined(REALM_PTR_64)
    unsigned long ul;
    // Just 10% faster than MultiplyDeBruijnBitPosition method, on Core i7
    _BitScanForward(&ul, v);
    return ul;
#elif 0 && !defined(_MSC_VER) && defined(USE_SSE42) && defined(REALM_PTR_64)
    return __builtin_clz(v);
#else
    int r;
    static const int MultiplyDeBruijnBitPosition[32] =
    {
        0, 1, 28, 2, 29, 14, 24, 3, 30, 22, 20, 15, 25, 17, 4, 8,
        31, 27, 13, 23, 21, 19, 16, 7, 26, 12, 18, 6, 11, 5, 10, 9
    };

    r = MultiplyDeBruijnBitPosition[(uint32_t((v & -int(v)) * 0x077CB531U)) >> 27];
return r;
#endif
}

size_t Array::first_set_bit64(int64_t v) const
{
#if 0 && defined(USE_SSE42) && defined(_MSC_VER) && defined(REALM_PTR_64)
    unsigned long ul;
    _BitScanForward64(&ul, v);
    return ul;

#elif 0 && !defined(_MSC_VER) && defined(USE_SSE42) && defined(REALM_PTR_64)
    return __builtin_clzll(v);
#else
    unsigned int v0 = unsigned(v);
    unsigned int v1 = unsigned(uint64_t(v) >> 32);
    size_t r;

    if (v0 != 0)
        r = first_set_bit(v0);
    else
        r = first_set_bit(v1) + 32;

    return r;
#endif
}


namespace {

template<size_t width>
inline int64_t lower_bits()
{
    if (width == 1)
        return 0xFFFFFFFFFFFFFFFFULL;
    else if (width == 2)
        return 0x5555555555555555ULL;
    else if (width == 4)
        return 0x1111111111111111ULL;
    else if (width == 8)
        return 0x0101010101010101ULL;
    else if (width == 16)
        return 0x0001000100010001ULL;
    else if (width == 32)
        return 0x0000000100000001ULL;
    else if (width == 64)
        return 0x0000000000000001ULL;
    else {
        REALM_ASSERT_DEBUG(false);
        return int64_t(-1);
    }
}

// Return true if 'value' has an element (of bit-width 'width') which is 0
template<size_t width>
inline bool has_zero_element(uint64_t value) {
    uint64_t hasZeroByte;
    uint64_t lower = lower_bits<width>();
    uint64_t upper = lower_bits<width>() * 1ULL << (width == 0 ? 0 : (width - 1ULL));
    hasZeroByte = (value - lower) & ~value & upper;
    return hasZeroByte != 0;
}


// Finds zero element of bit width 'width'
template<bool eq, size_t width>
size_t find_zero(uint64_t v)
{
    size_t start = 0;
    uint64_t hasZeroByte;

    // Bisection optimization, speeds up small bitwidths with high match frequency. More partions than 2 do NOT pay off because
    // the work done by test_zero() is wasted for the cases where the value exists in first half, but useful if it exists in last
    // half. Sweet spot turns out to be the widths and partitions below.
    if (width <= 8) {
        hasZeroByte = has_zero_element<width>(v | 0xffffffff00000000ULL);
        if (eq ? !hasZeroByte : (v & 0x00000000ffffffffULL) == 0) {
            // 00?? -> increasing
            start += 64 / no0(width) / 2;
            if (width <= 4) {
                hasZeroByte = has_zero_element<width>(v | 0xffff000000000000ULL);
                if (eq ? !hasZeroByte : (v & 0x0000ffffffffffffULL) == 0) {
                    // 000?
                    start += 64 / no0(width) / 4;
                }
            }
        }
        else {
            if (width <= 4) {
                // ??00
                hasZeroByte = has_zero_element<width>(v | 0xffffffffffff0000ULL);
                if (eq ? !hasZeroByte : (v & 0x000000000000ffffULL) == 0) {
                    // 0?00
                    start += 64 / no0(width) / 4;
                }
            }
        }
    }

    uint64_t mask = (width == 64 ? ~0ULL : ((1ULL << (width == 64 ? 0 : width)) - 1ULL)); // Warning free way of computing (1ULL << width) - 1
    while (eq == (((v >> (width * start)) & mask) != 0)) {
        start++;
    }

    return start;
}

} // anonymous namesapce


template<bool find_max, size_t w>
bool Array::minmax(int64_t& result, size_t start, size_t end, size_t* return_ndx) const
{
    size_t best_index = 0;

    if (end == size_t(-1))
        end = m_size;
    REALM_ASSERT_11(start, <, m_size, &&, end, <=, m_size, &&, start, <, end);

    if (m_size == 0)
        return false;

    if (w == 0) {
        if (return_ndx)
            *return_ndx = best_index;
        result = 0;
        return true;
    }

    int64_t m = get<w>(start);
    ++start;

#if 0 // We must now return both value AND index of result. SSE does not support finding index, so we've disabled it
#ifdef REALM_COMPILER_SSE
    if (sseavx<42>()) {
        // Test manually until 128 bit aligned
        for (; (start < end) && (((size_t(m_data) & 0xf) * 8 + start * w) % (128) != 0); start++) {
            if (find_max ? get<w>(start) > m : get<w>(start) < m) {
                m = get<w>(start);
                best_index = start;
            }
        }

        if ((w == 8 || w == 16 || w == 32) && end - start > 2 * sizeof (__m128i) * 8 / no0(w)) {
            __m128i *data = reinterpret_cast<__m128i*>(m_data + start * w / 8);
            __m128i state = data[0];
            char state2[sizeof (state)];

            size_t chunks = (end - start) * w / 8 / sizeof (__m128i);
            for (size_t t = 0; t < chunks; t++) {
                if (w == 8)
                    state = find_max ? _mm_max_epi8(data[t], state) : _mm_min_epi8(data[t], state);
                else if (w == 16)
                    state = find_max ? _mm_max_epi16(data[t], state) : _mm_min_epi16(data[t], state);
                else if (w == 32)
                    state = find_max ? _mm_max_epi32(data[t], state) : _mm_min_epi32(data[t], state);

                start += sizeof (__m128i) * 8 / no0(w);
            }

            // Todo: prevent taking address of 'state' to make the compiler keep it in SSE register in above loop (vc2010/gcc4.6)

            // We originally had declared '__m128i state2' and did an 'state2 = state' assignment. When we read from state2 through int16_t, int32_t or int64_t in GetUniversal(),
            // the compiler thinks it cannot alias state2 and hence reorders the read and assignment.

            // In this fixed version using memcpy, we have char-read-access from __m128i (OK aliasing) and char-write-access to char-array, and finally int8/16/32/64
            // read access from char-array (OK aliasing).
            memcpy(&state2, &state, sizeof state);
            for (size_t t = 0; t < sizeof (__m128i) * 8 / no0(w); ++t) {
                int64_t v = get_universal<w>(reinterpret_cast<char*>(&state2), t);
                if (find_max ? v > m : v < m) {
                    m = v;
                }
            }
        }
    }
#endif
#endif

    for (; start < end; ++start) {
        const int64_t v = get<w>(start);
        if (find_max ? v > m : v < m) {
            m = v;
            best_index = start;
        }
    }

    result = m;
    if (return_ndx)
        *return_ndx = best_index;
    return true;
}

bool Array::maximum(int64_t& result, size_t start, size_t end, size_t* return_ndx) const
{
    REALM_TEMPEX2(return minmax, true, m_width, (result, start, end, return_ndx));
}

bool Array::minimum(int64_t& result, size_t start, size_t end, size_t* return_ndx) const
{
    REALM_TEMPEX2(return minmax, false, m_width, (result, start, end, return_ndx));
}

int64_t Array::sum(size_t start, size_t end) const
{
    REALM_TEMPEX(return sum, m_width, (start, end));
}

template<size_t w>
int64_t Array::sum(size_t start, size_t end) const
{
    if (end == size_t(-1))
        end = m_size;
    REALM_ASSERT_11(start, <, m_size, &&, end, <=, m_size, &&, start, <, end);

    if (w == 0)
        return 0;

    int64_t s = 0;

    // Sum manually until 128 bit aligned
    for (; (start < end) && (((size_t(m_data) & 0xf) * 8 + start * w) % 128 != 0); start++) {
        s += get<w>(start);
    }

    if (w == 1 || w == 2 || w == 4) {
        // Sum of bitwidths less than a byte (which are always positive)
        // uses a divide and conquer algorithm that is a variation of popolation count:
        // http://graphics.stanford.edu/~seander/bithacks.html#CountBitsSetParallel

        // static values needed for fast sums
        const uint64_t m2  = 0x3333333333333333ULL;
        const uint64_t m4  = 0x0f0f0f0f0f0f0f0fULL;
        const uint64_t h01 = 0x0101010101010101ULL;

        int64_t *data = reinterpret_cast<int64_t*>(m_data + start * w / 8);
        size_t chunks = (end - start) * w / 8 / sizeof (int64_t);

        for (size_t t = 0; t < chunks; t++) {
            if (w == 1) {

/*
#if defined(USE_SSE42) && defined(_MSC_VER) && defined(REALM_PTR_64)
                    s += __popcnt64(data[t]);
#elif !defined(_MSC_VER) && defined(USE_SSE42) && defined(REALM_PTR_64)
                    s += __builtin_popcountll(data[t]);
#else
                    uint64_t a = data[t];
                    const uint64_t m1  = 0x5555555555555555ULL;
                    a -= (a >> 1) & m1;
                    a = (a & m2) + ((a >> 2) & m2);
                    a = (a + (a >> 4)) & m4;
                    a = (a * h01) >> 56;
                    s += a;
#endif
*/

                s += fast_popcount64(data[t]);


            }
            else if (w == 2) {
                uint64_t a = data[t];
                a = (a & m2) + ((a >> 2) & m2);
                a = (a + (a >> 4)) & m4;
                a = (a * h01) >> 56;

                s += a;
            }
            else if (w == 4) {
                uint64_t a = data[t];
                a = (a & m4) + ((a >> 4) & m4);
                a = (a * h01) >> 56;
                s += a;
            }
        }
        start += sizeof (int64_t) * 8 / no0(w) * chunks;
    }

#ifdef REALM_COMPILER_SSE
    if (sseavx<42>()) {

        // 2000 items summed 500000 times, 8/16/32 bits, miliseconds:
        // Naive, templated get<>: 391 371 374
        // SSE:                     97 148 282

        if ((w == 8 || w == 16 || w == 32) && end - start > sizeof (__m128i) * 8 / no0(w)) {
            __m128i* data = reinterpret_cast<__m128i*>(m_data + start * w / 8);
            __m128i sum = {0};
            __m128i sum2;

            size_t chunks = (end - start) * w / 8 / sizeof (__m128i);

            for (size_t t = 0; t < chunks; t++) {
                if (w == 8) {
                    /*
                    // 469 ms AND disadvantage of handling max 64k elements before overflow
                    __m128i vl = _mm_cvtepi8_epi16(data[t]);
                    __m128i vh = data[t];
                    vh.m128i_i64[0] = vh.m128i_i64[1];
                    vh = _mm_cvtepi8_epi16(vh);
                    sum = _mm_add_epi16(sum, vl);
                    sum = _mm_add_epi16(sum, vh);
                    */

                    /*
                    // 424 ms
                    __m128i vl = _mm_unpacklo_epi8(data[t], _mm_set1_epi8(0));
                    __m128i vh = _mm_unpackhi_epi8(data[t], _mm_set1_epi8(0));
                    sum = _mm_add_epi32(sum, _mm_madd_epi16(vl, _mm_set1_epi16(1)));
                    sum = _mm_add_epi32(sum, _mm_madd_epi16(vh, _mm_set1_epi16(1)));
                    */

                    __m128i vl = _mm_cvtepi8_epi16(data[t]);        // sign extend lower words 8->16
                    __m128i vh = data[t];
                    vh = _mm_srli_si128(vh, 8);                     // v >>= 64
                    vh = _mm_cvtepi8_epi16(vh);                     // sign extend lower words 8->16
                    __m128i sum1 = _mm_add_epi16(vl, vh);
                    __m128i sumH = _mm_cvtepi16_epi32(sum1);
                    __m128i sumL = _mm_srli_si128(sum1, 8);         // v >>= 64
                    sumL = _mm_cvtepi16_epi32(sumL);
                    sum = _mm_add_epi32(sum, sumL);
                    sum = _mm_add_epi32(sum, sumH);
                }
                else if (w == 16) {
                    // todo, can overflow for array size > 2^32
                    __m128i vl = _mm_cvtepi16_epi32(data[t]);       // sign extend lower words 16->32
                    __m128i vh = data[t];
                    vh = _mm_srli_si128(vh, 8);                     // v >>= 64
                    vh = _mm_cvtepi16_epi32(vh);                    // sign extend lower words 16->32
                    sum = _mm_add_epi32(sum, vl);
                    sum = _mm_add_epi32(sum, vh);
                }
                else if (w == 32) {
                    __m128i v = data[t];
                    __m128i v0 = _mm_cvtepi32_epi64(v);             // sign extend lower dwords 32->64
                    v = _mm_srli_si128(v, 8);                       // v >>= 64
                    __m128i v1 = _mm_cvtepi32_epi64(v);             // sign extend lower dwords 32->64
                    sum = _mm_add_epi64(sum, v0);
                    sum = _mm_add_epi64(sum, v1);

                    /*
                    __m128i m = _mm_set1_epi32(0xc000);             // test if overflow could happen (still need underflow test).
                    __m128i mm = _mm_and_si128(data[t], m);
                    zz = _mm_or_si128(mm, zz);
                    sum = _mm_add_epi32(sum, data[t]);
                    */
                }
            }
            start += sizeof (__m128i) * 8 / no0(w) * chunks;

            // prevent taking address of 'state' to make the compiler keep it in SSE register in above loop (vc2010/gcc4.6)
            sum2 = sum;

            // Avoid aliasing bug where sum2 might not yet be initialized when accessed by get_universal
            char sum3[sizeof sum2];
            memcpy(&sum3, &sum2, sizeof sum2);

            // Sum elements of sum
            for (size_t t = 0; t < sizeof (__m128i) * 8 / ((w == 8 || w == 16) ? 32 : 64); ++t) {
                int64_t v = get_universal<(w == 8 || w == 16) ? 32 : 64>(reinterpret_cast<char*>(&sum3), t);
                s += v;
            }
        }
    }
#endif

    // Sum remaining elements
    for (; start < end; ++start)
        s += get<w>(start);

    return s;
}

size_t Array::count(int64_t value) const noexcept
{
    const uint64_t* next = reinterpret_cast<uint64_t*>(m_data);
    size_t count = 0;
    const size_t end = m_size;
    size_t i = 0;

    // static values needed for fast population count
    const uint64_t m1  = 0x5555555555555555ULL;
    const uint64_t m2  = 0x3333333333333333ULL;
    const uint64_t m4  = 0x0f0f0f0f0f0f0f0fULL;
    const uint64_t h01 = 0x0101010101010101ULL;

    if (m_width == 0) {
        if (value == 0)
            return m_size;
        return 0;
    }
    if (m_width == 1) {
        if (uint64_t(value) > 1)
            return 0;

        const size_t chunkvals = 64;
        for (; i + chunkvals <= end; i += chunkvals) {
            uint64_t a = next[i / chunkvals];
            if (value == 0)
                a = ~a; // reverse

            a -= (a >> 1) & m1;
            a = (a & m2) + ((a >> 2) & m2);
            a = (a + (a >> 4)) & m4;
            a = (a * h01) >> 56;

            // Could use intrinsic instead:
            // a = __builtin_popcountll(a); // gcc intrinsic

            count += to_size_t(a);
        }
    }
    else if (m_width == 2) {
        if (uint64_t(value) > 3)
            return 0;

        const uint64_t v = ~0ULL/0x3 * value;

        // Masks to avoid spillover between segments in cascades
        const uint64_t c1 = ~0ULL/0x3 * 0x1;

        const size_t chunkvals = 32;
        for (; i + chunkvals <= end; i += chunkvals) {
            uint64_t a = next[i / chunkvals];
            a ^= v;      // zero matching bit segments
            a |= (a >> 1) & c1; // cascade ones in non-zeroed segments
            a &= m1;     // isolate single bit in each segment
            a ^= m1;     // reverse isolated bits
            //if (!a) continue;

            // Population count
            a = (a & m2) + ((a >> 2) & m2);
            a = (a + (a >> 4)) & m4;
            a = (a * h01) >> 56;

            count += to_size_t(a);
        }
    }
    else if (m_width == 4) {
        if (uint64_t(value) > 15)
            return 0;

        const uint64_t v  = ~0ULL/0xF * value;
        const uint64_t m  = ~0ULL/0xF * 0x1;

        // Masks to avoid spillover between segments in cascades
        const uint64_t c1 = ~0ULL/0xF * 0x7;
        const uint64_t c2 = ~0ULL/0xF * 0x3;

        const size_t chunkvals = 16;
        for (; i + chunkvals <= end; i += chunkvals) {
            uint64_t a = next[i / chunkvals];
            a ^= v;      // zero matching bit segments
            a |= (a >> 1) & c1; // cascade ones in non-zeroed segments
            a |= (a >> 2) & c2;
            a &= m;     // isolate single bit in each segment
            a ^= m;     // reverse isolated bits

            // Population count
            a = (a + (a >> 4)) & m4;
            a = (a * h01) >> 56;

            count += to_size_t(a);
        }
    }
    else if (m_width == 8) {
        if (value > 0x7FLL || value < -0x80LL)
            return 0; // by casting?

        const uint64_t v  = ~0ULL/0xFF * value;
        const uint64_t m  = ~0ULL/0xFF * 0x1;

        // Masks to avoid spillover between segments in cascades
        const uint64_t c1 = ~0ULL/0xFF * 0x7F;
        const uint64_t c2 = ~0ULL/0xFF * 0x3F;
        const uint64_t c3 = ~0ULL/0xFF * 0x0F;

        const size_t chunkvals = 8;
        for (; i + chunkvals <= end; i += chunkvals) {
            uint64_t a = next[i / chunkvals];
            a ^= v;      // zero matching bit segments
            a |= (a >> 1) & c1; // cascade ones in non-zeroed segments
            a |= (a >> 2) & c2;
            a |= (a >> 4) & c3;
            a &= m;     // isolate single bit in each segment
            a ^= m;     // reverse isolated bits

            // Population count
            a = (a * h01) >> 56;

            count += to_size_t(a);
        }
    }
    else if (m_width == 16) {
        if (value > 0x7FFFLL || value < -0x8000LL)
            return 0; // by casting?

        const uint64_t v  = ~0ULL/0xFFFF * value;
        const uint64_t m  = ~0ULL/0xFFFF * 0x1;

        // Masks to avoid spillover between segments in cascades
        const uint64_t c1 = ~0ULL/0xFFFF * 0x7FFF;
        const uint64_t c2 = ~0ULL/0xFFFF * 0x3FFF;
        const uint64_t c3 = ~0ULL/0xFFFF * 0x0FFF;
        const uint64_t c4 = ~0ULL/0xFFFF * 0x00FF;

        const size_t chunkvals = 4;
        for (; i + chunkvals <= end; i += chunkvals) {
            uint64_t a = next[i / chunkvals];
            a ^= v;      // zero matching bit segments
            a |= (a >> 1) & c1; // cascade ones in non-zeroed segments
            a |= (a >> 2) & c2;
            a |= (a >> 4) & c3;
            a |= (a >> 8) & c4;
            a &= m;     // isolate single bit in each segment
            a ^= m;     // reverse isolated bits

            // Population count
            a = (a * h01) >> 56;

            count += to_size_t(a);
        }
    }
    else if (m_width == 32) {
        int32_t v = int32_t(value);
        const int32_t* d = reinterpret_cast<int32_t*>(m_data);
        for (; i < end; ++i) {
            if (d[i] == v)
                ++count;
        }
        return count;
    }
    else if (m_width == 64) {
        const int64_t* d = reinterpret_cast<int64_t*>(m_data);
        for (; i < end; ++i) {
            if (d[i] == value)
                ++count;
        }
        return count;
    }

    // Check remaining elements
    for (; i < end; ++i)
        if (value == get(i))
            ++count;

    return count;
}

size_t Array::calc_aligned_byte_size(size_t size, int width)
{
    REALM_ASSERT(width != 0 && (width & (width - 1)) == 0); // Is a power of two
    size_t max = std::numeric_limits<size_t>::max();
    size_t max_2 = max & ~size_t(7); // Allow for upwards 8-byte alignment
    bool overflow;
    size_t byte_size;
    if (width < 8) {
        size_t elems_per_byte = 8 / width;
        size_t byte_size_0 = size / elems_per_byte;
        if (size % elems_per_byte != 0)
            ++byte_size_0;
        overflow = byte_size_0 > max_2 - header_size;
        byte_size = header_size + byte_size_0;
    }
    else {
        size_t bytes_per_elem = width / 8;
        overflow = size > (max_2 - header_size) / bytes_per_elem;
        byte_size = header_size + size * bytes_per_elem;
    }
    if (overflow)
        throw std::runtime_error("Byte size overflow");
    REALM_ASSERT_3(byte_size, >, 0);
    size_t aligned_byte_size = ((byte_size-1) | 7) + 1; // 8-byte alignment
    return aligned_byte_size;
}

size_t Array::calc_byte_len(size_t count, size_t width) const
{
    REALM_ASSERT_3(get_wtype_from_header(get_header_from_data(m_data)), ==, wtype_Bits);

    // FIXME: Consider calling `calc_aligned_byte_size(size)`
    // instead. Note however, that calc_byte_len() is supposed to return
    // the unaligned byte size. It is probably the case that no harm
    // is done by returning the aligned version, and most callers of
    // calc_byte_len() will actually benefit if calc_byte_len() was
    // changed to always return the aligned byte size.

    // FIXME: This arithemtic could overflow. Consider using <realm/util/safe_int_ops.hpp>
    size_t bits = count * width;
    size_t bytes = (bits+7) / 8; // round up
    return bytes + header_size; // add room for 8 byte header
}

size_t Array::calc_item_count(size_t bytes, size_t width) const noexcept
{
    if (width == 0)
        return std::numeric_limits<size_t>::max(); // Zero width gives "infinite" space

    size_t bytes_data = bytes - header_size; // ignore 8 byte header
    size_t total_bits = bytes_data * 8;
    return total_bits / width;
}

MemRef Array::clone(MemRef mem, Allocator& alloc, Allocator& target_alloc)
{
    const char* header = mem.get_addr();
    if (!get_hasrefs_from_header(header)) {
        // This array has no subarrays, so we can make a byte-for-byte
        // copy, which is more efficient.

        // Calculate size of new array in bytes
        size_t size = get_byte_size_from_header(header);

        // Create the new array
        MemRef clone_mem = target_alloc.alloc(size); // Throws
        char* clone_header = clone_mem.get_addr();

        // Copy contents
        const char* src_begin = header;
        const char* src_end   = header + size;
        char*       dst_begin = clone_header;
        std::copy(src_begin, src_end, dst_begin);

        // Update with correct capacity
        set_header_capacity(size, clone_header);

        return clone_mem;
    }

    // Refs are integers, and integers arrays use wtype_Bits.
    REALM_ASSERT_3(get_wtype_from_header(header), ==, wtype_Bits);

    Array array { alloc };
    array.init_from_mem(mem);

    // Create new empty array of refs
    Array new_array(target_alloc);
    _impl::DeepArrayDestroyGuard dg(&new_array);
    Type type = get_type_from_header(header);
    bool context_flag = get_context_flag_from_header(header);
    new_array.create(type, context_flag); // Throws

    _impl::DeepArrayRefDestroyGuard dg_2(target_alloc);
    size_t n = array.size();
    for (size_t i = 0; i != n; ++i) {
        int_fast64_t value = array.get(i);

        // Null-refs signify empty subtrees. Also, all refs are
        // 8-byte aligned, so the lowest bits cannot be set. If they
        // are, it means that it should not be interpreted as a ref.
        bool is_subarray = value != 0 && (value & 1) == 0;
        if (!is_subarray) {
            new_array.add(value); // Throws
            continue;
        }

        ref_type ref = to_ref(value);
        MemRef new_mem = clone(MemRef(ref, alloc), alloc, target_alloc); // Throws
        dg_2.reset(new_mem.get_ref());
        value = new_mem.get_ref(); // FIXME: Dangerous cast (unsigned -> signed)
        new_array.add(value); // Throws
        dg_2.release();
    }

    dg.release();
    return new_array.get_mem();
}

void Array::copy_on_write()
{
#if REALM_ENABLE_MEMDEBUG
    // We want to relocate this array regardless if there is a need or not, in order to catch use-after-free bugs.
    // Only exception is inside GroupWriter::write_group() (see explanation at the definition of the m_no_relocation
    // member)
    if (!m_no_relocation) { 
#else        
    if (m_alloc.is_read_only(m_ref)) {
#endif
        // Calculate size in bytes (plus a bit of matchcount room for expansion)
        size_t size = calc_byte_len(m_size, m_width);
        size_t rest = (~size & 0x7) + 1;
        if (rest < 8)
            size += rest; // 64bit blocks
        size_t new_size = size + 64;

        // Create new copy of array
        MemRef mref = m_alloc.alloc(new_size); // Throws
        const char* old_begin = get_header_from_data(m_data);
        const char* old_end = get_header_from_data(m_data) + size;
        char* new_begin = mref.get_addr();
        std::copy(old_begin, old_end, new_begin);

        ref_type old_ref = m_ref;

        // Update internal data
        m_ref = mref.get_ref();
        m_data = get_data_from_header(new_begin);
        m_capacity = calc_item_count(new_size, m_width);
        REALM_ASSERT_DEBUG(m_capacity > 0);

        // Update capacity in header. Uses m_data to find header, so
        // m_data must be initialized correctly first.
        set_header_capacity(new_size);

        update_parent();

#if REALM_ENABLE_MEMDEBUG
        if (!m_alloc.is_read_only(old_ref)) {
            // Overwrite free'd array with 0x77. We cannot overwrite the header because free_() needs to know the size
            // of the allocated block in order to free it. This size is computed from the width and size header fields.
            memset(const_cast<char*>(old_begin) + header_size, 0x77, old_end - old_begin - header_size);
        }
#endif

        // Mark original as deleted, so that the space can be reclaimed in
        // future commits, when no versions are using it anymore
        m_alloc.free_(old_ref, old_begin);
    }
}


namespace {

template<size_t width>
void set_direct(char* data, size_t ndx, int_fast64_t value) noexcept
{
    // FIXME: The code below makes the non-portable assumption that
    // negative number are represented using two's complement. See
    // Replication::encode_int() for a possible solution. This is not
    // guaranteed by C++03.
    //
    // FIXME: The code below makes the non-portable assumption that
    // the types `int8_t`, `int16_t`, `int32_t`, and `int64_t`
    // exist. This is not guaranteed by C++03.
    if (width == 0) {
        REALM_ASSERT_DEBUG(value == 0);
        return;
    }
    else if (width == 1) {
        REALM_ASSERT_DEBUG(0 <= value && value <= 0x01);
        size_t byte_ndx = ndx / 8;
        size_t bit_ndx  = ndx % 8;
        typedef unsigned char uchar;
        uchar* p = reinterpret_cast<uchar*>(data) + byte_ndx;
        *p = uchar((*p & ~(0x01 << bit_ndx)) | (int(value) & 0x01) << bit_ndx);
    }
    else if (width == 2) {
        REALM_ASSERT_DEBUG(0 <= value && value <= 0x03);
        size_t byte_ndx = ndx / 4;
        size_t bit_ndx  = ndx % 4 * 2;
        typedef unsigned char uchar;
        uchar* p = reinterpret_cast<uchar*>(data) + byte_ndx;
        *p = uchar((*p & ~(0x03 << bit_ndx)) | (int(value) & 0x03) << bit_ndx);
    }
    else if (width == 4) {
        REALM_ASSERT_DEBUG(0 <= value && value <= 0x0F);
        size_t byte_ndx = ndx / 2;
        size_t bit_ndx  = ndx % 2 * 4;
        typedef unsigned char uchar;
        uchar* p = reinterpret_cast<uchar*>(data) + byte_ndx;
        *p = uchar((*p & ~(0x0F << bit_ndx)) | (int(value) & 0x0F) << bit_ndx);
    }
    else if (width == 8) {
        REALM_ASSERT_DEBUG(std::numeric_limits<int8_t>::min() <= value &&
                             value <= std::numeric_limits<int8_t>::max());
        *(reinterpret_cast<int8_t*>(data) + ndx) = int8_t(value);
    }
    else if (width == 16) {
        REALM_ASSERT_DEBUG(std::numeric_limits<int16_t>::min() <= value &&
                             value <= std::numeric_limits<int16_t>::max());
        *(reinterpret_cast<int16_t*>(data) + ndx) = int16_t(value);
    }
    else if (width == 32) {
        REALM_ASSERT_DEBUG(std::numeric_limits<int32_t>::min() <= value &&
                             value <= std::numeric_limits<int32_t>::max());
        *(reinterpret_cast<int32_t*>(data) + ndx) = int32_t(value);
    }
    else if (width == 64) {
        REALM_ASSERT_DEBUG(std::numeric_limits<int64_t>::min() <= value &&
                             value <= std::numeric_limits<int64_t>::max());
        *(reinterpret_cast<int64_t*>(data) + ndx) = int64_t(value);
    }
    else {
        REALM_ASSERT_DEBUG(false);
    }
}

template<size_t width>
void fill_direct(char* data, size_t begin, size_t end, int_fast64_t value) noexcept
{
    for (size_t i = begin; i != end; ++i)
        set_direct<width>(data, i, value);
}

} // anonymous namespace

MemRef Array::create(Type type, bool context_flag, WidthType width_type, size_t size,
                     int_fast64_t value, Allocator& alloc)
{
    REALM_ASSERT_7(value, ==, 0, ||, width_type, ==, wtype_Bits);
    REALM_ASSERT_7(size, ==, 0, ||, width_type, !=, wtype_Ignore);

    bool is_inner_bptree_node = false, has_refs = false;
    switch (type) {
        case type_Normal:
            break;
        case type_InnerBptreeNode:
            is_inner_bptree_node = true;
            has_refs = true;
            break;
        case type_HasRefs:
            has_refs = true;
            break;
    }

    int width = 0;
    size_t byte_size_0 = header_size;
    if (value != 0) {
        width = int(bit_width(value));
        byte_size_0 = calc_aligned_byte_size(size, width); // Throws
    }
    // Adding zero to Array::initial_capacity to avoid taking the
    // address of that member
    size_t byte_size = std::max(byte_size_0, initial_capacity+0);
    MemRef mem = alloc.alloc(byte_size); // Throws
    char* header = mem.get_addr();

    init_header(header, is_inner_bptree_node, has_refs, context_flag, width_type,
                width, size, byte_size);

    if (value != 0) {
        char* data = get_data_from_header(header);
        size_t begin = 0, end = size;
        REALM_TEMPEX(fill_direct, width, (data, begin, end, value));
    }

    return mem;
}


// FIXME: It may be worth trying to combine this with copy_on_write()
// to avoid two copies.
void Array::alloc(size_t size, size_t width)
{
    REALM_ASSERT(is_attached());
    REALM_ASSERT(!m_alloc.is_read_only(m_ref));
    REALM_ASSERT_3(m_capacity, >, 0);
    if (m_capacity < size || width != m_width) {
        size_t needed_bytes   = calc_byte_len(size, width);

        // this method is not public and callers must (and currently do) ensure that
        // needed_bytes are never larger than max_array_payload.
        REALM_ASSERT_3(needed_bytes, <= , max_array_payload);

        size_t orig_capacity_bytes = get_capacity_from_header();
        size_t capacity_bytes = orig_capacity_bytes;

        if (capacity_bytes < needed_bytes) {
            // Double to avoid too many reallocs (or initialize to initial size), but truncate if that exceeds the
            // maximum allowed payload (measured in bytes) for arrays. This limitation is due to 24-bit capacity
            // field in the header.
            size_t new_capacity_bytes = capacity_bytes * 2;
            if (new_capacity_bytes < capacity_bytes) // overflow detected, clamp to max
                new_capacity_bytes = max_array_payload;
            if (new_capacity_bytes > max_array_payload) // cap at max allowed allocation
                new_capacity_bytes = max_array_payload;
            capacity_bytes = new_capacity_bytes;

            // If doubling is not enough, expand enough to fit
            if (capacity_bytes < needed_bytes) {
                size_t rest = (~needed_bytes & 0x7) + 1;
                capacity_bytes = needed_bytes;
                if (rest < 8)
                    capacity_bytes += rest; // 64bit align
            }

            // Allocate and update header
            char* header = get_header_from_data(m_data);
            MemRef mem_ref = m_alloc.realloc_(m_ref, header, orig_capacity_bytes,
                                              capacity_bytes); // Throws
            
            header = mem_ref.get_addr();
            set_header_width(int(width), header);
            set_header_size(size, header);
            set_header_capacity(capacity_bytes, header);

            // Update this accessor and its ancestors
            m_ref      = mem_ref.get_ref();
            m_data     = get_data_from_header(header);
            m_capacity = calc_item_count(capacity_bytes, width);
            // FIXME: Trouble when this one throws. We will then leave
            // this array instance in a corrupt state
            update_parent(); // Throws
            return;
        }

        m_capacity = calc_item_count(capacity_bytes, width);
        set_header_width(int(width));
    }

    // Update header
    set_header_size(size);
}

int_fast64_t Array::lbound_for_width(size_t width) noexcept
{
    REALM_TEMPEX(return lbound_for_width, width, ());
}

template<size_t width>
int_fast64_t Array::lbound_for_width() noexcept
{
    if (width == 0) {
        return 0;
    }
    else if (width == 1) {
        return 0;
    }
    else if (width == 2) {
        return 0;
    }
    else if (width == 4) {
        return 0;
    }
    else if (width == 8) {
        return -0x80LL;
    }
    else if (width == 16) {
        return -0x8000LL;
    }
    else if (width == 32) {
        return -0x80000000LL;
    }
    else if (width == 64) {
        return -0x8000000000000000LL;
    }
    else {
        REALM_UNREACHABLE();
    }
}

int_fast64_t Array::ubound_for_width(size_t width) noexcept
{
    REALM_TEMPEX(return ubound_for_width, width, ());
}

template<size_t width>
int_fast64_t Array::ubound_for_width() noexcept
{
    if (width == 0) {
        return 0;
    }
    else if (width == 1) {
        return 1;
    }
    else if (width == 2) {
        return 3;
    }
    else if (width == 4) {
        return 15;
    }
    else if (width == 8) {
        return 0x7FLL;
    }
    else if (width == 16) {
        return 0x7FFFLL;
    }
    else if (width == 32) {
        return 0x7FFFFFFFLL;
    }
    else if (width == 64) {
        return 0x7FFFFFFFFFFFFFFFLL;
    }
    else {
        REALM_UNREACHABLE();
    }
}



template<size_t width>
struct Array::VTableForWidth {
    struct PopulatedVTable : Array::VTable {
        PopulatedVTable() {
            getter = &Array::get<width>;
            setter = &Array::set<width>;
            chunk_getter = &Array::get_chunk<width>;
            finder[cond_Equal] = &Array::find<Equal, act_ReturnFirst, width>;
            finder[cond_NotEqual] = &Array::find<NotEqual, act_ReturnFirst, width>;
            finder[cond_Greater] = &Array::find<Greater, act_ReturnFirst, width>;
            finder[cond_Less] = &Array::find<Less, act_ReturnFirst, width>;
        }
    };
    static const PopulatedVTable vtable;
};

template<size_t width>
const typename Array::VTableForWidth<width>::PopulatedVTable Array::VTableForWidth<width>::vtable;

void Array::set_width(size_t width) noexcept
{
    REALM_TEMPEX(set_width, width, ());
}

template<size_t width>
void Array::set_width() noexcept
{
    m_lbound = lbound_for_width<width>();
    m_ubound = ubound_for_width<width>();

    m_width = width;

    m_vtable = &VTableForWidth<width>::vtable;
    m_getter = m_vtable->getter;
}

// This method reads 8 concecutive values into res[8], starting from index 'ndx'. It's allowed for the 8 values to
// exceed array length; in this case, remainder of res[8] will be left untouched.
template<size_t w>
void Array::get_chunk(size_t ndx, int64_t res[8]) const noexcept
{
    REALM_ASSERT_3(ndx, <, m_size);

    // To make Valgrind happy. Todo, I *think* it should work without, now, but if it reappears, add memset again.
    // memset(res, 0, 8*8);

    if (REALM_X86_OR_X64_TRUE && (w == 1 || w == 2 || w == 4) && ndx + 32 < m_size) {
        // This method is *multiple* times faster than performing 8 times get<w>, even if unrolled. Apparently compilers
        // can't figure out to optimize it.
        uint64_t c;
        size_t bytealign = ndx / (8 / no0(w));
        if (w == 1) {
            c = *reinterpret_cast<uint16_t*>(m_data + bytealign);
            c >>= (ndx - bytealign * 8) * w;
        }
        else if (w == 2) {
            c = *reinterpret_cast<uint32_t*>(m_data + bytealign);
            c >>= (ndx - bytealign * 4) * w;
        }
        else if (w == 4) {
            c = *reinterpret_cast<uint64_t*>(m_data + bytealign);
            c >>= (ndx - bytealign * 2) * w;
        }
        uint64_t mask = (w == 64 ? ~0ULL : ((1ULL << (w == 64 ? 0 : w)) - 1ULL));
        // The '?' is to avoid warnings about shifting too much
        res[0] = (c >> 0 * (w > 4 ? 0 : w)) & mask;
        res[1] = (c >> 1 * (w > 4 ? 0 : w)) & mask;
        res[2] = (c >> 2 * (w > 4 ? 0 : w)) & mask;
        res[3] = (c >> 3 * (w > 4 ? 0 : w)) & mask;
        res[4] = (c >> 4 * (w > 4 ? 0 : w)) & mask;
        res[5] = (c >> 5 * (w > 4 ? 0 : w)) & mask;
        res[6] = (c >> 6 * (w > 4 ? 0 : w)) & mask;
        res[7] = (c >> 7 * (w > 4 ? 0 : w)) & mask;
    }
    else {
        size_t i = 0;
        for(; i + ndx < m_size && i < 8; i++)
            res[i] = get<w>(ndx + i);

        for(; i < 8; i++)
            res[i] = 0;
    }

#ifdef REALM_DEBUG
    for(int j = 0; j + ndx < m_size && j < 8; j++) {
        int64_t expected = get<w>(ndx + j);
        if (res[j] != expected)
            REALM_ASSERT(false);
    }
#endif


}


template<size_t width>
void Array::set(size_t ndx, int64_t value)
{
    set_direct<width>(m_data, ndx, value);
}


ref_type Array::insert_bptree_child(Array& offsets, size_t orig_child_ndx,
                                    ref_type new_sibling_ref, TreeInsertBase& state)
{
    // When a child is split, the new child must always be inserted
    // after the original
    size_t orig_child_ref_ndx = 1 + orig_child_ndx;
    size_t insert_ndx = orig_child_ref_ndx + 1;

    REALM_ASSERT_DEBUG(insert_ndx <= size() - 1);
    if (REALM_LIKELY(size() < 1 + REALM_MAX_BPNODE_SIZE + 1)) {
        // Case 1/2: This parent has space for the new child, so it
        // does not have to be split.
        insert(insert_ndx, new_sibling_ref); // Throws
        // +2 because stored value is 1 + 2*total_elems_in_subtree
        adjust(size()-1, +2); // Throws
        if (offsets.is_attached()) {
            size_t elem_ndx_offset = orig_child_ndx > 0 ?
                to_size_t(offsets.get(orig_child_ndx-1)) : 0;
            offsets.insert(orig_child_ndx, elem_ndx_offset + state.m_split_offset); // Throws
            offsets.adjust(orig_child_ndx+1, offsets.size(), +1); // Throws
        }
        return 0; // Parent node was not split
    }

    // Case 2/2: This parent is full, so it needs to be plit.
    //
    // We first create a new sibling of the parent, and then we move
    // some of the children over. The caller must insert the new
    // sibling after the original.
    size_t elem_ndx_offset = 0;
    if (orig_child_ndx > 0) {
        if (offsets.is_attached()) {
            elem_ndx_offset = size_t(offsets.get(orig_child_ndx-1));
        }
        else {
            int_fast64_t elems_per_child = get(0) / 2;
            elem_ndx_offset = size_t(orig_child_ndx * elems_per_child);
        }
    }

    Allocator& alloc = get_alloc();
    Array new_sibling(alloc), new_offsets(alloc);
    new_sibling.create(type_InnerBptreeNode); // Throws
    if (offsets.is_attached()) {
        new_offsets.set_parent(&new_sibling, 0);
        new_offsets.create(type_Normal); // Throws
        // FIXME: Dangerous cast here (unsigned -> signed)
        new_sibling.add(new_offsets.get_ref()); // Throws
    }
    else {
        int_fast64_t v = get(0); // v = 1 + 2 * elems_per_child
        new_sibling.add(v); // Throws
    }
    size_t new_split_offset, new_split_size;
    if (insert_ndx - 1 >= REALM_MAX_BPNODE_SIZE) {
        REALM_ASSERT_3(insert_ndx - 1, ==, REALM_MAX_BPNODE_SIZE);
        // Case 1/2: The split child was the last child of the parent
        // to be split. In this case the parent may or may not be on
        // the compact form.
        new_split_offset = elem_ndx_offset + state.m_split_offset;
        new_split_size   = elem_ndx_offset + state.m_split_size;
        new_sibling.add(new_sibling_ref); // Throws
    }
    else {
        // Case 2/2: The split child was not the last child of the
        // parent to be split. Since this is not possible during
        // 'append', we can safely assume that the parent node is on
        // the general form.
        REALM_ASSERT(new_offsets.is_attached());
        new_split_offset = elem_ndx_offset + state.m_split_size;
        new_split_size = to_size_t(back()/2) + 1;
        REALM_ASSERT_3(size(), >=, 2);
        size_t num_children = size() - 2;
        REALM_ASSERT_3(num_children, >=, 1); // invar:bptree-nonempty-inner
        // Move some refs over
        size_t child_refs_end = 1 + num_children;
        for (size_t i = insert_ndx; i != child_refs_end; ++i)
            new_sibling.add(get(i)); // Throws
        // Move some offsets over
        size_t offsets_end = num_children - 1;
        for (size_t i = orig_child_ndx+1; i != offsets_end; ++i) {
            size_t offset = to_size_t(offsets.get(i));
            // FIXME: Dangerous cast here (unsigned -> signed)
            new_offsets.add(offset - (new_split_offset-1)); // Throws
        }
        // Update original parent
        erase(insert_ndx+1, child_refs_end);
        // FIXME: Dangerous cast here (unsigned -> signed)
        set(insert_ndx, new_sibling_ref); // Throws
        offsets.erase(orig_child_ndx+1, offsets_end);
        // FIXME: Dangerous cast here (unsigned -> signed)
        offsets.set(orig_child_ndx, elem_ndx_offset + state.m_split_offset); // Throws
    }
    // FIXME: Dangerous cast here (unsigned -> signed)
    int_fast64_t v = new_split_offset; // total_elems_in_subtree
    set(size() - 1, 1 + 2*v); // Throws
    // FIXME: Dangerous cast here (unsigned -> signed)
    v = new_split_size - new_split_offset; // total_elems_in_subtree
    new_sibling.add(1 + 2*v); // Throws
    state.m_split_offset = new_split_offset;
    state.m_split_size   = new_split_size;
    return new_sibling.get_ref();
}


// FIXME: Not exception safe (leaks are possible).
ref_type Array::bptree_leaf_insert(size_t ndx, int64_t value, TreeInsertBase& state)
{
    size_t leaf_size = size();
    REALM_ASSERT_DEBUG(leaf_size <= REALM_MAX_BPNODE_SIZE);
    if (leaf_size < ndx)
        ndx = leaf_size;
    if (REALM_LIKELY(leaf_size < REALM_MAX_BPNODE_SIZE)) {
        insert(ndx, value); // Throws
        return 0; // Leaf was not split
    }

    // Split leaf node
    Array new_leaf(m_alloc);
    new_leaf.create(has_refs() ? type_HasRefs : type_Normal); // Throws
    if (ndx == leaf_size) {
        new_leaf.add(value); // Throws
        state.m_split_offset = ndx;
    }
    else {
        for (size_t i = ndx; i != leaf_size; ++i)
            new_leaf.add(get(i)); // Throws
        truncate(ndx); // Throws
        add(value); // Throws
        state.m_split_offset = ndx + 1;
    }
    state.m_split_size = leaf_size + 1;
    return new_leaf.get_ref();
}

<<<<<<< HEAD
#ifdef REALM_DEBUG
=======

#ifdef REALM_DEBUG  // LCOV_EXCL_START ignore debug functions
>>>>>>> f087b0d3

void Array::print() const
{
    std::cout << std::hex << get_ref() << std::dec << ": (" << size() << ") ";
    for (size_t i = 0; i < size(); ++i) {
        if (i)
            std::cout << ", ";
        std::cout << get(i);
    }
    std::cout << "\n";
}

void Array::verify() const
{
    REALM_ASSERT(is_attached());

    REALM_ASSERT(m_width == 0 || m_width == 1 || m_width == 2 || m_width == 4 ||
                   m_width == 8 || m_width == 16 || m_width == 32 || m_width == 64);

    if (!m_parent)
        return;

    // Check that parent is set correctly
    ref_type ref_in_parent = m_parent->get_child_ref(m_ndx_in_parent);
    REALM_ASSERT_3(ref_in_parent, ==, m_ref);
}

template<class C, class T>
std::basic_ostream<C,T>& operator<<(std::basic_ostream<C,T>& out, MemStats stats)
{
    std::ostringstream out_2;
    out_2.setf(std::ios::fixed);
    out_2.precision(1);
    double used_percent = 100.0 * stats.used / stats.allocated;
    out_2 << "allocated = "<<stats.allocated<<", used = "<<stats.used<<" ("<<used_percent<<"%), "
        "array_count = "<<stats.array_count;
    out << out_2.str();
    return out;
}

namespace {

typedef Tuple<TypeCons<size_t, TypeCons<int, TypeCons<bool, void>>>> VerifyBptreeResult;

// Returns (num_elems, leaf-level, general_form)
VerifyBptreeResult verify_bptree(const Array& node, Array::LeafVerifier leaf_verifier)
{
    node.verify();

    // This node must not be a leaf
    REALM_ASSERT_3(node.get_type(), ==, Array::type_InnerBptreeNode);

    REALM_ASSERT_3(node.size(), >=, 2);
    size_t num_children = node.size() - 2;

    // Verify invar:bptree-nonempty-inner
    REALM_ASSERT_3(num_children, >=, 1);

    Allocator& alloc = node.get_alloc();
    Array offsets(alloc);
    size_t elems_per_child = 0;
    bool general_form;
    {
        int_fast64_t first_value = node.get(0);
        general_form = first_value % 2 == 0;
        if (general_form) {
            offsets.init_from_ref(to_ref(first_value));
            offsets.verify();
            REALM_ASSERT_3(offsets.get_type(), ==, Array::type_Normal);
            REALM_ASSERT_3(offsets.size(), ==, num_children - 1);
        }
        else {
            REALM_ASSERT(!int_cast_with_overflow_detect(first_value/2, elems_per_child));
        }
    }

    size_t num_elems = 0;
    int leaf_level_of_children = -1;
    for (size_t i = 0; i < num_children; ++i) {
        ref_type child_ref = node.get_as_ref(1 + i);
        char* child_header = alloc.translate(child_ref);
        bool child_is_leaf = !Array::get_is_inner_bptree_node_from_header(child_header);
        size_t elems_in_child;
        int leaf_level_of_child;
        if (child_is_leaf) {
            elems_in_child = (*leaf_verifier)(MemRef(child_header, child_ref, alloc), alloc);
            // Verify invar:bptree-nonempty-leaf
            REALM_ASSERT_3(elems_in_child, >= , 1);
            leaf_level_of_child = 0;
        }
        else {
            Array child(alloc);
            child.init_from_ref(child_ref);
            VerifyBptreeResult r = verify_bptree(child, leaf_verifier);
            elems_in_child = at<0>(r);
            leaf_level_of_child = at<1>(r);
            // Verify invar:bptree-node-form
            bool child_on_general_form = at<2>(r);
            REALM_ASSERT(general_form || !child_on_general_form);
        }
        if (i == 0)
            leaf_level_of_children = leaf_level_of_child;
        // Verify invar:bptree-leaf-depth
        REALM_ASSERT_3(leaf_level_of_child, ==, leaf_level_of_children);
        // Check integrity of aggregated per-child element counts
        REALM_ASSERT(!int_add_with_overflow_detect(num_elems, elems_in_child));
        if (general_form) {
            if (i < num_children - 1)
                REALM_ASSERT(int_equal_to(num_elems, offsets.get(i)));
        }
        else { // Compact form
            if (i < num_children - 1) {
                REALM_ASSERT(elems_in_child == elems_per_child);
            }
            else {
                REALM_ASSERT(elems_in_child <= elems_per_child);
            }
        }
    }
    REALM_ASSERT_3(leaf_level_of_children, !=, -1);
    {
        int_fast64_t last_value = node.back();
        REALM_ASSERT_3(last_value % 2, !=, 0);
        size_t total_elems = 0;
        REALM_ASSERT(!int_cast_with_overflow_detect(last_value/2, total_elems));
        REALM_ASSERT_3(num_elems, ==, total_elems);
    }
    return realm::util::tuple(num_elems, 1 + leaf_level_of_children, general_form);
}

} // anonymous namespace

void Array::verify_bptree(LeafVerifier leaf_verifier) const
{
    ::verify_bptree(*this, leaf_verifier);
}


void Array::dump_bptree_structure(std::ostream& out, int level, LeafDumper leaf_dumper) const
{
    bool root_is_leaf = !is_inner_bptree_node();
    if (root_is_leaf) {
        (*leaf_dumper)(get_mem(), m_alloc, out, level);
        return;
    }

    int indent = level * 2;
    out << std::setw(indent) << "" << "Inner node (B+ tree) (ref: "<<get_ref()<<")\n";

    size_t num_elems_in_subtree = size_t(back() / 2);
    out << std::setw(indent) << "" << "  Number of elements in subtree: "
        ""<<num_elems_in_subtree<<"\n";

    bool compact_form = front() % 2 != 0;
    if (compact_form) {
        size_t elems_per_child = size_t(front() / 2);
        out << std::setw(indent) << "" << "  Compact form (elements per child: "
            ""<<elems_per_child<<")\n";
    }
    else { // General form
        Array offsets(m_alloc);
        offsets.init_from_ref(to_ref(front()));
        out << std::setw(indent) << "" << "  General form (offsets_ref: "
            ""<<offsets.get_ref()<<", ";
        if (offsets.is_empty()) {
            out << "no offsets";
        }
        else {
            out << "offsets: ";
            for (size_t i = 0; i != offsets.size(); ++i) {
                if (i != 0)
                    out << ", ";
                out << offsets.get(i);
            }
        }
        out << ")\n";
    }

    size_t num_children = size() - 2;
    size_t child_ref_begin = 1;
    size_t child_ref_end = 1 + num_children;
    for (size_t i = child_ref_begin; i != child_ref_end; ++i) {
        Array child(m_alloc);
        child.init_from_ref(get_as_ref(i));
        child.dump_bptree_structure(out, level+1, leaf_dumper);
    }
}

void Array::bptree_to_dot(std::ostream& out, ToDotHandler& handler) const
{
    bool root_is_leaf = !is_inner_bptree_node();
    if (root_is_leaf) {
        handler.to_dot(get_mem(), get_parent(), get_ndx_in_parent(), out);
        return;
    }

    ref_type ref  = get_ref();
    out << "subgraph cluster_inner_pbtree_node" << ref << " {" << std::endl;
    out << " label = \"\";" << std::endl;

    to_dot(out);

    int_fast64_t first_value = get(0);
    if (first_value % 2 == 0) {
        // On general form / has 'offsets' array
        Array offsets(m_alloc);
        offsets.init_from_ref(to_ref(first_value));
        offsets.set_parent(const_cast<Array*>(this), 0);
        offsets.to_dot(out, "Offsets");
    }

    out << "}" << std::endl;

    size_t num_children = size() - 2;
    size_t child_ref_begin = 1;
    size_t child_ref_end   = 1 + num_children;
    for (size_t i = child_ref_begin; i != child_ref_end; ++i) {
        Array child(m_alloc);
        child.init_from_ref(get_as_ref(i));
        child.set_parent(const_cast<Array*>(this), i);
        child.bptree_to_dot(out, handler);
    }
}


void Array::to_dot(std::ostream& out, StringData title) const
{
    ref_type ref = get_ref();

    if (title.size() != 0) {
        out << "subgraph cluster_" << ref << " {" << std::endl;
        out << " label = \"" << title << "\";" << std::endl;
        out << " color = white;" << std::endl;
    }

    out << "n" << std::hex << ref << std::dec << "[shape=none,label=<";
    out << "<TABLE BORDER=\"0\" CELLBORDER=\"1\" CELLSPACING=\"0\" CELLPADDING=\"4\"><TR>" << std::endl;

    // Header
    out << "<TD BGCOLOR=\"lightgrey\"><FONT POINT-SIZE=\"7\"> ";
    out << "0x" << std::hex << ref << std::dec << "<BR/>";
    if (m_is_inner_bptree_node)
        out << "IsNode<BR/>";
    if (m_has_refs)
        out << "HasRefs<BR/>";
    out << "</FONT></TD>" << std::endl;

    // Values
    for (size_t i = 0; i < m_size; ++i) {
        int64_t v =  get(i);
        if (m_has_refs) {
            // zero-refs and refs that are not 64-aligned do not point to sub-trees
            if (v == 0)
                out << "<TD>none";
            else if (v & 0x1)
                out << "<TD BGCOLOR=\"grey90\">" << (uint64_t(v) >> 1);
            else
                out << "<TD PORT=\"" << i << "\">";
        }
        else {
            out << "<TD>" << v;
        }
        out << "</TD>" << std::endl;
    }

    out << "</TR></TABLE>>];" << std::endl;

    if (title.size() != 0)
        out << "}" << std::endl;

    to_dot_parent_edge(out);
}

void Array::to_dot_parent_edge(std::ostream& out) const
{
    if (ArrayParent* parent = get_parent()) {
        size_t ndx_in_parent = get_ndx_in_parent();
        std::pair<ref_type, size_t> p = parent->get_to_dot_parent(ndx_in_parent);
        ref_type real_parent_ref = p.first;
        size_t ndx_in_real_parent = p.second;
        out << "n" << std::hex << real_parent_ref << std::dec << ":" << ndx_in_real_parent << ""
            " -> n" << std::hex << get_ref() << std::dec << std::endl;
    }
}

std::pair<ref_type, size_t> Array::get_to_dot_parent(size_t ndx_in_parent) const
{
    return std::make_pair(get_ref(), ndx_in_parent);
}


namespace {

class MemStatsHandler: public Array::MemUsageHandler {
public:
    MemStatsHandler(MemStats& stats):
        m_stats(stats)
    {
    }
    void handle(ref_type, size_t allocated, size_t used) override
    {
        m_stats.allocated += allocated;
        m_stats.used += used;
        m_stats.array_count += 1;
    }
private:
    MemStats& m_stats;
};

} // anonymous namespace


void Array::stats(MemStats& stats) const
{
    MemStatsHandler handler(stats);
    report_memory_usage(handler);
}


void Array::report_memory_usage(MemUsageHandler& handler) const
{
    if (m_has_refs)
        report_memory_usage_2(handler);

    size_t used = get_byte_size();
    size_t allocated;
    if (m_alloc.is_read_only(m_ref)) {
        allocated = used;
    }
    else {
        char* header = get_header_from_data(m_data);
        allocated = get_capacity_from_header(header);
    }
    handler.handle(m_ref, allocated, used);
}


void Array::report_memory_usage_2(MemUsageHandler& handler) const
{
    Array subarray(m_alloc);
    for (size_t i = 0; i < m_size; ++i) {
        int_fast64_t value = get(i);
        // Skip null refs and values that are not refs. Values are not refs when
        // the least significant bit is set.
        if (value == 0 || (value & 1) == 1)
            continue;

        size_t used;
        ref_type ref = to_ref(value);
        char* header = m_alloc.translate(ref);
        bool has_refs = get_hasrefs_from_header(header);
        if (has_refs) {
            MemRef mem(header, ref, m_alloc);
            subarray.init_from_mem(mem);
            subarray.report_memory_usage_2(handler);
            used = subarray.get_byte_size();
        }
        else {
            used = get_byte_size_from_header(header);
        }

        size_t allocated;
        if (m_alloc.is_read_only(ref)) {
            allocated = used;
        }
        else {
            allocated = get_capacity_from_header(header);
        }
        handler.handle(ref, allocated, used);
    }
}

#endif // LCOV_EXCL_STOP ignore debug functions


namespace {

// Direct access methods

template<int w>
int64_t get_direct(const char* data, size_t ndx) noexcept
{
    if (w == 0) {
        return 0;
    }
    if (w == 1) {
        size_t offset = ndx >> 3;
        return (data[offset] >> (ndx & 7)) & 0x01;
    }
    if (w == 2) {
        size_t offset = ndx >> 2;
        return (data[offset] >> ((ndx & 3) << 1)) & 0x03;
    }
    if (w == 4) {
        size_t offset = ndx >> 1;
        return (data[offset] >> ((ndx & 1) << 2)) & 0x0F;
    }
    if (w == 8) {
        return *reinterpret_cast<const signed char*>(data + ndx); // FIXME: Lasse, should this not be a cast to 'const int8_t*'?
    }
    if (w == 16) {
        size_t offset = ndx * 2;
        return *reinterpret_cast<const int16_t*>(data + offset);
    }
    if (w == 32) {
        size_t offset = ndx * 4;
        return *reinterpret_cast<const int32_t*>(data + offset);
    }
    if (w == 64) {
        size_t offset = ndx * 8;
        return *reinterpret_cast<const int64_t*>(data + offset);
    }
    REALM_ASSERT_DEBUG(false);
    return int64_t(-1);
}

inline int64_t get_direct(const char* data, size_t width, size_t ndx) noexcept
{
    REALM_TEMPEX(return get_direct, width, (data, ndx));
}


template<int width>
inline std::pair<int64_t, int64_t> get_two(const char* data, size_t ndx) noexcept
{
    return std::make_pair(to_size_t(get_direct<width>(data, ndx + 0)),
                     to_size_t(get_direct<width>(data, ndx + 1)));
}

inline std::pair<int64_t, int64_t> get_two(const char* data, size_t width, size_t ndx) noexcept
{
    REALM_TEMPEX(return get_two, width, (data, ndx));
}


template<int width>
inline void get_three(const char* data, size_t ndx, ref_type& v0, ref_type& v1, ref_type& v2) noexcept
{
    v0 = to_ref(get_direct<width>(data, ndx + 0));
    v1 = to_ref(get_direct<width>(data, ndx + 1));
    v2 = to_ref(get_direct<width>(data, ndx + 2));
}

inline void get_three(const char* data, size_t width, size_t ndx, ref_type& v0, ref_type& v1, ref_type& v2) noexcept
{
    REALM_TEMPEX(get_three, width, (data, ndx, v0, v1, v2));
}


// Lower/upper bound in sorted sequence
// ------------------------------------
//
//   3 3 3 4 4 4 5 6 7 9 9 9
//   ^     ^     ^     ^     ^
//   |     |     |     |     |
//   |     |     |     |      -- Lower and upper bound of 15
//   |     |     |     |
//   |     |     |      -- Lower and upper bound of 8
//   |     |     |
//   |     |      -- Upper bound of 4
//   |     |
//   |      -- Lower bound of 4
//   |
//    -- Lower and upper bound of 1
//
// These functions are semantically identical to std::lower_bound() and
// std::upper_bound().
//
// We currently use binary search. See for example
// http://www.tbray.org/ongoing/When/200x/2003/03/22/Binary.
template<int width>
inline size_t lower_bound(const char* data, size_t size, int64_t value) noexcept
{
// The binary search used here is carefully optimized. Key trick is to use a single
// loop controlling variable (size) instead of high/low pair, and to keep updates
// to size done inside the loop independent of comparisons. Further key to speed
// is to avoid branching inside the loop, using conditional moves instead. This
// provides robust performance for random searches, though predictable searches
// might be slightly faster if we used branches instead. The loop unrolling yields
// a final 5-20% speedup depending on circumstances.

    size_t low = 0;

    while (size >= 8) {
        // The following code (at X, Y and Z) is 3 times manually unrolled instances of (A) below.
        // These code blocks must be kept in sync. Meassurements indicate 3 times unrolling to give
        // the best performance. See (A) for comments on the loop body.
        // (X)
        size_t half = size / 2;
        size_t other_half = size - half;
        size_t probe = low + half;
        size_t other_low = low + other_half;
        int64_t v = get_direct<width>(data, probe);
        size = half;
        low = (v < value) ? other_low : low;

        // (Y)
        half = size / 2;
        other_half = size - half;
        probe = low + half;
        other_low = low + other_half;
        v = get_direct<width>(data, probe);
        size = half;
        low = (v < value) ? other_low : low;

        // (Z)
        half = size / 2;
        other_half = size - half;
        probe = low + half;
        other_low = low + other_half;
        v = get_direct<width>(data, probe);
        size = half;
        low = (v < value) ? other_low : low;
    }
    while (size > 0) {
        // (A)
        // To understand the idea in this code, please note that
        // for performance, computation of size for the next iteration
        // MUST be INDEPENDENT of the conditional. This allows the
        // processor to unroll the loop as fast as possible, and it
        // minimizes the length of dependence chains leading up to branches.
        // Making the unfolding of the loop independent of the data being
        // searched, also minimizes the delays incurred by branch
        // mispredictions, because they can be determined earlier
        // and the speculation corrected earlier.

        // Counterintuitive:
        // To make size independent of data, we cannot always split the
        // range at the theoretical optimal point. When we determine that
        // the key is larger than the probe at some index K, and prepare
        // to search the upper part of the range, you would normally start
        // the search at the next index, K+1, to get the shortest range.
        // We can only do this when splitting a range with odd number of entries.
        // If there is an even number of entries we search from K instead of K+1.
        // This potentially leads to redundant comparisons, but in practice we
        // gain more performance by making the changes to size predictable.

        // if size is even, half and other_half are the same.
        // if size is odd, half is one less than other_half.
        size_t half = size / 2;
        size_t other_half = size - half;
        size_t probe = low + half;
        size_t other_low = low + other_half;
        int64_t v = get_direct<width>(data, probe);
        size = half;
        // for max performance, the line below should compile into a conditional
        // move instruction. Not all compilers do this. To maximize chance
        // of succes, no computation should be done in the branches of the
        // conditional.
        low = (v < value) ? other_low : low;
    };

    return low;
}

// See lower_bound()
template<int width>
inline size_t upper_bound(const char* data, size_t size, int64_t value) noexcept
{
    size_t low = 0;
    while (size >= 8) {
        size_t half = size / 2;
        size_t other_half = size - half;
        size_t probe = low + half;
        size_t other_low = low + other_half;
        int64_t v = get_direct<width>(data, probe);
        size = half;
        low = (value >= v) ? other_low : low;

        half = size / 2;
        other_half = size - half;
        probe = low + half;
        other_low = low + other_half;
        v = get_direct<width>(data, probe);
        size = half;
        low = (value >= v) ? other_low : low;

        half = size / 2;
        other_half = size - half;
        probe = low + half;
        other_low = low + other_half;
        v = get_direct<width>(data, probe);
        size = half;
        low = (value >= v) ? other_low : low;
    }

    while (size > 0) {
        size_t half = size / 2;
        size_t other_half = size - half;
        size_t probe = low + half;
        size_t other_low = low + other_half;
        int64_t v = get_direct<width>(data, probe);
        size = half;
        low = (value >= v) ? other_low : low;
    };

    return low;
}

} // anonymous namespace



size_t Array::lower_bound_int(int64_t value) const noexcept
{
    REALM_TEMPEX(return ::lower_bound, m_width, (m_data, m_size, value));
}

size_t Array::upper_bound_int(int64_t value) const noexcept
{
    REALM_TEMPEX(return ::upper_bound, m_width, (m_data, m_size, value));
}


void Array::find_all(IntegerColumn* result, int64_t value, size_t col_offset, size_t begin, size_t end) const
{
    REALM_ASSERT_3(begin, <=, size());
    REALM_ASSERT(end == npos || (begin <= end && end <= size()));

    if (end == npos)
        end = m_size;

    if (begin == end)
        return; // FIXME: Why do we have to check and early-out here?

    QueryState<int64_t> state;
    state.init(act_FindAll, result, static_cast<size_t>(-1));
    REALM_TEMPEX3(find, Equal, act_FindAll, m_width, (value, begin, end, col_offset, &state, CallbackDummy()));

    return;
}


bool Array::find(int cond, Action action, int64_t value, size_t start, size_t end, size_t baseindex, QueryState<int64_t> *state, bool nullable_array, bool find_null) const
{
    if (cond == cond_Equal) {
        return find<Equal>(action, value, start, end, baseindex, state, nullable_array, find_null);
    }
    if (cond == cond_NotEqual) {
        return find<NotEqual>(action, value, start, end, baseindex, state, nullable_array, find_null);
    }
    if (cond == cond_Greater) {
        return find<Greater>(action, value, start, end, baseindex, state, nullable_array, find_null);
    }
    if (cond == cond_Less) {
        return find<Less>(action, value, start, end, baseindex, state, nullable_array, find_null);
    }
    if (cond == cond_None) {
        return find<None>(action, value, start, end, baseindex, state, nullable_array, find_null);
    }
    else if (cond == cond_LeftNotNull) {
        return find<NotNull>(action, value, start, end, baseindex, state, nullable_array, find_null);
    }
    REALM_ASSERT_DEBUG(false);
    return false;

}


size_t Array::find_first(int64_t value, size_t start, size_t end) const
{
    return find_first<Equal>(value, start, end);
}


template<IndexMethod method, class T>
size_t Array::index_string(StringData value, IntegerColumn& result, ref_type& result_ref, ColumnBase* column) const
{
    bool first(method == index_FindFirst);
    bool count(method == index_Count);
    bool all(method == index_FindAll);
    bool allnocopy(method == index_FindAll_nocopy);

    const char* data = m_data;
    const char* header;
    size_t width = m_width;
    bool is_inner_node = m_is_inner_bptree_node;
    typedef StringIndex::key_type key_type;
    key_type key;
    size_t stringoffset = 0;

top:
    // Create 4 byte index key
    key = StringIndex::create_key(value, stringoffset);

    for (;;) {
        // Get subnode table
        ref_type offsets_ref = to_ref(get_direct(data, width, 0));

        // Find the position matching the key
        const char* offsets_header = m_alloc.translate(offsets_ref);
        const char* offsets_data = get_data_from_header(offsets_header);
        size_t offsets_size = get_size_from_header(offsets_header);
        size_t pos = ::lower_bound<32>(offsets_data, offsets_size, key); // keys are always 32 bits wide

        // If key is outside range, we know there can be no match
        if (pos == offsets_size)
            return allnocopy ? size_t(FindRes_not_found) : first ? not_found : 0;

        // Get entry under key
        size_t pos_refs = pos + 1; // first entry in refs points to offsets
        int64_t ref = get_direct(data, width, pos_refs);

        if (is_inner_node) {
            // Set vars for next iteration
            header = m_alloc.translate(to_ref(ref));
            data = get_data_from_header(header);
            width = get_width_from_header(header);
            is_inner_node = get_is_inner_bptree_node_from_header(header);
            continue;
        }

        key_type stored_key = key_type(get_direct<32>(offsets_data, pos));

        if (stored_key != key)
            return allnocopy ? size_t(FindRes_not_found) : first ? not_found : 0;

        // Literal row index
        if (ref & 1) {
            size_t row_ref = size_t(uint64_t(ref) >> 1);

            // for integer index, get_index_data fills out 'buffer' and makes str point at it
            StringIndex::StringConversionBuffer buffer;
            StringData str = column->get_index_data(row_ref, buffer);
            if (str == value) {
                result_ref = row_ref;
                if (all)
                    result.add(row_ref);

                return first ? row_ref : count ? 1 : FindRes_single;
            }
            return allnocopy ? size_t(FindRes_not_found) : first ? not_found : 0;
        }

        const char* sub_header = m_alloc.translate(to_ref(ref));
        const bool sub_isindex = get_context_flag_from_header(sub_header);

        // List of matching row indexes
        if (!sub_isindex) {
            const bool sub_isleaf = !get_is_inner_bptree_node_from_header(sub_header);
            size_t sub_count;

            // In most cases the row list will just be an array but there
            // might be so many matches that it has branched into a column
            if (sub_isleaf) {
                if (count)
                    sub_count = get_size_from_header(sub_header);
                const size_t sub_width = get_width_from_header(sub_header);
                const char* sub_data = get_data_from_header(sub_header);
                const size_t first_row_ref = to_size_t(get_direct(sub_data, sub_width, 0));

                // for integer index, get_index_data fills out 'buffer' and makes str point at it
                StringIndex::StringConversionBuffer buffer;
                StringData str = column->get_index_data(first_row_ref, buffer);
                if (str.is_null() != value.is_null() || str != value) {
                    if (count)
                        return 0;
                    return allnocopy ? size_t(FindRes_not_found) : first ? not_found : 0;
                }

                result_ref = to_ref(ref);

                if (all) {
                    // Copy all matches into result column
                    const size_t sub_size = get_size_from_header(sub_header);

                    for (size_t i = 0; i < sub_size; ++i) {
                        size_t row_ref = to_size_t(get_direct(sub_data, sub_width, i));
                        result.add(row_ref);
                    }
                }
                else {
                    return allnocopy ? size_t(FindRes_column) :
                           first ? to_size_t(get_direct(sub_data, sub_width, 0)) : sub_count;
                }
            }
            else {
                const IntegerColumn sub(m_alloc, to_ref(ref));
                const size_t first_row_ref = to_size_t(sub.get(0));

                if (count)
                    sub_count = sub.size();

                // for integer index, get_index_data fills out 'buffer' and makes str point at it
                StringIndex::StringConversionBuffer buffer;
                StringData str = column->get_index_data(first_row_ref, buffer);
                if (str != value)
                    return allnocopy ? size_t(FindRes_not_found) : first ? not_found : 0;

                result_ref = to_ref(ref);
                if (all) {
                    // Copy all matches into result column
                    for (size_t i = 0; i < sub.size(); ++i)
                        result.add(to_size_t(sub.get(i)));
                }
                else {
                    return allnocopy ? size_t(FindRes_column) : first ? to_size_t(sub.get(0)) : sub_count;
                }
            }

            REALM_ASSERT_3(method, !=, index_FindAll_nocopy);
            return size_t(FindRes_column);
        }

        // Recurse into sub-index;
        header = sub_header;
        data = get_data_from_header(header);
        width = get_width_from_header(header);
        is_inner_node = get_is_inner_bptree_node_from_header(header);

        if (value.size() - stringoffset >= 4)
            stringoffset += 4;
        else
            stringoffset += value.size() - stringoffset + 1;

        goto top;
    }
}

size_t Array::index_string_find_first(StringData value, ColumnBase* column) const
{
    size_t dummy;
    IntegerColumn dummycol;
    return index_string<index_FindFirst, StringData>(value, dummycol, dummy, column);
}


void Array::index_string_find_all(IntegerColumn& result, StringData value, ColumnBase* column) const
{
    size_t dummy;

    index_string<index_FindAll, StringData>(value, result, dummy, column);
}


FindRes Array::index_string_find_all_no_copy(StringData value, ref_type& res_ref, ColumnBase* column) const
{
    IntegerColumn dummy; return static_cast<FindRes>(index_string<index_FindAll_nocopy, StringData>(value, dummy, res_ref, column));
}


size_t Array::index_string_count(StringData value, ColumnBase* column) const
{
    IntegerColumn dummy;
    size_t dummysizet;
    return index_string<index_Count, StringData>(value, dummy, dummysizet, column);
}


namespace {

// Find the index of the child node that contains the specified
// element index. Element index zero corresponds to the first element
// of the first leaf node contained in the subtree corresponding with
// the specified 'offsets' array.
//
// Returns (child_ndx, ndx_in_child).
template<int width>
inline std::pair<size_t, size_t>
find_child_from_offsets(const char* offsets_header, size_t elem_ndx) noexcept
{
    const char* offsets_data = Array::get_data_from_header(offsets_header);
    size_t offsets_size = Array::get_size_from_header(offsets_header);
    size_t child_ndx = upper_bound<width>(offsets_data, offsets_size, elem_ndx);
    size_t elem_ndx_offset = child_ndx == 0 ? 0 :
        to_size_t(get_direct<width>(offsets_data, child_ndx-1));
    size_t ndx_in_child = elem_ndx - elem_ndx_offset;
    return std::make_pair(child_ndx, ndx_in_child);
}


// Returns (child_ndx, ndx_in_child)
inline std::pair<size_t, size_t> find_bptree_child(int_fast64_t first_value, size_t ndx,
                                              const Allocator& alloc) noexcept
{
    size_t child_ndx;
    size_t ndx_in_child;
    if (first_value % 2 != 0) {
        // Case 1/2: No offsets array (compact form)
        size_t elems_per_child = to_size_t(first_value/2);
        child_ndx    = ndx / elems_per_child;
        ndx_in_child = ndx % elems_per_child;
        // FIXME: It may be worth considering not to store the total
        // number of elements in each compact node. This would also
        // speed up a tight sequence of append-to-column.
    }
    else {
        // Case 2/2: Offsets array (general form)
        ref_type offsets_ref = to_ref(first_value);
        char* offsets_header = alloc.translate(offsets_ref);
        size_t offsets_width = Array::get_width_from_header(offsets_header);
        std::pair<size_t, size_t> p;
        REALM_TEMPEX(p = find_child_from_offsets, offsets_width, (offsets_header, ndx));
        child_ndx    = p.first;
        ndx_in_child = p.second;
    }
    return std::make_pair(child_ndx, ndx_in_child);
}


// Returns (child_ndx, ndx_in_child)
inline std::pair<size_t, size_t> find_bptree_child(Array& node, size_t ndx) noexcept
{
    int_fast64_t first_value = node.get(0);
    return find_bptree_child(first_value, ndx, node.get_alloc());
}


// Returns (child_ref, ndx_in_child)
template<int width>
inline std::pair<ref_type, size_t> find_bptree_child(const char* data, size_t ndx,
                                                const Allocator& alloc) noexcept
{
    int_fast64_t first_value = get_direct<width>(data, 0);
    std::pair<size_t, size_t> p = find_bptree_child(first_value, ndx, alloc);
    size_t child_ndx    = p.first;
    size_t ndx_in_child = p.second;
    ref_type child_ref = to_ref(get_direct<width>(data, 1 + child_ndx));
    return std::make_pair(child_ref, ndx_in_child);
}


// Visit leaves of the B+-tree rooted at this inner node, starting
// with the leaf that contains the element at the specified global
// index start offset (`start_offset`), and ending when the handler
// returns false.
//
// The specified node must be an inner node, and the specified handler
// must have the follewing signature:
//
//     bool handler(const Array::NodeInfo& leaf_info)
//
// `node_offset` is the global index of the first element in this
// subtree, and `node_size` is the number of elements in it.
//
// This function returns true if, and only if the handler has returned
// true for all handled leafs.
//
// This function is designed work without the presence of the `N_t`
// field in the inner B+-tree node
// (a.k.a. `total_elems_in_subtree`). This was done in anticipation of
// the removal of the deprecated field in a future version of the
// Realm file format.
//
// This function is also designed in anticipation of a change in the
// way column accessors work. Some aspects of the implementation of
// this function are not yet as they are intended to be, due the fact
// that column accessors cache the root node rather than the last used
// leaf node. When the behaviour of the column accessors is changed,
// the signature of this function should be changed to
// foreach_bptree_leaf(const array::NodeInfo&, Handler, size_t
// start_offset). This will allow for a number of minor (but
// important) improvements.
template<class Handler>
bool foreach_bptree_leaf(Array& node, size_t node_offset, size_t node_size,
                         Handler handler, size_t start_offset)
    noexcept(noexcept(handler(Array::NodeInfo())))
{
    REALM_ASSERT(node.is_inner_bptree_node());

    Allocator& alloc = node.get_alloc();
    Array offsets(alloc);
    size_t child_ndx = 0, child_offset = node_offset;
    size_t elems_per_child = 0;
    {
        REALM_ASSERT_3(node.size(), >=, 1);
        int_fast64_t first_value = node.get(0);
        bool is_compact = first_value % 2 != 0;
        if (is_compact) {
            // Compact form
            elems_per_child = to_size_t(first_value/2);
            if (start_offset > node_offset) {
                size_t local_start_offset = start_offset - node_offset;
                child_ndx = local_start_offset / elems_per_child;
                child_offset += child_ndx * elems_per_child;
            }
        }
        else {
            // General form
            ref_type offsets_ref = to_ref(first_value);
            offsets.init_from_ref(offsets_ref);
            if (start_offset > node_offset) {
                size_t local_start_offset = start_offset - node_offset;
                child_ndx = offsets.upper_bound_int(local_start_offset);
                if (child_ndx > 0)
                    child_offset += to_size_t(offsets.get(child_ndx-1));
            }
        }
    }
    REALM_ASSERT_3(node.size(), >=, 2);
    size_t num_children = node.size() - 2;
    REALM_ASSERT_3(num_children, >=, 1); // invar:bptree-nonempty-inner
    Array::NodeInfo child_info;
    child_info.m_parent = &node;
    child_info.m_ndx_in_parent = 1 + child_ndx;
    child_info.m_mem = MemRef(node.get_as_ref(child_info.m_ndx_in_parent), alloc);
    child_info.m_offset = child_offset;
    bool children_are_leaves =
        !Array::get_is_inner_bptree_node_from_header(child_info.m_mem.get_addr());
    for (;;) {
        child_info.m_size = elems_per_child;
        bool is_last_child = child_ndx == num_children - 1;
        if (!is_last_child) {
            bool is_compact = elems_per_child != 0;
            if (!is_compact) {
                size_t next_child_offset = node_offset + to_size_t(offsets.get(child_ndx-1 + 1));
                child_info.m_size = next_child_offset - child_info.m_offset;
            }
        }
        else {
            size_t next_child_offset = node_offset + node_size;
            child_info.m_size = next_child_offset - child_info.m_offset;
        }
        bool go_on;
        if (children_are_leaves) {
            const Array::NodeInfo& const_child_info = child_info;
            go_on = handler(const_child_info);
        }
        else {
            Array child(alloc);
            child.init_from_mem(child_info.m_mem);
            child.set_parent(child_info.m_parent, child_info.m_ndx_in_parent);
            go_on = foreach_bptree_leaf(child, child_info.m_offset, child_info.m_size,
                                        handler, start_offset);
        }
        if (!go_on)
            return false;
        if (is_last_child)
            break;
        ++child_ndx;
        child_info.m_ndx_in_parent = 1 + child_ndx;
        child_info.m_mem = MemRef(node.get_as_ref(child_info.m_ndx_in_parent), alloc);
        child_info.m_offset += child_info.m_size;
    }
    return true;
}


// Same as foreach_bptree_leaf() except that this version is faster
// and has no support for slicing. That also means that the return
// value of the handler is ignored. Finally,
// `Array::NodeInfo::m_offset` and `Array::NodeInfo::m_size` are not
// calculated. With these simplification it is possible to avoid any
// access to the `offsets` array.
template<class Handler>
void simplified_foreach_bptree_leaf(Array& node, Handler handler)
    noexcept(noexcept(handler(Array::NodeInfo())))
{
    REALM_ASSERT(node.is_inner_bptree_node());

    Allocator& alloc = node.get_alloc();
    size_t child_ndx = 0;
    REALM_ASSERT_3(node.size(), >=, 2);
    size_t num_children = node.size() - 2;
    REALM_ASSERT_3(num_children, >=, 1); // invar:bptree-nonempty-inner
    Array::NodeInfo child_info;
    child_info.m_parent = &node;
    child_info.m_ndx_in_parent = 1 + child_ndx;
    child_info.m_mem = MemRef(node.get_as_ref(child_info.m_ndx_in_parent), alloc);
    child_info.m_offset = 0;
    child_info.m_size   = 0;
    bool children_are_leaves =
        !Array::get_is_inner_bptree_node_from_header(child_info.m_mem.get_addr());
    for (;;) {
        if (children_are_leaves) {
            const Array::NodeInfo& const_child_info = child_info;
            handler(const_child_info);
        }
        else {
            Array child(alloc);
            child.init_from_mem(child_info.m_mem);
            child.set_parent(child_info.m_parent, child_info.m_ndx_in_parent);
            simplified_foreach_bptree_leaf(child, handler);
        }
        bool is_last_child = child_ndx == num_children - 1;
        if (is_last_child)
            break;
        ++child_ndx;
        child_info.m_ndx_in_parent = 1 + child_ndx;
        child_info.m_mem = MemRef(node.get_as_ref(child_info.m_ndx_in_parent), alloc);
    }
}


inline void destroy_inner_bptree_node(MemRef mem, int_fast64_t first_value,
                                      Allocator& alloc) noexcept
{
    alloc.free_(mem);
    if (first_value % 2 == 0) {
        // Node has offsets array
        ref_type offsets_ref = to_ref(first_value);
        alloc.free_(offsets_ref, alloc.translate(offsets_ref));
    }
}

void destroy_singlet_bptree_branch(MemRef mem, Allocator& alloc,
                                   Array::EraseHandler& handler) noexcept
{
    MemRef mem_2 = mem;
    for (;;) {
        const char* header = mem_2.get_addr();
        bool is_leaf = !Array::get_is_inner_bptree_node_from_header(header);
        if (is_leaf) {
            handler.destroy_leaf(mem_2);
            return;
        }

        const char* data = Array::get_data_from_header(header);
        size_t width = Array::get_width_from_header(header);
        size_t ndx = 0;
        std::pair<int_fast64_t, int_fast64_t> p = get_two(data, width, ndx);
        int_fast64_t first_value = p.first;
        ref_type child_ref = to_ref(p.second);

        destroy_inner_bptree_node(mem_2, first_value, alloc);

        mem_2.set_ref(child_ref);
        mem_2.set_addr(alloc.translate(child_ref));
        // inform encryption layer on next loop iteration
    }
}

void elim_superfluous_bptree_root(Array* root, MemRef parent_mem,
                                  int_fast64_t parent_first_value, ref_type child_ref,
                                  Array::EraseHandler& handler)
{
    Allocator& alloc = root->get_alloc();
    char* child_header = alloc.translate(child_ref);
    MemRef child_mem(child_header, child_ref, alloc);
    bool child_is_leaf = !Array::get_is_inner_bptree_node_from_header(child_header);
    if (child_is_leaf) {
        handler.replace_root_by_leaf(child_mem); // Throws
        // Since the tree has now been modified, the height reduction
        // operation cannot be aborted without leaking memory, so the
        // rest of the operation must proceed without throwing. This
        // includes retrocursive completion of earlier invocations of
        // this function.
        //
        // Note also that 'root' may be destroy at this point.
    }
    else {
        size_t child_size = Array::get_size_from_header(child_header);
        REALM_ASSERT_3(child_size, >=, 2);
        size_t num_grandchildren = child_size - 2;
        REALM_ASSERT_3(num_grandchildren, >=, 1); // invar:bptree-nonempty-inner
        if (num_grandchildren > 1) {
            // This child is an inner node, and is the closest one to
            // the root that has more than one child, so make it the
            // new root.
            root->init_from_ref(child_ref);
            root->update_parent(); // Throws
            // From this point on, the height reduction operation
            // cannot be aborted without leaking memory, so the rest
            // of the operation must proceed without throwing. This
            // includes retrocursive completion of earlier invocations
            // of this function.
        }
        else {
            // This child is an inner node, but has itself just one
            // child, so continue hight reduction.
            int_fast64_t child_first_value = Array::get(child_header, 0);
            ref_type grandchild_ref = to_ref(Array::get(child_header, 1));
            elim_superfluous_bptree_root(root, child_mem, child_first_value,
                                         grandchild_ref, handler); // Throws
        }
    }

    // At this point, a new root has been installed. The new root is
    // some descendant of the node referenced by 'parent_mem'. Array
    // nodes comprising eliminated B+-tree nodes must be freed. Our
    // job is to free those comprising that parent. It is crucial that
    // this part does not throw.
    alloc.free_(parent_mem);
    if (parent_first_value % 2 == 0) {
        // Parent has offsets array
        ref_type offsets_ref = to_ref(parent_first_value);
        alloc.free_(offsets_ref, alloc.translate(offsets_ref));
    }
}

} // anonymous namespace


std::pair<MemRef, size_t> Array::get_bptree_leaf(size_t ndx) const noexcept
{
    REALM_ASSERT(is_inner_bptree_node());

    size_t ndx_2 = ndx;
    size_t width = m_width;
    const char* data = m_data;

    for (;;) {
        std::pair<ref_type, size_t> p;
        REALM_TEMPEX(p = find_bptree_child, width, (data, ndx_2, m_alloc));
        ref_type child_ref  = p.first;
        size_t ndx_in_child = p.second;
        char* child_header = m_alloc.translate(child_ref);
        bool child_is_leaf = !get_is_inner_bptree_node_from_header(child_header);
        if (child_is_leaf) {
            MemRef mem(child_header, child_ref, m_alloc);
            return std::make_pair(mem, ndx_in_child);
        }
        ndx_2 = ndx_in_child;
        width = get_width_from_header(child_header);
        data = get_data_from_header(child_header);
    }
}


namespace {

class VisitAdapter {
public:
    VisitAdapter(Array::VisitHandler& handler) noexcept:
        m_handler(handler)
    {
    }
    bool operator()(const Array::NodeInfo& leaf_info)
    {
        return m_handler.visit(leaf_info); // Throws
    }
private:
    Array::VisitHandler& m_handler;
};

} // anonymous namespace

// Throws only if handler throws.
bool Array::visit_bptree_leaves(size_t elem_ndx_offset, size_t elems_in_tree,
                                VisitHandler& handler)
{
    REALM_ASSERT_3(elem_ndx_offset, <, elems_in_tree);
    size_t root_offset = 0, root_size = elems_in_tree;
    VisitAdapter adapter(handler);
    size_t start_offset = elem_ndx_offset;
    return foreach_bptree_leaf(*this, root_offset, root_size, adapter, start_offset); // Throws
}


namespace {

class UpdateAdapter {
public:
    UpdateAdapter(Array::UpdateHandler& handler) noexcept:
        m_handler(handler)
    {
    }
    void operator()(const Array::NodeInfo& leaf_info)
    {
        size_t elem_ndx_in_leaf = 0;
        m_handler.update(leaf_info.m_mem, leaf_info.m_parent, leaf_info.m_ndx_in_parent,
                         elem_ndx_in_leaf); // Throws
    }
private:
    Array::UpdateHandler& m_handler;
};

} // anonymous namespace

void Array::update_bptree_leaves(UpdateHandler& handler)
{
    UpdateAdapter adapter(handler);
    simplified_foreach_bptree_leaf(*this, adapter); // Throws
}


void Array::update_bptree_elem(size_t elem_ndx, UpdateHandler& handler)
{
    REALM_ASSERT(is_inner_bptree_node());

    std::pair<size_t, size_t> p = find_bptree_child(*this, elem_ndx);
    size_t child_ndx    = p.first;
    size_t ndx_in_child = p.second;
    size_t child_ref_ndx = 1 + child_ndx;
    ref_type child_ref = get_as_ref(child_ref_ndx);
    char* child_header = m_alloc.translate(child_ref);
    MemRef child_mem(child_header, child_ref, m_alloc);
    bool child_is_leaf = !get_is_inner_bptree_node_from_header(child_header);
    if (child_is_leaf) {
        handler.update(child_mem, this, child_ref_ndx, ndx_in_child); // Throws
        return;
    }
    Array child(m_alloc);
    child.init_from_mem(child_mem);
    child.set_parent(this, child_ref_ndx);
    child.update_bptree_elem(ndx_in_child, handler); // Throws
}


void Array::erase_bptree_elem(Array* root, size_t elem_ndx, EraseHandler& handler)
{
    REALM_ASSERT(root->is_inner_bptree_node());
    REALM_ASSERT_3(root->size(), >=, 1 + 1 + 1); // invar:bptree-nonempty-inner
    REALM_ASSERT_DEBUG(elem_ndx == npos || elem_ndx+1 != root->get_bptree_size());

    // Note that this function is implemented in a way that makes it
    // fully exception safe. Please be sure to keep it that way.

    bool destroy_root = root->do_erase_bptree_elem(elem_ndx, handler); // Throws

    // do_erase_bptree_elem() returns true if erasing the element
    // would produce an empty tree. In this case, to maintain
    // invar:bptree-nonempty-inner, we must replace the root with an
    // empty leaf.
    //
    // FIXME: ExceptionSafety: While this maintains general exception
    // safety, it does not provide the extra guarantee that we would
    // like, namely that removal of an element is guaranteed to
    // succeed if that element was inserted during the current
    // transaction (noexcept:bptree-erase). This is why we want to be
    // able to have a column with no root node and a zero-ref in
    // Table::m_columns.
    if (destroy_root) {
        MemRef root_mem = root->get_mem();
        REALM_ASSERT_3(root->size(), >=, 2);
        int_fast64_t first_value = root->get(0);
        ref_type child_ref = root->get_as_ref(1);
        Allocator& alloc = root->get_alloc();
        handler.replace_root_by_empty_leaf(); // Throws
        // 'root' may be destroyed at this point
        destroy_inner_bptree_node(root_mem, first_value, alloc);
        char* child_header = alloc.translate(child_ref);
        // destroy_singlet.... will take care of informing the encryption layer
        MemRef child_mem(child_header, child_ref, alloc);
        destroy_singlet_bptree_branch(child_mem, alloc, handler);
        return;
    }

    // If at this point, the root has only a single child left, the
    // root has become superfluous, and can be replaced by its single
    // child. This applies recursivly.
    size_t num_children = root->size() - 2;
    if (num_children > 1)
        return;

    // ExceptionSafety: The recursive elimination of superfluous
    // singlet roots is desirable but optional according to the tree
    // invariants. Since we cannot allow an exception to be thrown
    // after having successfully modified the tree, and since the root
    // elimination process cannot be guaranteed to not throw, we have
    // to abort a failed attempt by catching and ignoring the thrown
    // exception. This is always safe due to the exception safety of
    // the root elimination process itself.
    try {
        MemRef root_mem = root->get_mem();
        REALM_ASSERT_3(root->size(), >=, 2);
        int_fast64_t first_value = root->get(0);
        ref_type child_ref = root->get_as_ref(1);
        elim_superfluous_bptree_root(root, root_mem, first_value,
                                     child_ref, handler); // Throws
    }
    catch (...) {
        // Abort optional step by ignoring excpetion
    }
}


bool Array::do_erase_bptree_elem(size_t elem_ndx, EraseHandler& handler)
{
    Array offsets(m_alloc);
    size_t child_ndx;
    size_t ndx_in_child;
    if (elem_ndx == npos) {
        size_t num_children = size() - 2;
        child_ndx    = num_children - 1;
        ndx_in_child = npos;
    }
    else {
        // If this node is not already on the general form, convert it
        // now. Since this conversion will occur from root to leaf, it
        // will maintain invar:bptree-node-form.
        ensure_bptree_offsets(offsets); // Throws

        // Ensure that the offsets array is not in read-only memory. This
        // is necessary to guarantee that the adjustments of the element
        // counts below will succeed.
        offsets.copy_on_write(); // Throws

        // FIXME: Can we pass 'offsets' to find_bptree_child() to
        // speed it up?
        std::pair<size_t, size_t> p = find_bptree_child(*this, elem_ndx);
        child_ndx    = p.first;
        ndx_in_child = p.second;
    }

    size_t child_ref_ndx = 1 + child_ndx;
    ref_type child_ref = get_as_ref(child_ref_ndx);
    char* child_header = m_alloc.translate(child_ref);
    MemRef child_mem(child_header, child_ref, m_alloc);
    bool child_is_leaf = !get_is_inner_bptree_node_from_header(child_header);
    bool destroy_child;
    if (child_is_leaf) {
        destroy_child =
            handler.erase_leaf_elem(child_mem, this, child_ref_ndx,
                                    ndx_in_child); // Throws
    }
    else {
        Array child(m_alloc);
        child.init_from_mem(child_mem);
        child.set_parent(this, child_ref_ndx);
        destroy_child =
            child.do_erase_bptree_elem(ndx_in_child, handler); // Throws
    }
    size_t num_children = size() - 2;
    if (destroy_child) {
        if (num_children == 1)
            return true; // Destroy this node too
        REALM_ASSERT_3(num_children, >=, 2);
        child_ref = get_as_ref(child_ref_ndx);
        child_header = m_alloc.translate(child_ref);
        // destroy_singlet.... will take care of informing the encryption layer
        child_mem = MemRef(child_header, child_ref, m_alloc);
        erase(child_ref_ndx); // Throws
        destroy_singlet_bptree_branch(child_mem, m_alloc, handler);
        // If the erased element is the last one, we did not attach
        // the offsets array above, even if one was preset. Since we
        // are removing a child, we have to do that now.
        if (elem_ndx == npos) {
            int_fast64_t first_value = front();
            bool general_form = first_value % 2 == 0;
            if (general_form) {
                offsets.init_from_ref(to_ref(first_value));
                offsets.set_parent(this, 0);
            }
        }
    }
    if (offsets.is_attached()) {
        // These adjustments are guaranteed to succeed because of the
        // copy-on-write on the offets array above, and because of the
        // fact that we never increase or insert values.
        size_t offsets_adjust_begin = child_ndx;
        if (destroy_child) {
            if (offsets_adjust_begin == num_children-1)
                --offsets_adjust_begin;
            offsets.erase(offsets_adjust_begin);
        }
        offsets.adjust(offsets_adjust_begin, offsets.size(), -1);
    }

    // The following adjustment is guaranteed to succeed because we
    // decrease the value, and because the subtree rooted at this node
    // has been modified, so this array cannot be in read-only memory
    // any longer.
    adjust(size()-1, -2); // -2 because stored value is 1 + 2*total_elems_in_subtree

    return false; // Element erased and offsets adjusted
}


void Array::create_bptree_offsets(Array& offsets, int_fast64_t first_value)
{
    offsets.create(type_Normal); // Throws
    int_fast64_t elems_per_child = first_value/2;
    int_fast64_t accum_num_elems = 0;
    size_t num_children = size() - 2;
    for (size_t i = 0; i != num_children-1; ++i) {
        accum_num_elems += elems_per_child;
        offsets.add(accum_num_elems); // Throws
    }
    // FIXME: Dangerous cast here (unsigned -> signed)
    set(0, offsets.get_ref()); // Throws
}


int_fast64_t Array::get(const char* header, size_t ndx) noexcept
{
    const char* data = get_data_from_header(header);
    size_t width = get_width_from_header(header);
    return get_direct(data, width, ndx);
}


std::pair<int64_t, int64_t> Array::get_two(const char* header, size_t ndx) noexcept
{
    const char* data = get_data_from_header(header);
    size_t width = get_width_from_header(header);
    std::pair<int64_t, int64_t> p = ::get_two(data, width, ndx);
    return std::make_pair(p.first, p.second);
}


void Array::get_three(const char* header, size_t ndx, ref_type& v0, ref_type& v1, ref_type& v2) noexcept
{
    const char* data = get_data_from_header(header);
    size_t width = get_width_from_header(header);
    ::get_three(data, width, ndx, v0, v1, v2);
}<|MERGE_RESOLUTION|>--- conflicted
+++ resolved
@@ -2118,12 +2118,7 @@
     return new_leaf.get_ref();
 }
 
-<<<<<<< HEAD
-#ifdef REALM_DEBUG
-=======
-
 #ifdef REALM_DEBUG  // LCOV_EXCL_START ignore debug functions
->>>>>>> f087b0d3
 
 void Array::print() const
 {
