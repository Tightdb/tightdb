/*************************************************************************
 *
 * Copyright 2016 Realm Inc.
 *
 * Licensed under the Apache License, Version 2.0 (the "License");
 * you may not use this file except in compliance with the License.
 * You may obtain a copy of the License at
 *
 * http://www.apache.org/licenses/LICENSE-2.0
 *
 * Unless required by applicable law or agreed to in writing, software
 * distributed under the License is distributed on an "AS IS" BASIS,
 * WITHOUT WARRANTIES OR CONDITIONS OF ANY KIND, either express or implied.
 * See the License for the specific language governing permissions and
 * limitations under the License.
 *
 **************************************************************************/

#include <realm/array_with_find.hpp>
#include <realm/utilities.hpp>
#include <realm/impl/destroy_guard.hpp>
#include <realm/column_integer.hpp>
#include <realm/bplustree.hpp>
#include <realm/query_conditions.hpp>
#include <realm/array_integer.hpp>
#include <realm/array_key.hpp>
#include <realm/impl/array_writer.hpp>
#include <realm/array_flex.hpp>
#include <realm/array_packed.hpp>

#include <array>
#include <cstring> // std::memcpy
#include <iomanip>
#include <limits>
#include <tuple>

#ifdef REALM_DEBUG
#include <iostream>
#include <sstream>
#endif

#ifdef _MSC_VER
#include <intrin.h>
#pragma warning(disable : 4127) // Condition is constant warning
#endif

// Header format (8 bytes):
// ------------------------
//
// In mutable part / outside file:
//
// |--------|--------|--------|--------|--------|--------|--------|--------|
// |         capacity         |reserved|12344555|           size           |
//
//
// In immutable part / in file:
//
// |--------|--------|--------|--------|--------|--------|--------|--------|
// |             checksum              |12344555|           size           |
//
//
//  1: 'is_inner_bptree_node' (inner node of B+-tree).
//
//  2: 'has_refs' (elements whose first bit is zero are refs to subarrays).
//
//  3: 'context_flag' (meaning depends on context)
//
//  4: 'width_scheme' (2 bits)
//
//      value  |  meaning of 'width'  |  number of bytes used after header
//      -------|----------------------|------------------------------------
//        0    |  number of bits      |  ceil(width * size / 8)
//        1    |  number of bytes     |  width * size
//        2    |  ignored             |  size
//
//  5: 'width_ndx' (3 bits)
//
//      'width_ndx'       |  0 |  1 |  2 |  3 |  4 |  5 |  6 |  7 |
//      ------------------|----|----|----|----|----|----|----|----|
//      value of 'width'  |  0 |  1 |  2 |  4 |  8 | 16 | 32 | 64 |
//
//
// 'capacity' is the total number of bytes allocated for this array
// including the header.
//
// 'size' (aka length) is the number of elements in the array.
//
// 'checksum' (not yet implemented) is the checksum of the array
// including the header.
//
//
// Inner node of B+-tree:
// ----------------------
//
// An inner node of a B+-tree is has one of two forms: The 'compact'
// form which uses a single array node, or the 'general' form which
// uses two. The compact form is used by default but is converted to
// the general form when the corresponding subtree is modified in
// certain ways. There are two kinds of modification that require
// conversion to the general form:
//
//  - Insertion of an element into the corresponding subtree, except
//    when insertion occurs after the last element in the subtree
//    (append).
//
//  - Removal of an element from the corresponding subtree, except
//    when the removed element is the last element in the subtree.
//
// Compact form:
//
//   --> | N_c | r_1 | r_2 | ... | r_N | N_t |
//
// General form:
//
//   --> |  .  | r_1 | r_2 | ... | r_N | N_t |  (main array node)
//          |
//           ------> | o_2 | ... | o_N |  (offsets array node)
//
// Here,
//   `r_i` is the i'th child ref,
//   `o_i` is the total number of elements preceeding the i'th child,
//   `N`   is the number of children,
//   'M'   is one less than the number of children,
//   `N_c` is the fixed number of elements per child
//         (`elems_per_child`), and
//   `N_t` is the total number of elements in the subtree
//         (`total_elems_in_subtree`).
//
// `N_c` must always be a power of `REALM_MAX_BPNODE_SIZE`.
//
// It is expected that `N_t` will be removed in a future version of
// the file format. This will make it much more efficient to append
// elements to the B+-tree (or remove elements from the end).
//
// The last child of an inner node on the compact form, may have fewer
// elements than `N_c`. All other children must have exactly `N_c`
// elements in them.
//
// When an inner node is on the general form, and has only one child,
// it has an empty `offsets` array.
//
//
// B+-tree invariants:
//
//  - Every inner node must have at least one child
//    (invar:bptree-nonempty-inner).
//
//  - A leaf node, that is not also a root node, must contain at least
//    one element (invar:bptree-nonempty-leaf).
//
//  - All leaf nodes must reside at the same depth in the tree
//    (invar:bptree-leaf-depth).
//
//  - If an inner node is on the general form, and has a parent, the
//    parent must also be on the general form
//    (invar:bptree-node-form).
//
// It follows from invar:bptree-nonempty-leaf that the root of an
// empty tree (zero elements) is a leaf.
//
// It follows from invar:bptree-nonempty-inner and
// invar:bptree-nonempty-leaf that in a tree with precisely one
// element, every inner node has precisely one child, there is
// precisely one leaf node, and that leaf node has precisely one
// element.
//
// It follows from invar:bptree-node-form that if the root is on the
// compact form, then so is every other inner node in the tree.
//
// In general, when the root node is an inner node, it will have at
// least two children, because otherwise it would be
// superflous. However, to allow for exception safety during element
// insertion and removal, this shall not be guaranteed.

// LIMITATION: The code below makes the non-portable assumption that
// negative number are represented using two's complement. This is not
// guaranteed by C++03, but holds for all known target platforms.
//
// LIMITATION: The code below makes the non-portable assumption that
// the types `int8_t`, `int16_t`, `int32_t`, and `int64_t`
// exist. This is not guaranteed by C++03, but holds for all
// known target platforms.
//
// LIMITATION: The code below makes the assumption that a reference into
// a realm file will never grow in size above what can be represented in
// a size_t, which is 2^31-1 on a 32-bit platform, and 2^63-1 on a 64 bit
// platform.

using namespace realm;
using namespace realm::util;

void QueryStateBase::dyncast() {}

Array::Array(Allocator& allocator) noexcept
    : Node(allocator)
{
}

size_t Array::bit_width(int64_t v)
{
    // FIXME: Assuming there is a 64-bit CPU reverse bitscan
    // instruction and it is fast, then this function could be
    // implemented as a table lookup on the result of the scan
    if ((uint64_t(v) >> 4) == 0) {
        static const int8_t bits[] = {0, 1, 2, 2, 4, 4, 4, 4, 4, 4, 4, 4, 4, 4, 4, 4};
        return bits[int8_t(v)];
    }
    if (v < 0)
        v = ~v;
    // Then check if bits 15-31 used (32b), 7-31 used (16b), else (8b)
    return uint64_t(v) >> 31 ? 64 : uint64_t(v) >> 15 ? 32 : uint64_t(v) >> 7 ? 16 : 8;
}

template <size_t width>
struct Array::VTableForWidth {
    struct PopulatedVTable : Array::VTable {
        PopulatedVTable()
        {
            getter = &Array::get<width>;
            setter = &Array::set<width>;
            chunk_getter = &Array::get_chunk<width>;
            finder[cond_Equal] = &Array::find_vtable<Equal>;
            finder[cond_NotEqual] = &Array::find_vtable<NotEqual>;
            finder[cond_Greater] = &Array::find_vtable<Greater>;
            finder[cond_Less] = &Array::find_vtable<Less>;
        }
    };
    static const PopulatedVTable vtable;
};

struct Array::VTableForEncodedArray {
    struct PopulatedVTableEncoded : Array::VTable {
        PopulatedVTableEncoded()
        {
            getter = &Array::get_encoded;
            setter = &Array::set_encoded;
            chunk_getter = &Array::get_chunk_encoded;
            finder[cond_Equal] = &Array::find_encoded<Equal>;
            finder[cond_NotEqual] = &Array::find_encoded<NotEqual>;
            finder[cond_Greater] = &Array::find_encoded<Greater>;
            finder[cond_Less] = &Array::find_encoded<Less>;
        }
    };
    static const PopulatedVTableEncoded vtable;
};

template <size_t width>
const typename Array::VTableForWidth<width>::PopulatedVTable Array::VTableForWidth<width>::vtable;
const typename Array::VTableForEncodedArray::PopulatedVTableEncoded Array::VTableForEncodedArray::vtable;

void Array::init_from_mem(MemRef mem) noexcept
{
    // Header is the type of header that has been allocated, in case we are decompressing,
    // the header is of kind A, which is kind of deceiving the purpose of these checks.
    // Since we will try to fetch some data from the just initialised header, and never reset
    // important fields used for type A arrays, like width, lower, upper_bound which are used
    // for expanding the array, but also query the data.
    char* header = mem.get_addr();
    const auto old_header = !NodeHeader::wtype_is_extended(header);
    // Cache all the header info as long as this array is alive and encoded.
    m_encoder.init(header);
    if (!old_header) {
        REALM_ASSERT_DEBUG(NodeHeader::get_encoding(header) == Encoding::Flex ||
                           NodeHeader::get_encoding(header) == Encoding::Packed);
        char* header = mem.get_addr();
        m_ref = mem.get_ref();
        m_data = get_data_from_header(header);
        // encoder knows which format we are compressed into, width and size are read accordingly with the format of
        // the header
        m_size = m_encoder.size();
        m_width = static_cast<uint_least8_t>(m_encoder.width());
        m_lbound = -m_encoder.width_mask();
        m_ubound = m_encoder.width_mask() - 1;
        m_is_inner_bptree_node = get_is_inner_bptree_node_from_header(header);
        m_has_refs = get_hasrefs_from_header(header);
        m_context_flag = get_context_flag_from_header(header);
        m_vtable = &VTableForEncodedArray::vtable;
        m_getter = m_vtable->getter;
    }
    else {
        // Old init phase.
        header = Node::init_from_mem(mem);
        m_is_inner_bptree_node = get_is_inner_bptree_node_from_header(header);
        m_has_refs = get_hasrefs_from_header(header);
        m_context_flag = get_context_flag_from_header(header);
        update_width_cache_from_header();
    }
}

MemRef Array::get_mem() const noexcept
{
    return MemRef(get_header_from_data(m_data), m_ref, m_alloc);
}

void Array::update_from_parent() noexcept
{
    // checking the parent should have nothhing to do with m_data, decoding while updating the parent may be needed if
    // I am wrong. REALM_ASSERT_DEBUG(is_attached());
    ArrayParent* parent = get_parent();
    REALM_ASSERT_DEBUG(parent);
    ref_type new_ref = get_ref_from_parent();
    init_from_ref(new_ref);
}

void Array::set_type(Type type)
{
    REALM_ASSERT_DEBUG(is_attached());

    copy_on_write(); // Throws

    bool init_is_inner_bptree_node = false, init_has_refs = false;
    switch (type) {
        case type_Normal:
            break;
        case type_InnerBptreeNode:
            init_is_inner_bptree_node = true;
            init_has_refs = true;
            break;
        case type_HasRefs:
            init_has_refs = true;
            break;
    }
    m_is_inner_bptree_node = init_is_inner_bptree_node;
    m_has_refs = init_has_refs;

    char* header = get_header();
    set_is_inner_bptree_node_in_header(init_is_inner_bptree_node, header);
    set_hasrefs_in_header(init_has_refs, header);
}

void Array::destroy_children(size_t offset) noexcept
{
    for (size_t i = offset; i != m_size; ++i) {
        int64_t value = get(i);

        // Null-refs indicate empty sub-trees
        if (value == 0)
            continue;

        // A ref is always 8-byte aligned, so the lowest bit
        // cannot be set. If it is, it means that it should not be
        // interpreted as a ref.
        if ((value & 1) != 0)
            continue;

        ref_type ref = to_ref(value);
        destroy_deep(ref, m_alloc);
    }
}

size_t Array::get_byte_size() const noexcept
{
    const auto header = get_header();
    auto num_bytes = get_byte_size_from_header(header);
    auto read_only = m_alloc.is_read_only(m_ref) == true;
    auto capacity = get_capacity_from_header(header);
    auto bytes_ok = num_bytes <= capacity;
    REALM_ASSERT(read_only || bytes_ok);
    REALM_ASSERT_7(m_alloc.is_read_only(m_ref), ==, true, ||, num_bytes, <=, get_capacity_from_header(header));
    return num_bytes;
}

ref_type Array::write(_impl::ArrayWriterBase& out, bool deep, bool only_if_modified, bool compress_in_flight) const
{
    REALM_ASSERT_DEBUG(is_attached());
    // The default allocator cannot be trusted wrt is_read_only():
    REALM_ASSERT_DEBUG(!only_if_modified || &m_alloc != &Allocator::get_default());
    if (only_if_modified && m_alloc.is_read_only(m_ref))
        return m_ref;

    if (!deep || !m_has_refs) {
        // however - creating an array using ANYTHING BUT the default allocator during commit is also wrong....
        // it only works by accident, because the whole slab area is reinitialized after commit.
        // We should have: Array encoded_array{Allocator::get_default()};
        Array encoded_array{Allocator::get_default()};
        if (compress_in_flight && size() != 0 && encode_array(encoded_array)) {
#ifdef REALM_DEBUG
            const auto encoding = encoded_array.m_encoder.get_encoding();
            REALM_ASSERT_DEBUG(encoding == Encoding::Flex || encoding == Encoding::Packed ||
                               encoding == Encoding::AofP || encoding == Encoding::PofA);
            REALM_ASSERT_DEBUG(size() == encoded_array.size());
            for (size_t i = 0; i < encoded_array.size(); ++i) {
                REALM_ASSERT_DEBUG(get(i) == encoded_array.get(i));
            }
#endif
            auto ref = encoded_array.do_write_shallow(out);
            encoded_array.destroy();
            return ref;
        }
        return do_write_shallow(out); // Throws
    }

    return do_write_deep(out, only_if_modified, compress_in_flight); // Throws
}

ref_type Array::write(ref_type ref, Allocator& alloc, _impl::ArrayWriterBase& out, bool only_if_modified,
                      bool compress_in_flight)
{
    // The default allocator cannot be trusted wrt is_read_only():
    REALM_ASSERT_DEBUG(!only_if_modified || &alloc != &Allocator::get_default());
    if (only_if_modified && alloc.is_read_only(ref))
        return ref;

    Array array(alloc);
    array.init_from_ref(ref);
    REALM_ASSERT_DEBUG(array.is_attached());

    if (!array.m_has_refs) {
        Array encoded_array{Allocator::get_default()};
        if (compress_in_flight && array.size() != 0 && array.encode_array(encoded_array)) {
#ifdef REALM_DEBUG
            const auto encoding = encoded_array.m_encoder.get_encoding();
            REALM_ASSERT_DEBUG(encoding == Encoding::Flex || encoding == Encoding::Packed ||
                               encoding == Encoding::AofP || encoding == Encoding::PofA);
            REALM_ASSERT_DEBUG(array.size() == encoded_array.size());
            for (size_t i = 0; i < encoded_array.size(); ++i) {
                REALM_ASSERT_DEBUG(array.get(i) == encoded_array.get(i));
            }
#endif
            auto ref = encoded_array.do_write_shallow(out);
            encoded_array.destroy();
            return ref;
        }
        else {
            return array.do_write_shallow(out); // Throws
        }
    }
    return array.do_write_deep(out, only_if_modified, compress_in_flight); // Throws
}


ref_type Array::do_write_shallow(_impl::ArrayWriterBase& out) const
{
    // here we might want to compress the array and write down.
    const char* header = get_header_from_data(m_data);
    size_t byte_size = get_byte_size();
    const auto encoded = is_encoded();
    uint32_t dummy_checksum =
        encoded ? 0x42424242UL : 0x41414141UL; // A/B (A for normal arrays, B for compressed arrays)
    uint32_t dummy_checksum_bytes =
        encoded ? 2 : 4; // AAAA / BB (only 2 bytes for B arrays, since B arrays use more header space)
    ref_type new_ref = out.write_array(header, byte_size, dummy_checksum, dummy_checksum_bytes); // Throws
    REALM_ASSERT_3(new_ref % 8, ==, 0);                                                          // 8-byte alignment
    return new_ref;
}


ref_type Array::do_write_deep(_impl::ArrayWriterBase& out, bool only_if_modified, bool compress) const
{
    // Temp array for updated refs
    Array new_array(Allocator::get_default());
    Type type = m_is_inner_bptree_node ? type_InnerBptreeNode : type_HasRefs;
    new_array.create(type, m_context_flag); // Throws
    _impl::ShallowArrayDestroyGuard dg(&new_array);

    // First write out all sub-arrays
    size_t n = size();
    for (size_t i = 0; i < n; ++i) {
        int_fast64_t value = get(i);
        bool is_ref = (value != 0 && (value & 1) == 0);
        if (is_ref) {
            ref_type subref = to_ref(value);
            ref_type new_subref = write(subref, m_alloc, out, only_if_modified, compress); // Throws
            value = from_ref(new_subref);
        }
        new_array.add(value); // Throws
    }
    return new_array.do_write_shallow(out); // Throws
}


void Array::move(size_t begin, size_t end, size_t dest_begin)
{
    REALM_ASSERT_3(begin, <=, end);
    REALM_ASSERT_3(end, <=, m_size);
    REALM_ASSERT_3(dest_begin, <=, m_size);
    REALM_ASSERT_3(end - begin, <=, m_size - dest_begin);
    REALM_ASSERT(!(dest_begin >= begin && dest_begin < end)); // Required by std::copy

    // Check if we need to copy before modifying
    copy_on_write(); // Throws

    size_t bits_per_elem = m_width;
    const char* header = get_header_from_data(m_data);
    if (get_wtype_from_header(header) == wtype_Multiply) {
        bits_per_elem *= 8;
    }

    if (bits_per_elem < 8) {
        // FIXME: Should be optimized
        for (size_t i = begin; i != end; ++i) {
            int_fast64_t v = (this->*m_getter)(i);
            (this->*(m_vtable->setter))(dest_begin++, v);
        }
        return;
    }

    size_t bytes_per_elem = bits_per_elem / 8;
    const char* begin_2 = m_data + begin * bytes_per_elem;
    const char* end_2 = m_data + end * bytes_per_elem;
    char* dest_begin_2 = m_data + dest_begin * bytes_per_elem;
    realm::safe_copy_n(begin_2, end_2 - begin_2, dest_begin_2);
}

void Array::move(Array& dst, size_t ndx)
{
    size_t dest_begin = dst.m_size;
    size_t nb_to_move = m_size - ndx;
    dst.copy_on_write();
    dst.ensure_minimum_width(this->m_ubound);
    dst.alloc(dst.m_size + nb_to_move, dst.m_width); // Make room for the new elements

    // cache variables used in tight loop
    auto getter = m_getter;
    auto setter = dst.m_vtable->setter;
    size_t sz = m_size;

    for (size_t i = ndx; i < sz; i++) {
        auto v = (this->*getter)(i);
        (dst.*setter)(dest_begin++, v);
    }

    truncate(ndx);
}

void Array::set(size_t ndx, int64_t value)
{
    REALM_ASSERT_3(ndx, <, m_size);
    if ((this->*(m_vtable->getter))(ndx) == value)
        return;

    // Check if we need to copy before modifying
    copy_on_write(); // Throws
    // Grow the array if needed to store this value
    ensure_minimum_width(value); // Throws
    // Set the value
    (this->*(m_vtable->setter))(ndx, value);
}

void Array::set_as_ref(size_t ndx, ref_type ref)
{
    set(ndx, from_ref(ref));
}

/*
// Optimization for the common case of adding positive values to a local array
// (happens a lot when returning results to TableViews)
void Array::add_positive_local(int64_t value)
{
    REALM_ASSERT(value >= 0);
    REALM_ASSERT(&m_alloc == &Allocator::get_default());

    if (value <= m_ubound) {
        if (m_size < m_capacity) {
            (this->*(m_vtable->setter))(m_size, value);
            ++m_size;
            set_header_size(m_size);
            return;
        }
    }

    insert(m_size, value);
}
*/

size_t Array::blob_size() const noexcept
{
    if (get_context_flag()) {
        size_t total_size = 0;
        for (size_t i = 0; i < size(); ++i) {
            char* header = m_alloc.translate(Array::get_as_ref(i));
            total_size += Array::get_size_from_header(header);
        }
        return total_size;
    }
    else {
        return m_size;
    }
}

void Array::insert(size_t ndx, int_fast64_t value)
{
    REALM_ASSERT_DEBUG(ndx <= m_size);

    decode_array(*this);
    const auto old_width = m_width;
    const auto old_size = m_size;
    const Getter old_getter = m_getter; // Save old getter before potential width expansion

    bool do_expand = value < m_lbound || value > m_ubound;
    if (do_expand) {
        size_t width = bit_width(value);
        REALM_ASSERT_DEBUG(width > m_width);
        alloc(m_size + 1, width); // Throws
    }
    else {
        alloc(m_size + 1, m_width); // Throws
    }

    // Move values below insertion (may expand)
    if (do_expand || old_width < 8) {
        size_t i = old_size;
        while (i > ndx) {
            --i;
            int64_t v = (this->*old_getter)(i);
            (this->*(m_vtable->setter))(i + 1, v);
        }
    }
    else if (ndx != old_size) {
        // when byte sized and no expansion, use memmove
        // FIXME: Optimize by simply dividing by 8 (or shifting right by 3 bit positions)
        size_t w = (old_width == 64) ? 8 : (old_width == 32) ? 4 : (old_width == 16) ? 2 : 1;
        char* src_begin = m_data + ndx * w;
        char* src_end = m_data + old_size * w;
        char* dst_end = src_end + w;
        std::copy_backward(src_begin, src_end, dst_end);
    }

    // Insert the new value
    (this->*(m_vtable->setter))(ndx, value);

    // Expand values above insertion
    if (do_expand) {
        size_t i = ndx;
        while (i != 0) {
            --i;
            int64_t v = (this->*old_getter)(i);
            (this->*(m_vtable->setter))(i, v);
        }
    }
}

void Array::copy_on_write()
{
    if (is_read_only() && !decode_array(*this))
        Node::copy_on_write();
}

void Array::copy_on_write(size_t min_size)
{
    if (is_read_only() && !decode_array(*this))
        Node::copy_on_write(min_size);
}

void Array::truncate(size_t new_size)
{
    REALM_ASSERT(is_attached());
    REALM_ASSERT_3(new_size, <=, m_size);

    if (new_size == m_size)
        return;

    copy_on_write(); // Throws

    // Update size in accessor and in header. This leaves the capacity
    // unchanged.
    m_size = new_size;
    set_header_size(new_size);

    // If the array is completely cleared, we take the opportunity to
    // drop the width back to zero.
    if (new_size == 0) {
        set_width_in_header(0, get_header());
        update_width_cache_from_header();
    }
}

void Array::truncate_and_destroy_children(size_t new_size)
{
    REALM_ASSERT(is_attached());
    REALM_ASSERT_3(new_size, <=, m_size);

    if (new_size == m_size)
        return;

    copy_on_write(); // Throws

    if (m_has_refs) {
        size_t offset = new_size;
        destroy_children(offset);
    }

    // Update size in accessor and in header. This leaves the capacity
    // unchanged.
    m_size = new_size;
    set_header_size(new_size);

    // If the array is completely cleared, we take the opportunity to
    // drop the width back to zero.
    if (new_size == 0) {
        set_width_in_header(0, get_header());
        update_width_cache_from_header();
    }
}

void Array::do_ensure_minimum_width(int_fast64_t value)
{
    // Make room for the new value
    const size_t width = bit_width(value);

    REALM_ASSERT_3(width, >, m_width);

    Getter old_getter = m_getter; // Save old getter before width expansion
    alloc(m_size, width);         // Throws

    // Expand the old values
    size_t i = m_size;
    while (i != 0) {
        --i;
        int64_t v = (this->*old_getter)(i);
        (this->*(m_vtable->setter))(i, v);
    }
}

size_t Array::size() const noexcept
{
    // in case the array is in compressed format. Never read directly
    // from the header the size, since it will result very likely in a cache miss.
    // For compressed arrays m_size should always be kept updated, due to init_from_mem
    return m_size;
}

bool Array::encode_array(Array& arr) const
{
    if (!is_encoded() && m_encoder.get_encoding() == NodeHeader::Encoding::WTypBits) {
        return m_encoder.encode(*this, arr);
    }
    return false;
}

bool Array::decode_array(Array& arr) const
{
    return arr.is_encoded() ? m_encoder.decode(arr) : false;
}

bool Array::try_encode(Array& arr) const
{
    return encode_array(arr);
}

bool Array::try_decode()
{
    return decode_array(*this);
}

int64_t Array::get_encoded(size_t ndx) const noexcept
{
    return m_encoder.get(*this, ndx);
}

void Array::set_encoded(size_t ndx, int64_t val)
{
    m_encoder.set_direct(*this, ndx, val);
}

size_t Array::calc_aligned_byte_size(size_t size, int width)
{
    REALM_ASSERT(width != 0 && (width & (width - 1)) == 0); // Is a power of two
    size_t max = std::numeric_limits<size_t>::max();
    size_t max_2 = max & ~size_t(7); // Allow for upwards 8-byte alignment
    bool overflow;
    size_t byte_size;
    if (width < 8) {
        size_t elems_per_byte = 8 / width;
        size_t byte_size_0 = size / elems_per_byte;
        if (size % elems_per_byte != 0)
            ++byte_size_0;
        overflow = byte_size_0 > max_2 - header_size;
        byte_size = header_size + byte_size_0;
    }
    else {
        size_t bytes_per_elem = width / 8;
        overflow = size > (max_2 - header_size) / bytes_per_elem;
        byte_size = header_size + size * bytes_per_elem;
    }
    if (overflow)
        throw std::overflow_error("Byte size overflow");
    REALM_ASSERT_3(byte_size, >, 0);
    size_t aligned_byte_size = ((byte_size - 1) | 7) + 1; // 8-byte alignment
    return aligned_byte_size;
}

MemRef Array::clone(MemRef mem, Allocator& alloc, Allocator& target_alloc)
{
    const char* header = mem.get_addr();
    if (!get_hasrefs_from_header(header)) {
        // This array has no subarrays, so we can make a byte-for-byte
        // copy, which is more efficient.

        // Calculate size of new array in bytes
        size_t size = get_byte_size_from_header(header);

        // Create the new array
        MemRef clone_mem = target_alloc.alloc(size); // Throws
        char* clone_header = clone_mem.get_addr();

        // Copy contents
        const char* src_begin = header;
        const char* src_end = header + size;
        char* dst_begin = clone_header;
        realm::safe_copy_n(src_begin, src_end - src_begin, dst_begin);

        // Update with correct capacity
        set_capacity_in_header(size, clone_header);

        return clone_mem;
    }

    // Refs are integers, and integers arrays use wtype_Bits.
    REALM_ASSERT_3(get_wtype_from_header(header), ==, wtype_Bits);

    Array array{alloc};
    array.init_from_mem(mem);

    // Create new empty array of refs
    Array new_array(target_alloc);
    _impl::DeepArrayDestroyGuard dg(&new_array);
    Type type = get_type_from_header(header);
    bool context_flag = get_context_flag_from_header(header);
    new_array.create(type, context_flag); // Throws

    _impl::DeepArrayRefDestroyGuard dg_2(target_alloc);
    size_t n = array.size();
    for (size_t i = 0; i != n; ++i) {
        int_fast64_t value = array.get(i);

        // Null-refs signify empty subtrees. Also, all refs are
        // 8-byte aligned, so the lowest bits cannot be set. If they
        // are, it means that it should not be interpreted as a ref.
        bool is_subarray = value != 0 && (value & 1) == 0;
        if (!is_subarray) {
            new_array.add(value); // Throws
            continue;
        }

        ref_type ref = to_ref(value);
        MemRef new_mem = clone(MemRef(ref, alloc), alloc, target_alloc); // Throws
        dg_2.reset(new_mem.get_ref());
        value = from_ref(new_mem.get_ref());
        new_array.add(value); // Throws
        dg_2.release();
    }

    dg.release();
    return new_array.get_mem();
}

MemRef Array::create(Type type, bool context_flag, WidthType width_type, size_t size, int_fast64_t value,
                     Allocator& alloc)
{
    REALM_ASSERT_7(value, ==, 0, ||, width_type, ==, wtype_Bits);
    REALM_ASSERT_7(size, ==, 0, ||, width_type, !=, wtype_Ignore);

    uint8_t flags = 0;
    Encoding encoding = Encoding::WTypBits;
    if (width_type == wtype_Bits)
        encoding = Encoding::WTypBits;
    else if (width_type == wtype_Multiply)
        encoding = Encoding::WTypMult;
    else if (width_type == wtype_Ignore)
        encoding = Encoding::WTypIgn;
    else {
        REALM_ASSERT(false && "Wrong width type for encoding");
    }

    switch (type) {
        case type_Normal:
            break;
        case type_InnerBptreeNode:
            flags |= (uint8_t)Flags::HasRefs | (uint8_t)Flags::InnerBPTree;

            break;
        case type_HasRefs:
            flags |= (uint8_t)Flags::HasRefs;
            break;
    }
    if (context_flag)
        flags |= (uint8_t)Flags::Context;
    int width = 0;
    size_t byte_size_0 = header_size;
    if (value != 0) {
        width = int(bit_width(value));
        byte_size_0 = calc_aligned_byte_size(size, width); // Throws
    }
    // Adding zero to Array::initial_capacity to avoid taking the
    // address of that member
    size_t byte_size = std::max(byte_size_0, initial_capacity + 0);
<<<<<<< HEAD
    MemRef mem = alloc.alloc(byte_size); // Throws
    auto header = mem.get_addr();
=======

    MemRef mem = alloc.alloc(byte_size); // Throws
    const auto header = mem.get_addr();
    init_header(header, encoding, flags, width, size);
    set_capacity_in_header(byte_size, header);
>>>>>>> 58b270b6

    init_header(header, encoding, flags, width, size);
    set_capacity_in_header(byte_size, mem.get_addr());
    if (value != 0) {
        char* data = get_data_from_header(mem.get_addr());
        size_t begin = 0, end = size;
        REALM_TEMPEX(fill_direct, width, (data, begin, end, value));
    }

    return mem;
}

// This is the one installed into the m_vtable->finder slots.
template <class cond>
bool Array::find_vtable(int64_t value, size_t start, size_t end, size_t baseindex, QueryStateBase* state) const
{
    REALM_TEMPEX2(return ArrayWithFind(*this).find_optimized, cond, m_width, (value, start, end, baseindex, state));
}

template <class cond>
bool Array::find_encoded(int64_t value, size_t start, size_t end, size_t baseindex, QueryStateBase* state) const
{
    return m_encoder.find_all<cond>(*this, value, start, end, baseindex, state);
}

void Array::update_width_cache_from_header() noexcept
{
    m_width = get_width_from_header(get_header());
    m_lbound = lbound_for_width(m_width);
    m_ubound = ubound_for_width(m_width);
    REALM_ASSERT_DEBUG(m_lbound <= m_ubound);
    REALM_ASSERT_DEBUG(m_width >= m_lbound);
    REALM_ASSERT_DEBUG(m_width <= m_ubound);
    REALM_TEMPEX(m_vtable = &VTableForWidth, m_width, ::vtable);
    m_getter = m_vtable->getter;
}

// This method reads 8 concecutive values into res[8], starting from index 'ndx'. It's allowed for the 8 values to
// exceed array length; in this case, remainder of res[8] will be be set to 0.
template <size_t w>
void Array::get_chunk(size_t ndx, int64_t res[8]) const noexcept
{
    REALM_ASSERT_3(ndx, <, m_size);
    size_t i = 0;

    // if constexpr to avoid producing spurious warnings resulting from
    // instantiating for too large w
    if constexpr (w > 0 && w <= 4) {
        // Calling get<w>() in a loop results in one load per call to get, but
        // for w < 8 we can do better than that
        constexpr size_t elements_per_byte = 8 / w;

        // Round m_size down to byte granularity as the trailing bits in the last
        // byte are uninitialized
        size_t bytes_available = m_size / elements_per_byte;

        // Round start and end to be byte-aligned. Start is rounded down and
        // end is rounded up as we may read up to 7 unused bits at each end.
        size_t start = ndx / elements_per_byte;
        size_t end = std::min(bytes_available, (ndx + 8 + elements_per_byte - 1) / elements_per_byte);

        if (end > start) {
            // Loop in reverse order because data is stored in little endian order
            uint64_t c = 0;
            for (size_t i = end; i > start; --i) {
                c <<= 8;
                c += *reinterpret_cast<const uint8_t*>(m_data + i - 1);
            }
            // Trim off leading bits which aren't part of the requested range
            c >>= (ndx - start * elements_per_byte) * w;

            uint64_t mask = (1ULL << w) - 1ULL;
            res[0] = (c >> 0 * w) & mask;
            res[1] = (c >> 1 * w) & mask;
            res[2] = (c >> 2 * w) & mask;
            res[3] = (c >> 3 * w) & mask;
            res[4] = (c >> 4 * w) & mask;
            res[5] = (c >> 5 * w) & mask;
            res[6] = (c >> 6 * w) & mask;
            res[7] = (c >> 7 * w) & mask;

            // Read the last few elements via get<w> if needed
            i = std::min<size_t>(8, end * elements_per_byte - ndx);
        }
    }

    for (; i + ndx < m_size && i < 8; i++)
        res[i] = get<w>(ndx + i);
    for (; i < 8; i++)
        res[i] = 0;

#ifdef REALM_DEBUG
    for (int j = 0; j + ndx < m_size && j < 8; j++) {
        int64_t expected = get<w>(ndx + j);
        REALM_ASSERT(res[j] == expected);
    }
#endif
}

void Array::get_chunk_encoded(size_t ndx, int64_t res[8]) const noexcept
{
    m_encoder.get_chunk(*this, ndx, res);
}

template <>
void Array::get_chunk<0>(size_t ndx, int64_t res[8]) const noexcept
{
    REALM_ASSERT_3(ndx, <, m_size);
    memset(res, 0, sizeof(int64_t) * 8);
}


template <size_t width>
void Array::set(size_t ndx, int64_t value)
{
    realm::set_direct<width>(m_data, ndx, value);
}

void Array::_mem_usage(size_t& mem) const noexcept
{
    mem += get_byte_size();
    if (m_has_refs) {
        for (size_t i = 0; i < m_size; ++i) {
            int64_t val = get(i);
            if (val && !(val & 1)) {
                Array subarray(m_alloc);
                subarray.init_from_ref(to_ref(val));
                subarray._mem_usage(mem);
            }
        }
    }
}

#ifdef REALM_DEBUG
namespace {

class MemStatsHandler : public Array::MemUsageHandler {
public:
    MemStatsHandler(MemStats& stats) noexcept
        : m_stats(stats)
    {
    }
    void handle(ref_type, size_t allocated, size_t used) noexcept override
    {
        m_stats.allocated += allocated;
        m_stats.used += used;
        m_stats.array_count += 1;
    }

private:
    MemStats& m_stats;
};

} // anonymous namespace


void Array::stats(MemStats& stats_dest) const noexcept
{
    MemStatsHandler handler(stats_dest);
    report_memory_usage(handler);
}


void Array::report_memory_usage(MemUsageHandler& handler) const
{
    if (m_has_refs)
        report_memory_usage_2(handler); // Throws

    size_t used = get_byte_size();
    size_t allocated;
    if (m_alloc.is_read_only(m_ref)) {
        allocated = used;
    }
    else {
        char* header = get_header_from_data(m_data);
        allocated = get_capacity_from_header(header);
    }
    handler.handle(m_ref, allocated, used); // Throws
}


void Array::report_memory_usage_2(MemUsageHandler& handler) const
{
    Array subarray(m_alloc);
    for (size_t i = 0; i < m_size; ++i) {
        int_fast64_t value = get(i);
        // Skip null refs and values that are not refs. Values are not refs when
        // the least significant bit is set.
        if (value == 0 || (value & 1) == 1)
            continue;

        size_t used;
        ref_type ref = to_ref(value);
        char* header = m_alloc.translate(ref);
        bool array_has_refs = get_hasrefs_from_header(header);
        if (array_has_refs) {
            MemRef mem(header, ref, m_alloc);
            subarray.init_from_mem(mem);
            subarray.report_memory_usage_2(handler); // Throws
            used = subarray.get_byte_size();
        }
        else {
            used = get_byte_size_from_header(header);
        }

        size_t allocated;
        if (m_alloc.is_read_only(ref)) {
            allocated = used;
        }
        else {
            allocated = get_capacity_from_header(header);
        }
        handler.handle(ref, allocated, used); // Throws
    }
}
#endif

void Array::verify() const
{
#ifdef REALM_DEBUG

    REALM_ASSERT(is_attached());
    if (!wtype_is_extended(get_header())) {
        REALM_ASSERT(m_width == 0 || m_width == 1 || m_width == 2 || m_width == 4 || m_width == 8 || m_width == 16 ||
                     m_width == 32 || m_width == 64);
    }
    else {
        REALM_ASSERT(m_width <= 64);
    }

    if (!get_parent())
        return;

    // Check that parent is set correctly
    ref_type ref_in_parent = get_ref_from_parent();
    REALM_ASSERT_3(ref_in_parent, ==, m_ref);
#endif
}

size_t Array::lower_bound_int(int64_t value) const noexcept
{
    if (is_encoded())
        return lower_bound_int_encoded(value);
    REALM_TEMPEX(return lower_bound, m_width, (m_data, m_size, value));
}

size_t Array::upper_bound_int(int64_t value) const noexcept
{
    if (is_encoded())
        return upper_bound_int_encoded(value);
    REALM_TEMPEX(return upper_bound, m_width, (m_data, m_size, value));
}

size_t Array::lower_bound_int_encoded(int64_t value) const noexcept
{
    return lower_bound(m_data, m_size, value, m_encoder);
}

size_t Array::upper_bound_int_encoded(int64_t value) const noexcept
{
    return upper_bound(m_data, m_size, value, m_encoder);
}

int_fast64_t Array::get(const char* header, size_t ndx) noexcept
{
    if (wtype_is_extended(header)) {
        static ArrayEncode encoder;
        encoder.init(header);
        return encoder.get(NodeHeader::get_data_from_header(header), ndx);
    }

    auto sz = get_size_from_header(header);
    REALM_ASSERT(ndx < sz);
    const char* data = get_data_from_header(header);
    uint_least8_t width = get_width_from_header(header);
    return get_direct(data, width, ndx);
}

std::pair<int64_t, int64_t> Array::get_two(const char* header, size_t ndx) noexcept
{
    return std::make_pair(get(header, ndx), get(header, ndx + 1));
}

bool QueryStateCount::match(size_t, Mixed) noexcept
{
    ++m_match_count;
    return (m_limit > m_match_count);
}

bool QueryStateCount::match(size_t) noexcept
{
    ++m_match_count;
    return (m_limit > m_match_count);
}

bool QueryStateFindFirst::match(size_t index, Mixed) noexcept
{
    m_match_count++;
    m_state = index;
    return false;
}

bool QueryStateFindFirst::match(size_t index) noexcept
{
    ++m_match_count;
    m_state = index;
    return false;
}

template <>
bool QueryStateFindAll<std::vector<ObjKey>>::match(size_t index, Mixed) noexcept
{
    ++m_match_count;

    int64_t key_value = (m_key_values ? m_key_values->get(index) : index) + m_key_offset;
    m_keys.push_back(ObjKey(key_value));

    return (m_limit > m_match_count);
}

template <>
bool QueryStateFindAll<std::vector<ObjKey>>::match(size_t index) noexcept
{
    ++m_match_count;
    int64_t key_value = (m_key_values ? m_key_values->get(index) : index) + m_key_offset;
    m_keys.push_back(ObjKey(key_value));
    return (m_limit > m_match_count);
}

template <>
bool QueryStateFindAll<IntegerColumn>::match(size_t index, Mixed) noexcept
{
    ++m_match_count;
    m_keys.add(index);

    return (m_limit > m_match_count);
}

template <>
bool QueryStateFindAll<IntegerColumn>::match(size_t index) noexcept
{
    ++m_match_count;
    m_keys.add(index);

    return (m_limit > m_match_count);
}

void Array::typed_print(std::string prefix) const
{
    std::cout << "Generic Array " << header_to_string(get_header()) << " @ " << m_ref;
    if (!is_attached()) {
        std::cout << " Unattached";
        return;
    }
    if (size() == 0) {
        std::cout << " Empty" << std::endl;
        return;
    }
    std::cout << " size = " << size() << " {";
    if (has_refs()) {
        std::cout << std::endl;
        for (unsigned n = 0; n < size(); ++n) {
            auto pref = prefix + "  " + to_string(n) + ":\t";
            RefOrTagged rot = get_as_ref_or_tagged(n);
            if (rot.is_ref() && rot.get_as_ref()) {
                Array a(m_alloc);
                a.init_from_ref(rot.get_as_ref());
                std::cout << pref;
                a.typed_print(pref);
            }
            else if (rot.is_tagged()) {
                std::cout << pref << rot.get_as_int() << std::endl;
            }
        }
        std::cout << prefix << "}" << std::endl;
    }
    else {
        std::cout << " Leaf of unknown type }" << std::endl;
        /*
        for (unsigned n = 0; n < size(); ++n) {
            auto pref = prefix + to_string(n) + ":\t";
            std::cout << pref << get(n) << std::endl;
        }
        */
    }
}<|MERGE_RESOLUTION|>--- conflicted
+++ resolved
@@ -885,21 +885,14 @@
     // Adding zero to Array::initial_capacity to avoid taking the
     // address of that member
     size_t byte_size = std::max(byte_size_0, initial_capacity + 0);
-<<<<<<< HEAD
-    MemRef mem = alloc.alloc(byte_size); // Throws
-    auto header = mem.get_addr();
-=======
 
     MemRef mem = alloc.alloc(byte_size); // Throws
     const auto header = mem.get_addr();
     init_header(header, encoding, flags, width, size);
     set_capacity_in_header(byte_size, header);
->>>>>>> 58b270b6
-
-    init_header(header, encoding, flags, width, size);
-    set_capacity_in_header(byte_size, mem.get_addr());
+
     if (value != 0) {
-        char* data = get_data_from_header(mem.get_addr());
+        char* data = get_data_from_header(header);
         size_t begin = 0, end = size;
         REALM_TEMPEX(fill_direct, width, (data, begin, end, value));
     }
