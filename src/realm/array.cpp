/*************************************************************************
 *
 * Copyright 2016 Realm Inc.
 *
 * Licensed under the Apache License, Version 2.0 (the "License");
 * you may not use this file except in compliance with the License.
 * You may obtain a copy of the License at
 *
 * http://www.apache.org/licenses/LICENSE-2.0
 *
 * Unless required by applicable law or agreed to in writing, software
 * distributed under the License is distributed on an "AS IS" BASIS,
 * WITHOUT WARRANTIES OR CONDITIONS OF ANY KIND, either express or implied.
 * See the License for the specific language governing permissions and
 * limitations under the License.
 *
 **************************************************************************/

#include <realm/array_with_find.hpp>
#include <realm/utilities.hpp>
#include <realm/impl/destroy_guard.hpp>
#include <realm/column_integer.hpp>
#include <realm/bplustree.hpp>
#include <realm/query_conditions.hpp>
#include <realm/array_integer.hpp>
#include <realm/array_key.hpp>
#include <realm/impl/array_writer.hpp>

#include <array>
#include <cstring> // std::memcpy
#include <iomanip>
#include <limits>
#include <tuple>

#ifdef REALM_DEBUG
#include <iostream>
#include <sstream>
#endif

#ifdef _MSC_VER
#include <intrin.h>
#pragma warning(disable : 4127) // Condition is constant warning
#endif

// Header format (8 bytes):
// ------------------------
//
// In mutable part / outside file:
//
// |--------|--------|--------|--------|--------|--------|--------|--------|
// |         capacity         |reserved|12344555|           size           |
//
//
// In immutable part / in file:
//
// |--------|--------|--------|--------|--------|--------|--------|--------|
// |             checksum              |12344555|           size           |
//
//
//  1: 'is_inner_bptree_node' (inner node of B+-tree).
//
//  2: 'has_refs' (elements whose first bit is zero are refs to subarrays).
//
//  3: 'context_flag' (meaning depends on context)
//
//  4: 'width_scheme' (2 bits)
//
//      value  |  meaning of 'width'  |  number of bytes used after header
//      -------|----------------------|------------------------------------
//        0    |  number of bits      |  ceil(width * size / 8)
//        1    |  number of bytes     |  width * size
//        2    |  ignored             |  size
//
//  5: 'width_ndx' (3 bits)
//
//      'width_ndx'       |  0 |  1 |  2 |  3 |  4 |  5 |  6 |  7 |
//      ------------------|----|----|----|----|----|----|----|----|
//      value of 'width'  |  0 |  1 |  2 |  4 |  8 | 16 | 32 | 64 |
//
//
// 'capacity' is the total number of bytes allocated for this array
// including the header.
//
// 'size' (aka length) is the number of elements in the array.
//
// 'checksum' (not yet implemented) is the checksum of the array
// including the header.
//
//
// Inner node of B+-tree:
// ----------------------
//
// An inner node of a B+-tree is has one of two forms: The 'compact'
// form which uses a single array node, or the 'general' form which
// uses two. The compact form is used by default but is converted to
// the general form when the corresponding subtree is modified in
// certain ways. There are two kinds of modification that require
// conversion to the general form:
//
//  - Insertion of an element into the corresponding subtree, except
//    when insertion occurs after the last element in the subtree
//    (append).
//
//  - Removal of an element from the corresponding subtree, except
//    when the removed element is the last element in the subtree.
//
// Compact form:
//
//   --> | N_c | r_1 | r_2 | ... | r_N | N_t |
//
// General form:
//
//   --> |  .  | r_1 | r_2 | ... | r_N | N_t |  (main array node)
//          |
//           ------> | o_2 | ... | o_N |  (offsets array node)
//
// Here,
//   `r_i` is the i'th child ref,
//   `o_i` is the total number of elements preceeding the i'th child,
//   `N`   is the number of children,
//   'M'   is one less than the number of children,
//   `N_c` is the fixed number of elements per child
//         (`elems_per_child`), and
//   `N_t` is the total number of elements in the subtree
//         (`total_elems_in_subtree`).
//
// `N_c` must always be a power of `REALM_MAX_BPNODE_SIZE`.
//
// It is expected that `N_t` will be removed in a future version of
// the file format. This will make it much more efficient to append
// elements to the B+-tree (or remove elements from the end).
//
// The last child of an inner node on the compact form, may have fewer
// elements than `N_c`. All other children must have exactly `N_c`
// elements in them.
//
// When an inner node is on the general form, and has only one child,
// it has an empty `offsets` array.
//
//
// B+-tree invariants:
//
//  - Every inner node must have at least one child
//    (invar:bptree-nonempty-inner).
//
//  - A leaf node, that is not also a root node, must contain at least
//    one element (invar:bptree-nonempty-leaf).
//
//  - All leaf nodes must reside at the same depth in the tree
//    (invar:bptree-leaf-depth).
//
//  - If an inner node is on the general form, and has a parent, the
//    parent must also be on the general form
//    (invar:bptree-node-form).
//
// It follows from invar:bptree-nonempty-leaf that the root of an
// empty tree (zero elements) is a leaf.
//
// It follows from invar:bptree-nonempty-inner and
// invar:bptree-nonempty-leaf that in a tree with precisely one
// element, every inner node has precisely one child, there is
// precisely one leaf node, and that leaf node has precisely one
// element.
//
// It follows from invar:bptree-node-form that if the root is on the
// compact form, then so is every other inner node in the tree.
//
// In general, when the root node is an inner node, it will have at
// least two children, because otherwise it would be
// superflous. However, to allow for exception safety during element
// insertion and removal, this shall not be guaranteed.

// LIMITATION: The code below makes the non-portable assumption that
// negative number are represented using two's complement. This is not
// guaranteed by C++03, but holds for all known target platforms.
//
// LIMITATION: The code below makes the non-portable assumption that
// the types `int8_t`, `int16_t`, `int32_t`, and `int64_t`
// exist. This is not guaranteed by C++03, but holds for all
// known target platforms.
//
// LIMITATION: The code below makes the assumption that a reference into
// a realm file will never grow in size above what can be represented in
// a size_t, which is 2^31-1 on a 32-bit platform, and 2^63-1 on a 64 bit
// platform.

using namespace realm;
using namespace realm::util;

void QueryStateBase::dyncast() {}

Array::Array(Allocator& allocator) noexcept
    : Node(allocator)
{
}

size_t Array::bit_width(int64_t v)
{
    // FIXME: Assuming there is a 64-bit CPU reverse bitscan
    // instruction and it is fast, then this function could be
    // implemented as a table lookup on the result of the scan
    if ((uint64_t(v) >> 4) == 0) {
        static const int8_t bits[] = {0, 1, 2, 2, 4, 4, 4, 4, 4, 4, 4, 4, 4, 4, 4, 4};
        return bits[int8_t(v)];
    }
    if (v < 0)
        v = ~v;
    // Then check if bits 15-31 used (32b), 7-31 used (16b), else (8b)
    return uint64_t(v) >> 31 ? 64 : uint64_t(v) >> 15 ? 32 : uint64_t(v) >> 7 ? 16 : 8;
}

template <size_t width>
struct Array::VTableForWidth {
    struct PopulatedVTable : Array::VTable {
        PopulatedVTable()
        {
            getter = &Array::get<width>;
            setter = &Array::set<width>;
            chunk_getter = &Array::get_chunk<width>;
            finder[cond_Equal] = &Array::find_vtable<Equal>;
            finder[cond_NotEqual] = &Array::find_vtable<NotEqual>;
            finder[cond_Greater] = &Array::find_vtable<Greater>;
            finder[cond_Less] = &Array::find_vtable<Less>;
        }
    };
    static const PopulatedVTable vtable;
};

struct Array::VTableForEncodedArray {
    struct PopulatedVTableEncoded : Array::VTable {
        PopulatedVTableEncoded()
        {
            getter = &Array::get_from_compressed_array;
            setter = &Array::set_compressed_array;
            chunk_getter = &Array::get_chunk_compressed_array;
            finder[cond_Equal] = &Array::find_compressed_array<Equal>;
            finder[cond_NotEqual] = &Array::find_compressed_array<NotEqual>;
            finder[cond_Greater] = &Array::find_compressed_array<Greater>;
            finder[cond_Less] = &Array::find_compressed_array<Less>;
        }
    };
    static const PopulatedVTableEncoded vtable;
};

template <size_t width>
const typename Array::VTableForWidth<width>::PopulatedVTable Array::VTableForWidth<width>::vtable;
const typename Array::VTableForEncodedArray::PopulatedVTableEncoded Array::VTableForEncodedArray::vtable;

void Array::init_from_mem(MemRef mem) noexcept
{
    // Header is the type of header that has been allocated, in case we are decompressing,
    // the header is of kind A, which is kind of deceiving the purpose of these checks.
    // Since we will try to fetch some data from the just initialised header, and never reset
    // important fields used for type A arrays, like width, lower, upper_bound which are used
    // for expanding the array, but also query the data.
<<<<<<< HEAD
    const auto header = mem.get_addr();
    const auto is_extended = m_encoder.init(header);

    m_is_inner_bptree_node = get_is_inner_bptree_node_from_header(header);
    m_has_refs = get_hasrefs_from_header(header);
    m_context_flag = get_context_flag_from_header(header);

    if (is_extended) {
        m_ref = mem.get_ref();
        m_data = get_data_from_header(header);
        update_width_cache_from_encoder(); // encoder knows which format this array is
=======
    char* header = mem.get_addr();
    const auto old_header = !NodeHeader::wtype_is_extended(header);
    // Cache all the header info as long as this array is alive and encoded.
    m_integer_compressor.init(header);
    if (!old_header) {
        REALM_ASSERT_DEBUG(NodeHeader::get_encoding(header) == Encoding::Flex ||
                           NodeHeader::get_encoding(header) == Encoding::Packed);
        char* header = mem.get_addr();
        m_ref = mem.get_ref();
        m_data = get_data_from_header(header);
        // encoder knows which format we are compressed into, width and size are read accordingly with the format of
        // the header
        m_size = m_integer_compressor.size();
        m_width = static_cast<uint_least8_t>(m_integer_compressor.width());
        m_lbound = -m_integer_compressor.width_mask();
        m_ubound = m_integer_compressor.width_mask() - 1;
        m_is_inner_bptree_node = get_is_inner_bptree_node_from_header(header);
        m_has_refs = get_hasrefs_from_header(header);
        m_context_flag = get_context_flag_from_header(header);
        m_vtable = &VTableForEncodedArray::vtable;
        m_getter = m_vtable->getter;
>>>>>>> fe9fe710
    }
    else {
        // Old init phase.
        (void)Node::init_from_mem(mem);
        update_width_cache_from_header();
    }
}

void Array::update_width_cache_from_encoder() noexcept
{
    m_size = m_encoder.size();
    m_width = static_cast<uint_least8_t>(m_encoder.width());
    m_lbound = -m_encoder.width_mask();
    m_ubound = m_encoder.width_mask() - 1;
    m_vtable = &VTableForEncodedArray::vtable;
    m_getter = m_vtable->getter;
}

MemRef Array::get_mem() const noexcept
{
    return MemRef(get_header_from_data(m_data), m_ref, m_alloc);
}

void Array::update_from_parent() noexcept
{
    // checking the parent should have nothhing to do with m_data, decoding while updating the parent may be needed if
    // I am wrong. REALM_ASSERT_DEBUG(is_attached());
    ArrayParent* parent = get_parent();
    REALM_ASSERT_DEBUG(parent);
    ref_type new_ref = get_ref_from_parent();
    init_from_ref(new_ref);
}

void Array::set_type(Type type)
{
    REALM_ASSERT_DEBUG(is_attached());

    copy_on_write(); // Throws

    bool init_is_inner_bptree_node = false, init_has_refs = false;
    switch (type) {
        case type_Normal:
            break;
        case type_InnerBptreeNode:
            init_is_inner_bptree_node = true;
            init_has_refs = true;
            break;
        case type_HasRefs:
            init_has_refs = true;
            break;
    }
    m_is_inner_bptree_node = init_is_inner_bptree_node;
    m_has_refs = init_has_refs;

    char* header = get_header();
    set_is_inner_bptree_node_in_header(init_is_inner_bptree_node, header);
    set_hasrefs_in_header(init_has_refs, header);
}

void Array::destroy_children(size_t offset) noexcept
{
    for (size_t i = offset; i != m_size; ++i) {
        int64_t value = get(i);

        // Null-refs indicate empty sub-trees
        if (value == 0)
            continue;

        // A ref is always 8-byte aligned, so the lowest bit
        // cannot be set. If it is, it means that it should not be
        // interpreted as a ref.
        if ((value & 1) != 0)
            continue;

        ref_type ref = to_ref(value);
        destroy_deep(ref, m_alloc);
    }
}

// size_t Array::get_byte_size() const noexcept
//{
//     const auto header = get_header();
//     auto num_bytes = get_byte_size_from_header(header);
//     auto read_only = m_alloc.is_read_only(m_ref) == true;
//     auto capacity = get_capacity_from_header(header);
//     auto bytes_ok = num_bytes <= capacity;
//     REALM_ASSERT(read_only || bytes_ok);
//     REALM_ASSERT_7(m_alloc.is_read_only(m_ref), ==, true, ||, num_bytes, <=, get_capacity_from_header(header));
//     return num_bytes;
// }

ref_type Array::write(_impl::ArrayWriterBase& out, bool deep, bool only_if_modified, bool compress_in_flight) const
{
    REALM_ASSERT_DEBUG(is_attached());
    // The default allocator cannot be trusted wrt is_read_only():
    REALM_ASSERT_DEBUG(!only_if_modified || &m_alloc != &Allocator::get_default());
    if (only_if_modified && m_alloc.is_read_only(m_ref))
        return m_ref;

    if (!deep || !m_has_refs) {
        // however - creating an array using ANYTHING BUT the default allocator during commit is also wrong....
        // it only works by accident, because the whole slab area is reinitialized after commit.
        // We should have: Array encoded_array{Allocator::get_default()};
        Array compressed_array{Allocator::get_default()};
        if (compress_in_flight && size() != 0 && compress_array(compressed_array)) {
#ifdef REALM_DEBUG
            const auto encoding = compressed_array.m_integer_compressor.get_encoding();
            REALM_ASSERT_DEBUG(encoding == Encoding::Flex || encoding == Encoding::Packed);
            REALM_ASSERT_DEBUG(size() == compressed_array.size());
            for (size_t i = 0; i < compressed_array.size(); ++i) {
                REALM_ASSERT_DEBUG(get(i) == compressed_array.get(i));
            }
#endif
            auto ref = compressed_array.do_write_shallow(out);
            compressed_array.destroy();
            return ref;
        }
        return do_write_shallow(out); // Throws
    }

    return do_write_deep(out, only_if_modified, compress_in_flight); // Throws
}

ref_type Array::write(ref_type ref, Allocator& alloc, _impl::ArrayWriterBase& out, bool only_if_modified,
                      bool compress_in_flight)
{
    // The default allocator cannot be trusted wrt is_read_only():
    REALM_ASSERT_DEBUG(!only_if_modified || &alloc != &Allocator::get_default());
    if (only_if_modified && alloc.is_read_only(ref))
        return ref;

    Array array(alloc);
    array.init_from_ref(ref);
    REALM_ASSERT_DEBUG(array.is_attached());

    if (!array.m_has_refs) {
        Array compressed_array{Allocator::get_default()};
        if (compress_in_flight && array.size() != 0 && array.compress_array(compressed_array)) {
#ifdef REALM_DEBUG
            const auto encoding = compressed_array.m_integer_compressor.get_encoding();
            REALM_ASSERT_DEBUG(encoding == Encoding::Flex || encoding == Encoding::Packed);
            REALM_ASSERT_DEBUG(array.size() == compressed_array.size());
            for (size_t i = 0; i < compressed_array.size(); ++i) {
                REALM_ASSERT_DEBUG(array.get(i) == compressed_array.get(i));
            }
#endif
            auto ref = compressed_array.do_write_shallow(out);
            compressed_array.destroy();
            return ref;
        }
        else {
            return array.do_write_shallow(out); // Throws
        }
    }
    return array.do_write_deep(out, only_if_modified, compress_in_flight); // Throws
}


ref_type Array::do_write_shallow(_impl::ArrayWriterBase& out) const
{
    // here we might want to compress the array and write down.
    const char* header = get_header_from_data(m_data);
    size_t byte_size = get_byte_size();
    const auto compressed = is_compressed();
    uint32_t dummy_checksum = compressed ? 0x42424242UL : 0x41414141UL; //
    uint32_t dummy_checksum_bytes = compressed ? 2 : 4; // AAAA / BB (only 2 bytes for extended arrays)
    ref_type new_ref = out.write_array(header, byte_size, dummy_checksum, dummy_checksum_bytes); // Throws
    REALM_ASSERT_3(new_ref % 8, ==, 0);                                                          // 8-byte alignment
    return new_ref;
}


ref_type Array::do_write_deep(_impl::ArrayWriterBase& out, bool only_if_modified, bool compress) const
{
    // Temp array for updated refs
    Array new_array(Allocator::get_default());
    Type type = m_is_inner_bptree_node ? type_InnerBptreeNode : type_HasRefs;
    new_array.create(type, m_context_flag); // Throws
    _impl::ShallowArrayDestroyGuard dg(&new_array);

    // First write out all sub-arrays
    size_t n = size();
    for (size_t i = 0; i < n; ++i) {
        int_fast64_t value = get(i);
        bool is_ref = (value != 0 && (value & 1) == 0);
        if (is_ref) {
            ref_type subref = to_ref(value);
            ref_type new_subref = write(subref, m_alloc, out, only_if_modified, compress); // Throws
            value = from_ref(new_subref);
        }
        new_array.add(value); // Throws
    }
    return new_array.do_write_shallow(out); // Throws
}


void Array::move(size_t begin, size_t end, size_t dest_begin)
{
    REALM_ASSERT_3(begin, <=, end);
    REALM_ASSERT_3(end, <=, m_size);
    REALM_ASSERT_3(dest_begin, <=, m_size);
    REALM_ASSERT_3(end - begin, <=, m_size - dest_begin);
    REALM_ASSERT(!(dest_begin >= begin && dest_begin < end)); // Required by std::copy

    // Check if we need to copy before modifying
    copy_on_write(); // Throws

    size_t bits_per_elem = m_width;
    const char* header = get_header_from_data(m_data);
    if (get_wtype_from_header(header) == wtype_Multiply) {
        bits_per_elem *= 8;
    }

    if (bits_per_elem < 8) {
        // FIXME: Should be optimized
        for (size_t i = begin; i != end; ++i) {
            int_fast64_t v = (this->*m_getter)(i);
            (this->*(m_vtable->setter))(dest_begin++, v);
        }
        return;
    }

    size_t bytes_per_elem = bits_per_elem / 8;
    const char* begin_2 = m_data + begin * bytes_per_elem;
    const char* end_2 = m_data + end * bytes_per_elem;
    char* dest_begin_2 = m_data + dest_begin * bytes_per_elem;
    realm::safe_copy_n(begin_2, end_2 - begin_2, dest_begin_2);
}

void Array::move(Array& dst, size_t ndx)
{
    size_t dest_begin = dst.m_size;
    size_t nb_to_move = m_size - ndx;
    dst.copy_on_write();
    dst.ensure_minimum_width(this->m_ubound);
    dst.alloc(dst.m_size + nb_to_move, dst.m_width); // Make room for the new elements

    // cache variables used in tight loop
    auto getter = m_getter;
    auto setter = dst.m_vtable->setter;
    size_t sz = m_size;

    for (size_t i = ndx; i < sz; i++) {
        auto v = (this->*getter)(i);
        (dst.*setter)(dest_begin++, v);
    }

    truncate(ndx);
}

void Array::set(size_t ndx, int64_t value)
{
    REALM_ASSERT_3(ndx, <, m_size);
    if ((this->*(m_vtable->getter))(ndx) == value)
        return;

    // Check if we need to copy before modifying
    copy_on_write(); // Throws
    // Grow the array if needed to store this value
    ensure_minimum_width(value); // Throws
    // Set the value
    (this->*(m_vtable->setter))(ndx, value);
}

void Array::set_as_ref(size_t ndx, ref_type ref)
{
    set(ndx, from_ref(ref));
}

/*
// Optimization for the common case of adding positive values to a local array
// (happens a lot when returning results to TableViews)
void Array::add_positive_local(int64_t value)
{
    REALM_ASSERT(value >= 0);
    REALM_ASSERT(&m_alloc == &Allocator::get_default());

    if (value <= m_ubound) {
        if (m_size < m_capacity) {
            (this->*(m_vtable->setter))(m_size, value);
            ++m_size;
            set_header_size(m_size);
            return;
        }
    }

    insert(m_size, value);
}
*/

size_t Array::blob_size() const noexcept
{
    if (get_context_flag()) {
        size_t total_size = 0;
        for (size_t i = 0; i < size(); ++i) {
            char* header = m_alloc.translate(Array::get_as_ref(i));
            total_size += Array::get_size_from_header(header);
        }
        return total_size;
    }
    else {
        return m_size;
    }
}

void Array::insert(size_t ndx, int_fast64_t value)
{
    REALM_ASSERT_DEBUG(ndx <= m_size);

    decompress_array(*this);
    const auto old_width = m_width;
    const auto old_size = m_size;
    const Getter old_getter = m_getter; // Save old getter before potential width expansion

    bool do_expand = value < m_lbound || value > m_ubound;
    if (do_expand) {
        size_t width = bit_width(value);
        REALM_ASSERT_DEBUG(width > m_width);
        alloc(m_size + 1, width); // Throws
    }
    else {
        alloc(m_size + 1, m_width); // Throws
    }

    // Move values below insertion (may expand)
    if (do_expand || old_width < 8) {
        size_t i = old_size;
        while (i > ndx) {
            --i;
            int64_t v = (this->*old_getter)(i);
            (this->*(m_vtable->setter))(i + 1, v);
        }
    }
    else if (ndx != old_size) {
        // when byte sized and no expansion, use memmove
        // FIXME: Optimize by simply dividing by 8 (or shifting right by 3 bit positions)
        size_t w = (old_width == 64) ? 8 : (old_width == 32) ? 4 : (old_width == 16) ? 2 : 1;
        char* src_begin = m_data + ndx * w;
        char* src_end = m_data + old_size * w;
        char* dst_end = src_end + w;
        std::copy_backward(src_begin, src_end, dst_end);
    }

    // Insert the new value
    (this->*(m_vtable->setter))(ndx, value);

    // Expand values above insertion
    if (do_expand) {
        size_t i = ndx;
        while (i != 0) {
            --i;
            int64_t v = (this->*old_getter)(i);
            (this->*(m_vtable->setter))(i, v);
        }
    }
}

void Array::copy_on_write()
{
    if (is_read_only() && !decompress_array(*this))
        Node::copy_on_write();
}

void Array::copy_on_write(size_t min_size)
{
    if (is_read_only() && !decompress_array(*this))
        Node::copy_on_write(min_size);
}

void Array::truncate(size_t new_size)
{
    REALM_ASSERT(is_attached());
    REALM_ASSERT_3(new_size, <=, m_size);

    if (new_size == m_size)
        return;

    copy_on_write(); // Throws

    // Update size in accessor and in header. This leaves the capacity
    // unchanged.
    m_size = new_size;
    set_header_size(new_size);

    // If the array is completely cleared, we take the opportunity to
    // drop the width back to zero.
    if (new_size == 0) {
        set_width_in_header(0, get_header());
        update_width_cache_from_header();
    }
}

void Array::truncate_and_destroy_children(size_t new_size)
{
    REALM_ASSERT(is_attached());
    REALM_ASSERT_3(new_size, <=, m_size);

    if (new_size == m_size)
        return;

    copy_on_write(); // Throws

    if (m_has_refs) {
        size_t offset = new_size;
        destroy_children(offset);
    }

    // Update size in accessor and in header. This leaves the capacity
    // unchanged.
    m_size = new_size;
    set_header_size(new_size);

    // If the array is completely cleared, we take the opportunity to
    // drop the width back to zero.
    if (new_size == 0) {
        set_width_in_header(0, get_header());
        update_width_cache_from_header();
    }
}

void Array::do_ensure_minimum_width(int_fast64_t value)
{
    // Make room for the new value
    const size_t width = bit_width(value);

    REALM_ASSERT_3(width, >, m_width);

    Getter old_getter = m_getter; // Save old getter before width expansion
    alloc(m_size, width);         // Throws

    // Expand the old values
    size_t i = m_size;
    while (i != 0) {
        --i;
        int64_t v = (this->*old_getter)(i);
        (this->*(m_vtable->setter))(i, v);
    }
}

size_t Array::size() const noexcept
{
    // in case the array is in compressed format. Never read directly
    // from the header the size, since it will result very likely in a cache miss.
    // For compressed arrays m_size should always be kept updated, due to init_from_mem
    return m_size;
}

bool Array::compress_array(Array& arr) const
{
    if (!is_compressed() && m_integer_compressor.get_encoding() == NodeHeader::Encoding::WTypBits) {
        return m_integer_compressor.compress(*this, arr);
    }
    return false;
}

bool Array::decompress_array(Array& arr) const
{
    return arr.is_compressed() ? m_integer_compressor.decompress(arr) : false;
}

bool Array::try_compress(Array& arr) const
{
    return compress_array(arr);
}

bool Array::try_decompress()
{
    return decompress_array(*this);
}

int64_t Array::get_from_compressed_array(size_t ndx) const noexcept
{
    return m_integer_compressor.get(ndx);
}

void Array::set_compressed_array(size_t ndx, int64_t val)
{
    m_integer_compressor.set_direct(ndx, val);
}

void Array::get_chunk_compressed_array(size_t ndx, int64_t res[8]) const noexcept
{
    m_integer_compressor.get_chunk(ndx, res);
}

size_t Array::calc_aligned_byte_size(size_t size, int width)
{
    REALM_ASSERT(width != 0 && (width & (width - 1)) == 0); // Is a power of two
    size_t max = std::numeric_limits<size_t>::max();
    size_t max_2 = max & ~size_t(7); // Allow for upwards 8-byte alignment
    bool overflow;
    size_t byte_size;
    if (width < 8) {
        size_t elems_per_byte = 8 / width;
        size_t byte_size_0 = size / elems_per_byte;
        if (size % elems_per_byte != 0)
            ++byte_size_0;
        overflow = byte_size_0 > max_2 - header_size;
        byte_size = header_size + byte_size_0;
    }
    else {
        size_t bytes_per_elem = width / 8;
        overflow = size > (max_2 - header_size) / bytes_per_elem;
        byte_size = header_size + size * bytes_per_elem;
    }
    if (overflow)
        throw std::overflow_error("Byte size overflow");
    REALM_ASSERT_3(byte_size, >, 0);
    size_t aligned_byte_size = ((byte_size - 1) | 7) + 1; // 8-byte alignment
    return aligned_byte_size;
}

MemRef Array::clone(MemRef mem, Allocator& alloc, Allocator& target_alloc)
{
    const char* header = mem.get_addr();
    if (!get_hasrefs_from_header(header)) {
        // This array has no subarrays, so we can make a byte-for-byte
        // copy, which is more efficient.

        // Calculate size of new array in bytes
        size_t size = get_byte_size_from_header(header);

        // Create the new array
        MemRef clone_mem = target_alloc.alloc(size); // Throws
        char* clone_header = clone_mem.get_addr();

        // Copy contents
        const char* src_begin = header;
        const char* src_end = header + size;
        char* dst_begin = clone_header;
        realm::safe_copy_n(src_begin, src_end - src_begin, dst_begin);

        // Update with correct capacity
        set_capacity_in_header(size, clone_header);

        return clone_mem;
    }

    // Refs are integers, and integers arrays use wtype_Bits.
    REALM_ASSERT_3(get_wtype_from_header(header), ==, wtype_Bits);

    Array array{alloc};
    array.init_from_mem(mem);

    // Create new empty array of refs
    Array new_array(target_alloc);
    _impl::DeepArrayDestroyGuard dg(&new_array);
    Type type = get_type_from_header(header);
    bool context_flag = get_context_flag_from_header(header);
    new_array.create(type, context_flag); // Throws

    _impl::DeepArrayRefDestroyGuard dg_2(target_alloc);
    size_t n = array.size();
    for (size_t i = 0; i != n; ++i) {
        int_fast64_t value = array.get(i);

        // Null-refs signify empty subtrees. Also, all refs are
        // 8-byte aligned, so the lowest bits cannot be set. If they
        // are, it means that it should not be interpreted as a ref.
        bool is_subarray = value != 0 && (value & 1) == 0;
        if (!is_subarray) {
            new_array.add(value); // Throws
            continue;
        }

        ref_type ref = to_ref(value);
        MemRef new_mem = clone(MemRef(ref, alloc), alloc, target_alloc); // Throws
        dg_2.reset(new_mem.get_ref());
        value = from_ref(new_mem.get_ref());
        new_array.add(value); // Throws
        dg_2.release();
    }

    dg.release();
    return new_array.get_mem();
}

MemRef Array::create(Type type, bool context_flag, WidthType width_type, size_t size, int_fast64_t value,
                     Allocator& alloc)
{
<<<<<<< HEAD
    REALM_ASSERT_7(value, ==, 0, ||, width_type, ==, wtype_Bits);
    REALM_ASSERT_7(size, ==, 0, ||, width_type, !=, wtype_Ignore);

    uint8_t flags = 0;
    Encoding encoding = Encoding::WTypBits;
    if (width_type == wtype_Bits)
        encoding = Encoding::WTypBits;
    else if (width_type == wtype_Multiply)
        encoding = Encoding::WTypMult;
    else if (width_type == wtype_Ignore)
        encoding = Encoding::WTypIgn;
    else {
        REALM_ASSERT(false && "Wrong width type for encoding");
    }

    switch (type) {
        case type_Normal:
            break;
        case type_InnerBptreeNode:
            flags |= static_cast<uint8_t>(Flags::HasRefs) | static_cast<uint8_t>(Flags::InnerBPTree);

            break;
        case type_HasRefs:
            flags |= static_cast<uint8_t>(Flags::HasRefs);
            break;
    }
    if (context_flag)
        flags |= static_cast<uint8_t>(Flags::Context);
    int width = 0;
    size_t byte_size_0 = header_size;
    if (value != 0) {
        width = static_cast<int>(bit_width(value));
        byte_size_0 = calc_aligned_byte_size(size, width); // Throws
    }
    // Adding zero to Array::initial_capacity to avoid taking the
    // address of that member
    size_t byte_size = std::max(byte_size_0, initial_capacity + 0);

    MemRef mem = alloc.alloc(byte_size); // Throws
    const auto header = mem.get_addr();
    init_header(header, encoding, flags, width, size);
    set_capacity_in_header(byte_size, header);

    if (value != 0) {
=======
    REALM_ASSERT_DEBUG(value == 0 || width_type == wtype_Bits);
    REALM_ASSERT_DEBUG(size == 0 || width_type != wtype_Ignore);
    int width = 0;
    if (value != 0)
        width = static_cast<int>(bit_width(value));
    auto mem = Node::create_node(size, alloc, context_flag, type, width_type, width);
    if (value != 0) {
        const auto header = mem.get_addr();
>>>>>>> fe9fe710
        char* data = get_data_from_header(header);
        size_t begin = 0, end = size;
        REALM_TEMPEX(fill_direct, width, (data, begin, end, value));
    }
    return mem;
}

// This is the one installed into the m_vtable->finder slots.
template <class cond>
bool Array::find_vtable(int64_t value, size_t start, size_t end, size_t baseindex, QueryStateBase* state) const
{
    REALM_TEMPEX2(return ArrayWithFind(*this).find_optimized, cond, m_width, (value, start, end, baseindex, state));
}

template <class cond>
bool Array::find_compressed_array(int64_t value, size_t start, size_t end, size_t baseindex,
                                  QueryStateBase* state) const
{
    return m_integer_compressor.find_all<cond>(*this, value, start, end, baseindex, state);
}

void Array::update_width_cache_from_header() noexcept
{
    m_width = get_width_from_header(get_header());
    m_lbound = lbound_for_width(m_width);
    m_ubound = ubound_for_width(m_width);
    REALM_ASSERT_DEBUG(m_lbound <= m_ubound);
    REALM_ASSERT_DEBUG(m_width >= m_lbound);
    REALM_ASSERT_DEBUG(m_width <= m_ubound);
    REALM_TEMPEX(m_vtable = &VTableForWidth, m_width, ::vtable);
    m_getter = m_vtable->getter;
}

// This method reads 8 concecutive values into res[8], starting from index 'ndx'. It's allowed for the 8 values to
// exceed array length; in this case, remainder of res[8] will be be set to 0.
template <size_t w>
void Array::get_chunk(size_t ndx, int64_t res[8]) const noexcept
{
    REALM_ASSERT_3(ndx, <, m_size);
    size_t i = 0;

    // if constexpr to avoid producing spurious warnings resulting from
    // instantiating for too large w
    if constexpr (w > 0 && w <= 4) {
        // Calling get<w>() in a loop results in one load per call to get, but
        // for w < 8 we can do better than that
        constexpr size_t elements_per_byte = 8 / w;

        // Round m_size down to byte granularity as the trailing bits in the last
        // byte are uninitialized
        size_t bytes_available = m_size / elements_per_byte;

        // Round start and end to be byte-aligned. Start is rounded down and
        // end is rounded up as we may read up to 7 unused bits at each end.
        size_t start = ndx / elements_per_byte;
        size_t end = std::min(bytes_available, (ndx + 8 + elements_per_byte - 1) / elements_per_byte);

        if (end > start) {
            // Loop in reverse order because data is stored in little endian order
            uint64_t c = 0;
            for (size_t i = end; i > start; --i) {
                c <<= 8;
                c += *reinterpret_cast<const uint8_t*>(m_data + i - 1);
            }
            // Trim off leading bits which aren't part of the requested range
            c >>= (ndx - start * elements_per_byte) * w;

            uint64_t mask = (1ULL << w) - 1ULL;
            res[0] = (c >> 0 * w) & mask;
            res[1] = (c >> 1 * w) & mask;
            res[2] = (c >> 2 * w) & mask;
            res[3] = (c >> 3 * w) & mask;
            res[4] = (c >> 4 * w) & mask;
            res[5] = (c >> 5 * w) & mask;
            res[6] = (c >> 6 * w) & mask;
            res[7] = (c >> 7 * w) & mask;

            // Read the last few elements via get<w> if needed
            i = std::min<size_t>(8, end * elements_per_byte - ndx);
        }
    }

    for (; i + ndx < m_size && i < 8; i++)
        res[i] = get<w>(ndx + i);
    for (; i < 8; i++)
        res[i] = 0;

#ifdef REALM_DEBUG
    for (int j = 0; j + ndx < m_size && j < 8; j++) {
        int64_t expected = get<w>(ndx + j);
        REALM_ASSERT(res[j] == expected);
    }
#endif
}

template <>
void Array::get_chunk<0>(size_t ndx, int64_t res[8]) const noexcept
{
    REALM_ASSERT_3(ndx, <, m_size);
    memset(res, 0, sizeof(int64_t) * 8);
}


template <size_t width>
void Array::set(size_t ndx, int64_t value)
{
    realm::set_direct<width>(m_data, ndx, value);
}

void Array::_mem_usage(size_t& mem) const noexcept
{
    mem += get_byte_size();
    if (m_has_refs) {
        for (size_t i = 0; i < m_size; ++i) {
            int64_t val = get(i);
            if (val && !(val & 1)) {
                Array subarray(m_alloc);
                subarray.init_from_ref(to_ref(val));
                subarray._mem_usage(mem);
            }
        }
    }
}

#ifdef REALM_DEBUG
namespace {

class MemStatsHandler : public Array::MemUsageHandler {
public:
    MemStatsHandler(MemStats& stats) noexcept
        : m_stats(stats)
    {
    }
    void handle(ref_type, size_t allocated, size_t used) noexcept override
    {
        m_stats.allocated += allocated;
        m_stats.used += used;
        m_stats.array_count += 1;
    }

private:
    MemStats& m_stats;
};

} // anonymous namespace


void Array::stats(MemStats& stats_dest) const noexcept
{
    MemStatsHandler handler(stats_dest);
    report_memory_usage(handler);
}


void Array::report_memory_usage(MemUsageHandler& handler) const
{
    if (m_has_refs)
        report_memory_usage_2(handler); // Throws

    size_t used = get_byte_size();
    size_t allocated;
    if (m_alloc.is_read_only(m_ref)) {
        allocated = used;
    }
    else {
        char* header = get_header_from_data(m_data);
        allocated = get_capacity_from_header(header);
    }
    handler.handle(m_ref, allocated, used); // Throws
}


void Array::report_memory_usage_2(MemUsageHandler& handler) const
{
    Array subarray(m_alloc);
    for (size_t i = 0; i < m_size; ++i) {
        int_fast64_t value = get(i);
        // Skip null refs and values that are not refs. Values are not refs when
        // the least significant bit is set.
        if (value == 0 || (value & 1) == 1)
            continue;

        size_t used;
        ref_type ref = to_ref(value);
        char* header = m_alloc.translate(ref);
        bool array_has_refs = get_hasrefs_from_header(header);
        if (array_has_refs) {
            MemRef mem(header, ref, m_alloc);
            subarray.init_from_mem(mem);
            subarray.report_memory_usage_2(handler); // Throws
            used = subarray.get_byte_size();
        }
        else {
            used = get_byte_size_from_header(header);
        }

        size_t allocated;
        if (m_alloc.is_read_only(ref)) {
            allocated = used;
        }
        else {
            allocated = get_capacity_from_header(header);
        }
        handler.handle(ref, allocated, used); // Throws
    }
}
#endif

void Array::verify() const
{
#ifdef REALM_DEBUG

    REALM_ASSERT(is_attached());
    if (!wtype_is_extended(get_header())) {
        REALM_ASSERT(m_width == 0 || m_width == 1 || m_width == 2 || m_width == 4 || m_width == 8 || m_width == 16 ||
                     m_width == 32 || m_width == 64);
    }
    else {
        REALM_ASSERT(m_width <= 64);
    }

    if (!get_parent())
        return;

    // Check that parent is set correctly
    ref_type ref_in_parent = get_ref_from_parent();
    REALM_ASSERT_3(ref_in_parent, ==, m_ref);
#endif
}

size_t Array::lower_bound_int(int64_t value) const noexcept
{
    if (is_compressed())
        return lower_bound_int_compressed(value);
    REALM_TEMPEX(return lower_bound, m_width, (m_data, m_size, value));
}

size_t Array::upper_bound_int(int64_t value) const noexcept
{
    if (is_compressed())
        return upper_bound_int_compressed(value);
    REALM_TEMPEX(return upper_bound, m_width, (m_data, m_size, value));
}

size_t Array::lower_bound_int_compressed(int64_t value) const noexcept
{
    static impl::EncodedFetcher<IntegerCompressor> encoder;
    encoder.ptr = &m_integer_compressor;
    return lower_bound(m_data, m_size, value, encoder);
}

size_t Array::upper_bound_int_compressed(int64_t value) const noexcept
{
    static impl::EncodedFetcher<IntegerCompressor> encoder;
    encoder.ptr = &m_integer_compressor;
    return upper_bound(m_data, m_size, value, encoder);
}

int_fast64_t Array::get(const char* header, size_t ndx) noexcept
{
    if (wtype_is_extended(header)) {
        static IntegerCompressor compressor;
        compressor.init(header);
        return compressor.get(ndx);
    }

    auto sz = get_size_from_header(header);
    REALM_ASSERT(ndx < sz);
    const char* data = get_data_from_header(header);
    uint_least8_t width = get_width_from_header(header);
    return get_direct(data, width, ndx);
}

std::pair<int64_t, int64_t> Array::get_two(const char* header, size_t ndx) noexcept
{
    return std::make_pair(get(header, ndx), get(header, ndx + 1));
}

bool QueryStateCount::match(size_t, Mixed) noexcept
{
    ++m_match_count;
    return (m_limit > m_match_count);
}

bool QueryStateCount::match(size_t) noexcept
{
    ++m_match_count;
    return (m_limit > m_match_count);
}

bool QueryStateFindFirst::match(size_t index, Mixed) noexcept
{
    m_match_count++;
    m_state = index;
    return false;
}

bool QueryStateFindFirst::match(size_t index) noexcept
{
    ++m_match_count;
    m_state = index;
    return false;
}

template <>
bool QueryStateFindAll<std::vector<ObjKey>>::match(size_t index, Mixed) noexcept
{
    ++m_match_count;

    int64_t key_value = (m_key_values ? m_key_values->get(index) : index) + m_key_offset;
    m_keys.push_back(ObjKey(key_value));

    return (m_limit > m_match_count);
}

template <>
bool QueryStateFindAll<std::vector<ObjKey>>::match(size_t index) noexcept
{
    ++m_match_count;
    int64_t key_value = (m_key_values ? m_key_values->get(index) : index) + m_key_offset;
    m_keys.push_back(ObjKey(key_value));
    return (m_limit > m_match_count);
}

template <>
bool QueryStateFindAll<IntegerColumn>::match(size_t index, Mixed) noexcept
{
    ++m_match_count;
    m_keys.add(index);

    return (m_limit > m_match_count);
}

template <>
bool QueryStateFindAll<IntegerColumn>::match(size_t index) noexcept
{
    ++m_match_count;
    m_keys.add(index);

    return (m_limit > m_match_count);
}

void Array::typed_print(std::string prefix) const
{
    std::cout << "Generic Array " << header_to_string(get_header()) << " @ " << m_ref;
    if (!is_attached()) {
        std::cout << " Unattached";
        return;
    }
    if (size() == 0) {
        std::cout << " Empty" << std::endl;
        return;
    }
    std::cout << " size = " << size() << " {";
    if (has_refs()) {
        std::cout << std::endl;
        for (unsigned n = 0; n < size(); ++n) {
            auto pref = prefix + "  " + to_string(n) + ":\t";
            RefOrTagged rot = get_as_ref_or_tagged(n);
            if (rot.is_ref() && rot.get_as_ref()) {
                Array a(m_alloc);
                a.init_from_ref(rot.get_as_ref());
                std::cout << pref;
                a.typed_print(pref);
            }
            else if (rot.is_tagged()) {
                std::cout << pref << rot.get_as_int() << std::endl;
            }
        }
        std::cout << prefix << "}" << std::endl;
    }
    else {
        std::cout << " Leaf of unknown type }" << std::endl;
        /*
        for (unsigned n = 0; n < size(); ++n) {
            auto pref = prefix + to_string(n) + ":\t";
            std::cout << pref << get(n) << std::endl;
        }
        */
    }
}<|MERGE_RESOLUTION|>--- conflicted
+++ resolved
@@ -253,9 +253,8 @@
     // Since we will try to fetch some data from the just initialised header, and never reset
     // important fields used for type A arrays, like width, lower, upper_bound which are used
     // for expanding the array, but also query the data.
-<<<<<<< HEAD
     const auto header = mem.get_addr();
-    const auto is_extended = m_encoder.init(header);
+    const auto is_extended = m_integer_compressor.init(header);
 
     m_is_inner_bptree_node = get_is_inner_bptree_node_from_header(header);
     m_has_refs = get_hasrefs_from_header(header);
@@ -264,30 +263,7 @@
     if (is_extended) {
         m_ref = mem.get_ref();
         m_data = get_data_from_header(header);
-        update_width_cache_from_encoder(); // encoder knows which format this array is
-=======
-    char* header = mem.get_addr();
-    const auto old_header = !NodeHeader::wtype_is_extended(header);
-    // Cache all the header info as long as this array is alive and encoded.
-    m_integer_compressor.init(header);
-    if (!old_header) {
-        REALM_ASSERT_DEBUG(NodeHeader::get_encoding(header) == Encoding::Flex ||
-                           NodeHeader::get_encoding(header) == Encoding::Packed);
-        char* header = mem.get_addr();
-        m_ref = mem.get_ref();
-        m_data = get_data_from_header(header);
-        // encoder knows which format we are compressed into, width and size are read accordingly with the format of
-        // the header
-        m_size = m_integer_compressor.size();
-        m_width = static_cast<uint_least8_t>(m_integer_compressor.width());
-        m_lbound = -m_integer_compressor.width_mask();
-        m_ubound = m_integer_compressor.width_mask() - 1;
-        m_is_inner_bptree_node = get_is_inner_bptree_node_from_header(header);
-        m_has_refs = get_hasrefs_from_header(header);
-        m_context_flag = get_context_flag_from_header(header);
-        m_vtable = &VTableForEncodedArray::vtable;
-        m_getter = m_vtable->getter;
->>>>>>> fe9fe710
+        update_width_cache_from_int_compressor(); // compressor knows which format this array is
     }
     else {
         // Old init phase.
@@ -296,12 +272,12 @@
     }
 }
 
-void Array::update_width_cache_from_encoder() noexcept
-{
-    m_size = m_encoder.size();
-    m_width = static_cast<uint_least8_t>(m_encoder.width());
-    m_lbound = -m_encoder.width_mask();
-    m_ubound = m_encoder.width_mask() - 1;
+void Array::update_width_cache_from_int_compressor() noexcept
+{
+    m_size = m_integer_compressor.size();
+    m_width = static_cast<uint_least8_t>(m_integer_compressor.width());
+    m_lbound = -m_integer_compressor.width_mask();
+    m_ubound = m_integer_compressor.width_mask() - 1;
     m_vtable = &VTableForEncodedArray::vtable;
     m_getter = m_vtable->getter;
 }
@@ -868,52 +844,6 @@
 MemRef Array::create(Type type, bool context_flag, WidthType width_type, size_t size, int_fast64_t value,
                      Allocator& alloc)
 {
-<<<<<<< HEAD
-    REALM_ASSERT_7(value, ==, 0, ||, width_type, ==, wtype_Bits);
-    REALM_ASSERT_7(size, ==, 0, ||, width_type, !=, wtype_Ignore);
-
-    uint8_t flags = 0;
-    Encoding encoding = Encoding::WTypBits;
-    if (width_type == wtype_Bits)
-        encoding = Encoding::WTypBits;
-    else if (width_type == wtype_Multiply)
-        encoding = Encoding::WTypMult;
-    else if (width_type == wtype_Ignore)
-        encoding = Encoding::WTypIgn;
-    else {
-        REALM_ASSERT(false && "Wrong width type for encoding");
-    }
-
-    switch (type) {
-        case type_Normal:
-            break;
-        case type_InnerBptreeNode:
-            flags |= static_cast<uint8_t>(Flags::HasRefs) | static_cast<uint8_t>(Flags::InnerBPTree);
-
-            break;
-        case type_HasRefs:
-            flags |= static_cast<uint8_t>(Flags::HasRefs);
-            break;
-    }
-    if (context_flag)
-        flags |= static_cast<uint8_t>(Flags::Context);
-    int width = 0;
-    size_t byte_size_0 = header_size;
-    if (value != 0) {
-        width = static_cast<int>(bit_width(value));
-        byte_size_0 = calc_aligned_byte_size(size, width); // Throws
-    }
-    // Adding zero to Array::initial_capacity to avoid taking the
-    // address of that member
-    size_t byte_size = std::max(byte_size_0, initial_capacity + 0);
-
-    MemRef mem = alloc.alloc(byte_size); // Throws
-    const auto header = mem.get_addr();
-    init_header(header, encoding, flags, width, size);
-    set_capacity_in_header(byte_size, header);
-
-    if (value != 0) {
-=======
     REALM_ASSERT_DEBUG(value == 0 || width_type == wtype_Bits);
     REALM_ASSERT_DEBUG(size == 0 || width_type != wtype_Ignore);
     int width = 0;
@@ -922,7 +852,6 @@
     auto mem = Node::create_node(size, alloc, context_flag, type, width_type, width);
     if (value != 0) {
         const auto header = mem.get_addr();
->>>>>>> fe9fe710
         char* data = get_data_from_header(header);
         size_t begin = 0, end = size;
         REALM_TEMPEX(fill_direct, width, (data, begin, end, value));
