--- conflicted
+++ resolved
@@ -994,10 +994,6 @@
     if (value != 0)
         width = static_cast<int>(bit_width(value));
     auto mem = Node::create_node(size, alloc, context_flag, type, width_type, width);
-<<<<<<< HEAD
-
-=======
->>>>>>> 06091b82
     if (value != 0) {
         const auto header = mem.get_addr();
         char* data = get_data_from_header(header);
