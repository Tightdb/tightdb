--- conflicted
+++ resolved
@@ -38,17 +38,18 @@
 }
 
 void Array::Create(size_t ref) {
-    assert(ref);
-
-    MemRef::Header* const header = (MemRef::Header*)m_alloc.Translate(ref);
-    m_isNode   = header->isNode;
-    m_hasRefs  = header->hasRefs;
-    m_width    = 1 << (header->width) >> 1; // 0, 1, 2, 4, 8, 16, 32, 64
-    m_len      = header->length;
-    m_capacity = header->capacity;
-
-    m_ref = ref;
-    m_data = (uint8_t*)header + MEMREF_HEADER_SIZE;
+	assert(ref);
+	uint8_t* const header = (uint8_t*)m_alloc.Translate(ref);
+
+	// Parse the 8byte header
+	m_isNode   = (header[0] & 0x80) != 0;
+	m_hasRefs  = (header[0] & 0x40) != 0;
+	m_width    = (1 << (header[0] & 0x07)) >> 1; // 0, 1, 2, 4, 8, 16, 32, 64
+	m_len      = GetRefSize(header);
+	m_capacity = GetCapacity(header);
+
+    m_ref  = ref;
+    m_data = header + HeaderSize;
 
     SetWidth(m_width);
 }
@@ -86,7 +87,7 @@
     if (v < 0) v = ~v;
 
     // Then check if bits 15-31 used (32b), 7-31 used (16b), else (8b)
-    return (v >> 31) ? 64 : ((v >> 15) ? 32 : ((v >> 7) ? 16 : 8));
+    return (v >> 31) ? 64 : (v >> 15) ? 32 : (v >> 7) ? 16 : 8;
 }
 
 void Array::SetParent(Array* parent, size_t pndx) {
@@ -122,12 +123,11 @@
         }
     }
 
-    m_alloc.Free(m_ref, MEMREF_GET_HEADER(m_data));
-    m_data = NULL;
+	m_alloc.Free(m_ref, m_data-HeaderSize);
+	m_data = NULL;
 }
 
 void Array::Clear() {
-<<<<<<< HEAD
     // Make sure we don't have any dangling references
     if (m_hasRefs) {
         for (size_t i = 0; i < Size(); ++i) {
@@ -138,44 +138,8 @@
 
     // Truncate size to zero (but keep capacity)
     m_len = 0;
-    MEMREF_GET_HEADER(m_data)->length = m_len;
+    SetRefSize(m_data-HeaderSize, m_len);
     SetWidth(0);
-}
-
-void Array::Delete(size_t ndx) {
-    assert(ndx < m_len);
-
-    // Move values below deletion up
-    if (m_width < 8) {
-        for (size_t i = ndx+1; i < m_len; ++i) {
-            const int64_t v = (this->*m_getter)(i);
-            (this->*m_setter)(i-1, v);
-        }
-    }
-    else if (ndx < m_len-1) {
-        // when byte sized, use memmove
-        const size_t w = (m_width == 64) ? 8 : (m_width == 32) ? 4 : (m_width == 16) ? 2 : 1;
-        uint8_t* dst = m_data + (ndx * w);
-        uint8_t* src = dst + w;
-        const size_t count = (m_len - ndx - 1) * w;
-        memmove(dst, src, count);
-    }
-
-    // Update length (also in header)
-    --m_len;
-    MEMREF_GET_HEADER(m_data)->length = m_len;
-=======
-	// Make sure we don't have any dangling references
-	if (m_hasRefs) {
-		for (size_t i = 0; i < Size(); ++i) {
-			Array sub((size_t)Get(i), this, i);
-			sub.Destroy();
-		}
-	}
-
-	// Truncate size to zero (but keep capacity)
-	m_len = 0;
-	SetWidth(0);
 
 	// Check if we need to copy before modifying
 	// we can do this here because the commands above only
@@ -184,7 +148,7 @@
 }
 
 void Array::Delete(size_t ndx) {
-	assert(ndx < m_len);
+    assert(ndx < m_len);
 
 	// Check if we need to copy before modifying
 	CopyOnWrite();
@@ -199,16 +163,15 @@
 	else if (ndx < m_len-1) {
 		// when byte sized, use memmove
 		const size_t w = (m_width == 64) ? 8 : (m_width == 32) ? 4 : (m_width == 16) ? 2 : 1;
-		unsigned char* dst = m_data + (ndx * w);
-		unsigned char* src = dst + w;
+        uint8_t* dst = m_data + (ndx * w);
+		uint8_t* src = dst + w;
 		const size_t count = (m_len - ndx - 1) * w;
 		memmove(dst, src, count);
 	}
 
 	// Update length (also in header)
 	--m_len;
-	SetRefSize(m_data-8, m_len);
->>>>>>> bba17ca9
+	SetRefSize(m_data-HeaderSize, m_len);
 }
 
 int64_t Array::Get(size_t ndx) const {
@@ -222,15 +185,17 @@
 }
 
 bool Array::Set(size_t ndx, int64_t value) {
-<<<<<<< HEAD
     assert(ndx < m_len);
 
-    // Make room for the new value
-    const size_t width = BitWidth(value);
-    if (width > m_width) {
-        Getter oldGetter = m_getter;
-        if (!Alloc(m_len, width)) return false;
-        SetWidth(width);
+	// Check if we need to copy before modifying
+	if (!CopyOnWrite()) return false;
+
+	// Make room for the new value
+	const size_t width = BitWidth(value);
+	if (width > m_width) {
+		Getter oldGetter = m_getter;
+		if (!Alloc(m_len, width)) return false;
+		SetWidth(width);
 
         // Expand the old values
         int k = (int)m_len;
@@ -249,7 +214,10 @@
 bool Array::Insert(size_t ndx, int64_t value) {
     assert(ndx <= m_len);
 
-    Getter getter = m_getter;
+	// Check if we need to copy before modifying
+	if (!CopyOnWrite()) return false;
+
+	Getter getter = m_getter;
 
     // Make room for the new value
     const size_t width = BitWidth(value);
@@ -299,99 +267,14 @@
     ++m_len;
 
     return true;
-=======
-	assert(ndx < m_len);
-
-	// Check if we need to copy before modifying
-	if (!CopyOnWrite()) return false;
-
-	// Make room for the new value
-	const size_t width = BitWidth(value);
-	if (width > m_width) {
-		Getter oldGetter = m_getter;
-		if (!Alloc(m_len, width)) return false;
-		SetWidth(width);
-
-		// Expand the old values
-		int k = (int)m_len;
-		while (--k >= 0) {
-			const int64_t v = (this->*oldGetter)(k);
-			(this->*m_setter)(k, v);
-		}
-	}
-
-	// Set the value
-	(this->*m_setter)(ndx, value);
-
-	return true;
-}
-
-bool Array::Insert(size_t ndx, int64_t value) {
-	assert(ndx <= m_len);
-
-	// Check if we need to copy before modifying
-	if (!CopyOnWrite()) return false;
-
-	Getter getter = m_getter;
-
-	// Make room for the new value
-	const size_t width = BitWidth(value);
-	const bool doExpand = (width > m_width);
-	if (doExpand) {
-		if (!Alloc(m_len+1, width)) return false;
-		SetWidth(width);
-	}
-	else {
-		if (!Alloc(m_len+1, m_width)) return false;
-	}
-
-	// Move values below insertion (may expand)
-	if (doExpand || m_width < 8) {
-		int k = (int)m_len;
-		while (--k >= (int)ndx) {
-			const int64_t v = (this->*getter)(k);
-			(this->*m_setter)(k+1, v);
-		}
-	}
-	else if (ndx != m_len) {
-		// when byte sized and no expansion, use memmove
-		const size_t w = (m_width == 64) ? 8 : (m_width == 32) ? 4 : (m_width == 16) ? 2 : 1;
-		unsigned char* src = m_data + (ndx * w);
-		unsigned char* dst = src + w;
-		const size_t count = (m_len - ndx) * w;
-		memmove(dst, src, count);
-	}
-
-	// Insert the new value
-	(this->*m_setter)(ndx, value);
-
-	// Expand values above insertion
-	if (doExpand) {
-		int k = (int)ndx;
-		while (--k >= 0) {
-			const int64_t v = (this->*getter)(k);
-			(this->*m_setter)(k, v);
-		}
-	}
-
-	// Update length
-	// (no need to do it in header as it has been done by Alloc)
-	++m_len;
-
-	return true;
-}
-
-bool Array::Add(int64_t value) {
-	return Insert(m_len, value);
->>>>>>> bba17ca9
 }
 
 void Array::Resize(size_t count) {
     assert(count <= m_len);
 
-    // Update length (also in header)
-    m_len = count;
-    MEMREF_GET_HEADER(m_data)->length = m_len;
+	// Update length (also in header)
+	m_len = count;
+	SetRefSize(m_data-HeaderSize, m_len);
 }
 
 bool Array::Increment(int64_t value, size_t start, size_t end) {
@@ -618,7 +501,7 @@
         }
     }
     else {
-        // Naive search (MP: For one bit searches - could be optimized)
+        // Naive search (MP: For one bit searches - should be optimized)
         for (size_t i = start; i < end; ++i) {
             const int64_t v = (this->*m_getter)(i);
             if (v == value) return i;
@@ -861,7 +744,7 @@
         }
     }
     else {
-        // Naive search (MP: For one bit searches - could be optimized)
+        // Naive search (MP: For one bit searches - should be optimized)
         for (size_t i = start; i < end; ++i) {
             const int64_t v = (this->*m_getter)(i);
             if (v == value) result.Add(i + colOffset);
@@ -909,70 +792,8 @@
     }
 }
 
-<<<<<<< HEAD
-bool Array::Alloc(size_t count, size_t width) {
-    // Calculate size in bytes
-    size_t len = MEMREF_HEADER_SIZE; // always need room for header
-    switch (width) {
-    case 0:
-        break;
-    case 1:
-        len += count >> 3;
-        if (count & 0x07) ++len;
-        break;
-    case 2:
-        len += count >> 2;
-        if (count & 0x03) ++len;
-        break;
-    case 4:
-        len += count >> 1;
-        if (count & 0x01) ++len;
-        break;
-    default:
-        assert(width == 8 || width == 16 || width == 32 || width == 64);
-        len += count * (width >> 3);
-    }
-
-    if (len > m_capacity) {
-        // Try to expand with 50% to avoid to many reallocs
-        size_t new_capacity = m_capacity ? m_capacity + m_capacity / 2 : 128;
-        if (new_capacity < len) new_capacity = len; 
-
-        // Allocate the space
-        MemRef mref;
-        if (m_data) mref = m_alloc.ReAlloc(MEMREF_GET_HEADER(m_data), new_capacity);
-        else mref = m_alloc.Alloc(new_capacity);
-
-        if (!mref.pointer) return false;
-
-        m_ref = mref.ref;
-        m_data = (uint8_t*)mref.pointer + MEMREF_HEADER_SIZE;
-        m_capacity = new_capacity;
-
-        // Update ref in parent
-        if (m_parent) m_parent->Set(m_parentNdx, mref.ref); //TODO: ref
-    }
-
-    // Pack width in 3 bits (log2)
-    unsigned int w = 0;
-    unsigned int b = (unsigned int)width;
-    while (b) {++w; b >>= 1;}
-    assert(0 <= w && w < 8);
-
-    // Update 8-byte header
-    // isNode 1 bit, hasRefs 1 bit, 3 bits unused, width 3 bits, len 3 bytes,
-    // capacity 3 bytes
-    MemRef::Header* const header = MEMREF_GET_HEADER(m_data);
-    header->isNode   = m_isNode;
-    header->hasRefs  = m_hasRefs;
-    header->width    = w;
-    header->length   = count;
-    header->capacity = m_capacity;
-
-    return true;
-=======
 size_t Array::CalcByteLen(size_t count, size_t width) const {
-	size_t len = 8; // always need room for header
+	size_t len = HeaderSize; // always need room for header
 	switch (width) {
 	case 0:
 		break;
@@ -1040,29 +861,29 @@
 
 		// Allocate the space
 		MemRef mref;
-		if (m_data) mref = m_alloc.ReAlloc(m_ref, m_data-8, new_capacity);
+		if (m_data) mref = m_alloc.ReAlloc(m_ref, m_data-HeaderSize, new_capacity);
 		else mref = m_alloc.Alloc(new_capacity);
 
-		if (!mref.pointer) return false;
+        if (!mref.pointer) return false;
 
 		m_ref = mref.ref;
-		m_data = (unsigned char*)mref.pointer + 8;
+		m_data = (uint8_t*)mref.pointer + HeaderSize;
 		m_capacity = new_capacity;
 
-		// Update ref in parent
-		if (m_parent) m_parent->Set(m_parentNdx, mref.ref); //TODO: ref
-	}
-
-	// Pack width in 3 bits (log2)
-	unsigned int w = 0;
-	unsigned int b = (unsigned int)width;
-	while (b) {++w; b >>= 1;}
-	assert(0 <= w && w < 8);
+        // Update ref in parent
+        if (m_parent) m_parent->Set(m_parentNdx, mref.ref); //TODO: ref
+    }
+
+    // Pack width in 3 bits (log2)
+    unsigned int w = 0;
+    unsigned int b = (unsigned int)width;
+    while (b) {++w; b >>= 1;}
+    assert(0 <= w && w < 8);
 
 	// Update 8-byte header
 	// isNode 1 bit, hasRefs 1 bit, 3 bits unused, width 3 bits, len 3 bytes,
 	// capacity 3 bytes
-	uint8_t* const header = (uint8_t*)(m_data-8);
+	uint8_t* const header = (uint8_t*)(m_data-HeaderSize);
 	header[0] = m_isNode << 7;
 	header[0] += m_hasRefs << 6;
 	header[0] += (uint8_t)w;
@@ -1073,8 +894,7 @@
 	header[5] = (m_capacity >> 8) & 0x000000FF;
 	header[6] = m_capacity & 0x000000FF;
 
-	return true;
->>>>>>> bba17ca9
+    return true;
 }
 
 void Array::SetWidth(size_t width) {
@@ -1215,7 +1035,7 @@
     const size_t ndx = (lo + hi)/2;
     const int64_t x = (size_t)Get(ndx);
 
-    // use local getter in loop
+    // Use local getter in loop
     Getter get = m_getter;
 
     // partition
