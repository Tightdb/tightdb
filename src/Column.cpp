--- conflicted
+++ resolved
@@ -53,7 +53,6 @@
 }
 
 Column::~Column() {
-    // MP: Shouldn't arrays and index be destroyed here? We could leek if object goes out of scope and destroy is not called
 	delete m_index; // does not destroy index!
 }
 
@@ -110,27 +109,15 @@
 }*/
 
 void Column::Clear() {
-    if (m_array.IsNode()) {
-        m_array.GetSubArray(0).Clear();
-        m_array.GetSubArray(1).Clear();
-    }
-    else {
-	    m_array.Clear();
-    }
+	m_array.Clear();
+	if (m_array.IsNode()) m_array.SetType(COLUMN_NORMAL);
 }
 
 int64_t Column::Get64(size_t ndx) const {
 	if (IsNode()) {
-<<<<<<< HEAD
-		// Get subnode table 
-        // MP: Should be refactored to Column class holding 'offset' and 'refs' arrays as members
-		const Array offsets = m_array.GetSubArray(0);
-		const Array refs = m_array.GetSubArray(1);
-=======
 		// Get subnode table
 		const Array offsets = NodeGetOffsets();
 		const Array refs = NodeGetRefs();
->>>>>>> 0ed24b3e
 
 		// Find the subnode containing the item
 		const size_t node_ndx = offsets.FindPos(ndx);
@@ -151,14 +138,8 @@
 
 	if (IsNode()) {
 		// Get subnode table
-<<<<<<< HEAD
-        // MP: Should be refactored to Column class holding 'offset' and 'refs' arrays as members
-		const Array offsets = m_array.GetSubArray(0);
-		const Array refs = m_array.GetSubArray(1);
-=======
 		const Array offsets = NodeGetOffsets();
 		Array refs = NodeGetRefs();
->>>>>>> 0ed24b3e
 
 		// Find the subnode containing the item
 		const size_t node_ndx = offsets.FindPos(ndx);
@@ -237,14 +218,8 @@
 Column::NodeChange Column::DoInsert(size_t ndx, int64_t value) {
 	if (IsNode()) {
 		// Get subnode table
-<<<<<<< HEAD
-        // MP: Should be refactored to Column class holding 'offset' and 'refs' arrays as members
-		Array offsets = m_array.GetSubArray(0);
-		Array refs = m_array.GetSubArray(1);
-=======
 		Array offsets = NodeGetOffsets();
 		Array refs = NodeGetRefs();
->>>>>>> 0ed24b3e
 
 		// Find the subnode containing the item
 		size_t node_ndx = offsets.FindPos(ndx);
@@ -352,14 +327,8 @@
 	assert(ref);
 	assert(IsNode());
 	
-<<<<<<< HEAD
-    // MP: Should be refactored to Column class holding 'offset' and 'refs' arrays as members
-	Array offsets = m_array.GetSubArray(0);
-	Array refs = m_array.GetSubArray(1);
-=======
 	Array offsets = NodeGetOffsets();
 	Array refs = NodeGetRefs();
->>>>>>> 0ed24b3e
 	assert(ndx <= offsets.Size());
 
 	const Column col(ref);
@@ -377,14 +346,8 @@
 	assert(ref);
 	assert(IsNode());
 
-<<<<<<< HEAD
-    // MP: Should be refactored to Column class holding 'offset' and 'refs' arrays as members
-	Array offsets = m_array.GetSubArray(0);
-	Array refs = m_array.GetSubArray(1);
-=======
 	Array offsets = NodeGetOffsets();
 	Array refs = NodeGetRefs();
->>>>>>> 0ed24b3e
 	const Column col(ref);
 
 	const int64_t newOffset = (offsets.IsEmpty() ? 0 : offsets.Back()) + col.Size();
@@ -395,14 +358,8 @@
 bool Column::NodeUpdateOffsets(size_t ndx) {
 	assert(IsNode());
 
-<<<<<<< HEAD
-    // MP: Should be refactored to Column class holding 'offset' and 'refs' arrays as members
-	Array offsets = m_array.GetSubArray(0);
-	Array refs = m_array.GetSubArray(1);
-=======
 	Array offsets = NodeGetOffsets();
 	Array refs = NodeGetRefs();
->>>>>>> 0ed24b3e
 	assert(ndx < offsets.Size());
 
 	const int64_t newSize = GetRefSize((size_t)refs.Get(ndx));
@@ -416,14 +373,8 @@
 	assert(IsNode());
 	assert(newRef);
 
-<<<<<<< HEAD
-    // MP: Should be refactored to Column class holding 'offset' and 'refs' arrays as members
-	Array offsets = m_array.GetSubArray(0);
-	Array refs = m_array.GetSubArray(1);
-=======
 	Array offsets = NodeGetOffsets();
 	Array refs = NodeGetRefs();
->>>>>>> 0ed24b3e
 	assert(ndx < offsets.Size());
 
 	// Update original size
@@ -452,14 +403,8 @@
 	if (!IsNode()) m_array.Delete(ndx);
 	else {
 		// Get subnode table
-<<<<<<< HEAD
-        // MP: Should be refactored to Column class holding 'offset' and 'refs' arrays as members
-		Array offsets = m_array.GetSubArray(0);
-		Array refs = m_array.GetSubArray(1);
-=======
 		Array offsets = NodeGetOffsets();
 		Array refs = NodeGetRefs();
->>>>>>> 0ed24b3e
 
 		// Find the subnode containing the item
 		const size_t node_ndx = offsets.FindPos(ndx);
