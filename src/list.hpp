--- conflicted
+++ resolved
@@ -23,15 +23,9 @@
 #include "impl/collection_notifier.hpp"
 #include "property.hpp"
 
-<<<<<<< HEAD
 #include <realm/mixed.hpp>
 #include <realm/list.hpp>
-=======
-#include <realm/link_view_fwd.hpp>
-#include <realm/row.hpp>
-#include <realm/table_ref.hpp>
 #include <realm/util/any.hpp>
->>>>>>> 2761ad50
 
 #include <functional>
 #include <memory>
@@ -236,15 +230,21 @@
 
 namespace _impl {
 template <class T>
-inline size_t help_get_current_row(const T&)
-{
-    return size_t(-1);
+inline ObjKey help_get_current_row(const T&)
+{
+    return ObjKey();
 }
 
 template <>
-inline size_t help_get_current_row(const RowExpr& v)
-{
-    return v.get_index();
+inline ObjKey help_get_current_row(const ConstObj& v)
+{
+    return v.get_key();
+}
+
+template <>
+inline ObjKey help_get_current_row(const Obj& v)
+{
+    return v.get_key();
 }
 
 template <class T>
@@ -253,9 +253,9 @@
     return v1 != v2;
 }
 template <>
-inline bool help_compare_values(const RowExpr& v1, const RowExpr& v2)
-{
-    return v1.get_table() != v2.get_table() || v1.get_index() != v2.get_index();
+inline bool help_compare_values(const Obj& v1, const Obj& v2)
+{
+    return v1.get_table() != v2.get_table() || v1.get_key() != v2.get_key();
 }
 }
 
