--- conflicted
+++ resolved
@@ -360,11 +360,7 @@
         m_file.write(default_header); // Throws
 
         // Pre-alloc initial space
-<<<<<<< HEAD
-        m_file.prealloc(0, initial_size);
-=======
-        m_file.alloc(0, initial_size); // Throws
->>>>>>> d7a8a0a2
+        m_file.prealloc(0, initial_size); // Throws
         size = initial_size;
     }
 
