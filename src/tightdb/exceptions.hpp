--- conflicted
+++ resolved
@@ -64,16 +64,6 @@
 /// easily predicted.
 class LogicError: public std::exception {
 public:
-<<<<<<< HEAD
-    static const char* const string_too_big;
-    static const char* const binary_too_big;
-    static const char* const table_name_too_long;
-    static const char* const column_name_too_long;
-    static const char* const table_index_out_of_range;
-    static const char* const row_index_out_of_range;
-    static const char* const column_index_out_of_range;
-    static const char* const bad_version_number;
-=======
     enum ErrorKind {
         string_too_big,
         binary_too_big,
@@ -82,7 +72,7 @@
         table_index_out_of_range,
         row_index_out_of_range,
         column_index_out_of_range,
->>>>>>> 59d27aae
+        bad_version_number,
 
         /// Indicates that an argument has a value that is illegal in combination
         /// with another argument, or with the state of an involved object.
