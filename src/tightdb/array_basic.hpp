--- conflicted
+++ resolved
@@ -73,14 +73,12 @@
     /// underlying node. It is not owned by the accessor.
     void create();
 
-<<<<<<< HEAD
     void foreach(ForEachOp<T>*) const TIGHTDB_NOEXCEPT;
     static void foreach(const Array*, ForEachOp<T>*) TIGHTDB_NOEXCEPT;
-=======
+
 #ifdef TIGHTDB_DEBUG
     void to_dot(std::ostream&, StringData title = StringData()) const;
 #endif
->>>>>>> 06b16390
 
 private:
     std::size_t find(T target, std::size_t begin, std::size_t end) const;
