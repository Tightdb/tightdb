/*************************************************************************
 *
 * TIGHTDB CONFIDENTIAL
 * __________________
 *
 *  [2011] - [2012] TightDB Inc
 *  All Rights Reserved.
 *
 * NOTICE:  All information contained herein is, and remains
 * the property of TightDB Incorporated and its suppliers,
 * if any.  The intellectual and technical concepts contained
 * herein are proprietary to TightDB Incorporated
 * and its suppliers and may be covered by U.S. and Foreign Patents,
 * patents in process, and are protected by trade secret or copyright law.
 * Dissemination of this information or reproduction of this material
 * is strictly forbidden unless prior written permission is obtained
 * from TightDB Incorporated.
 *
 **************************************************************************/
#ifndef TIGHTDB_ARRAY_BASIC_HPP
#define TIGHTDB_ARRAY_BASIC_HPP

#include <tightdb/array.hpp>

namespace tightdb {

/// A BasicArray can currently only be used for simple unstructured
/// types like float, double.
template<class T> class BasicArray: public Array {
public:
    explicit BasicArray(ArrayParent* = 0, std::size_t ndx_in_parent = 0,
                        Allocator& = Allocator::get_default());
    BasicArray(MemRef, ArrayParent*, std::size_t ndx_in_parent,
               Allocator&) TIGHTDB_NOEXCEPT;
    BasicArray(ref_type, ArrayParent*, std::size_t ndx_in_parent,
               Allocator& = Allocator::get_default()) TIGHTDB_NOEXCEPT;
    explicit BasicArray(no_prealloc_tag) TIGHTDB_NOEXCEPT;

    T get(std::size_t ndx) const TIGHTDB_NOEXCEPT;
    void add(T value);
    void set(std::size_t ndx, T value);
    void insert(std::size_t ndx, T value);
    void erase(std::size_t ndx);
    void clear();

    std::size_t find_first(T value, std::size_t begin = 0 , std::size_t end = npos) const;
    void find_all(Array& result, T value, std::size_t add_offset = 0,
                  std::size_t begin = 0, std::size_t end = npos) const;

    std::size_t count(T value, std::size_t begin = 0, std::size_t end = npos) const;
    bool maximum(T& result, std::size_t begin = 0, std::size_t end = npos) const;
    bool minimum(T& result, std::size_t begin = 0, std::size_t end = npos) const;

    /// Compare two arrays for equality.
    bool compare(const BasicArray<T>&) const;

    /// Get the specified element without the cost of constructing an
    /// array instance. If an array instance is already available, or
    /// you need to get multiple values, then this method will be
    /// slower.
    static T get(const char* header, std::size_t ndx) TIGHTDB_NOEXCEPT;

    ref_type btree_leaf_insert(std::size_t ndx, T, TreeInsertBase& state);

<<<<<<< HEAD
    void foreach(ForEachOp<T>*) const TIGHTDB_NOEXCEPT;
    static void foreach(const Array*, ForEachOp<T>*) TIGHTDB_NOEXCEPT;
=======
    std::size_t lower_bound(T value) const TIGHTDB_NOEXCEPT;
    std::size_t upper_bound(T value) const TIGHTDB_NOEXCEPT;

    /// Create a new empty string array and attach to it. This does
    /// not modify the parent reference information.
    ///
    /// Note that the caller assumes ownership of the allocated
    /// underlying node. It is not owned by the accessor.
    void create();
>>>>>>> b501e94b

private:
    std::size_t find(T target, std::size_t begin, std::size_t end) const;

    virtual std::size_t CalcByteLen(std::size_t count, std::size_t width) const;
    virtual std::size_t CalcItemCount(std::size_t bytes, std::size_t width) const TIGHTDB_NOEXCEPT;
    virtual WidthType GetWidthType() const { return wtype_Multiply; }

    template<bool find_max> bool minmax(T& result, std::size_t begin, std::size_t end) const;
    static ref_type create_empty_array(Allocator&);
};


// Class typedefs for BasicArray's: ArrayFloat and ArrayDouble
typedef BasicArray<float> ArrayFloat;
typedef BasicArray<double> ArrayDouble;

} // namespace tightdb

#include <tightdb/array_basic_tpl.hpp>

#endif // TIGHTDB_ARRAY_BASIC_HPP<|MERGE_RESOLUTION|>--- conflicted
+++ resolved
@@ -62,10 +62,6 @@
 
     ref_type btree_leaf_insert(std::size_t ndx, T, TreeInsertBase& state);
 
-<<<<<<< HEAD
-    void foreach(ForEachOp<T>*) const TIGHTDB_NOEXCEPT;
-    static void foreach(const Array*, ForEachOp<T>*) TIGHTDB_NOEXCEPT;
-=======
     std::size_t lower_bound(T value) const TIGHTDB_NOEXCEPT;
     std::size_t upper_bound(T value) const TIGHTDB_NOEXCEPT;
 
@@ -75,7 +71,9 @@
     /// Note that the caller assumes ownership of the allocated
     /// underlying node. It is not owned by the accessor.
     void create();
->>>>>>> b501e94b
+
+    void foreach(ForEachOp<T>*) const TIGHTDB_NOEXCEPT;
+    static void foreach(const Array*, ForEachOp<T>*) TIGHTDB_NOEXCEPT;
 
 private:
     std::size_t find(T target, std::size_t begin, std::size_t end) const;
