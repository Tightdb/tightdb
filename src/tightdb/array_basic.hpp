--- conflicted
+++ resolved
@@ -73,15 +73,13 @@
     /// underlying node. It is not owned by the accessor.
     void create();
 
-<<<<<<< HEAD
-    void foreach(ForEachOp<T>*) const TIGHTDB_NOEXCEPT;
-    static void foreach(const Array*, ForEachOp<T>*) TIGHTDB_NOEXCEPT;
-=======
     /// Construct a basic array of the specified size and return just
     /// the reference to the underlying memory. All elements will be
     /// initialized to `T()`.
     static ref_type create_array(std::size_t size, Allocator&);
->>>>>>> 2c682c93
+
+    void foreach(ForEachOp<T>*) const TIGHTDB_NOEXCEPT;
+    static void foreach(const Array*, ForEachOp<T>*) TIGHTDB_NOEXCEPT;
 
 #ifdef TIGHTDB_DEBUG
     void to_dot(std::ostream&, StringData title = StringData()) const;
