--- conflicted
+++ resolved
@@ -274,14 +274,7 @@
 
     class BadTransactLog; // Exception
 
-<<<<<<< HEAD
-    /// Apply a foreign transaction log to the specified target group. This is
-    /// done in a way that prevents a new local transaction log from being
-    /// created, even when replication is otherwise enabled in that target
-    /// group.
-=======
     /// Apply a foreign transaction log to the specified target group.
->>>>>>> 0c0b4f0f
     ///
     /// \param apply_log If specified, and the library was compiled in
     /// debug mode, then a line describing each individual operation
@@ -470,12 +463,9 @@
 
 class Replication::SimpleInputStream: public InputStream {
 public:
-    SimpleInputStream(const char* data, std::size_t size) TIGHTDB_NOEXCEPT:
-<<<<<<< HEAD
-        m_data(data), m_size(size)
-=======
-    m_data(data), m_size(size)
->>>>>>> 0c0b4f0f
+    SimpleInputStream(const char* data, std::size_t size):
+        m_data(data),
+        m_size(size)
     {
     }
 
