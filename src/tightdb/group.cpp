#include <cerrno>
#include <new>
#include <algorithm>
#include <iostream>
#include <iomanip>
#include <fstream>

#include <tightdb/util/memory_stream.hpp>
#include <tightdb/util/thread.hpp>
#include <tightdb/impl/destroy_guard.hpp>
#include <tightdb/utilities.hpp>
#include <tightdb/group_writer.hpp>
#include <tightdb/group.hpp>
#ifdef TIGHTDB_ENABLE_REPLICATION
#  include <tightdb/replication.hpp>
#endif

using namespace std;
using namespace tightdb;
using namespace tightdb::util;


namespace {

class Initialization {
public:
    Initialization()
    {
        tightdb::cpuid_init();
    }
};

Initialization initialization;

} // anonymous namespace



void Group::open(const string& file_path, OpenMode mode)
{
    TIGHTDB_ASSERT(!is_attached());
    bool is_shared = false;
    bool read_only = mode == mode_ReadOnly;
    bool no_create = mode == mode_ReadWriteNoCreate;
    bool skip_validate = false;
    ref_type top_ref = m_alloc.attach_file(file_path, is_shared, read_only, no_create,
                                           skip_validate); // Throws
    SlabAlloc::DetachGuard dg(m_alloc);
    m_alloc.reset_free_space_tracking(); // Throws
    if (top_ref == 0) {
        // Attaching to a newly created file
        bool add_free_versions = false;
        create(add_free_versions); // Throws
    }
    else {
        // Attaching to a pre-existing database
        init_from_ref(top_ref);
    }
    dg.release(); // Do not detach allocator from file
}


void Group::open(BinaryData buffer, bool take_ownership)
{
    TIGHTDB_ASSERT(!is_attached());
    TIGHTDB_ASSERT(buffer.data());
    // FIXME: Why do we have to pass a const-unqualified data pointer
    // to SlabAlloc::attach_buffer()? It seems unnecessary given that
    // the data is going to become the immutable part of its managed
    // memory.
    char* data = const_cast<char*>(buffer.data());
    ref_type top_ref = m_alloc.attach_buffer(data, buffer.size()); // Throws
    SlabAlloc::DetachGuard dg(m_alloc);
    m_alloc.reset_free_space_tracking(); // Throws
    if (top_ref == 0) {
        bool add_free_versions = false;
        create(add_free_versions); // Throws
    }
    else {
        init_from_ref(top_ref);
    }
    dg.release(); // Do not detach allocator from file
    if (take_ownership)
        m_alloc.own_buffer();
}


void Group::create(bool add_free_versions)
{
    TIGHTDB_ASSERT(!is_attached());

    size_t initial_logical_file_size = sizeof (SlabAlloc::Header);

    try {
        m_top.create(Array::type_HasRefs); // Throws
        m_table_names.create(); // Throws
        m_tables.create(Array::type_HasRefs); // Throws
        m_free_positions.create(Array::type_Normal); // Throws
        m_free_lengths.create(Array::type_Normal); // Throws

        m_top.add(m_table_names.get_ref()); // Throws
        m_top.add(m_tables.get_ref()); // Throws
        m_top.add(1 + 2*initial_logical_file_size); // Throws
        m_top.add(m_free_positions.get_ref()); // Throws
        m_top.add(m_free_lengths.get_ref()); // Throws

        if (add_free_versions) {
            m_free_versions.create(Array::type_Normal); // Throws
            m_top.add(m_free_versions.get_ref()); // Throws
            size_t initial_database_version = 0; // A.k.a. transaction number
            m_top.add(1 + 2*initial_database_version); // Throws
        }
        m_is_attached = true;
    }
    catch (...) {
        m_free_versions.destroy();
        m_free_lengths.destroy();
        m_free_positions.destroy();
        m_table_names.destroy();
        m_tables.destroy_deep();
        m_top.destroy(); // Shallow!
        throw;
    }
}


void Group::init_from_ref(ref_type top_ref) TIGHTDB_NOEXCEPT
{
    m_top.init_from_ref(top_ref);
    size_t top_size = m_top.size();
    TIGHTDB_ASSERT(top_size >= 3);

    m_table_names.init_from_parent();
    m_tables.init_from_parent();
    m_is_attached = true;
    m_size = 0;
    std::size_t limit = ending_index();
    for (std::size_t ndx = first_valid_index(); ndx < limit; ++ndx)
        if (m_tables.get(ndx) != 0)
            ++m_size;

    // Note that the third slot is the logical file size.

    // Files created by Group::write() do not have free-space
    // tracking, and files that are accessed via a stan-along Group do
    // not need version information for free-space tracking.
    if (top_size > 3) {
        TIGHTDB_ASSERT(top_size >= 5);
        m_free_positions.init_from_parent();
        m_free_lengths.init_from_parent();

        if (m_is_shared && top_size > 5) {
            TIGHTDB_ASSERT(top_size >= 7);
            m_free_versions.init_from_parent();
            // Note that the seventh slot is the database version
            // (a.k.a. transaction count,) which is not yet used for
            // anything.
        }
    }
}


void Group::reset_freespace_tracking()
{
    TIGHTDB_ASSERT(m_top.is_attached());
    TIGHTDB_ASSERT(m_is_attached);
    if (m_free_versions.is_attached()) {
        TIGHTDB_ASSERT(m_top.size() == 7);
        // If free space tracking is enabled
        // we just have to reset it
        m_free_versions.set_all_to_zero(); // Throws
        return;
    }

    // Serialized files have no free space tracking at all, so we have
    // to add the basic free lists
    if (m_top.size() == 3) {
        // FIXME: There is a risk that these are already allocated,
        // and that would cause a leak. This could happen if an
        // earlier commit attempt failed.
        TIGHTDB_ASSERT(!m_free_positions.is_attached());
        TIGHTDB_ASSERT(!m_free_lengths.is_attached());
        m_free_positions.create(Array::type_Normal); // Throws
        m_free_lengths.create(Array::type_Normal); // Throws
        m_top.add(m_free_positions.get_ref()); // Throws
        m_top.add(m_free_lengths.get_ref()); // Throws
    }
    TIGHTDB_ASSERT(m_top.size() >= 5);

    // Files that have never been modified via SharedGroup do not
    // have version tracking for the free lists
    if (m_top.size() == 5) {
        // FIXME: There is a risk that this one is already allocated,
        // and that would cause a leak. This could happen if an
        // earlier commit attempt failed.
        TIGHTDB_ASSERT(!m_free_versions.is_attached());
        m_free_versions.create(Array::type_Normal); // Throws
        size_t n = m_free_positions.size();
        for (size_t i = 0; i != n; ++i)
            m_free_versions.add(0); // Throws
        m_top.add(m_free_versions.get_ref()); // Throws
        size_t initial_database_version = 0; // A.k.a. transaction number
        m_top.add(1 + 2*initial_database_version); // Throws
    }
    TIGHTDB_ASSERT(m_top.size() >= 7);
}


Group::~Group() TIGHTDB_NOEXCEPT
{
    if (!is_attached()) {
        if (m_top.is_attached())
            complete_detach();
        return;
    }
    detach_table_accessors();

#ifdef TIGHTDB_DEBUG
    // Recursively deletes entire tree. The destructor in
    // the allocator will verify that all has been deleted.
    m_top.destroy_deep();
#else
    // Just allow the allocator to release all mem in one chunk
    // without having to traverse the entire tree first
    m_alloc.detach();
#endif
}


void Group::detach_table_accessors() TIGHTDB_NOEXCEPT
{
    typedef table_accessors::const_iterator iter;
    iter end = m_table_accessors.end();
    for (iter i = m_table_accessors.begin(); i != end; ++i) {
        if (Table* t = *i) {
            typedef _impl::TableFriend tf;
            tf::detach(*t);
            tf::unbind_ref(*t);
        }
    }
}


void Group::detach() TIGHTDB_NOEXCEPT
{
    detach_but_retain_data();
    complete_detach();
}

void Group::detach_but_retain_data() TIGHTDB_NOEXCEPT
{
    m_is_attached = false;
    detach_table_accessors();
    m_table_accessors.clear();
}

void Group::complete_detach() TIGHTDB_NOEXCEPT
{
    m_top.detach();
    m_tables.detach();
    m_table_names.detach();
    m_free_positions.detach();
    m_free_lengths.detach();
    m_free_versions.detach();
}

Table* Group::get_table_by_ndx(size_t ndx)
{
    TIGHTDB_ASSERT(is_attached());
    TIGHTDB_ASSERT(ndx < m_tables.size());
    TIGHTDB_ASSERT(m_table_accessors.empty() || m_table_accessors.size() == m_tables.size());

    if (m_table_accessors.empty())
        m_table_accessors.resize(m_tables.size()); // Throws

    // Get table accessor from cache if it exists, else create
    Table* table = m_table_accessors[ndx];
    if (!table)
        table = create_table_accessor(ndx); // Throws

    return table;
}

<<<<<<< HEAD

void Group::remove_table(size_t table_ndx)
{
    TIGHTDB_ASSERT(is_attached());
    TIGHTDB_ASSERT(table_ndx < m_tables.size());
    TIGHTDB_ASSERT(m_tables.get(table_ndx) != 0);
    // FSA: check that there no backlinks in this table
    // FSA: how do you actually delete the table data?
    m_tables.set(table_ndx, 0);
    Table* accessor = m_table_accessors[table_ndx];
    if (accessor) {
        // FSA: accessor->detach(); is private - what do you do then?
        // FSA: how do you delete the accessor itself? 
        m_table_accessors[table_ndx] = 0;
    }
    --m_size;
    if (Replication* repl = m_alloc.get_replication())
        repl->remove_group_level_table(table_ndx); // Throws    
}

void Group::rename_table(std::size_t table_ndx, StringData new_name)
{
    TIGHTDB_ASSERT(is_attached());
    TIGHTDB_ASSERT(table_ndx < m_table_names.size());
    TIGHTDB_ASSERT(m_tables.get(table_ndx) != 0);
    m_table_names.set(table_ndx, new_name);
    if (Replication* repl = m_alloc.get_replication())
        repl->rename_group_level_table(table_ndx, new_name); // Throws
}


ref_type Group::create_new_table(StringData name)
{
    // FIXME: This function is exception safe under the assumption
    // that m_tables.insert() and m_table_names.insert() are exception
    // safe. Currently, Array::insert() is not exception safe, but it
    // is expected that it will be in the future. Note that a function
    // is considered exception safe if it produces no visible
    // side-effects when it throws, at least not in any way that
    // matters.
#ifdef TIGHTDB_ENABLE_REPLICATION
    // FIXME: ExceptionSafety: If this succeeds, but some of the
    // following fails, then we must ask the replication instance to
    // discard everything written to the log since this point. This
    // should probably be handled with a 'scoped guard'.
    if (Replication* repl = m_alloc.get_replication())
        repl->new_group_level_table(name); // Throws
#endif

    size_t ndx;
    bool reuse_entry;
    if (m_size < m_tables.size()) {
        ndx = m_tables.find_first(0);
        TIGHTDB_ASSERT(ndx < m_tables.size());
        reuse_entry = true;
    }
    else {
        ndx = m_tables.size();
        reuse_entry = false;
    }
    using namespace _impl;
    typedef TableFriend tf;
    DeepArrayRefDestroyGuard ref_dg(tf::create_empty_table(m_alloc), m_alloc); // Throws
    TIGHTDB_ASSERT(m_tables.size() == m_table_names.size());
    try {
        if (reuse_entry) m_tables.set(    ndx, ref_dg.get());
        else             m_tables.insert( ndx, ref_dg.get());
        try {
            if (reuse_entry) m_table_names.set(    ndx, name);
            else             m_table_names.insert( ndx, name);
            ++m_size;
            return ref_dg.release();
        } 
        catch (...) {
            if (reuse_entry) m_tables.set( ndx, 0);
            else             m_tables.erase( ndx);
            throw;
        }
    }
    catch(...) {
        throw;
    }
}

=======
size_t Group::create_table(StringData name)
{
    using namespace _impl;
    typedef TableFriend tf;
    ref_type ref = tf::create_empty_table(m_alloc); // Throws
    size_t ndx = m_tables.size();
    TIGHTDB_ASSERT(ndx == m_table_names.size());
    m_tables.add(ref); // Throws
    m_table_names.add(name); // Throws
>>>>>>> 00a9d5e9

    // Need slot for table accessor
    if (!m_table_accessors.empty())
        m_table_accessors.push_back(0); // Throws

#ifdef TIGHTDB_ENABLE_REPLICATION
    if (Replication* repl = m_alloc.get_replication())
        repl->new_group_level_table(name); // Throws
#endif

<<<<<<< HEAD
    size_t ndx;
    bool reuse_entry;
    if (m_size < m_tables.size()) {
        ndx = m_tables.find_first(0);
        TIGHTDB_ASSERT(ndx < m_tables.size());
        reuse_entry = true;
    }
    else {
        ndx = m_tables.size();
        reuse_entry = false;
    }
    using namespace _impl;
    typedef TableFriend tf;
    DeepArrayRefDestroyGuard ref_dg(tf::create_empty_table(m_alloc), m_alloc); // Throws
    typedef tf::UnbindGuard TableUnbindGuard;
    TableUnbindGuard table_ug(tf::create_ref_counted(m_alloc, ref_dg.get(), null_ptr, 0)); // Throws
=======
    return ndx;
}
>>>>>>> 00a9d5e9


<<<<<<< HEAD
    tf::set_top_parent(*table_ug, this, ndx);
    try {
        if (spec_setter)
            (*spec_setter)(*table_ug); // Throws

        TIGHTDB_ASSERT(m_tables.size() == m_table_names.size());
        if (reuse_entry) m_tables.set(   ndx, ref);
        else             m_tables.insert(ndx, ref); // Throws
        try {
            if (reuse_entry) m_table_names.set(   ndx, name);
            else             m_table_names.insert(ndx, name); // Throws
            try {
                Table* table = table_ug.get();
                if (reuse_entry) m_table_accessors[ndx] = table;
                else m_table_accessors.push_back(table); // Throws
                table_ug.release();
                ++m_size;
                return table;
            } 
            catch(...) {
                if (reuse_entry) m_table_names.set( ndx, StringData("@@__DELETED_TABLE__@@"));
                else             m_table_names.erase( ndx);
                throw;
            }
        }
        catch (...) {
            if (reuse_entry) m_tables.set( ndx, 0);
            else             m_tables.erase(ndx); // Guaranteed not to throw
            throw;
        }
    }
    catch (...) {
        tf::set_top_parent(*table_ug, 0, 0);
        throw;
    }
=======
Table* Group::create_table_accessor(size_t table_ndx)
{
    TIGHTDB_ASSERT(m_table_accessors.empty() || table_ndx < m_table_accessors.size());

    if (m_table_accessors.empty())
        m_table_accessors.resize(m_tables.size()); // Throws

    // Whenever a table has a link column, the column accessor must be set up to
    // refer to the target table accessor, so the target table accessor needs to
    // be created too, if it does not already exist. This, of course, applies
    // recusively, and it applies to the opposide direction of links too (from
    // target side to origin side). This means that whenever we create a table
    // accessor, we actually need to create the entire cluster of table
    // accessors, that is reachable in zero or more steps along links, or
    // backwards along links.
    //
    // To be able to do this, and to handle the cases where the link
    // relathionship graph contains cycles, each table accessor need to be
    // created in the following steps:
    //
    //  1) Create table accessor, but skip creation of column accessors
    //  2) Register incomplete table accessor in group accessor
    //  3) Mark table accessor
    //  4) Create column accessors
    //  5) Unmark table accessor
    //
    // The marking ensures that the establsihment of the connection between link
    // and backlink column accessors is postponed until both column accessors
    // are created. Infinite recursion due to cycles is prevented by the early
    // registration in the group accessor of inclomplete table accessors.

    typedef _impl::TableFriend tf;
    ref_type ref = m_tables.get_as_ref(table_ndx);
    Table* table = tf::create_incomplete_accessor(m_alloc, ref, this, table_ndx); // Throws

    // The new accessor cannot be leaked, because no exceptions can be throws
    // before it becomes referenced from `m_column_accessors`.

    // Increase reference count from 0 to 1 to make the group accessor keep
    // the table accessor alive. This extra reference count will be revoked
    // during destruction of the group accessor.
    tf::bind_ref(*table);

    tf::mark(*table);
    m_table_accessors[table_ndx] = table;
    tf::complete_accessor(*table); // Throws
    tf::unmark(*table);
    return table;
>>>>>>> 00a9d5e9
}


class Group::DefaultTableWriter: public Group::TableWriter {
public:
    DefaultTableWriter(const Group& group):
        m_group(group)
    {
    }
    size_t write_names(_impl::OutputStream& out) TIGHTDB_OVERRIDE
    {
        return m_group.m_table_names.write(out); // Throws
    }
    size_t write_tables(_impl::OutputStream& out) TIGHTDB_OVERRIDE
    {
        return m_group.m_tables.write(out); // Throws
    }
private:
    const Group& m_group;
};

void Group::write(ostream& out) const
{
    TIGHTDB_ASSERT(is_attached());
    DefaultTableWriter table_writer(*this);
    write(out, table_writer); // Throws
}

void Group::write(const string& path) const
{
    File file;
    int flags = 0;
    file.open(path, File::access_ReadWrite, File::create_Must, flags);
    File::Streambuf streambuf(&file);
    ostream out(&streambuf);
    write(out);
}


BinaryData Group::write_to_mem() const
{
    TIGHTDB_ASSERT(is_attached());

    // Get max possible size of buffer
    //
    // FIXME: This size could potentially be vastly bigger that what
    // is actually needed.
    size_t max_size = m_alloc.get_total_size();

    char* buffer = static_cast<char*>(malloc(max_size)); // Throws
    if (!buffer)
        throw bad_alloc();
    try {
        MemoryOutputStream out; // Throws
        out.set_buffer(buffer, buffer + max_size);
        write(out); // Throws
        size_t size = out.size();
        return BinaryData(buffer, size);
    }
    catch (...) {
        free(buffer);
        throw;
    }
}


void Group::write(ostream& out, TableWriter& table_writer)
{
    _impl::OutputStream out_2(out);

    // Write the file header
    const char* data = reinterpret_cast<const char*>(&SlabAlloc::streaming_header);
    out_2.write(data, sizeof SlabAlloc::streaming_header);

    // Because we need to include the total logical file size in the
    // top-array, we have to start by writing everything except the
    // top-array, and then finally compute and write a correct version
    // of the top-array. The free-space information of the group will
    // not be included, as it is not needed in the streamed format.
    size_t names_pos  = table_writer.write_names(out_2); // Throws
    size_t tables_pos = table_writer.write_tables(out_2); // Throws
    size_t top_pos = out_2.get_pos();

    // Produce a preliminary version of the top array whose
    // representation is guaranteed to be able to hold the final file
    // size
    int top_size = 3;
    size_t max_top_byte_size = Array::get_max_byte_size(top_size);
    uint64_t max_final_file_size = top_pos + max_top_byte_size;
    Array top(Array::type_HasRefs); // Throws
    // FIXME: Dangerous cast: unsigned -> signed
    top.ensure_minimum_width(1 + 2*max_final_file_size); // Throws
    // FIXME: We really need an alternative to Array::truncate() that is able to expand.
    // FIXME: Dangerous cast: unsigned -> signed
    top.add(names_pos); // Throws
    top.add(tables_pos); // Throws
    top.add(0); // Throws

    // Finalize the top array by adding the projected final file size
    // to it
    size_t top_byte_size = top.get_byte_size();
    size_t final_file_size = top_pos + top_byte_size;
    // FIXME: Dangerous cast: unsigned -> signed
    top.set(2, 1 + 2*final_file_size);

    // Write the top array
    bool recurse = false;
    top.write(out_2, recurse); // Throws
    TIGHTDB_ASSERT(out_2.get_pos() == final_file_size);

    top.destroy(); // Shallow

    // Write streaming footer
    SlabAlloc::StreamingFooter footer;
    footer.m_top_ref = top_pos;
    footer.m_magic_cookie = SlabAlloc::footer_magic_cookie;
    out_2.write(reinterpret_cast<const char*>(&footer), sizeof footer);
}


void Group::commit()
{
    TIGHTDB_ASSERT(is_attached());

    // GroupWriter::write_group() needs free-space tracking
    // information, so if the attached database does not contain it,
    // we must add it now. Empty (newly created) database files and
    // database files created by Group::write() do not have free-space
    // tracking information.
    if (m_free_positions.is_attached()) {
        TIGHTDB_ASSERT(m_top.size() >= 5);
        if (m_top.size() > 5) {
            TIGHTDB_ASSERT(m_top.size() >= 7);
            // Delete free-list version information and database
            // version (a.k.a. transaction number)
            Array::destroy(m_top.get_as_ref(5), m_top.get_alloc());
            m_top.erase(5, 7);
        }
    }
    else {
        TIGHTDB_ASSERT(m_top.size() == 3);
        m_free_positions.create(Array::type_Normal);
        m_free_lengths.create(Array::type_Normal);
        m_top.add(m_free_positions.get_ref());
        m_top.add(m_free_lengths.get_ref());
    }

    GroupWriter out(*this); // Throws

    // Recursively write all changed arrays to the database file. We
    // postpone the commit until we are sure that no exceptions can be
    // thrown.
    ref_type top_ref = out.write_group(); // Throws

    // Since the group is persisiting in single-thread (unshared)
    // mode we have to make sure that the group stays valid after
    // commit

    // Mark all managed space (beyond the attached file) as free.
    //
    // FIXME: Perform this as part of m_alloc.remap(), but that
    // requires that we always call remap().
    m_alloc.reset_free_space_tracking(); // Throws

    size_t old_baseline = m_alloc.get_baseline();

    // Remap file if it has grown
    size_t new_file_size = out.get_file_size();
    if (new_file_size > old_baseline) {
        if (m_alloc.remap(new_file_size)) { // Throws
            // The file was mapped to a new address, so all array
            // accessors must be updated.
            old_baseline = 0;
        }
    }

    out.commit(top_ref); // Throws

    // Recusively update refs in all active tables (columns, arrays..)
    update_refs(top_ref, old_baseline);
}


void Group::update_refs(ref_type top_ref, size_t old_baseline) TIGHTDB_NOEXCEPT
{
    // After Group::commit() we will always have free space tracking
    // info.
    TIGHTDB_ASSERT(m_top.size() >= 5);

    // Array nodes that are part of the previous version of the
    // database will not be overwritten by Group::commit(). This is
    // necessary for robustness in the face of abrupt termination of
    // the process. It also means that we can be sure that an array
    // remains unchanged across a commit if the new ref is equal to
    // the old ref and the ref is below the previous baseline.

    if (top_ref < old_baseline && m_top.get_ref() == top_ref)
        return;

    m_top.init_from_ref(top_ref);

    // Now we can update it's child arrays
    m_table_names.update_from_parent(old_baseline);
    m_free_positions.update_from_parent(old_baseline);
    m_free_lengths.update_from_parent(old_baseline);
    if (m_is_shared)
        m_free_versions.update_from_parent(old_baseline);

    // If m_tables has not been modfied we don't
    // need to update attached table accessors
    if (!m_tables.update_from_parent(old_baseline))
        return;

    // Update all attached table accessors including those attached to
    // subtables.
    typedef table_accessors::const_iterator iter;
    iter end = m_table_accessors.end();
    for (iter i = m_table_accessors.begin(); i != end; ++i) {
        typedef _impl::TableFriend tf;
        if (Table* table = *i)
            tf::update_from_parent(*table, old_baseline);
    }
}

void Group::reattach_from_retained_data()
{
    TIGHTDB_ASSERT(!is_attached());
    TIGHTDB_ASSERT(m_top.is_attached());
    m_is_attached = true;
}

void Group::init_for_transact(ref_type new_top_ref, size_t new_file_size)
{
    TIGHTDB_ASSERT(new_top_ref < new_file_size);
    TIGHTDB_ASSERT(!is_attached());

    if (m_top.is_attached())
        complete_detach();

    // Make all managed memory beyond the attached file available
    // again.
    //
    // FIXME: Perform this as part of m_alloc.remap(), but that
    // requires that we always call remap().
    m_alloc.reset_free_space_tracking(); // Throws

    // Update memory mapping if database file has grown
    if (new_file_size > m_alloc.get_baseline())
        m_alloc.remap(new_file_size); // Throws

    // If the file is empty (probably because it was just created) we
    // need to create a new empty group. If this happens at the
    // beginning of a 'read' transaction (as opposed to at the
    // beginning of a 'write' transaction), the creation of the group
    // serves only to put the group accessor into a valid state, and
    // the allocated memory will be discarded when the 'read'
    // transaction ends (actually not until a new transaction is
    // started).
    if (new_top_ref == 0) {
        bool add_free_versions = true;
        create(add_free_versions); // Throws
    }
    else {
        init_from_ref(new_top_ref);
    }
}


bool Group::operator==(const Group& g) const
{
    size_t n = size();
    if (n != g.size())
        return false;
    for (size_t i = 0; i < n; ++i) {
        const Table* t1 = get_table_by_ndx(i); // Throws
        const Table* t2 = g.get_table_by_ndx(i); // Throws
        if (*t1 != *t2)
            return false;
    }
    return true;
}


void Group::to_string(ostream& out) const
{
    // Calculate widths
    size_t index_width = 4;
    size_t name_width = 10;
    size_t rows_width = 6;
    size_t count = size();
    for (size_t i = 0; i < count; ++i) {
        StringData name = get_table_name(i);
        if (name_width < name.size())
            name_width = name.size();

        ConstTableRef table = get_table(name);
        size_t row_count = table->size();
        if (rows_width < row_count) { // FIXME: should be the number of digits in row_count: floor(log10(row_count+1))
            rows_width = row_count;
        }
    }


    // Print header
    out << setw(int(index_width+1)) << left << " ";
    out << setw(int(name_width+1))  << left << "tables";
    out << setw(int(rows_width))    << left << "rows"    << endl;

    // Print tables
    for (size_t i = 0; i < count; ++i) {
        StringData name = get_table_name(i);
        ConstTableRef table = get_table(name);
        size_t row_count = table->size();

        out << setw(int(index_width)) << right << i           << " ";
        out << setw(int(name_width))  << left  << name.data() << " ";
        out << setw(int(rows_width))  << left  << row_count   << endl;
    }
}


void Group::mark_all_table_accessors() TIGHTDB_NOEXCEPT
{
    size_t num_tables = m_table_accessors.size();
    for (size_t table_ndx = 0; table_ndx != num_tables; ++table_ndx) {
        if (Table* table = m_table_accessors[table_ndx]) {
            typedef _impl::TableFriend tf;
            tf::recursive_mark(*table); // Also all subtable accessors
        }
    }
}


#ifdef TIGHTDB_ENABLE_REPLICATION

namespace {

class MultiLogInputStream: public Replication::InputStream {
public:
    MultiLogInputStream(const BinaryData* logs_begin, const BinaryData* logs_end):
        m_logs_begin(logs_begin), m_logs_end(logs_end)
    {
        if (m_logs_begin != m_logs_end)
            m_curr_buf_remaining_size = m_logs_begin->size();
    }

    ~MultiLogInputStream() TIGHTDB_OVERRIDE
    {
    }

    size_t read(char* buffer, size_t size) TIGHTDB_OVERRIDE
    {
        if (m_logs_begin == m_logs_end)
            return 0;
        for (;;) {
            if (m_curr_buf_remaining_size > 0) {
                size_t offset = m_logs_begin->size() - m_curr_buf_remaining_size;
                const char* data = m_logs_begin->data() + offset;
                size_t size_2 = min(m_curr_buf_remaining_size, size);
                m_curr_buf_remaining_size -= size_2;
                // FIXME: Eliminate the need for copying by changing the API of
                // Replication::InputStream such that blocks can be handed over
                // without copying. This is a straight forward change, but the
                // result is going to be more complicated and less conventional.
                copy(data, data + size_2, buffer);
                return size_2;
            }

            ++m_logs_begin;
            if (m_logs_begin == m_logs_end)
                return 0;
            m_curr_buf_remaining_size = m_logs_begin->size();
        }
    }

private:
    const BinaryData* m_logs_begin;
    const BinaryData* m_logs_end;
    size_t m_curr_buf_remaining_size;
};


class MarkDirtyUpdater: public _impl::TableFriend::AccessorUpdater {
public:
    void update(Table& table) TIGHTDB_OVERRIDE
    {
        typedef _impl::TableFriend tf;
        tf::mark(table);
    }

    void update_parent(Table& table) TIGHTDB_OVERRIDE
    {
        typedef _impl::TableFriend tf;
        tf::mark(table);
    }

    size_t m_col_ndx;
    DataType m_type;
};


class InsertColumnUpdater: public _impl::TableFriend::AccessorUpdater {
public:
    InsertColumnUpdater(size_t col_ndx):
        m_col_ndx(col_ndx)
    {
    }

    void update(Table& table) TIGHTDB_OVERRIDE
    {
        typedef _impl::TableFriend tf;
        tf::adj_insert_column(table, m_col_ndx); // Throws
        tf::mark_link_target_tables(table, m_col_ndx+1);
    }

    void update_parent(Table&) TIGHTDB_OVERRIDE
    {
    }

private:
    size_t m_col_ndx;
};


class EraseColumnUpdater: public _impl::TableFriend::AccessorUpdater {
public:
    EraseColumnUpdater(size_t col_ndx):
        m_col_ndx(col_ndx)
    {
    }

    void update(Table& table) TIGHTDB_OVERRIDE
    {
        typedef _impl::TableFriend tf;
        tf::adj_erase_column(table, m_col_ndx);
        tf::mark_link_target_tables(table, m_col_ndx);
    }

    void update_parent(Table&) TIGHTDB_OVERRIDE
    {
    }

private:
    size_t m_col_ndx;
};

} // anonymous namespace


// In general, this class cannot assume more than minimal accessor consistency
// (See AccessorConcistncyLevels), it can however assume that replication
// instruction arguments are meaningfull with respect to the current state of
// the accessor hierarchy. For example, a column index argument of `i` is known
// to refer to the `i`'th entry of Table::m_cols.
//
// FIXME: There is currently no checking on valid instruction arguments such as
// column index within bounds. Consider whether we can trust the contents of the
// transaction log enough to skip these checks.
class Group::TransactAdvancer {
public:
    TransactAdvancer(Group& group):
        m_group(group)
    {
    }

    bool new_group_level_table(StringData) TIGHTDB_NOEXCEPT
    {
        m_group.m_table_accessors.push_back(0); // Throws
        return true;
    }

    bool rename_group_level_table(std::size_t table_ndx, StringData new_name) TIGHTDB_NOEXCEPT
    {
        // do nothing - renaming is done by changing the data.
        static_cast<void>(table_ndx);
        static_cast<void>(new_name);
        return true;
    }

    bool remove_group_level_table(std::size_t table_ndx) TIGHTDB_NOEXCEPT
    {
        // actual change of data occurs in parallel, but we need to kill any accessor at table_ndx.
        // FSA: FIXME! not done yet
        static_cast<void>(table_ndx);
        return true;
    }

    bool select_table(size_t group_level_ndx, int levels, const size_t* path) TIGHTDB_NOEXCEPT
    {
        m_table.reset();
        if (group_level_ndx < m_group.m_table_accessors.size()) {
            if (Table* table = m_group.m_table_accessors[group_level_ndx]) {
                const size_t* path_begin = path;
                const size_t* path_end = path_begin + 2*levels;
                for (;;) {
                    typedef _impl::TableFriend tf;
                    tf::mark(*table);
                    if (path_begin == path_end) {
                        m_table.reset(table);
                        break;
                    }
                    size_t col_ndx = path_begin[0];
                    size_t row_ndx = path_begin[1];
                    table = tf::get_subtable_accessor(*table, col_ndx, row_ndx);
                    if (!table)
                        break;
                    path_begin += 2;
                }
            }
        }
        return true;
    }

    bool insert_empty_rows(size_t row_ndx, size_t num_rows) TIGHTDB_NOEXCEPT
    {
        typedef _impl::TableFriend tf;
        if (m_table)
            tf::adj_accessors_insert_rows(*m_table, row_ndx, num_rows);
        return true;
    }

    bool erase_row(size_t row_ndx) TIGHTDB_NOEXCEPT
    {
        typedef _impl::TableFriend tf;
        if (m_table)
            tf::adj_accessors_erase_row(*m_table, row_ndx);
        return true;
    }

    bool move_last_over(size_t target_row_ndx, size_t last_row_ndx) TIGHTDB_NOEXCEPT
    {
        typedef _impl::TableFriend tf;
        if (m_table)
            tf::adj_accessors_move_last_over(*m_table, target_row_ndx, last_row_ndx);
        return true;
    }

    bool clear_table() TIGHTDB_NOEXCEPT
    {
        typedef _impl::TableFriend tf;
        if (m_table)
            tf::adj_acc_clear_root_table(*m_table);
        // tf::discard_child_accessors(*m_table);
        return true;
    }

    bool insert_int(size_t col_ndx, size_t row_ndx, int_fast64_t) TIGHTDB_NOEXCEPT
    {
        if (col_ndx == 0)
            insert_empty_rows(row_ndx, 1);
        return true;
    }

    bool insert_bool(size_t col_ndx, size_t row_ndx, bool) TIGHTDB_NOEXCEPT
    {
        if (col_ndx == 0)
            insert_empty_rows(row_ndx, 1);
        return true;
    }

    bool insert_float(size_t col_ndx, size_t row_ndx, float) TIGHTDB_NOEXCEPT
    {
        if (col_ndx == 0)
            insert_empty_rows(row_ndx, 1);
        return true;
    }

    bool insert_double(size_t col_ndx, size_t row_ndx, double) TIGHTDB_NOEXCEPT
    {
        if (col_ndx == 0)
            insert_empty_rows(row_ndx, 1);
        return true;
    }

    bool insert_string(size_t col_ndx, size_t row_ndx, StringData) TIGHTDB_NOEXCEPT
    {
        if (col_ndx == 0)
            insert_empty_rows(row_ndx, 1);
        return true;
    }

    bool insert_binary(size_t col_ndx, size_t row_ndx, BinaryData) TIGHTDB_NOEXCEPT
    {
        if (col_ndx == 0)
            insert_empty_rows(row_ndx, 1);
        return true;
    }

    bool insert_date_time(size_t col_ndx, size_t row_ndx, DateTime) TIGHTDB_NOEXCEPT
    {
        if (col_ndx == 0)
            insert_empty_rows(row_ndx, 1);
        return true;
    }

    bool insert_table(size_t col_ndx, size_t row_ndx) TIGHTDB_NOEXCEPT
    {
        if (col_ndx == 0)
            insert_empty_rows(row_ndx, 1);
        return true;
    }

    bool insert_mixed(size_t col_ndx, size_t row_ndx, const Mixed&) TIGHTDB_NOEXCEPT
    {
        if (col_ndx == 0)
            insert_empty_rows(row_ndx, 1);
        return true;
    }

    bool insert_link(size_t col_ndx, size_t row_ndx, size_t) TIGHTDB_NOEXCEPT
    {
        if (col_ndx == 0)
            insert_empty_rows(row_ndx, 1);
       return true;
    }

    bool insert_link_list(size_t col_ndx, size_t row_ndx) TIGHTDB_NOEXCEPT
    {
        if (col_ndx == 0)
            insert_empty_rows(row_ndx, 1);
        return true;
    }

    bool row_insert_complete() TIGHTDB_NOEXCEPT
    {
        return true; // Noop
    }

    bool set_int(size_t, size_t, int_fast64_t) TIGHTDB_NOEXCEPT
    {
        return true; // Noop
    }

    bool set_bool(size_t, size_t, bool) TIGHTDB_NOEXCEPT
    {
        return true; // Noop
    }

    bool set_float(size_t, size_t, float) TIGHTDB_NOEXCEPT
    {
        return true; // Noop
    }

    bool set_double(size_t, size_t, double) TIGHTDB_NOEXCEPT
    {
        return true; // Noop
    }

    bool set_string(size_t, size_t, StringData) TIGHTDB_NOEXCEPT
    {
        return true; // Noop
    }

    bool set_binary(size_t, size_t, BinaryData) TIGHTDB_NOEXCEPT
    {
        return true; // Noop
    }

    bool set_date_time(size_t, size_t, DateTime) TIGHTDB_NOEXCEPT
    {
        return true; // Noop
    }

    bool set_table(size_t col_ndx, size_t row_ndx) TIGHTDB_NOEXCEPT
    {
        if (m_table) {
            typedef _impl::TableFriend tf;
            if (Table* subtab = tf::get_subtable_accessor(*m_table, col_ndx, row_ndx)) {
                tf::mark(*subtab);
                tf::adj_acc_clear_nonroot_table(*subtab);
            }
        }
        return true;
    }

    bool set_mixed(size_t col_ndx, size_t row_ndx, const Mixed&) TIGHTDB_NOEXCEPT
    {
        typedef _impl::TableFriend tf;
        if (m_table)
            tf::discard_subtable_accessor(*m_table, col_ndx, row_ndx);
        return true;
    }

    bool set_link(size_t col_ndx, size_t, size_t) TIGHTDB_NOEXCEPT
    {
        // When links are changed, the link-target table is also affected and
        // its accessor must therefore be marked dirty too. Indeed, when it
        // exists, the link-target table accessor must be marked dirty
        // regardless of whether an accessor exists for the origin table (i.e.,
        // regardless of whether `m_table` is null or not.) This would seem to
        // pose a problem, because there is no easy way to identify the
        // link-target table when there is no accessor for the origin
        // table. Fortunately, due to the fact that back-link column accessors
        // refer to the origin table accessor (and vice versa), it follows that
        // the link-target table accessor exists if, and only if then origin
        // table accessor exists.
        //
        // get_link_target_table_accessor() will return null if the
        // m_table->m_cols[col_ndx] is null, but this can happen only when the
        // column was inserted earlier during this transaction advance, and in
        // that case, we have already marked the target table accesor dirty.
        typedef _impl::TableFriend tf;
        if (m_table) {
            if (Table* target = tf::get_link_target_table_accessor(*m_table, col_ndx))
                tf::mark(*target);
        }
        return true;
    }

    bool add_int_to_column(size_t, int_fast64_t) TIGHTDB_NOEXCEPT
    {
        return true; // Noop
    }

    bool optimize_table() TIGHTDB_NOEXCEPT
    {
        return true; // Noop
    }

    bool select_descriptor(int levels, const size_t* path)
    {
        m_desc.reset();
        if (m_table) {
            TIGHTDB_ASSERT(!m_table->has_shared_type());
            typedef _impl::TableFriend tf;
            Descriptor* desc = tf::get_root_table_desc_accessor(*m_table);
            int i = 0;
            while (desc) {
                if (i >= levels) {
                    m_desc.reset(desc);
                    break;
                }
                typedef _impl::DescriptorFriend df;
                size_t col_ndx = path[i];
                desc = df::get_subdesc_accessor(*desc, col_ndx);
                ++i;
            }
            m_desc_path_begin = path;
            m_desc_path_end = path + levels;
            MarkDirtyUpdater updater;
            tf::update_accessors(*m_table, m_desc_path_begin, m_desc_path_end, updater);
        }
        return true;
    }

    bool insert_column(size_t col_ndx, DataType, StringData, size_t link_target_table_ndx)
    {
        if (m_table) {
            typedef _impl::TableFriend tf;
            InsertColumnUpdater updater(col_ndx);
            tf::update_accessors(*m_table, m_desc_path_begin, m_desc_path_end, updater);

            // See comments on link handling in TransactAdvancer::set_link().
            if (link_target_table_ndx != tightdb::npos) {
                Table* target = m_group.get_table_by_ndx(link_target_table_ndx); // Throws
                tf::adj_add_column(*target); // Throws
                tf::mark(*target);
            }
        }
        typedef _impl::DescriptorFriend df;
        if (m_desc)
            df::adj_insert_column(*m_desc, col_ndx);
        return true;
    }

    bool erase_column(size_t col_ndx, size_t link_target_table_ndx, size_t backlink_col_ndx)
    {
        if (m_table) {
            typedef _impl::TableFriend tf;

            // For link columns we need to handle the backlink column first in
            // case the target table is the same as the origin table (because
            // the backlink column occurs after regular columns.) Also see
            // comments on link handling in TransactAdvancer::set_link().
            if (link_target_table_ndx != tightdb::npos) {
                Table* target = m_group.get_table_by_ndx(link_target_table_ndx); // Throws
                tf::adj_erase_column(*target, backlink_col_ndx); // Throws
                tf::mark(*target);
            }

            EraseColumnUpdater updater(col_ndx);
            tf::update_accessors(*m_table, m_desc_path_begin, m_desc_path_end, updater);
        }
        typedef _impl::DescriptorFriend df;
        if (m_desc)
            df::adj_erase_column(*m_desc, col_ndx);
        return true;
    }

    bool rename_column(size_t, StringData) TIGHTDB_NOEXCEPT
    {
        return true; // Noop
    }

    bool add_search_index(size_t) TIGHTDB_NOEXCEPT
    {
        return true; // Noop
    }

    bool select_link_list(size_t col_ndx, size_t) TIGHTDB_NOEXCEPT
    {
        // See comments on link handling in TransactAdvancer::set_link().
        typedef _impl::TableFriend tf;
        if (m_table) {
            if (Table* target = tf::get_link_target_table_accessor(*m_table, col_ndx))
                tf::mark(*target);
        }
        return true; // Noop
    }

    bool link_list_set(size_t, size_t) TIGHTDB_NOEXCEPT
    {
        return true; // Noop
    }

    bool link_list_insert(size_t, size_t) TIGHTDB_NOEXCEPT
    {
        return true; // Noop
    }

    bool link_list_move(size_t, size_t) TIGHTDB_NOEXCEPT
    {
        return true; // Noop
    }

    bool link_list_erase(size_t) TIGHTDB_NOEXCEPT
    {
        return true; // Noop
    }

    bool link_list_clear() TIGHTDB_NOEXCEPT
    {
        return true; // Noop
    }

private:
    Group& m_group;
    TableRef m_table;
    DescriptorRef m_desc;
    const size_t* m_desc_path_begin;
    const size_t* m_desc_path_end;
};


void Group::advance_transact(ref_type new_top_ref, size_t new_file_size,
                             const BinaryData* logs_begin, const BinaryData* logs_end)
{
    // The purpose of this function is to refresh all attached accessors after
    // the underlying node structure has undergone arbitrary change, such as
    // when a read transaction has been advanced to a later snapshot of the
    // database.
    //
    // Initially, when this function is invoked, we cannot assume any
    // correspondance between the accessor state and the underlying node
    // structure. We can assume that the hierarchy is in a state of minimal
    // consistency, and that it can be brought to a state of structural
    // correspondace using information in the transaction logs. When structural
    // correspondace is achieved, we can reliably refresh the accessor hierarchy
    // (Table::refresh_accessor_tree()) to bring it back to a fully concsistent
    // state. See AccessorConsistencyLevels.
    //
    // Much of the information in the transaction logs is not used in this
    // process, because the changes have already been applied to the underlying
    // node structure. All we need to do here is to bring the accessors back
    // into a state where they correctly reflect the underlying structure (or
    // detach them if the underlying entity has been removed.)
    //
    // The consequences of the changes in the transaction logs can be divided
    // into two types; those that need to be applied to the accessors
    // immediately (Table::adj_insert_column()), and those that can be "lumped
    // together" and deduced automatically during a final accessor refresh
    // operation (Table::refresh_accessor_tree()).
    //
    // Most transaction log instructions have consequences of both types. For
    // example, when an "insert column" instruction is seen, we must immediately
    // shift the positions of all existing columns accessors after the point of
    // insertion. For practical reasons, and for efficiency, we will just insert
    // a null pointer into `Table::m_cols` at this time, and then postpone the
    // creation of the column accessor to the final per-table accessor refresh
    // operation.
    //
    // The final per-table refresh operation visits each table accessor
    // recursively starting from the roots (group-level tables). It relies the
    // the per-table accessor dirty flags (Table::m_dirty) to prune the
    // traversal to the set of accessors that were touched by the changes in the
    // transaction logs.

    MultiLogInputStream in(logs_begin, logs_end);
    Replication::TransactLogParser parser(in);
    TransactAdvancer advancer(*this);
    parser.parse(advancer); // Throws

    // Update memory mapping if database file has grown
    if (new_file_size > m_alloc.get_baseline()) {
        m_alloc.reset_free_space_tracking(); // Throws
        m_alloc.remap(new_file_size); // Throws
        // The file was mapped to a new address, so all array accessors must be
        // updated.
        mark_all_table_accessors();
    }

    init_from_ref(new_top_ref);
    m_top.get_alloc().bump_global_version();
    // Refresh all remaining dirty table accessors
    size_t num_tables = m_table_accessors.size();
    for (size_t table_ndx = 0; table_ndx != num_tables; ++table_ndx) {
        if (Table* table = m_table_accessors[table_ndx]) {
            typedef _impl::TableFriend tf;
            if (tf::is_marked(*table)) {
                tf::refresh_accessor_tree(*table); // Throws
                tf::bump_version(*table);
            }
        }
    }
}

#endif // TIGHTDB_ENABLE_REPLICATION


#ifdef TIGHTDB_DEBUG

void Group::Verify() const
{
    TIGHTDB_ASSERT(is_attached());

    m_alloc.Verify();

    // Verify free lists
    if (m_free_positions.is_attached()) {
        TIGHTDB_ASSERT(m_free_lengths.is_attached());

        size_t n = m_free_positions.size();
        TIGHTDB_ASSERT(n == m_free_lengths.size());

        if (m_free_versions.is_attached())
            TIGHTDB_ASSERT(n == m_free_versions.size());

        // We need to consider the "logical" size of the file here,
        // and not the real size. The real size may have changed
        // without the free space information having been adjusted
        // accordingly. This can happen, for example, if commit()
        // fails before writing the new top-ref, but after having
        // extended the file size.
        size_t logical_file_size = to_size_t(m_top.get(2) / 2);

        size_t prev_end = 0;
        for (size_t i = 0; i != n; ++i) {
            size_t pos  = to_size_t(m_free_positions.get(i));
            size_t size = to_size_t(m_free_lengths.get(i));

            TIGHTDB_ASSERT(pos < logical_file_size);
            TIGHTDB_ASSERT(size > 0);
            TIGHTDB_ASSERT(pos + size <= logical_file_size);
            TIGHTDB_ASSERT(prev_end <= pos);

            TIGHTDB_ASSERT(pos  % 8 == 0); // 8-byte alignment
            TIGHTDB_ASSERT(size % 8 == 0); // 8-byte alignment

            prev_end = pos + size;
        }
    }

    // Verify tables
    {
        size_t n = m_tables.size();
        for (size_t i = 0; i != n; ++i) {
            const Table* table = get_table_by_ndx(i);
            TIGHTDB_ASSERT(table->get_index_in_parent() == i);
            table->Verify();
        }
    }
}


MemStats Group::stats()
{
    MemStats stats;
    m_top.stats(stats);

    return stats;
}


void Group::print() const
{
    m_alloc.print();
}


void Group::print_free() const
{
    if (!m_free_positions.is_attached()) {
        cout << "none\n";
        return;
    }
    bool has_versions = m_free_versions.is_attached();

    size_t n = m_free_positions.size();
    for (size_t i = 0; i != n; ++i) {
        size_t pos  = to_size_t(m_free_positions[i]);
        size_t size = to_size_t(m_free_lengths[i]);
        cout << i << ": " << pos << " " << size;

        if (has_versions) {
            size_t version = to_size_t(m_free_versions[i]);
            cout << " " << version;
        }
        cout << "\n";
    }
    cout << "\n";
}


void Group::to_dot(ostream& out) const
{
    out << "digraph G {" << endl;

    out << "subgraph cluster_group {" << endl;
    out << " label = \"Group\";" << endl;

    m_top.to_dot(out, "group_top");
    m_table_names.to_dot(out, "table_names");
    m_tables.to_dot(out, "tables");

    // Tables
    for (size_t i = 0; i < m_tables.size(); ++i) {
        const Table* table = get_table_by_ndx(i);
        StringData name = get_table_name(i);
        table->to_dot(out, name);
    }

    out << "}" << endl;
    out << "}" << endl;
}


void Group::to_dot() const
{
    to_dot(cerr);
}


void Group::to_dot(const char* file_path) const
{
    ofstream out(file_path);
    to_dot(out);
}

pair<ref_type, size_t> Group::get_to_dot_parent(size_t ndx_in_parent) const
{
    return make_pair(m_tables.get_ref(), ndx_in_parent);
}


/*
void Group::zero_free_space(size_t file_size, size_t readlock_version)
{
    static_cast<void>(readlock_version); // FIXME: Why is this parameter not used?

    if (!m_is_shared)
        return;

    File::Map<char> map(m_alloc.m_file, File::access_ReadWrite, file_size);

    size_t count = m_free_positions.size();
    for (size_t i = 0; i < count; ++i) {
        size_t v = to_size_t(m_free_versions.get(i)); // todo, remove assizet when 64 bit
        if (v >= m_readlock_version)
            continue;

        size_t pos = to_size_t(m_free_positions.get(i));
        size_t len = to_size_t(m_free_lengths.get(i));

        char* p = map.get_addr() + pos;
        fill(p, p+len, 0);
    }
}
*/

#endif // TIGHTDB_DEBUG<|MERGE_RESOLUTION|>--- conflicted
+++ resolved
@@ -247,12 +247,14 @@
     complete_detach();
 }
 
+
 void Group::detach_but_retain_data() TIGHTDB_NOEXCEPT
 {
     m_is_attached = false;
     detach_table_accessors();
     m_table_accessors.clear();
 }
+
 
 void Group::complete_detach() TIGHTDB_NOEXCEPT
 {
@@ -264,6 +266,7 @@
     m_free_versions.detach();
 }
 
+
 Table* Group::get_table_by_ndx(size_t ndx)
 {
     TIGHTDB_ASSERT(is_attached());
@@ -281,7 +284,6 @@
     return table;
 }
 
-<<<<<<< HEAD
 
 void Group::remove_table(size_t table_ndx)
 {
@@ -291,16 +293,18 @@
     // FSA: check that there no backlinks in this table
     // FSA: how do you actually delete the table data?
     m_tables.set(table_ndx, 0);
+    m_table_names.set(table_ndx, StringData());
     Table* accessor = m_table_accessors[table_ndx];
     if (accessor) {
         // FSA: accessor->detach(); is private - what do you do then?
-        // FSA: how do you delete the accessor itself? 
+        // FSA: how do you delete the accessor itself?
         m_table_accessors[table_ndx] = 0;
     }
     --m_size;
     if (Replication* repl = m_alloc.get_replication())
-        repl->remove_group_level_table(table_ndx); // Throws    
-}
+        repl->remove_group_level_table(table_ndx); // Throws
+}
+
 
 void Group::rename_table(std::size_t table_ndx, StringData new_name)
 {
@@ -313,140 +317,38 @@
 }
 
 
-ref_type Group::create_new_table(StringData name)
-{
-    // FIXME: This function is exception safe under the assumption
-    // that m_tables.insert() and m_table_names.insert() are exception
-    // safe. Currently, Array::insert() is not exception safe, but it
-    // is expected that it will be in the future. Note that a function
-    // is considered exception safe if it produces no visible
-    // side-effects when it throws, at least not in any way that
-    // matters.
-#ifdef TIGHTDB_ENABLE_REPLICATION
-    // FIXME: ExceptionSafety: If this succeeds, but some of the
-    // following fails, then we must ask the replication instance to
-    // discard everything written to the log since this point. This
-    // should probably be handled with a 'scoped guard'.
-    if (Replication* repl = m_alloc.get_replication())
-        repl->new_group_level_table(name); // Throws
-#endif
-
-    size_t ndx;
-    bool reuse_entry;
-    if (m_size < m_tables.size()) {
-        ndx = m_tables.find_first(0);
-        TIGHTDB_ASSERT(ndx < m_tables.size());
-        reuse_entry = true;
-    }
-    else {
-        ndx = m_tables.size();
-        reuse_entry = false;
-    }
-    using namespace _impl;
-    typedef TableFriend tf;
-    DeepArrayRefDestroyGuard ref_dg(tf::create_empty_table(m_alloc), m_alloc); // Throws
-    TIGHTDB_ASSERT(m_tables.size() == m_table_names.size());
-    try {
-        if (reuse_entry) m_tables.set(    ndx, ref_dg.get());
-        else             m_tables.insert( ndx, ref_dg.get());
-        try {
-            if (reuse_entry) m_table_names.set(    ndx, name);
-            else             m_table_names.insert( ndx, name);
-            ++m_size;
-            return ref_dg.release();
-        } 
-        catch (...) {
-            if (reuse_entry) m_tables.set( ndx, 0);
-            else             m_tables.erase( ndx);
-            throw;
-        }
-    }
-    catch(...) {
-        throw;
-    }
-}
-
-=======
 size_t Group::create_table(StringData name)
 {
     using namespace _impl;
     typedef TableFriend tf;
     ref_type ref = tf::create_empty_table(m_alloc); // Throws
-    size_t ndx = m_tables.size();
-    TIGHTDB_ASSERT(ndx == m_table_names.size());
-    m_tables.add(ref); // Throws
-    m_table_names.add(name); // Throws
->>>>>>> 00a9d5e9
-
-    // Need slot for table accessor
-    if (!m_table_accessors.empty())
-        m_table_accessors.push_back(0); // Throws
+    size_t ndx;
+    if (m_size < m_tables.size()) {
+        ndx = m_tables.find_first(0);
+        TIGHTDB_ASSERT(ndx != tightdb::not_found);
+        TIGHTDB_ASSERT(m_table_names.get(ndx) == "");
+    }
+    else {
+        ndx = m_tables.size();
+        m_tables.add(0); // Throws
+        m_table_names.add(StringData()); // Throws
+        // Need slot for table accessor
+        if (!m_table_accessors.empty())
+            m_table_accessors.push_back(0); // Throws
+    }
+    m_tables.set(ndx, ref); // Throws
+    m_table_names.set(ndx, name); // Throws
+    ++m_size;
 
 #ifdef TIGHTDB_ENABLE_REPLICATION
     if (Replication* repl = m_alloc.get_replication())
         repl->new_group_level_table(name); // Throws
 #endif
 
-<<<<<<< HEAD
-    size_t ndx;
-    bool reuse_entry;
-    if (m_size < m_tables.size()) {
-        ndx = m_tables.find_first(0);
-        TIGHTDB_ASSERT(ndx < m_tables.size());
-        reuse_entry = true;
-    }
-    else {
-        ndx = m_tables.size();
-        reuse_entry = false;
-    }
-    using namespace _impl;
-    typedef TableFriend tf;
-    DeepArrayRefDestroyGuard ref_dg(tf::create_empty_table(m_alloc), m_alloc); // Throws
-    typedef tf::UnbindGuard TableUnbindGuard;
-    TableUnbindGuard table_ug(tf::create_ref_counted(m_alloc, ref_dg.get(), null_ptr, 0)); // Throws
-=======
     return ndx;
 }
->>>>>>> 00a9d5e9
-
-
-<<<<<<< HEAD
-    tf::set_top_parent(*table_ug, this, ndx);
-    try {
-        if (spec_setter)
-            (*spec_setter)(*table_ug); // Throws
-
-        TIGHTDB_ASSERT(m_tables.size() == m_table_names.size());
-        if (reuse_entry) m_tables.set(   ndx, ref);
-        else             m_tables.insert(ndx, ref); // Throws
-        try {
-            if (reuse_entry) m_table_names.set(   ndx, name);
-            else             m_table_names.insert(ndx, name); // Throws
-            try {
-                Table* table = table_ug.get();
-                if (reuse_entry) m_table_accessors[ndx] = table;
-                else m_table_accessors.push_back(table); // Throws
-                table_ug.release();
-                ++m_size;
-                return table;
-            } 
-            catch(...) {
-                if (reuse_entry) m_table_names.set( ndx, StringData("@@__DELETED_TABLE__@@"));
-                else             m_table_names.erase( ndx);
-                throw;
-            }
-        }
-        catch (...) {
-            if (reuse_entry) m_tables.set( ndx, 0);
-            else             m_tables.erase(ndx); // Guaranteed not to throw
-            throw;
-        }
-    }
-    catch (...) {
-        tf::set_top_parent(*table_ug, 0, 0);
-        throw;
-    }
-=======
+
+
 Table* Group::create_table_accessor(size_t table_ndx)
 {
     TIGHTDB_ASSERT(m_table_accessors.empty() || table_ndx < m_table_accessors.size());
@@ -495,7 +397,6 @@
     tf::complete_accessor(*table); // Throws
     tf::unmark(*table);
     return table;
->>>>>>> 00a9d5e9
 }
 
 
