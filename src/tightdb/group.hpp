--- conflicted
+++ resolved
@@ -529,12 +529,8 @@
     friend class GroupWriter;
     friend class SharedGroup;
     friend class _impl::GroupFriend;
-<<<<<<< HEAD
-    friend class TransactLogEncoderBase;
-=======
     friend class _impl::TransactLogConvenientEncoder;
     friend class _impl::TransactLogParser;
->>>>>>> b9b0f62c
     friend class Replication;
     friend class TrivialReplication;
 };
