#include <cstring> // std::memcpy
#include <limits>
#include <iostream>
#include <iomanip>

#ifdef _MSC_VER
#  include <intrin.h>
#  include <win32/types.h>
#  pragma warning (disable : 4127) // Condition is constant warning
#endif

#include <tightdb/tuple.hpp>
#include <tightdb/terminate.hpp>
#include <tightdb/array.hpp>
#include <tightdb/column.hpp>
#include <tightdb/query_conditions.hpp>
#include <tightdb/column_string.hpp>
#include <tightdb/index_string.hpp>
#include <tightdb/utilities.hpp>


// Header format (8 bytes):
// ------------------------
//
// In mutable part / outside file:
//
// |--------|--------|--------|--------|--------|--------|--------|--------|
// |         capacity         |reserved|12344555|           size           |
//
//
// In immutable part / in file:
//
// |--------|--------|--------|--------|--------|--------|--------|--------|
// |             checksum              |12344555|           size           |
//
//
//  1: 'inner_bpnode' (inner node of B+-tree).
//
//  2: 'has_refs' (elements whose first bit is zero are refs to subarrays).
//
//  3: 'index_flag'
//
//  4: 'width_scheme' (2 bits)
//
//      value  |  meaning of 'width'  |  number of bytes used after header
//      -------|----------------------|------------------------------------
//        0    |  number of bits      |  ceil(width * size / 8)
//        1    |  number of bytes     |  width * size
//        2    |  ignored             |  size
//
//  5: 'width_ndx' (3 bits)
//
//      'width_ndx'       |  0 |  1 |  2 |  3 |  4 |  5 |  6 |  7 |
//      ------------------|----|----|----|----|----|----|----|----|
//      value of 'width'  |  0 |  1 |  2 |  4 |  8 | 16 | 32 | 64 |
//
//
// 'capacity' is the total number of bytes allocated for this array
// including the header.
//
// 'size' (aka length) is the number of elements in the array.
//
// 'checksum' (not yet implemented) is the checksum of the array
// including the header.
//
//
// Inner node of B+-tree:
// ----------------------
//
// An inner node of a B+-tree is has one of two forms: The 'compact'
// form which uses a single array node, or the 'general' form which
// uses two. The compact form is used by default but is converted to
// the general form when the corresponding subtree is modified in
// certain ways. There are two kinds of modification that require
// conversion to the general form:
//
//  - Insertion of an element into the corresponding subtree, except
//    when insertion occurs after the last element in the subtree
//    (append).
//
//  - Removal of an element from the corresponding subtree, except
//    when the removed element is the last element in the subtree.
//
// Compact form:
//
//   --> | N_c | r_1 | r_2 | ... | r_N | N_t |
//
// General form:
//
//   --> |  .  | r_1 | r_2 | ... | r_N | N_t |  (main array node)
//          |
//           --> | o_1 | o_2 | ... | o_M |  (offsets array node)
//
// Here,
//   `r_i` is the i'th child ref,
//   `o_i` is the number of elements in the i'th child plus the number
//         of elements in preceeding children,
//   `N`   is the number of children,
//   'M'   is one less than the number of children,
//   `N_c` is the fixed number of elements per child, and
//   `N_t` is the total number of elements in the subtree.
//
//
// B+-tree invariants:
//
//  - Every inner node must have at least one child
//    (invar:bptree-nonempty-inner).
//
//  - A leaf node, that is not also a root node, must contain at least
//    one element (invar:bptree-nonempty-leaf).
//
//  - All leaf nodes must reside at the same depth in the tree
//    (invar:bptree-leaf-depth).
//
//  - If an inner node is on the general form, and has a parent, the
//    parent must also be on the general form
//    (invar:bptree-node-form).
//
// It follows from invar:bptree-nonempty-leaf that the root of an
// empty tree (zero elements) is a leaf.
//
// It follows from invar:bptree-nonempty-inner and
// invar:bptree-nonempty-leaf that in a tree with precisely one
// element, every inner node has precisely one child, there is
// precisely one leaf node, and that leaf node has precisely one
// element.
//
// It follows from invar:bptree-node-form that if the root is on the
// compact form, then so is every other inner node in the tree.
//
// In general, when the root node is an inner node, it will have at
// least two children, because otherwise it would be
// superflous. However, to allow for exception safety during element
// insertion and removal, this shall not be guaranteed.


using namespace std;
using namespace tightdb;


namespace {

/// Takes a 64-bit value and returns the minimum number of bits needed
/// to fit the value. For alignment this is rounded up to nearest
/// log2. Posssible results {0, 1, 2, 4, 8, 16, 32, 64}
size_t bit_width(int64_t v)
{
    // FIXME: Assuming there is a 64-bit CPU reverse bitscan
    // instruction and it is fast, then this function could be
    // implemented simply as (v<2 ? v :
    // 2<<rev_bitscan(rev_bitscan(v))).

    if ((uint64_t(v) >> 4) == 0) {
        static const int8_t bits[] = {0, 1, 2, 2, 4, 4, 4, 4, 4, 4, 4, 4, 4, 4, 4, 4};
        return bits[int8_t(v)];
    }

    // First flip all bits if bit 63 is set (will now always be zero)
    if (v < 0)
        v = ~v;

    // Then check if bits 15-31 used (32b), 7-31 used (16b), else (8b)
    return uint64_t(v) >> 31 ? 64 : uint64_t(v) >> 15 ? 32 : uint64_t(v) >> 7 ? 16 : 8;
}

} // anonymous namespace


void Array::init_from_ref(ref_type ref) TIGHTDB_NOEXCEPT
{
    TIGHTDB_ASSERT(ref);
    char* header = m_alloc.translate(ref);
    init_from_mem(MemRef(header, ref));
}

void Array::init_from_mem(MemRef mem) TIGHTDB_NOEXCEPT
{
    char* header = mem.m_addr;

    // Parse header
    m_isNode   = !get_isleaf_from_header(header);
    m_hasRefs  = get_hasrefs_from_header(header);
    m_width    = get_width_from_header(header);
    m_size     = get_size_from_header(header);

    // Capacity is how many items there are room for
    bool is_read_only = m_alloc.is_read_only(mem.m_ref);
    if (is_read_only) {
        m_capacity = m_size;
    }
    else {
        size_t byte_capacity = get_capacity_from_header(header);
        // FIXME: Avoid calling virtual method CalcItemCount() here,
        // instead calculate the capacity in a way similar to what is done
        // in get_byte_size_from_header(). The virtual call makes "life"
        // hard for constructors in derived array classes.
        m_capacity = CalcItemCount(byte_capacity, m_width);
    }

    m_ref = mem.m_ref;
    m_data = get_data_from_header(header);

    set_width(m_width);
}

// FIXME: This is a very crude and error prone misuse of Array,
// especially since its use is not isolated inside the array
// class. There seems to be confusion about how to construct an array
// to be used with this method. Somewhere (e.g. in
// Column::find_first()) we use Array(Allocator&). In other places
// (TableViewBase::aggregate()) we use Array(no_prealloc_tag). We must
// at least document the rules governing the use of
// CreateFromHeaderDirect().
//
// FIXME: If we want to keep this methid, we should formally define
// what can be termed 'direct read-only' use of an Array instance, and
// wat rules apply in this case. Currently Array::clone() just passes
// zero for the 'ref' argument.
//
// FIXME: Assuming that this method is only used for what can be
// termed 'direct read-only' use, the type of the header argument
// should be changed to 'const char*', and a const_cast should be
// added below. This would avoid the need for const_cast's in places
// like Array::clone().
void Array::CreateFromHeaderDirect(char* header, ref_type ref) TIGHTDB_NOEXCEPT
{
    // Parse header
    // We only need limited info for direct read-only use
    m_width    = get_width_from_header(header);
    m_size     = get_size_from_header(header);

    m_ref = ref;
    m_data = get_data_from_header(header);

    set_width(m_width);
}


void Array::set_type(Type type)
{
    TIGHTDB_ASSERT(is_attached());

    copy_on_write(); // Throws

    bool is_leaf = false, has_refs = false;
    switch (type) {
        case type_Normal:
            is_leaf = true;
            break;
        case type_InnerColumnNode:
            has_refs = true;
            break;
        case type_HasRefs:
            has_refs = is_leaf = true;
            break;
    }
    m_isNode  = !is_leaf;
    m_hasRefs = has_refs;
    set_header_isleaf(is_leaf);
    set_header_hasrefs(has_refs);
}

bool Array::update_from_parent(size_t old_baseline) TIGHTDB_NOEXCEPT
{
    TIGHTDB_ASSERT(is_attached());
    TIGHTDB_ASSERT(m_parent);

    // Array nodes that a part of the previous version of the database
    // will not be overwritte by Group::commit(). This is necessary
    // for robustness in the face of abrupt termination of the
    // process. It also means that we can be sure that an array
    // remains unchanged across a commit if the new ref is equal to
    // the old ref and the ref is below the previous basline.

    ref_type new_ref = m_parent->get_child_ref(m_ndx_in_parent);
    if (new_ref == m_ref && new_ref < old_baseline)
        return false; // Has not changed

    init_from_ref(new_ref);
    return true; // Has changed
}

// Allocates space for 'count' items being between min and min in size, both inclusive. Crashes! Why? Todo/fixme
void Array::Preset(size_t bitwidth, size_t count)
{
    clear();
    set_width(bitwidth);
    alloc(count, bitwidth); // Throws
    m_size = count;
    for (size_t n = 0; n < count; n++)
        set(n, 0);
}

void Array::Preset(int64_t min, int64_t max, size_t count)
{
    size_t w = ::max(bit_width(max), bit_width(min));
    Preset(w, count);
}

void Array::set_parent(ArrayParent* parent, size_t ndx_in_parent) TIGHTDB_NOEXCEPT
{
    m_parent = parent;
    m_ndx_in_parent = ndx_in_parent;
}


void Array::destroy_children() TIGHTDB_NOEXCEPT
{
    for (size_t i = 0; i < m_size; ++i) {
        int64_t v = get(i);

        // Null-refs indicate empty sub-trees
        if (v == 0)
            continue;

        // A ref is always 8-byte aligned, so the lowest bit
        // cannot be set. If it is, it means that it should not be
        // interpreted as a ref.
        if (v % 2 != 0)
            continue;

        Array sub(to_ref(v), this, i, m_alloc);
        sub.destroy();
    }
}


void Array::move(size_t begin, size_t end, size_t dest_begin)
{
    TIGHTDB_ASSERT(begin <= end);
    TIGHTDB_ASSERT(end <= m_size);
    TIGHTDB_ASSERT(dest_begin <= m_size);
    TIGHTDB_ASSERT(end - begin <= m_size - dest_begin);
    TIGHTDB_ASSERT(!(dest_begin >= begin && dest_begin < end)); // Required by std::copy

    // Check if we need to copy before modifying
    copy_on_write(); // Throws

    if (m_width < 8) {
        // FIXME: Should be optimized
        for (size_t i = begin; i != end; ++i) {
            int_fast64_t v = (this->*m_getter)(i);
            (this->*m_setter)(dest_begin++, v);
        }
        return;
    }

    size_t bytes_per_elem = m_width / 8;
    const char* begin_2 = m_data + begin      * bytes_per_elem;
    const char* end_2   = m_data + end        * bytes_per_elem;
    char* dest_begin_2  = m_data + dest_begin * bytes_per_elem;
    copy(begin_2, end_2, dest_begin_2);
}

void Array::move_backward(size_t begin, size_t end, size_t dest_end)
{
    TIGHTDB_ASSERT(begin <= end);
    TIGHTDB_ASSERT(end <= m_size);
    TIGHTDB_ASSERT(dest_end <= m_size);
    TIGHTDB_ASSERT(end - begin <= dest_end);
    TIGHTDB_ASSERT(!(dest_end > begin && dest_end <= end)); // Required by std::copy_backward

    // Check if we need to copy before modifying
    copy_on_write(); // Throws

    if (m_width < 8) {
        // FIXME: Should be optimized
        for (size_t i = end; i != begin; --i) {
            int_fast64_t v = (this->*m_getter)(i-1);
            (this->*m_setter)(--dest_end, v);
        }
        return;
    }

    size_t bytes_per_elem = m_width / 8;
    const char* begin_2 = m_data + begin    * bytes_per_elem;
    const char* end_2   = m_data + end      * bytes_per_elem;
    char* dest_end_2    = m_data + dest_end * bytes_per_elem;
    copy_backward(begin_2, end_2, dest_end_2);
}


void Array::set(size_t ndx, int64_t value)
{
    TIGHTDB_ASSERT(ndx < m_size);

    // Check if we need to copy before modifying
    copy_on_write(); // Throws

    bool do_expand = value < m_lbound || value > m_ubound;
    if (do_expand) {
        size_t width = bit_width(value);
        TIGHTDB_ASSERT(width > m_width);
        Getter old_getter = m_getter;    // Save old getter before width expansion
        alloc(m_size, width); // Throws
        set_width(width);

        // Expand the old values
        size_t i = m_size;
        while (i != 0) {
            --i;
            int64_t v = (this->*old_getter)(i);
            (this->*m_setter)(i, v);
        }
    }

    // Set the value
    (this->*m_setter)(ndx, value);
}
 
/*
// Optimization for the common case of adding positive values to a local array
// (happens a lot when returning results to TableViews)
void Array::AddPositiveLocal(int64_t value)
{
    TIGHTDB_ASSERT(value >= 0);
    TIGHTDB_ASSERT(&m_alloc == &Allocator::get_default());

    if (value <= m_ubound) {
        if (m_size < m_capacity) {
            (this->*m_setter)(m_size, value);
            ++m_size;
            set_header_size(m_size);
            return;
        }
    }

    insert(m_size, value);
}
*/

void Array::insert(size_t ndx, int64_t value)
{
    TIGHTDB_ASSERT(ndx <= m_size);

    // Check if we need to copy before modifying
    copy_on_write(); // Throws

    Getter old_getter = m_getter; // Save old getter before potential width expansion

    bool do_expand = value < m_lbound || value > m_ubound;
    if (do_expand) {
        size_t width = bit_width(value);
        TIGHTDB_ASSERT(width > m_width);
        alloc(m_size+1, width); // Throws
        set_width(width);
    }
    else {
        alloc(m_size+1, m_width); // Throws
    }

    // Move values below insertion (may expand)
    if (do_expand || m_width < 8) {
        size_t i = m_size;
        while (i > ndx) {
            --i;
            int64_t v = (this->*old_getter)(i);
            (this->*m_setter)(i+1, v);
        }
    }
    else if (ndx != m_size) {
        // when byte sized and no expansion, use memmove
// FIXME: Optimize by simply dividing by 8 (or shifting right by 3 bit positions)
        size_t w = (m_width == 64) ? 8 : (m_width == 32) ? 4 : (m_width == 16) ? 2 : 1;
        char* base = reinterpret_cast<char*>(m_data);
        char* src_begin = base + ndx*w;
        char* src_end   = base + m_size*w;
        char* dst_end   = src_end + w;
        copy_backward(src_begin, src_end, dst_end);
    }

    // Insert the new value
    (this->*m_setter)(ndx, value);

    // Expand values above insertion
    if (do_expand) {
        size_t i = ndx;
        while (i != 0) {
            --i;
            int64_t v = (this->*old_getter)(i);
            (this->*m_setter)(i, v);
        }
    }

    // Update size
    // (no need to do it in header as it has been done by Alloc)
    ++m_size;
}


void Array::add(int64_t value)
{
    insert(m_size, value);
}

void Array::resize(size_t count)
{
    TIGHTDB_ASSERT(count <= m_size);

    copy_on_write(); // Throws

    // Update size (also in header)
    m_size = count;
    set_header_size(m_size);
}

void Array::ensure_minimum_width(int64_t value)
{
    if (value >= m_lbound && value <= m_ubound)
        return;

    // Check if we need to copy before modifying
    copy_on_write(); // Throws

    // Make room for the new value
    size_t width = bit_width(value);
    TIGHTDB_ASSERT(width > m_width);

    Getter old_getter = m_getter; // Save old getter before width expansion
    alloc(m_size, width); // Throws
    set_width(width);

    // Expand the old values
    size_t i = m_size;
    while (i != 0) {
        --i;
        int64_t v = (this->*old_getter)(i);
        (this->*m_setter)(i, v);
    }
}

void Array::set_all_to_zero()
{
    copy_on_write(); // Throws

    m_capacity = CalcItemCount(get_capacity_from_header(), 0);
    set_width(0);

    // Update header
    set_header_width(0);
}


// return first element E for which E >= target or return -1 if none. Array must be sorted
size_t Array::FindGTE(int64_t target, size_t start) const
{
#if TIGHTDB_DEBUG
    // Reference implementation to illustrate and test behaviour
    size_t ref = 0;
    size_t idx;
    for (idx = start; idx < m_size; ++idx) {
        if (get(idx) >= target) {
            ref = idx;
            break;
        }
    }
    if (idx == m_size)
        ref = not_found;
#endif

    size_t ret;

    if (start >= m_size) {
        ret = not_found;
        goto exit;
    }

    if (start + 2 < m_size) {
        if (get(start) >= target) {
            ret = start;
            goto exit;
        }
        ++start;
        if (get(start) >= target) {
            ret = start;
            goto exit;
        }
        ++start;
    }

    // Todo, use templated get<width> from this point for performance
    if (target > get(m_size - 1)) {
        ret = not_found;
        goto exit;
    }

    size_t add;
    add = 1;

    for (;;) {
        if (start + add < m_size && get(start + add) < target)
            start += add;
        else
            break;
       add *= 2;
    }

    size_t high;
    high = start + add + 1;

    if (high > m_size)
        high = m_size;

   // if (start > 0)
        start--;

    //start og high

    size_t orig_high;
    orig_high = high;

    while (high - start > 1) {
        size_t probe = (start + high) / 2; // FIXME: Prone to overflow - see lower_bound() for a solution
        int64_t v = get(probe);
        if (v < target)
            start = probe;
        else
            high = probe;
    }
    if (high == orig_high)
        ret = not_found;
    else
        ret = high;

exit:

#if TIGHTDB_DEBUG
    TIGHTDB_ASSERT(ref == ret);
#endif

    return ret;
}

size_t Array::FirstSetBit(unsigned int v) const
{
#if 0 && defined(USE_SSE42) && defined(_MSC_VER) && defined(TIGHTDB_PTR_64)
    unsigned long ul;
    // Just 10% faster than MultiplyDeBruijnBitPosition method, on Core i7
    _BitScanForward(&ul, v);
    return ul;
#elif 0 && !defined(_MSC_VER) && defined(USE_SSE42) && defined(TIGHTDB_PTR_64)
    return __builtin_clz(v);
#else
    int r;
    static const int MultiplyDeBruijnBitPosition[32] =
    {
        0, 1, 28, 2, 29, 14, 24, 3, 30, 22, 20, 15, 25, 17, 4, 8,
        31, 27, 13, 23, 21, 19, 16, 7, 26, 12, 18, 6, 11, 5, 10, 9
    };

    r = MultiplyDeBruijnBitPosition[(uint32_t((v & -int(v)) * 0x077CB531U)) >> 27];
return r;
#endif
}

size_t Array::FirstSetBit64(int64_t v) const
{
#if 0 && defined(USE_SSE42) && defined(_MSC_VER) && defined(TIGHTDB_PTR_64)
    unsigned long ul;
    _BitScanForward64(&ul, v);
    return ul;

#elif 0 && !defined(_MSC_VER) && defined(USE_SSE42) && defined(TIGHTDB_PTR_64)
    return __builtin_clzll(v);
#else
    unsigned int v0 = unsigned(v);
    unsigned int v1 = unsigned(uint64_t(v) >> 32);
    size_t r;

    if (v0 != 0)
        r = FirstSetBit(v0);
    else
        r = FirstSetBit(v1) + 32;

    return r;
#endif
}


namespace {

template<size_t width> inline int64_t LowerBits()
{
    if (width == 1)
        return 0xFFFFFFFFFFFFFFFFULL;
    else if (width == 2)
        return 0x5555555555555555ULL;
    else if (width == 4)
        return 0x1111111111111111ULL;
    else if (width == 8)
        return 0x0101010101010101ULL;
    else if (width == 16)
        return 0x0001000100010001ULL;
    else if (width == 32)
        return 0x0000000100000001ULL;
    else if (width == 64)
        return 0x0000000000000001ULL;
    else {
        TIGHTDB_ASSERT(false);
        return int64_t(-1);
    }
}

// Return true if 'value' has an element (of bit-width 'width') which is 0
template<size_t width> inline bool has_zero_element(uint64_t value) {
    uint64_t hasZeroByte;
    uint64_t lower = LowerBits<width>();
    uint64_t upper = LowerBits<width>() * 1ULL << (width == 0 ? 0 : (width - 1ULL));
    hasZeroByte = (value - lower) & ~value & upper;
    return hasZeroByte != 0;
}


// Finds zero element of bit width 'width'
template<bool eq, size_t width> size_t FindZero(uint64_t v)
{
    size_t start = 0;
    uint64_t hasZeroByte;

    // Bisection optimization, speeds up small bitwidths with high match frequency. More partions than 2 do NOT pay off because
    // the work done by TestZero() is wasted for the cases where the value exists in first half, but useful if it exists in last
    // half. Sweet spot turns out to be the widths and partitions below.
    if (width <= 8) {
        hasZeroByte = has_zero_element<width>(v | 0xffffffff00000000ULL);
        if (eq ? !hasZeroByte : (v & 0x00000000ffffffffULL) == 0) {
            // 00?? -> increasing
            start += 64 / no0(width) / 2;
            if (width <= 4) {
                hasZeroByte = has_zero_element<width>(v | 0xffff000000000000ULL);
                if (eq ? !hasZeroByte : (v & 0x0000ffffffffffffULL) == 0) {
                    // 000?
                    start += 64 / no0(width) / 4;
                }
            }
        }
        else {
            if (width <= 4) {
                // ??00
                hasZeroByte = has_zero_element<width>(v | 0xffffffffffff0000ULL);
                if (eq ? !hasZeroByte : (v & 0x000000000000ffffULL) == 0) {
                    // 0?00
                    start += 64 / no0(width) / 4;
                }
            }
        }
    }

    uint64_t mask = (width == 64 ? ~0ULL : ((1ULL << (width == 64 ? 0 : width)) - 1ULL)); // Warning free way of computing (1ULL << width) - 1
    while (eq == (((v >> (width * start)) & mask) != 0)) {
        start++;
    }

    return start;
}

} // anonymous namesapce


template<bool find_max, size_t w> bool Array::minmax(int64_t& result, size_t start, size_t end) const
{
    if (end == size_t(-1))
        end = m_size;
    TIGHTDB_ASSERT(start < m_size && end <= m_size && start < end);

    if (m_size == 0)
        return false;

    if (w == 0) {
        result = 0;
        return true;
    }

    int64_t m = Get<w>(start);
    ++start;

#ifdef TIGHTDB_COMPILER_SSE
    if (cpuid_sse<42>()) {
        // Test manually until 128 bit aligned
        for (; (start < end) && (((size_t(m_data) & 0xf) * 8 + start * w) % (128) != 0); start++) {
            if (find_max ? Get<w>(start) > m : Get<w>(start) < m)
                m = Get<w>(start);
        }

        if ((w == 8 || w == 16 || w == 32) && end - start > 2 * sizeof (__m128i) * 8 / no0(w)) {
            __m128i *data = reinterpret_cast<__m128i*>(m_data + start * w / 8);
            __m128i state = data[0];
            char state2[sizeof (state)];

            size_t chunks = (end - start) * w / 8 / sizeof (__m128i);
            for (size_t t = 0; t < chunks; t++) {
                if (w == 8)
                    state = find_max ? _mm_max_epi8(data[t], state) : _mm_min_epi8(data[t], state);
                else if (w == 16)
                    state = find_max ? _mm_max_epi16(data[t], state) : _mm_min_epi16(data[t], state);
                else if (w == 32)
                    state = find_max ? _mm_max_epi32(data[t], state) : _mm_min_epi32(data[t], state);

                start += sizeof (__m128i) * 8 / no0(w);
            }

            // Todo: prevent taking address of 'state' to make the compiler keep it in SSE register in above loop (vc2010/gcc4.6)

            // We originally had declared '__m128i state2' and did an 'state2 = state' assignment. When we read from state2 through int16_t, int32_t or int64_t in GetUniversal(),
            // the compiler thinks it cannot alias state2 and hence reorders the read and assignment.

            // In this fixed version using memcpy, we have char-read-access from __m128i (OK aliasing) and char-write-access to char-array, and finally int8/16/32/64
            // read access from char-array (OK aliasing).
            memcpy(&state2, &state, sizeof state);
            for (size_t t = 0; t < sizeof (__m128i) * 8 / no0(w); ++t) {
                int64_t v = GetUniversal<w>(reinterpret_cast<char*>(&state2), t);
                if (find_max ? v > m : v < m) {
                    m = v;
                }
            }
        }
    }
#endif

    for (; start < end; ++start) {
        const int64_t v = Get<w>(start);
        if (find_max ? v > m : v < m) {
            m = v;
        }
    }

    result = m;
    return true;
}

bool Array::maximum(int64_t& result, size_t start, size_t end) const
{
    TIGHTDB_TEMPEX2(return minmax, true, m_width, (result, start, end));
}

bool Array::minimum(int64_t& result, size_t start, size_t end) const
{
    TIGHTDB_TEMPEX2(return minmax, false, m_width, (result, start, end));
}

int64_t Array::sum(size_t start, size_t end) const
{
    TIGHTDB_TEMPEX(return sum, m_width, (start, end));
}

template<size_t w> int64_t Array::sum(size_t start, size_t end) const
{
    if (end == size_t(-1))
        end = m_size;
    TIGHTDB_ASSERT(start < m_size && end <= m_size && start < end);

    if (w == 0)
        return 0;

    int64_t s = 0;

    // Sum manually until 128 bit aligned
    for (; (start < end) && (((size_t(m_data) & 0xf) * 8 + start * w) % 128 != 0); start++) {
        s += Get<w>(start);
    }

    if (w == 1 || w == 2 || w == 4) {
        // Sum of bitwidths less than a byte (which are always positive)
        // uses a divide and conquer algorithm that is a variation of popolation count:
        // http://graphics.stanford.edu/~seander/bithacks.html#CountBitsSetParallel

        // static values needed for fast sums
        const uint64_t m2  = 0x3333333333333333ULL;
        const uint64_t m4  = 0x0f0f0f0f0f0f0f0fULL;
        const uint64_t h01 = 0x0101010101010101ULL;

        int64_t *data = reinterpret_cast<int64_t*>(m_data + start * w / 8);
        size_t chunks = (end - start) * w / 8 / sizeof (int64_t);

        for (size_t t = 0; t < chunks; t++) {
            if (w == 1) {

/*
#if defined(USE_SSE42) && defined(_MSC_VER) && defined(TIGHTDB_PTR_64)
                    s += __popcnt64(data[t]);
#elif !defined(_MSC_VER) && defined(USE_SSE42) && defined(TIGHTDB_PTR_64)
                    s += __builtin_popcountll(data[t]);
#else
                    uint64_t a = data[t];
                    const uint64_t m1  = 0x5555555555555555ULL;
                    a -= (a >> 1) & m1;
                    a = (a & m2) + ((a >> 2) & m2);
                    a = (a + (a >> 4)) & m4;
                    a = (a * h01) >> 56;
                    s += a;
#endif
*/

                s += fast_popcount64(data[t]);


            }
            else if (w == 2) {
                uint64_t a = data[t];
                a = (a & m2) + ((a >> 2) & m2);
                a = (a + (a >> 4)) & m4;
                a = (a * h01) >> 56;

                s += a;
            }
            else if (w == 4) {
                uint64_t a = data[t];
                a = (a & m4) + ((a >> 4) & m4);
                a = (a * h01) >> 56;
                s += a;
            }
        }
        start += sizeof (int64_t) * 8 / no0(w) * chunks;
    }

#ifdef TIGHTDB_COMPILER_SSE
    if (cpuid_sse<42>()) {

        // 2000 items summed 500000 times, 8/16/32 bits, miliseconds:
        // Naive, templated Get<>: 391 371 374
        // SSE:                     97 148 282

        if ((w == 8 || w == 16 || w == 32) && end - start > sizeof (__m128i) * 8 / no0(w)) {
            __m128i* data = reinterpret_cast<__m128i*>(m_data + start * w / 8);
            __m128i sum = {0};
            __m128i sum2;

            size_t chunks = (end - start) * w / 8 / sizeof (__m128i);

            for (size_t t = 0; t < chunks; t++) {
                if (w == 8) {
                    /*
                    // 469 ms AND disadvantage of handling max 64k elements before overflow
                    __m128i vl = _mm_cvtepi8_epi16(data[t]);
                    __m128i vh = data[t];
                    vh.m128i_i64[0] = vh.m128i_i64[1];
                    vh = _mm_cvtepi8_epi16(vh);
                    sum = _mm_add_epi16(sum, vl);
                    sum = _mm_add_epi16(sum, vh);
                    */

                    /*
                    // 424 ms
                    __m128i vl = _mm_unpacklo_epi8(data[t], _mm_set1_epi8(0));
                    __m128i vh = _mm_unpackhi_epi8(data[t], _mm_set1_epi8(0));
                    sum = _mm_add_epi32(sum, _mm_madd_epi16(vl, _mm_set1_epi16(1)));
                    sum = _mm_add_epi32(sum, _mm_madd_epi16(vh, _mm_set1_epi16(1)));
                    */

                    __m128i vl = _mm_cvtepi8_epi16(data[t]);        // sign extend lower words 8->16
                    __m128i vh = data[t];
                    vh = _mm_srli_si128(vh, 8);                     // v >>= 64
                    vh = _mm_cvtepi8_epi16(vh);                     // sign extend lower words 8->16
                    __m128i sum1 = _mm_add_epi16(vl, vh);
                    __m128i sumH = _mm_cvtepi16_epi32(sum1);
                    __m128i sumL = _mm_srli_si128(sum1, 8);         // v >>= 64
                    sumL = _mm_cvtepi16_epi32(sumL);
                    sum = _mm_add_epi32(sum, sumL);
                    sum = _mm_add_epi32(sum, sumH);
                }
                else if (w == 16) {
                    // todo, can overflow for array size > 2^32
                    __m128i vl = _mm_cvtepi16_epi32(data[t]);       // sign extend lower words 16->32
                    __m128i vh = data[t];
                    vh = _mm_srli_si128(vh, 8);                     // v >>= 64
                    vh = _mm_cvtepi16_epi32(vh);                    // sign extend lower words 16->32
                    sum = _mm_add_epi32(sum, vl);
                    sum = _mm_add_epi32(sum, vh);
                }
                else if (w == 32) {
                    __m128i v = data[t];
                    __m128i v0 = _mm_cvtepi32_epi64(v);             // sign extend lower dwords 32->64
                    v = _mm_srli_si128(v, 8);                       // v >>= 64
                    __m128i v1 = _mm_cvtepi32_epi64(v);             // sign extend lower dwords 32->64
                    sum = _mm_add_epi64(sum, v0);
                    sum = _mm_add_epi64(sum, v1);

                    /*
                    __m128i m = _mm_set1_epi32(0xc000);             // test if overflow could happen (still need underflow test).
                    __m128i mm = _mm_and_si128(data[t], m);
                    zz = _mm_or_si128(mm, zz);
                    sum = _mm_add_epi32(sum, data[t]);
                    */
                }
            }
            start += sizeof (__m128i) * 8 / no0(w) * chunks;

            // prevent taking address of 'state' to make the compiler keep it in SSE register in above loop (vc2010/gcc4.6)
            sum2 = sum;

            // Avoid aliasing bug where sum2 might not yet be initialized when accessed by GetUniversal
            char sum3[sizeof sum2];
            memcpy(&sum3, &sum2, sizeof sum2);

            // Sum elements of sum
            for (size_t t = 0; t < sizeof (__m128i) * 8 / ((w == 8 || w == 16) ? 32 : 64); ++t) {
                int64_t v = GetUniversal<(w == 8 || w == 16) ? 32 : 64>(reinterpret_cast<char*>(&sum3), t);
                s += v;
            }
        }
    }
#endif

    // Sum remaining elements
    for (; start < end; ++start)
        s += Get<w>(start);

    return s;
}

size_t Array::count(int64_t value) const
{
    const uint64_t* next = reinterpret_cast<uint64_t*>(m_data);
    size_t count = 0;
    const size_t end = m_size;
    size_t i = 0;

    // static values needed for fast population count
    const uint64_t m1  = 0x5555555555555555ULL;
    const uint64_t m2  = 0x3333333333333333ULL;
    const uint64_t m4  = 0x0f0f0f0f0f0f0f0fULL;
    const uint64_t h01 = 0x0101010101010101ULL;

    if (m_width == 0) {
        if (value == 0)
            return m_size;
        return 0;
    }
    if (m_width == 1) {
        if (uint64_t(value) > 1)
            return 0;

        const size_t chunkvals = 64;
        for (; i + chunkvals <= end; i += chunkvals) {
            uint64_t a = next[i / chunkvals];
            if (value == 0)
                a = ~a; // reverse

            a -= (a >> 1) & m1;
            a = (a & m2) + ((a >> 2) & m2);
            a = (a + (a >> 4)) & m4;
            a = (a * h01) >> 56;

            // Could use intrinsic instead:
            // a = __builtin_popcountll(a); // gcc intrinsic

            count += to_size_t(a);
        }
    }
    else if (m_width == 2) {
        if (uint64_t(value) > 3)
            return 0;

        const uint64_t v = ~0ULL/0x3 * value;

        // Masks to avoid spillover between segments in cascades
        const uint64_t c1 = ~0ULL/0x3 * 0x1;

        const size_t chunkvals = 32;
        for (; i + chunkvals <= end; i += chunkvals) {
            uint64_t a = next[i / chunkvals];
            a ^= v;      // zero matching bit segments
            a |= (a >> 1) & c1; // cascade ones in non-zeroed segments
            a &= m1;     // isolate single bit in each segment
            a ^= m1;     // reverse isolated bits
            //if (!a) continue;

            // Population count
            a = (a & m2) + ((a >> 2) & m2);
            a = (a + (a >> 4)) & m4;
            a = (a * h01) >> 56;

            count += to_size_t(a);
        }
    }
    else if (m_width == 4) {
        if (uint64_t(value) > 15)
            return 0;

        const uint64_t v  = ~0ULL/0xF * value;
        const uint64_t m  = ~0ULL/0xF * 0x1;

        // Masks to avoid spillover between segments in cascades
        const uint64_t c1 = ~0ULL/0xF * 0x7;
        const uint64_t c2 = ~0ULL/0xF * 0x3;

        const size_t chunkvals = 16;
        for (; i + chunkvals <= end; i += chunkvals) {
            uint64_t a = next[i / chunkvals];
            a ^= v;      // zero matching bit segments
            a |= (a >> 1) & c1; // cascade ones in non-zeroed segments
            a |= (a >> 2) & c2;
            a &= m;     // isolate single bit in each segment
            a ^= m;     // reverse isolated bits

            // Population count
            a = (a + (a >> 4)) & m4;
            a = (a * h01) >> 56;

            count += to_size_t(a);
        }
    }
    else if (m_width == 8) {
        if (value > 0x7FLL || value < -0x80LL)
            return 0; // by casting?

        const uint64_t v  = ~0ULL/0xFF * value;
        const uint64_t m  = ~0ULL/0xFF * 0x1;

        // Masks to avoid spillover between segments in cascades
        const uint64_t c1 = ~0ULL/0xFF * 0x7F;
        const uint64_t c2 = ~0ULL/0xFF * 0x3F;
        const uint64_t c3 = ~0ULL/0xFF * 0x0F;

        const size_t chunkvals = 8;
        for (; i + chunkvals <= end; i += chunkvals) {
            uint64_t a = next[i / chunkvals];
            a ^= v;      // zero matching bit segments
            a |= (a >> 1) & c1; // cascade ones in non-zeroed segments
            a |= (a >> 2) & c2;
            a |= (a >> 4) & c3;
            a &= m;     // isolate single bit in each segment
            a ^= m;     // reverse isolated bits

            // Population count
            a = (a * h01) >> 56;

            count += to_size_t(a);
        }
    }
    else if (m_width == 16) {
        if (value > 0x7FFFLL || value < -0x8000LL)
            return 0; // by casting?

        const uint64_t v  = ~0ULL/0xFFFF * value;
        const uint64_t m  = ~0ULL/0xFFFF * 0x1;

        // Masks to avoid spillover between segments in cascades
        const uint64_t c1 = ~0ULL/0xFFFF * 0x7FFF;
        const uint64_t c2 = ~0ULL/0xFFFF * 0x3FFF;
        const uint64_t c3 = ~0ULL/0xFFFF * 0x0FFF;
        const uint64_t c4 = ~0ULL/0xFFFF * 0x00FF;

        const size_t chunkvals = 4;
        for (; i + chunkvals <= end; i += chunkvals) {
            uint64_t a = next[i / chunkvals];
            a ^= v;      // zero matching bit segments
            a |= (a >> 1) & c1; // cascade ones in non-zeroed segments
            a |= (a >> 2) & c2;
            a |= (a >> 4) & c3;
            a |= (a >> 8) & c4;
            a &= m;     // isolate single bit in each segment
            a ^= m;     // reverse isolated bits

            // Population count
            a = (a * h01) >> 56;

            count += to_size_t(a);
        }
    }
    else if (m_width == 32) {
        int32_t v = int32_t(value);
        const int32_t* d = reinterpret_cast<int32_t*>(m_data);
        for (; i < end; ++i) {
            if (d[i] == v)
                ++count;
        }
        return count;
    }
    else if (m_width == 64) {
        const int64_t* d = reinterpret_cast<int64_t*>(m_data);
        for (; i < end; ++i) {
            if (d[i] == value)
                ++count;
        }
        return count;
    }

    // Check remaining elements
    for (; i < end; ++i)
        if (value == get(i))
            ++count;

    return count;
}

size_t Array::CalcByteLen(size_t count, size_t width) const
{
    // FIXME: This arithemtic could overflow. Consider using <tightdb/safe_int_ops.hpp>
    size_t bits = count * width;
    size_t bytes = (bits+7) / 8; // round up
    return bytes + header_size; // add room for 8 byte header
}

size_t Array::CalcItemCount(size_t bytes, size_t width) const TIGHTDB_NOEXCEPT
{
    if (width == 0)
        return numeric_limits<size_t>::max(); // Zero width gives "infinite" space

    size_t bytes_data = bytes - header_size; // ignore 8 byte header
    size_t total_bits = bytes_data * 8;
    return total_bits / width;
}

ref_type Array::clone(const char* header, Allocator& alloc, Allocator& clone_alloc)
{
    if (!get_hasrefs_from_header(header)) {
        // This array has no subarrays, so we can make a byte-for-byte
        // copy, which is more efficient.

        // Calculate size of new array in bytes
        size_t size = get_byte_size_from_header(header);

        // Create the new array
        MemRef mem_ref = clone_alloc.alloc(size); // Throws
        char* clone_header = mem_ref.m_addr;

        // Copy contents
        const char* src_begin = header;
        const char* src_end   = header + size;
        char*       dst_begin = clone_header;
        copy(src_begin, src_end, dst_begin);

        // Update with correct capacity
        set_header_capacity(size, clone_header);

        return mem_ref.m_ref;
    }

    // Refs are integers, and integers arrays use wtype_Bits.
    TIGHTDB_ASSERT(get_wtype_from_header(header) == wtype_Bits);

    Array array((Array::no_prealloc_tag()));
    array.CreateFromHeaderDirect(const_cast<char*>(header));

    // Create new empty array of refs
    MemRef mem_ref = clone_alloc.alloc(initial_capacity); // Throws
    char* clone_header = mem_ref.m_addr;
    {
        bool is_leaf = get_isleaf_from_header(header);
        bool has_refs = true;
        WidthType width_type = wtype_Bits;
        int width = 0;
        size_t size = 0;
        init_header(clone_header, is_leaf, has_refs, width_type, width, size, initial_capacity);
    }

    Array new_array(clone_alloc);
    new_array.init_from_mem(mem_ref);

    size_t n = array.size();
    for (size_t i = 0; i < n; ++i) {
        int64_t value = array.get(i);

        // Null-refs signify empty sub-trees. Also, all refs are
        // 8-byte aligned, so the lowest bits cannot be set. If they
        // are, it means that it should not be interpreted as a ref.
        bool is_subarray = value != 0 && (value & 0x1) == 0;
        if (is_subarray) {
            ref_type ref = to_ref(value);
            const char* subheader = alloc.translate(ref);
            ref_type new_ref = clone(subheader, alloc, clone_alloc);
            value = new_ref;
        }

        new_array.add(value);
    }

    return mem_ref.m_ref;
}

void Array::copy_on_write()
{
    if (!m_alloc.is_read_only(m_ref))
        return;

    // Calculate size in bytes (plus a bit of matchcount room for expansion)
    size_t size = CalcByteLen(m_size, m_width);
    size_t rest = (~size & 0x7) + 1;
    if (rest < 8)
        size += rest; // 64bit blocks
    size_t new_size = size + 64;

    // Create new copy of array
    MemRef mref = m_alloc.alloc(new_size); // Throws
    const char* old_begin = get_header_from_data(m_data);
    const char* old_end   = get_header_from_data(m_data) + size;
    char* new_begin = mref.m_addr;
    copy(old_begin, old_end, new_begin);

    ref_type old_ref = m_ref;

    // Update internal data
    m_ref = mref.m_ref;
    m_data = get_data_from_header(new_begin);
    m_capacity = CalcItemCount(new_size, m_width);
    TIGHTDB_ASSERT(m_capacity > 0);

    // Update capacity in header
    set_header_capacity(new_size); // uses m_data to find header, so m_data must be initialized correctly first

    update_parent();

    // Mark original as deleted, so that the space can be reclaimed in
    // future commits, when no versions are using it anymore
    m_alloc.free_(old_ref, old_begin);
}


ref_type Array::create_empty_array(Type type, WidthType width_type, Allocator& alloc)
{
    bool is_leaf = false, has_refs = false;
    switch (type) {
        case type_Normal:
            is_leaf = true;
            break;
        case type_InnerColumnNode:
            has_refs = true;
            break;
        case type_HasRefs:
            has_refs = is_leaf = true;
            break;
    }

    size_t capacity = initial_capacity;
    MemRef mem_ref = alloc.alloc(capacity); // Throws

    int width = 0;
    size_t size = 0;
    init_header(mem_ref.m_addr, is_leaf, has_refs, width_type, width, size, capacity);

    return mem_ref.m_ref;
}


// FIXME: It may be worth trying to combine this with copy_on_write()
// to avoid two copies.
void Array::alloc(size_t size, size_t width)
{
    TIGHTDB_ASSERT(is_attached());
    TIGHTDB_ASSERT(!m_alloc.is_read_only(m_ref));
    TIGHTDB_ASSERT(m_capacity > 0);
    if (m_capacity < size || width != m_width) {
        size_t needed_bytes   = CalcByteLen(size, width);
        size_t orig_capacity_bytes = get_capacity_from_header();
        size_t capacity_bytes = orig_capacity_bytes;

        if (capacity_bytes < needed_bytes) {
            // Double to avoid too many reallocs (or initialize to initial size)
            capacity_bytes = capacity_bytes * 2; // FIXME: Highly prone to overflow on 32-bit systems

            // If doubling is not enough, expand enough to fit
            if (capacity_bytes < needed_bytes) {
                size_t rest = (~needed_bytes & 0x7) + 1;
                capacity_bytes = needed_bytes;
                if (rest < 8)
                    capacity_bytes += rest; // 64bit align
            }

            // Allocate and update header
            char* header = get_header_from_data(m_data);
            MemRef mem_ref = m_alloc.realloc_(m_ref, header, orig_capacity_bytes,
                                              capacity_bytes); // Throws
            header = mem_ref.m_addr;
            set_header_width(int(width), header);
            set_header_size(size, header);
            set_header_capacity(capacity_bytes, header);

            // Update this accessor and its ancestors
            m_ref      = mem_ref.m_ref;
            m_data     = get_data_from_header(header);
            m_capacity = CalcItemCount(capacity_bytes, width);
            // FIXME: Trouble when this one throws. We will then leave
            // this array instance in a corrupt state
            update_parent(); // Throws
            return;
        }

        m_capacity = CalcItemCount(capacity_bytes, width);
        set_header_width(int(width));
    }

    // Update header
    set_header_size(size);
}


void Array::set_width(size_t width) TIGHTDB_NOEXCEPT
{
    TIGHTDB_TEMPEX(set_width, width, ());
}

template<size_t width> void Array::set_width() TIGHTDB_NOEXCEPT
{
    if (width == 0) {
        m_lbound = 0;
        m_ubound = 0;
    }
    else if (width == 1) {
        m_lbound = 0;
        m_ubound = 1;
    }
    else if (width == 2) {
        m_lbound = 0;
        m_ubound = 3;
    }
    else if (width == 4) {
        m_lbound = 0;
        m_ubound = 15;
    }
    else if (width == 8) {
        m_lbound = -0x80LL;
        m_ubound =  0x7FLL;
    }
    else if (width == 16) {
        m_lbound = -0x8000LL;
        m_ubound =  0x7FFFLL;
    }
    else if (width == 32) {
        m_lbound = -0x80000000LL;
        m_ubound =  0x7FFFFFFFLL;
    }
    else if (width == 64) {
        m_lbound = -0x8000000000000000LL;
        m_ubound =  0x7FFFFFFFFFFFFFFFLL;
    }
    else {
        TIGHTDB_ASSERT(false);
    }

    m_width = width;
    // m_getter = temp is a workaround for a bug in VC2010 that makes it return address of get() instead of Get<n>
    // if the declaration and association of the getter are on two different source lines
    Getter temp_getter = &Array::Get<width>;
    m_getter = temp_getter;

    ChunkGetter temp_chunk_getter = &Array::get_chunk<width>;
    m_chunk_getter = temp_chunk_getter;

    Setter temp_setter = &Array::Set<width>;
    m_setter = temp_setter;

    Finder feq = &Array::find<Equal, act_ReturnFirst, width>;
    m_finder[cond_Equal] = feq;

    Finder fne = &Array::find<NotEqual, act_ReturnFirst, width>;
    m_finder[cond_NotEqual]  = fne;

    Finder fg = &Array::find<Greater, act_ReturnFirst, width>;
    m_finder[cond_Greater] = fg;

    Finder fl =  &Array::find<Less, act_ReturnFirst, width>;
    m_finder[cond_Less] = fl;
}

template<size_t w> int64_t Array::Get(size_t ndx) const TIGHTDB_NOEXCEPT
{
    return GetUniversal<w>(m_data, ndx);
}

template<size_t w> void Array::get_chunk(size_t ndx, int64_t res[8]) const TIGHTDB_NOEXCEPT
{
    memset(res, 0, 8*8);
    // This method reads 8 concecutive values into res[8], starting from index 'ndx'. It's allowed for the 8 values to
    // exceed array length; in this case, remainder of res[8] will be left untouched.

    TIGHTDB_ASSERT(ndx < m_size);

    if(TIGHTDB_X86_OR_X64_TRUE && (w == 1 || w == 2 || w == 4) && ndx + 32 < m_size) {
        // This method is *multiple* times faster than performing 8 times Get<w>, even if unrolled. Apparently compilers
        // can't figure out to optimize it.
        uint64_t c;
        if(w == 1) {
            c = *reinterpret_cast<uint16_t*>(m_data + ndx / 8);
            c >>= ndx - ndx / 8 * 8;
        }
        else if(w == 2) {
            c = *reinterpret_cast<uint32_t*>(m_data + ndx / 4);
            c >>= ndx - ndx / 4 * 4;
        }
        else if(w == 4) {
            c = *reinterpret_cast<uint64_t*>(m_data + ndx / 2);
            c >>= ndx - ndx / 4 * 2;
        }
        uint64_t mask = (w == 64 ? ~0ULL : ((1ULL << (w == 64 ? 0 : w)) - 1ULL));
        // The '?' is to avoid warnings about shifting too much
        res[0] = (c >> 0 * (w > 4 ? 0 : w)) & mask;
        res[1] = (c >> 1 * (w > 4 ? 0 : w)) & mask;
        res[2] = (c >> 2 * (w > 4 ? 0 : w)) & mask;
        res[3] = (c >> 3 * (w > 4 ? 0 : w)) & mask;
        res[4] = (c >> 4 * (w > 4 ? 0 : w)) & mask;
        res[5] = (c >> 5 * (w > 4 ? 0 : w)) & mask;
        res[6] = (c >> 6 * (w > 4 ? 0 : w)) & mask;
        res[7] = (c >> 7 * (w > 4 ? 0 : w)) & mask;
    }
    else {
        size_t i = 0;
        for(; i + ndx < m_size && i < 8; i++) 
            res[i] = Get<w>(ndx + i);

        for(; i < 8; i++) 
            res[i] = 0;
    }
}

#ifdef _MSC_VER
#pragma warning(push)
#pragma warning(disable : 4127)
#endif
template<size_t w> void Array::Set(size_t ndx, int64_t value)
{
    if (w == 0) {
        return;
    }
    else if (w == 1) {
        size_t offset = ndx >> 3;
        ndx &= 7;
        uint8_t* p = reinterpret_cast<uint8_t*>(m_data) + offset;
        *p = (*p &~ (1 << ndx)) | uint8_t((value & 1) << ndx);
    }
    else if (w == 2) {
        size_t offset = ndx >> 2;
        uint8_t n = uint8_t((ndx & 3) << 1);
        uint8_t* p = reinterpret_cast<uint8_t*>(m_data) + offset;
        *p = (*p &~ (0x03 << n)) | uint8_t((value & 0x03) << n);
    }
    else if (w == 4) {
        size_t offset = ndx >> 1;
        uint8_t n = uint8_t((ndx & 1) << 2);
        uint8_t* p = reinterpret_cast<uint8_t*>(m_data) + offset;
        *p = (*p &~ (0x0F << n)) | uint8_t((value & 0x0F) << n);
    }
    else if (w == 8) {
        *(reinterpret_cast<int8_t*>(m_data) + ndx) = int8_t(value);
    }
    else if (w == 16) {
        *(reinterpret_cast<int16_t*>(m_data) + ndx) = int16_t(value);
    }
    else if (w == 32) {
        *(reinterpret_cast<int32_t*>(m_data) + ndx) = int32_t(value);
    }
    else if (w == 64) {
        *(reinterpret_cast<int64_t*>(m_data) + ndx) = value;
    }
}
#ifdef _MSC_VER
#pragma warning(pop)
#endif

// Sort array.
void Array::sort()
{
    TIGHTDB_TEMPEX(sort, m_width, ());
}

// Find max and min value, but break search if difference exceeds 'maxdiff' (in which case *min and *max is set to 0)
// Useful for counting-sort functions
template<size_t w>bool Array::MinMax(size_t from, size_t to, uint64_t maxdiff, int64_t *min, int64_t *max)
{
    int64_t min2;
    int64_t max2;
    size_t t;

    max2 = Get<w>(from);
    min2 = max2;

    for (t = from + 1; t < to; t++) {
        int64_t v = Get<w>(t);
        // Utilizes that range test is only needed if max2 or min2 were changed
        if (v < min2) {
            min2 = v;
            if (uint64_t(max2 - min2) > maxdiff)
                break;
        }
        else if (v > max2) {
            max2 = v;
            if (uint64_t(max2 - min2) > maxdiff)
                break;
        }
    }

    if (t < to) {
        *max = 0;
        *min = 0;
        return false;
    }
    else {
        *max = max2;
        *min = min2;
        return true;
    }
}

// Take index pointers to elements as argument and sort the pointers according to values they point at. Leave m_array untouched. The ref array
// is allowed to contain fewer elements than m_array.
void Array::ReferenceSort(Array& ref)
{
    TIGHTDB_TEMPEX(ReferenceSort, m_width, (ref));
}

template<size_t w>void Array::ReferenceSort(Array& ref)
{
    if (m_size < 2)
        return;

    int64_t min;
    int64_t max;

    // in avg case QuickSort is O(n*log(n)) and CountSort O(n + range), and memory usage is sizeof(size_t)*range for CountSort.
    // So we chose range < m_size as treshold for deciding which to use

    // If range isn't suited for CountSort, it's *probably* discovered very early, within first few values, in most practical cases,
    // and won't add much wasted work. Max wasted work is O(n) which isn't much compared to QuickSort.

//  bool b = MinMax<w>(0, m_size, m_size, &min, &max); // auto detect
//  bool b = MinMax<w>(0, m_size, -1, &min, &max); // force count sort
    bool b = MinMax<w>(0, m_size, 0, &min, &max); // force quicksort

    if (b) {
        Array res;
        Array count;

        // Todo, Preset crashes for unknown reasons but would be faster.
//      res.Preset(0, m_size, m_size);
//      count.Preset(0, m_size, max - min + 1);

        for (int64_t t = 0; t < max - min + 1; t++)
            count.add(0);

        // Count occurences of each value
        for (size_t t = 0; t < m_size; t++) {
            size_t i = to_ref(Get<w>(t) - min);
            count.set(i, count.get(i) + 1);
        }

        // Accumulate occurences
        for (size_t t = 1; t < count.size(); t++) {
            count.set(t, count.get(t) + count.get(t - 1));
        }

        for (size_t t = 0; t < m_size; t++)
            res.add(0);

        for (size_t t = m_size; t > 0; t--) {
            size_t v = to_ref(Get<w>(t - 1) - min);
            size_t i = count.get_as_ref(v);
            count.set(v, count.get(v) - 1);
            res.set(i - 1, ref.get(t - 1));
        }

        // Copy result into ref
        for (size_t t = 0; t < res.size(); t++)
            ref.set(t, res.get(t));

        res.destroy();
        count.destroy();
    }
    else {
        ReferenceQuickSort(ref);
    }
}

// Sort array
template<size_t w> void Array::sort()
{
    if (m_size < 2)
        return;

    size_t lo = 0;
    size_t hi = m_size - 1;
    vector<size_t> count;
    int64_t min;
    int64_t max;
    bool b = false;

    // in avg case QuickSort is O(n*log(n)) and CountSort O(n + range), and memory usage is sizeof(size_t)*range for CountSort.
    // Se we chose range < m_size as treshold for deciding which to use
    if (m_width <= 8) {
        max = m_ubound;
        min = m_lbound;
        b = true;
    }
    else {
        // If range isn't suited for CountSort, it's *probably* discovered very early, within first few values,
        // in most practical cases, and won't add much wasted work. Max wasted work is O(n) which isn't much
        // compared to QuickSort.
        b = MinMax<w>(lo, hi + 1, m_size, &min, &max);
    }

    if (b) {
        for (int64_t t = 0; t < max - min + 1; t++)
            count.push_back(0);

        // Count occurences of each value
        for (size_t t = lo; t <= hi; t++) {
            size_t i = to_size_t(Get<w>(t) - min); // FIXME: The value of (Get<w>(t) - min) cannot necessarily be stored in size_t.
            count[i]++;
        }

        // Overwrite original array with sorted values
        size_t dst = 0;
        for (int64_t i = 0; i < max - min + 1; i++) {
            size_t c = count[unsigned(i)];
            for (size_t j = 0; j < c; j++) {
                Set<w>(dst, i + min);
                dst++;
            }
        }
    }
    else {
        QuickSort(lo, hi);
    }

    return;
}

void Array::ReferenceQuickSort(Array& ref)
{
    TIGHTDB_TEMPEX(ReferenceQuickSort, m_width, (0, m_size - 1, ref));
}

template<size_t w> void Array::ReferenceQuickSort(size_t lo, size_t hi, Array& ref)
{
    // Quicksort based on
    // http://www.inf.fh-flensburg.de/lang/algorithmen/sortieren/quick/quicken.htm
    int i = int(lo);
    int j = int(hi);

    /*
    // Swap both values and references but lookup values directly: 2.85 sec
    // comparison element x
    const size_t ndx = (lo + hi)/2;
    const int64_t x = (size_t)get(ndx);

    // partition
    do {
        while (get(i) < x) i++;
        while (get(j) > x) j--;
        if (i <= j) {
            size_t h = ref.get(i);
            ref.set(i, ref.get(j));
            ref.set(j, h);
        //  h = get(i);
        //  set(i, get(j));
        //  set(j, h);
            i++; j--;
        }
    } while (i <= j);
*/

    // Lookup values indirectly through references, but swap only references: 2.60 sec
    // Templated get/set: 2.40 sec (todo, enable again)
    // comparison element x
    const size_t ndx = (lo + hi)/2;
    const size_t target_ndx = to_size_t(ref.get(ndx));
    const int64_t x = get(target_ndx);

    // partition
    do {
        while (get(to_size_t(ref.get(i))) < x) ++i;
        while (get(to_size_t(ref.get(j))) > x) --j;
        if (i <= j) {
            size_t h = to_size_t(ref.get(i));
            ref.set(i, ref.get(j));
            ref.set(j, h);
            ++i; --j;
        }
    }
    while (i <= j);

    //  recursion
    if (int(lo) < j)
        ReferenceQuickSort<w>(lo, j, ref);
    if (i < int(hi))
        ReferenceQuickSort<w>(i, hi, ref);
}


void Array::QuickSort(size_t lo, size_t hi)
{
    TIGHTDB_TEMPEX(QuickSort, m_width, (lo, hi);)
}

template<size_t w> void Array::QuickSort(size_t lo, size_t hi)
{
    // Quicksort based on
    // http://www.inf.fh-flensburg.de/lang/algorithmen/sortieren/quick/quicken.htm
    int i = int(lo);
    int j = int(hi);

    // comparison element x
    const size_t ndx = (lo + hi)/2;
    const int64_t x = get(ndx);

    // partition
    do {
        while (get(i) < x) ++i;
        while (get(j) > x) --j;
        if (i <= j) {
            int64_t h = get(i);
            set(i, get(j));
            set(j, h);
            ++i; --j;
        }
    }
    while (i <= j);

    //  recursion
    if (int(lo) < j)
        QuickSort(lo, j);
    if (i < int(hi))
        QuickSort(i, hi);
}

vector<int64_t> Array::ToVector() const
{
    vector<int64_t> v;
    const size_t count = size();
    for (size_t t = 0; t < count; ++t)
        v.push_back(get(t));
    return v;
}

bool Array::compare_int(const Array& a) const
{
    if (a.size() != size())
        return false;

    for (size_t i = 0; i < size(); ++i) {
        if (get(i) != a.get(i))
            return false;
    }

    return true;
}


ref_type Array::insert_bptree_child(Array& offsets, size_t orig_child_ndx,
                                    ref_type new_sibling_ref, TreeInsertBase& state)
{
    // When a child is split, the new child must always be inserted
    // after the original
    size_t orig_child_ref_ndx = 1 + orig_child_ndx;
    size_t insert_ndx = orig_child_ref_ndx + 1;

    TIGHTDB_ASSERT(insert_ndx <= size() - 1);
    if (TIGHTDB_LIKELY(size() < 1 + TIGHTDB_MAX_LIST_SIZE + 1)) {
        // Case 1/2: This parent has space for the new child, so it
        // does not have to be split.
        insert(insert_ndx, new_sibling_ref); // Throws
        // +2 because stored value is 1 + 2*total_elems_in_subtree
        adjust(size()-1, +2); // Throws
        if (offsets.is_attached()) {
            size_t elem_ndx_offset = orig_child_ndx > 0 ?
                to_size_t(offsets.get(orig_child_ndx-1)) : 0;
            offsets.insert(orig_child_ndx, elem_ndx_offset + state.m_split_offset); // Throws
            offsets.adjust(orig_child_ndx+1, offsets.size(), +1); // Throws
        }
        return 0; // Parent node was not split
    }

    // Case 2/2: This parent is full, so it needs to be plit.
    //
    // We first create a new sibling of the parent, and then we move
    // some of the children over. The caller must insert the new
    // sibling after the original.
    size_t elem_ndx_offset = 0;
    if (orig_child_ndx > 0) {
        if (offsets.is_attached()) {
            elem_ndx_offset = size_t(offsets.get(orig_child_ndx-1));
        }
        else {
            int_fast64_t elems_per_child = get(0) / 2;
            elem_ndx_offset = size_t(orig_child_ndx * elems_per_child);
        }
    }

    Allocator& alloc = get_alloc();
    Array new_sibling(alloc), new_offsets(alloc);
    new_sibling.create(type_InnerColumnNode); // Throws
    if (offsets.is_attached()) {
        new_offsets.set_parent(&new_sibling, 0);
        new_offsets.create(type_Normal); // Throws
        // FIXME: Dangerous cast here (unsigned -> signed)
        new_sibling.add(new_offsets.get_ref()); // Throws
    }
    else {
        int_fast64_t v = get(0); // v = 1 + 2 * elems_per_child
        new_sibling.add(v); // Throws
    }
    size_t new_split_offset, new_split_size;
    if (insert_ndx - 1 >= TIGHTDB_MAX_LIST_SIZE) {
        TIGHTDB_ASSERT(insert_ndx - 1 == TIGHTDB_MAX_LIST_SIZE);
        // Case 1/2: The split child was the last child of the parent
        // to be split. In this case the parent may or may not be on
        // the compact form.
        new_split_offset = elem_ndx_offset + state.m_split_offset;
        new_split_size   = elem_ndx_offset + state.m_split_size;
        new_sibling.add(new_sibling_ref); // Throws
    }
    else {
        // Case 2/2: The split child was not the last child of the
        // parent to be split. Since this is not possible during
        // 'append', we can safely assume that the parent node is on
        // the general form.
        TIGHTDB_ASSERT(new_offsets.is_attached());
        new_split_offset = elem_ndx_offset + state.m_split_size;
        new_split_size = to_size_t(back()/2) + 1;
        TIGHTDB_ASSERT(size() >= 2);
        size_t num_children = size() - 2;
        TIGHTDB_ASSERT(num_children >= 1); // invar:bptree-nonempty-inner
        // Move some refs over
        size_t child_refs_end = 1 + num_children;
        for (size_t i = insert_ndx; i != child_refs_end; ++i)
            new_sibling.add(get(i)); // Throws
        // Move some offsets over
        size_t offsets_end = num_children - 1;
        for (size_t i = orig_child_ndx+1; i != offsets_end; ++i) {
            size_t offset = to_size_t(offsets.get(i));
            // FIXME: Dangerous cast here (unsigned -> signed)
            new_offsets.add(offset - (new_split_offset-1)); // Throws
        }
        // Update original parent
        erase(insert_ndx+1, child_refs_end);
        // FIXME: Dangerous cast here (unsigned -> signed)
        set(insert_ndx, new_sibling_ref); // Throws
        offsets.erase(orig_child_ndx+1, offsets_end);
        // FIXME: Dangerous cast here (unsigned -> signed)
        offsets.set(orig_child_ndx, elem_ndx_offset + state.m_split_offset); // Throws
    }
    // FIXME: Dangerous cast here (unsigned -> signed)
    int_fast64_t v = new_split_offset; // total_elems_in_subtree
    set(size() - 1, 1 + 2*v); // Throws
    // FIXME: Dangerous cast here (unsigned -> signed)
    v = new_split_size - new_split_offset; // total_elems_in_subtree
    new_sibling.add(1 + 2*v); // Throws
    state.m_split_offset = new_split_offset;
    state.m_split_size   = new_split_size;
    return new_sibling.get_ref();
}


ref_type Array::bptree_leaf_insert(size_t ndx, int64_t value, TreeInsertBase& state)
{
    size_t leaf_size = size();
    TIGHTDB_ASSERT(leaf_size <= TIGHTDB_MAX_LIST_SIZE);
    if (leaf_size < ndx)
        ndx = leaf_size;
    if (TIGHTDB_LIKELY(leaf_size < TIGHTDB_MAX_LIST_SIZE)) {
        insert(ndx, value);
        return 0; // Leaf was not split
    }

    // Split leaf node
    Array new_leaf(m_alloc);
    new_leaf.create(has_refs() ? type_HasRefs : type_Normal);
    if (ndx == leaf_size) {
        new_leaf.add(value);
        state.m_split_offset = ndx;
    }
    else {
        for (size_t i = ndx; i != leaf_size; ++i)
            new_leaf.add(get(i));
        resize(ndx);
        add(value);
        state.m_split_offset = ndx + 1;
    }
    state.m_split_size = leaf_size + 1;
    return new_leaf.get_ref();
}


#ifdef TIGHTDB_DEBUG

void Array::print() const
{
    cout << hex << get_ref() << dec << ": (" << size() << ") ";
    for (size_t i = 0; i < size(); ++i) {
        if (i)
            cout << ", ";
        cout << get(i);
    }
    cout << "\n";
}

void Array::Verify() const
{
    TIGHTDB_ASSERT(is_attached());

    TIGHTDB_ASSERT(m_width == 0 || m_width == 1 || m_width == 2 || m_width == 4 ||
                   m_width == 8 || m_width == 16 || m_width == 32 || m_width == 64);

    if (!m_parent)
        return;

    // Check that parent is set correctly
    ref_type ref_in_parent = m_parent->get_child_ref(m_ndx_in_parent);
    TIGHTDB_ASSERT(ref_in_parent == m_ref);
}


namespace {

typedef Tuple<TypeCons<size_t, TypeCons<int, TypeCons<bool, void> > > > VerifyBptreeResult;

// Returns (num_elems, leaf-level, general_form)
VerifyBptreeResult verify_bptree(const Array& node, Array::LeafVerifier leaf_verifier)
{
    node.Verify();

    // This node must not be a leaf
    TIGHTDB_ASSERT(node.get_type() == Array::type_InnerColumnNode);

    TIGHTDB_ASSERT(node.size() >= 2);
    size_t num_children = node.size() - 2;

    // Verify invar:bptree-nonempty-inner
    TIGHTDB_ASSERT(num_children >= 1);

    Allocator& alloc = node.get_alloc();
    Array offsets(alloc);
    size_t elems_per_child = 0;
    bool general_form;
    {
        int_fast64_t first_value = node.get(0);
        general_form = first_value % 2 == 0;
        if (general_form) {
            offsets.init_from_ref(to_ref(first_value));
            offsets.Verify();
            TIGHTDB_ASSERT(offsets.get_type() == Array::type_Normal);
            TIGHTDB_ASSERT(offsets.size() == num_children - 1);
        }
        else {
            TIGHTDB_ASSERT(!int_cast_with_overflow_detect(first_value/2, elems_per_child));
        }
    }

    size_t num_elems = 0;
    int leaf_level_of_children = -1;
    for (size_t i = 0; i < num_children; ++i) {
        ref_type child_ref = node.get_as_ref(1 + i);
        char* child_header = alloc.translate(child_ref);
        bool child_is_leaf = Array::get_isleaf_from_header(child_header);
        size_t elems_in_child;
        int leaf_level_of_child;
        if (child_is_leaf) {
            elems_in_child = (*leaf_verifier)(MemRef(child_header, child_ref), alloc);
            // Verify invar:bptree-nonempty-leaf
            TIGHTDB_ASSERT(elems_in_child >= 1);
            leaf_level_of_child = 0;
        }
        else {
            Array child(alloc);
            child.init_from_ref(child_ref);
            VerifyBptreeResult r = verify_bptree(child, leaf_verifier);
            elems_in_child = at<0>(r);
            leaf_level_of_child = at<1>(r);
            // Verify invar:bptree-node-form
            bool child_on_general_form = at<2>(r);
            TIGHTDB_ASSERT(general_form || !child_on_general_form);
        }
        if (i == 0)
            leaf_level_of_children = leaf_level_of_child;
        // Verify invar:bptree-leaf-depth
        TIGHTDB_ASSERT(leaf_level_of_child == leaf_level_of_children);
        // Check integrity of aggregated per-child element counts
        TIGHTDB_ASSERT(!int_add_with_overflow_detect(num_elems, elems_in_child));
        if (general_form) {
            if (i < num_children - 1)
                TIGHTDB_ASSERT(int_equal_to(num_elems, offsets.get(i)));
        }
        else { // Compact form
            if (i < num_children - 1) {
                TIGHTDB_ASSERT(elems_in_child == elems_per_child);
            }
            else {
                TIGHTDB_ASSERT(elems_in_child <= elems_per_child);
            }
        }
    }
    TIGHTDB_ASSERT(leaf_level_of_children != -1);
    {
        int_fast64_t last_value = node.back();
        TIGHTDB_ASSERT(last_value % 2 == 1);
        size_t total_elems = 0;
        TIGHTDB_ASSERT(!int_cast_with_overflow_detect(last_value/2, total_elems));
        TIGHTDB_ASSERT(num_elems == total_elems);
    }
    return tightdb::tuple(num_elems, 1 + leaf_level_of_children, general_form);
}

} // anonymous namespace

void Array::verify_bptree(LeafVerifier leaf_verifier) const
{
    ::verify_bptree(*this, leaf_verifier);
}

void Array::dump_bptree_structure(ostream& out, int level, LeafDumper leaf_dumper) const
{
    if (is_leaf()) {
        (*leaf_dumper)(get_mem(), m_alloc, out, level);
        return;
    }

    int indent = level * 2;
    out << setw(indent) << "" << "Inner node (B+-tree) (ref: "<<get_ref()<<")\n";

    size_t num_elems_in_subtree = size_t(back() / 2);
    out << setw(indent) << "" << "  Number of elements in subtree: "
        ""<<num_elems_in_subtree<<"\n";

    bool compact_form = front() % 2 == 1;
    if (compact_form) {
        size_t elems_per_child = size_t(front() / 2);
        out << setw(indent) << "" << "  Compact form (elements per child: "
            ""<<elems_per_child<<")\n";
    }
    else { // General form
        Array offsets(m_alloc);
        offsets.init_from_ref(to_ref(front()));
        out << setw(indent) << "" << "  General form (offsets_ref: "
            ""<<offsets.get_ref()<<", ";
        if (offsets.is_empty()) {
            out << "no offsets";
        }
        else {
            out << "offsets: ";
            for (size_t i = 0; i != offsets.size(); ++i) {
                if (i != 0)
                    out << ", ";
                out << offsets.get(i);
            }
        }
        out << ")\n";
    }

    size_t num_children = size() - 2;
    size_t child_ref_begin = 1;
    size_t child_ref_end = 1 + num_children;
    for (size_t i = child_ref_begin; i != child_ref_end; ++i) {
        Array child(m_alloc);
        child.init_from_ref(get_as_ref(i));
        child.dump_bptree_structure(out, level+1, leaf_dumper);
    }
}

void Array::bptree_to_dot(ostream& out, ToDotHandler& handler) const
{
    if (is_leaf()) {
        handler.to_dot(get_mem(), get_parent(), get_ndx_in_parent(), out);
        return;
    }

    ref_type ref  = get_ref();
    out << "subgraph cluster_inner_pbtree_node" << ref << " {" << endl;
    out << " label = \"\";" << endl;

    to_dot(out);

    int_fast64_t first_value = get(0);
    if (first_value % 2 == 0) {
        // On general form / has 'offsets' array
        Array offsets(m_alloc);
        offsets.init_from_ref(to_ref(first_value));
        offsets.set_parent(const_cast<Array*>(this), 0);
        offsets.to_dot(out, "Offsets");
    }

    out << "}" << endl;

    size_t num_children = size() - 2;
    size_t child_ref_begin = 1;
    size_t child_ref_end   = 1 + num_children;
    for (size_t i = child_ref_begin; i != child_ref_end; ++i) {
        Array child(m_alloc);
        child.init_from_ref(get_as_ref(i));
        child.set_parent(const_cast<Array*>(this), i);
        child.bptree_to_dot(out, handler);
    }
}


void Array::to_dot(ostream& out, StringData title) const
{
    ref_type ref = get_ref();

    if (title.size() != 0) {
        out << "subgraph cluster_" << ref << " {" << endl;
        out << " label = \"" << title << "\";" << endl;
        out << " color = white;" << endl;
    }

    out << "n" << hex << ref << dec << "[shape=none,label=<";
    out << "<TABLE BORDER=\"0\" CELLBORDER=\"1\" CELLSPACING=\"0\" CELLPADDING=\"4\"><TR>" << endl;

    // Header
    out << "<TD BGCOLOR=\"lightgrey\"><FONT POINT-SIZE=\"7\"> ";
    out << "0x" << hex << ref << dec << "<BR/>";
    if (m_isNode)
        out << "IsNode<BR/>";
    if (m_hasRefs)
        out << "HasRefs<BR/>";
    out << "</FONT></TD>" << endl;

    // Values
    for (size_t i = 0; i < m_size; ++i) {
        int64_t v =  get(i);
        if (m_hasRefs) {
            // zero-refs and refs that are not 64-aligned do not point to sub-trees
            if (v == 0)
                out << "<TD>none";
            else if (v & 0x1)
                out << "<TD BGCOLOR=\"grey90\">" << (uint64_t(v) >> 1);
            else
                out << "<TD PORT=\"" << i << "\">";
        }
        else {
            out << "<TD>" << v;
        }
        out << "</TD>" << endl;
    }

    out << "</TR></TABLE>>];" << endl;

    if (title.size() != 0)
        out << "}" << endl;

    to_dot_parent_edge(out);
}

void Array::to_dot_parent_edge(ostream& out) const
{
    if (ArrayParent* parent = get_parent()) {
        size_t ndx_in_parent = get_ndx_in_parent();
        pair<ref_type, size_t> p = parent->get_to_dot_parent(ndx_in_parent);
        ref_type real_parent_ref = p.first;
        size_t ndx_in_real_parent = p.second;
        out << "n" << hex << real_parent_ref << dec << ":" << ndx_in_real_parent << ""
            " -> n" << hex << get_ref() << dec << endl;
    }
}

pair<ref_type, size_t> Array::get_to_dot_parent(size_t ndx_in_parent) const
{
    return make_pair(get_ref(), ndx_in_parent);
}

void Array::stats(MemStats& stats) const
{
    size_t capacity_bytes;
    size_t bytes_used     = CalcByteLen(m_size, m_width);

    if (m_alloc.is_read_only(m_ref)) {
        capacity_bytes = bytes_used;
    }
    else {
        capacity_bytes = get_capacity_from_header();
    }

    MemStats m(capacity_bytes, bytes_used, 1);
    stats.add(m);

    // Add stats for all sub-arrays
    if (m_hasRefs) {
        for (size_t i = 0; i < m_size; ++i) {
            int64_t v = get(i);
            if (v == 0 || v & 0x1)
                continue; // zero-refs and refs that are not 64-aligned do not point to sub-trees

            Array sub(to_ref(v), 0, 0, get_alloc());
            sub.stats(stats);
        }
    }
}

#endif // TIGHTDB_DEBUG


namespace {

// Direct access methods

template<int w> int64_t get_direct(const char* data, size_t ndx) TIGHTDB_NOEXCEPT
{
    if (w == 0) {
        return 0;
    }
    if (w == 1) {
        size_t offset = ndx >> 3;
        return (data[offset] >> (ndx & 7)) & 0x01;
    }
    if (w == 2) {
        size_t offset = ndx >> 2;
        return (data[offset] >> ((ndx & 3) << 1)) & 0x03;
    }
    if (w == 4) {
        size_t offset = ndx >> 1;
        return (data[offset] >> ((ndx & 1) << 2)) & 0x0F;
    }
    if (w == 8) {
        return *reinterpret_cast<const signed char*>(data + ndx); // FIXME: Lasse, should this not be a cast to 'const int8_t*'?
    }
    if (w == 16) {
        size_t offset = ndx * 2;
        return *reinterpret_cast<const int16_t*>(data + offset);
    }
    if (w == 32) {
        size_t offset = ndx * 4;
        return *reinterpret_cast<const int32_t*>(data + offset);
    }
    if (w == 64) {
        size_t offset = ndx * 8;
        return *reinterpret_cast<const int64_t*>(data + offset);
    }
    TIGHTDB_ASSERT(false);
    return int64_t(-1);
}

inline int64_t get_direct(const char* data, size_t width, size_t ndx) TIGHTDB_NOEXCEPT
{
    TIGHTDB_TEMPEX(return get_direct, width, (data, ndx));
}


template<int width>
inline pair<int_fast64_t, int_fast64_t> get_two(const char* data, size_t ndx) TIGHTDB_NOEXCEPT
{
    return make_pair(to_size_t(get_direct<width>(data, ndx+0)),
                     to_size_t(get_direct<width>(data, ndx+1)));
}

inline pair<int_fast64_t, int_fast64_t> get_two(const char* data, size_t width,
                                                size_t ndx) TIGHTDB_NOEXCEPT
{
    TIGHTDB_TEMPEX(return get_two, width, (data, ndx));
}


// Lower/upper bound in sorted sequence:
// -------------------------------------
//
//   3 3 3 4 4 4 5 6 7 9 9 9
//   ^     ^     ^     ^     ^
//   |     |     |     |     |
//   |     |     |     |      -- Lower and upper bound of 15
//   |     |     |     |
//   |     |     |      -- Lower and upper bound of 8
//   |     |     |
//   |     |      -- Upper bound of 4
//   |     |
//   |      -- Lower bound of 4
//   |
//    -- Lower and upper bound of 1
//
// These functions are semantically identical to std::lower_bound() and
// std::upper_bound().
//
// We currently use binary search. See for example
// http://www.tbray.org/ongoing/When/200x/2003/03/22/Binary.
//
// It may be worth considering if overall efficiency can be improved
// by doing a linear search for short sequences.
template<int width>
inline size_t lower_bound(const char* data, size_t size, int64_t value) TIGHTDB_NOEXCEPT
{
    size_t i = 0;
    size_t size_2 = size;
    while (0 < size_2) {
        size_t half = size_2 / 2;
        size_t mid = i + half;
        int64_t probe = get_direct<width>(data, mid);
        if (probe < value) {
            i = mid + 1;
            size_2 -= half + 1;
        }
        else {
            size_2 = half;
        }
    }
    return i;
}

// See lower_bound()
template<int width>
inline size_t upper_bound(const char* data, size_t size, int64_t value) TIGHTDB_NOEXCEPT
{
    size_t i = 0;
    size_t size_2 = size;
    while (0 < size_2) {
        size_t half = size_2 / 2;
        size_t mid = i + half;
        int64_t probe = get_direct<width>(data, mid);
        if (!(value < probe)) {
            i = mid + 1;
            size_2 -= half + 1;
        }
        else {
            size_2 = half;
        }
    }
    return i;
}

} // anonymous namespace



size_t Array::lower_bound_int(int64_t value) const TIGHTDB_NOEXCEPT
{
    TIGHTDB_TEMPEX(return ::lower_bound, m_width, (m_data, m_size, value));
}

size_t Array::upper_bound_int(int64_t value) const TIGHTDB_NOEXCEPT
{
    TIGHTDB_TEMPEX(return ::upper_bound, m_width, (m_data, m_size, value));
}


void Array::find_all(Array& result, int64_t value, size_t col_offset, size_t begin, size_t end) const
{
    TIGHTDB_ASSERT(begin <= size());
    TIGHTDB_ASSERT(end == npos || (begin <= end && end <= size()));

    if (end == npos)
        end = m_size;

    if (begin == end)
        return; // FIXME: Why do we have to check and early-out here?

    QueryState<int64_t> state;
    state.init(act_FindAll, &result, static_cast<size_t>(-1));
//    state.m_state = reinterpret_cast<int64_t>(&result);

    TIGHTDB_TEMPEX3(find, Equal, act_FindAll, m_width, (value, begin, end, col_offset, &state, CallbackDummy()));

    return;
}


bool Array::find(int cond, Action action, int64_t value, size_t start, size_t end, size_t baseindex, QueryState<int64_t> *state) const
{
    if (cond == cond_Equal) {
        if (action == act_Sum) {
            TIGHTDB_TEMPEX3(return find, Equal, act_Sum, m_width, (value, start, end, baseindex, state, CallbackDummy()))
        }
        else if (action == act_Min) {
            TIGHTDB_TEMPEX3(return find, Equal, act_Min, m_width, (value, start, end, baseindex, state, CallbackDummy()))
        }
        else if (action == act_Max) {
            TIGHTDB_TEMPEX3(return find, Equal, act_Max, m_width, (value, start, end, baseindex, state, CallbackDummy()))
        }
        else if (action == act_Count) {
            TIGHTDB_TEMPEX3(return find, Equal, act_Count, m_width, (value, start, end, baseindex, state, CallbackDummy()))
        }
        else if (action == act_FindAll) {
            TIGHTDB_TEMPEX3(return find, Equal, act_FindAll, m_width, (value, start, end, baseindex, state, CallbackDummy()))
        }
        else if (action == act_CallbackIdx) {
            TIGHTDB_TEMPEX3(return find, Equal, act_CallbackIdx, m_width, (value, start, end, baseindex, state, CallbackDummy()))
        }
    }
    if (cond == cond_NotEqual) {
        if (action == act_Sum) {
            TIGHTDB_TEMPEX3(return find, NotEqual, act_Sum, m_width, (value, start, end, baseindex, state, CallbackDummy()))
        }
        else if (action == act_Min) {
            TIGHTDB_TEMPEX3(return find, NotEqual, act_Min, m_width, (value, start, end, baseindex, state, CallbackDummy()))
        }
        else if (action == act_Max) {
            TIGHTDB_TEMPEX3(return find, NotEqual, act_Max, m_width, (value, start, end, baseindex, state, CallbackDummy()))
        }
        else if (action == act_Count) {
            TIGHTDB_TEMPEX3(return find, NotEqual, act_Count, m_width, (value, start, end, baseindex, state, CallbackDummy()))
        }
        else if (action == act_FindAll) {
            TIGHTDB_TEMPEX3(return find, NotEqual, act_FindAll, m_width, (value, start, end, baseindex, state, CallbackDummy()))
        }
        else if (action == act_CallbackIdx) {
            TIGHTDB_TEMPEX3(return find, NotEqual, act_CallbackIdx, m_width, (value, start, end, baseindex, state, CallbackDummy()))
        }
    }
    if (cond == cond_Greater) {
        if (action == act_Sum) {
            TIGHTDB_TEMPEX3(return find, Greater, act_Sum, m_width, (value, start, end, baseindex, state, CallbackDummy()))
        }
        else if (action == act_Min) {
            TIGHTDB_TEMPEX3(return find, Greater, act_Min, m_width, (value, start, end, baseindex, state, CallbackDummy()))
        }
        else if (action == act_Max) {
            TIGHTDB_TEMPEX3(return find, Greater, act_Max, m_width, (value, start, end, baseindex, state, CallbackDummy()))
        }
        else if (action == act_Count) {
            TIGHTDB_TEMPEX3(return find, Greater, act_Count, m_width, (value, start, end, baseindex, state, CallbackDummy()))
        }
        else if (action == act_FindAll) {
            TIGHTDB_TEMPEX3(return find, Greater, act_FindAll, m_width, (value, start, end, baseindex, state, CallbackDummy()))
        }
        else if (action == act_CallbackIdx) {
            TIGHTDB_TEMPEX3(return find, Greater, act_CallbackIdx, m_width, (value, start, end, baseindex, state, CallbackDummy()))
        }
    }
    if (cond == cond_Less) {
        if (action == act_Sum) {
            TIGHTDB_TEMPEX3(return find, Less, act_Sum, m_width, (value, start, end, baseindex, state, CallbackDummy()))
        }
        else if (action == act_Min) {
            TIGHTDB_TEMPEX3(return find, Less, act_Min, m_width, (value, start, end, baseindex, state, CallbackDummy()))
        }
        else if (action == act_Max) {
            TIGHTDB_TEMPEX3(return find, Less, act_Max, m_width, (value, start, end, baseindex, state, CallbackDummy()))
        }
        else if (action == act_Count) {
            TIGHTDB_TEMPEX3(return find, Less, act_Count, m_width, (value, start, end, baseindex, state, CallbackDummy()))
        }
        else if (action == act_FindAll) {
            TIGHTDB_TEMPEX3(return find, Less, act_FindAll, m_width, (value, start, end, baseindex, state, CallbackDummy()))
        }
        else if (action == act_CallbackIdx) {
            TIGHTDB_TEMPEX3(return find, Less, act_CallbackIdx, m_width, (value, start, end, baseindex, state, CallbackDummy()))
        }
    }
    if (cond == cond_None) {
        if (action == act_Sum) {
            TIGHTDB_TEMPEX3(return find, None, act_Sum, m_width, (value, start, end, baseindex, state, CallbackDummy()))
        }
        else if (action == act_Min) {
            TIGHTDB_TEMPEX3(return find, None, act_Min, m_width, (value, start, end, baseindex, state, CallbackDummy()))
        }
        else if (action == act_Max) {
            TIGHTDB_TEMPEX3(return find, None, act_Max, m_width, (value, start, end, baseindex, state, CallbackDummy()))
        }
        else if (action == act_Count) {
            TIGHTDB_TEMPEX3(return find, None, act_Count, m_width, (value, start, end, baseindex, state, CallbackDummy()))
        }
        else if (action == act_FindAll) {
            TIGHTDB_TEMPEX3(return find, None, act_FindAll, m_width, (value, start, end, baseindex, state, CallbackDummy()))
        }
        else if (action == act_CallbackIdx) {
            TIGHTDB_TEMPEX3(return find, None, act_CallbackIdx, m_width, (value, start, end, baseindex, state, CallbackDummy()))
        }
    }
    TIGHTDB_ASSERT(false);
    return false;

}


size_t Array::find_first(int64_t value, size_t start, size_t end) const
{
    return find_first<Equal>(value, start, end);
}


// Get containing array block direct through column b-tree without instatiating any Arrays. Calling with
// use_retval = true will return itself if leaf and avoid unneccesary header initialization.
const Array* Array::GetBlock(size_t ndx, Array& arr, size_t& off,
                             bool use_retval) const TIGHTDB_NOEXCEPT
{
    // Reduce time overhead for cols with few entries
    if (is_leaf()) {
        if (!use_retval)
            arr.CreateFromHeaderDirect(get_header_from_data(m_data));
        off = 0;
        return this;
    }

    pair<MemRef, size_t> p = get_bptree_leaf(ndx);
    arr.CreateFromHeaderDirect(p.first.m_addr);
    off = ndx - p.second;
    return &arr;
}


size_t Array::IndexStringFindFirst(StringData value, void* column, StringGetter get_func) const
{
    StringData value_2 = value;
    const char* data   = m_data;
    const char* header;
    size_t width = m_width;
    bool is_leaf = !m_isNode;
    typedef StringIndex::key_type key_type;
    key_type key;

top:
    // Create 4 byte index key
    key = StringIndex::create_key(value_2);

    for (;;) {
        // Get subnode table
        ref_type offsets_ref = to_ref(get_direct(data, width, 0));

        // Find the position matching the key
        const char* offsets_header = m_alloc.translate(offsets_ref);
        const char* offsets_data = get_data_from_header(offsets_header);
        size_t offsets_size = get_size_from_header(offsets_header);
        size_t pos = ::lower_bound<32>(offsets_data, offsets_size, key); // keys are always 32 bits wide

        // If key is outside range, we know there can be no match
        if (pos == offsets_size)
            return not_found;

        // Get entry under key
        size_t pos_refs = pos + 1; // first entry in refs points to offsets
        int64_t ref = get_direct(data, width, pos_refs);

        if (!is_leaf) {
            // Set vars for next iteration
            header  = m_alloc.translate(to_ref(ref));
            data    = get_data_from_header(header);
            width   = get_width_from_header(header);
            is_leaf = get_isleaf_from_header(header);
            continue;
        }

        key_type stored_key = key_type(get_direct<32>(offsets_data, pos));

        if (stored_key != key)
            return not_found;

        // Literal row index
        if (ref & 1) {
            size_t row_ref = size_t(uint64_t(ref) >> 1);

            // If the last byte in the stored key is zero, we know that we have
            // compared against the entire (target) string
            if (!(stored_key << 24))
                return row_ref;

            StringData str = (*get_func)(column, row_ref);
            if (str == value)
                return row_ref;
            return not_found;
        }

        const char* sub_header = m_alloc.translate(to_ref(ref));
        const bool sub_isindex = get_indexflag_from_header(sub_header);

        // List of matching row indexes
        if (!sub_isindex) {
            const char*  sub_data   = get_data_from_header(sub_header);
            const size_t sub_width  = get_width_from_header(sub_header);
            const bool   sub_isleaf = get_isleaf_from_header(sub_header);

            // In most cases the row list will just be an array but
            // there might be so many matches that it has branched
            // into a column
            size_t row_ref;
            if (sub_isleaf)
                row_ref = to_size_t(get_direct(sub_data, sub_width, 0));
            else {
                Array sub(to_ref(ref), 0, 0, m_alloc);
                pair<MemRef, size_t> p = sub.get_bptree_leaf(0);
                const char* leaf_header = p.first.m_addr;
                row_ref = to_size_t(get(leaf_header, 0));
            }

            // If the last byte in the stored key is zero, we know
            // that we have compared against the entire (target)
            // string
            if (!(stored_key << 24))
                return row_ref;

            StringData str = (*get_func)(column, row_ref);
            if (str == value)
                return row_ref;
            return not_found;
        }

        // Recurse into sub-index;
        header  = sub_header;
        data    = get_data_from_header(header);
        width   = get_width_from_header(header);
        is_leaf = get_isleaf_from_header(header);
        if (value_2.size() <= 4) {
            value_2 = StringData();
        }
        else {
            value_2 = value_2.substr(4);
        }
        goto top;
    }
}


void Array::IndexStringFindAll(Array& result, StringData value, void* column, StringGetter get_func) const
{
    StringData value_2 = value;
    const char* data = m_data;
    const char* header;
    size_t width = m_width;
    bool is_leaf = !m_isNode;
    typedef StringIndex::key_type key_type;
    key_type key;

top:
    // Create 4 byte index key
    key = StringIndex::create_key(value_2);

    for (;;) {
        // Get subnode table
        ref_type offsets_ref = to_ref(get_direct(data, width, 0));

        // Find the position matching the key
        const char* offsets_header = m_alloc.translate(offsets_ref);
        const char* offsets_data = get_data_from_header(offsets_header);
        size_t offsets_size = get_size_from_header(offsets_header);
        size_t pos = ::lower_bound<32>(offsets_data, offsets_size, key); // keys are always 32 bits wide

        // If key is outside range, we know there can be no match
        if (pos == offsets_size)
            return; // not_found

        // Get entry under key
        size_t pos_refs = pos + 1; // first entry in refs points to offsets
        int64_t ref = get_direct(data, width, pos_refs);

        if (!is_leaf) {
            // Set vars for next iteration
            header  = m_alloc.translate(to_ref(ref));
            data    = get_data_from_header(header);
            width   = get_width_from_header(header);
            is_leaf = get_isleaf_from_header(header);
            continue;
        }

        key_type stored_key = key_type(get_direct<32>(offsets_data, pos));

        if (stored_key != key)
            return; // not_found

        // Literal row index
        if (ref & 1) {
            size_t row_ref = size_t(uint64_t(ref) >> 1);

            // If the last byte in the stored key is zero, we know that we have
            // compared against the entire (target) string
            if (!(stored_key << 24)) {
                result.add(row_ref);
                return;
            }

            StringData str = (*get_func)(column, row_ref);
            if (str == value)
                result.add(row_ref);
            return; // not_found
        }

        const char* sub_header = m_alloc.translate(to_ref(ref));
        const bool sub_isindex = get_indexflag_from_header(sub_header);

        // List of matching row indexes
        if (!sub_isindex) {
            const bool sub_isleaf = get_isleaf_from_header(sub_header);

            // In most cases the row list will just be an array but there
            // might be so many matches that it has branched into a column
            if (sub_isleaf) {
                const size_t sub_width = get_width_from_header(sub_header);
                const char* sub_data = get_data_from_header(sub_header);
                const size_t first_row_ref = to_size_t(get_direct(sub_data, sub_width, 0));

                // If the last byte in the stored key is not zero, we have
                // not yet compared against the entire (target) string
                if ((stored_key << 24)) {
                    StringData str = (*get_func)(column, first_row_ref);
                    if (str != value)
                        return; // not_found
                }

                // Copy all matches into result array
                const size_t sub_size  = get_size_from_header(sub_header);

                for (size_t i = 0; i < sub_size; ++i) {
                    size_t row_ref = to_size_t(get_direct(sub_data, sub_width, i));
                    result.add(row_ref);
                }
            }
            else {
                const Column sub(to_ref(ref), 0, 0, m_alloc);
                const size_t first_row_ref = to_size_t(sub.get(0));

                // If the last byte in the stored key is not zero, we have
                // not yet compared against the entire (target) string
                if ((stored_key << 24)) {
                    StringData str = (*get_func)(column, first_row_ref);
                    if (str != value)
                        return; // not_found
                }

                // Copy all matches into result array
                const size_t sub_size  = sub.size();

                for (size_t i = 0; i < sub_size; ++i) {
                    size_t row_ref = to_size_t(sub.get(i));
                    result.add(row_ref);
                }
            }
            return;
        }

        // Recurse into sub-index;
        header  = sub_header;
        data    = get_data_from_header(header);
        width   = get_width_from_header(header);
        is_leaf = get_isleaf_from_header(header);
        if (value_2.size() <= 4) {
            value_2 = StringData();
        }
        else {
            value_2 = value_2.substr(4);
        }
        goto top;
    }
}


FindRes Array::IndexStringFindAllNoCopy(StringData value, size_t& res_ref, void* column, StringGetter get_func) const
{
    StringData value_2 = value;
    const char* data = m_data;
    const char* header;
    size_t width = m_width;
    bool is_leaf = !m_isNode;
    typedef StringIndex::key_type key_type;
    key_type key;

top:
    // Create 4 byte index key
    key = StringIndex::create_key(value_2);

    for (;;) {
        // Get subnode table
        ref_type offsets_ref = to_ref(get_direct(data, width, 0));

        // Find the position matching the key
        const char* offsets_header = m_alloc.translate(offsets_ref);
        const char* offsets_data   = get_data_from_header(offsets_header);
        size_t offsets_size = get_size_from_header(offsets_header);
        size_t pos = ::lower_bound<32>(offsets_data, offsets_size, key); // keys are always 32 bits wide

        // If key is outside range, we know there can be no match
        if (pos == offsets_size)
            return FindRes_not_found;

        // Get entry under key
        size_t pos_refs = pos + 1; // first entry in refs points to offsets
        int64_t ref = get_direct(data, width, pos_refs);

        if (!is_leaf) {
            // Set vars for next iteration
            header  = m_alloc.translate(to_ref(ref));
            data    = get_data_from_header(header);
            width   = get_width_from_header(header);
            is_leaf = get_isleaf_from_header(header);
            continue;
        }

        key_type stored_key = key_type(get_direct<32>(offsets_data, pos));

        if (stored_key != key)
            return FindRes_not_found; // not_found

        // Literal row index
        if (ref & 1) {
            size_t row_ref = size_t(uint64_t(ref) >> 1);

            // If the last byte in the stored key is zero, we know that we have
            // compared against the entire (target) string
            if (!(stored_key << 24)) {
                res_ref = row_ref;
                return FindRes_single; // found single
            }

            StringData str = (*get_func)(column, row_ref);
            if (str == value) {
                res_ref = row_ref;
                return FindRes_single; // found single
            }
            return FindRes_not_found; // not_found
        }

        const char* sub_header  = m_alloc.translate(to_ref(ref));
        const bool  sub_isindex = get_indexflag_from_header(sub_header);

        // List of matching row indexes
        if (!sub_isindex) {
            const bool sub_isleaf = get_isleaf_from_header(sub_header);

            // In most cases the row list will just be an array but there
            // might be so many matches that it has branched into a column
            if (sub_isleaf) {
                const size_t sub_width = get_width_from_header(sub_header);
                const char*  sub_data  = get_data_from_header(sub_header);
                const size_t first_row_ref = to_size_t(get_direct(sub_data, sub_width, 0));

                // If the last byte in the stored key is not zero, we have
                // not yet compared against the entire (target) string
                if ((stored_key << 24)) {
                    StringData str = (*get_func)(column, first_row_ref);
                    if (str != value)
                        return FindRes_not_found; // not_found
                }
            }
            else {
                const Column sub(to_ref(ref), 0, 0, m_alloc);
                const size_t first_row_ref = to_size_t(sub.get(0));

                // If the last byte in the stored key is not zero, we have
                // not yet compared against the entire (target) string
                if ((stored_key << 24)) {
                    StringData str = (*get_func)(column, first_row_ref);
                    if (str != value)
                        return FindRes_not_found; // not_found
                }
            }

            // Return a reference to the result column
            res_ref = to_ref(ref);
            return FindRes_column; // column of matches
        }

        // Recurse into sub-index;
        header  = sub_header;
        data    = get_data_from_header(header);
        width   = get_width_from_header(header);
        is_leaf = get_isleaf_from_header(header);
        if (value_2.size() <= 4) {
            value_2 = StringData();
        }
        else {
            value_2 = value_2.substr(4);
        }
        goto top;
    }
}


size_t Array::IndexStringCount(StringData value, void* column, StringGetter get_func) const

{
    StringData value_2 = value;
    const char* data   = m_data;
    const char* header;
    size_t width = m_width;
    bool is_leaf = !m_isNode;
    typedef StringIndex::key_type key_type;
    key_type key;

top:
    // Create 4 byte index key
    key = StringIndex::create_key(value_2);

    for (;;) {
        // Get subnode table
        ref_type offsets_ref = to_ref(get_direct(data, width, 0));

        // Find the position matching the key
        const char* offsets_header = m_alloc.translate(offsets_ref);
        const char* offsets_data = get_data_from_header(offsets_header);
        size_t offsets_size = get_size_from_header(offsets_header);
        size_t pos = ::lower_bound<32>(offsets_data, offsets_size, key); // keys are always 32 bits wide

        // If key is outside range, we know there can be no match
        if (pos == offsets_size)
            return 0;

        // Get entry under key
        size_t pos_refs = pos + 1; // first entry in refs points to offsets
        int64_t ref = get_direct(data, width, pos_refs);

        if (!is_leaf) {
            // Set vars for next iteration
            header  = m_alloc.translate(to_ref(ref));
            data    = get_data_from_header(header);
            width   = get_width_from_header(header);
            is_leaf = get_isleaf_from_header(header);
            continue;
        }

        key_type stored_key = key_type(get_direct<32>(offsets_data, pos));

        if (stored_key != key)
            return 0;

        // Literal row index
        if (ref & 1) {
            const size_t row_ref = size_t((uint64_t(ref) >> 1));

            // If the last byte in the stored key is zero, we know that we have
            // compared against the entire (target) string
            if (!(stored_key << 24))
                return 1;

            StringData str = (*get_func)(column, row_ref);
            if (str == value)
                return 1;
            return 0;
        }

        const char* sub_header = m_alloc.translate(to_ref(ref));
        const bool sub_isindex = get_indexflag_from_header(sub_header);

        // List of matching row indexes
        if (!sub_isindex) {
            const bool sub_isleaf = get_isleaf_from_header(sub_header);
            size_t sub_count;
            size_t row_ref;

            // In most cases the row list will just be an array but
            // there might be so many matches that it has branched
            // into a column
            if (sub_isleaf) {
                sub_count  = get_size_from_header(sub_header);

                // If the last byte in the stored key is zero, we know
                // that we have compared against the entire (target)
                // string
                if (!(stored_key << 24))
                    return sub_count;

                const char* sub_data = get_data_from_header(sub_header);
                const size_t sub_width  = get_width_from_header(sub_header);
                row_ref = to_size_t(get_direct(sub_data, sub_width, 0));
            }
            else {
                const Column sub(to_ref(ref), 0, 0, m_alloc);
                sub_count = sub.size();

                // If the last byte in the stored key is zero, we know
                // that we have compared against the entire (target)
                // string
                if (!(stored_key << 24))
                    return sub_count;

                row_ref = to_size_t(sub.get(0));
            }

            StringData str = (*get_func)(column, row_ref);
            if (str == value)
                return sub_count;
            return 0;
        }

        // Recurse into sub-index;
        header  = sub_header;
        data    = get_data_from_header(header);
        width   = get_width_from_header(header);
        is_leaf = get_isleaf_from_header(header);
        if (value_2.size() <= 4) {
            value_2 = StringData();
        }
        else {
            value_2 = value_2.substr(4);
        }
        goto top;
    }
}


namespace {

// Find the index of the child node that contains the specified
// element index. Element index zero corresponds to the first element
// of the first leaf node contained in the subtree corresponding with
// the specified 'offsets' array.
//
// Returns (child_ndx, ndx_in_child).
template<int width> inline pair<size_t, size_t>
find_child_from_offsets(const char* offsets_header, size_t elem_ndx) TIGHTDB_NOEXCEPT
{
    const char* offsets_data = Array::get_data_from_header(offsets_header);
    size_t offsets_size = Array::get_size_from_header(offsets_header);
    size_t child_ndx = upper_bound<width>(offsets_data, offsets_size, elem_ndx);
    size_t elem_ndx_offset = child_ndx == 0 ? 0 :
        to_size_t(get_direct<width>(offsets_data, child_ndx-1));
    size_t ndx_in_child = elem_ndx - elem_ndx_offset;
    return make_pair(child_ndx, ndx_in_child);
}


// Returns (child_ndx, ndx_in_child)
inline pair<size_t, size_t> find_bptree_child(int_fast64_t first_value, size_t ndx,
                                              const Allocator& alloc) TIGHTDB_NOEXCEPT
{
    size_t child_ndx;
    size_t ndx_in_child;
    if (first_value % 2 == 1) {
        // Case 1/2: No offsets array (compact form)
        size_t elems_per_child = to_size_t(first_value/2);
        child_ndx    = ndx / elems_per_child;
        ndx_in_child = ndx % elems_per_child;
        // FIXME: It may be worth considering not to store the total
        // number of elements in each compact node. This would also
        // speed up a tight sequence of append-to-column.
    }
    else {
        // Case 2/2: Offsets array (general form)
        ref_type offsets_ref = to_ref(first_value);
        char* offsets_header = alloc.translate(offsets_ref);
        int offsets_width = Array::get_width_from_header(offsets_header);
        pair<size_t, size_t> p;
        TIGHTDB_TEMPEX(p = find_child_from_offsets, offsets_width, (offsets_header, ndx));
        child_ndx    = p.first;
        ndx_in_child = p.second;
    }
    return make_pair(child_ndx, ndx_in_child);
}


// Returns (child_ndx, ndx_in_child)
inline pair<size_t, size_t> find_bptree_child(Array& node, size_t ndx) TIGHTDB_NOEXCEPT
{
    int_fast64_t first_value = node.get(0);
    return find_bptree_child(first_value, ndx, node.get_alloc());
}


// Returns (child_ref, ndx_in_child)
template<int width>
inline pair<ref_type, size_t> find_bptree_child(const char* data, size_t ndx,
                                                const Allocator& alloc) TIGHTDB_NOEXCEPT
{
    int_fast64_t first_value = get_direct<width>(data, 0);
    pair<size_t, size_t> p = find_bptree_child(first_value, ndx, alloc);
    size_t child_ndx    = p.first;
    size_t ndx_in_child = p.second;
    ref_type child_ref = to_ref(get_direct<width>(data, 1 + child_ndx));
    return make_pair(child_ref, ndx_in_child);
}

// handler(MemRef leaf_mem, ArrayParent* leafs_parent, size_t leaf_ndx_in_parent)
template<class Handler> void foreach_bptree_leaf(Array& node, Handler handler)
    TIGHTDB_NOEXCEPT_IF(noexcept(handler(MemRef(), 0, 0)))
{
    TIGHTDB_ASSERT(!node.is_leaf());

    TIGHTDB_ASSERT(node.size() >= 2);
    size_t num_children = node.size() - 2;
    TIGHTDB_ASSERT(num_children >= 1); // invar:bptree-nonempty-inner
    size_t child_ref_ndx = 1;
    size_t child_ref_end = child_ref_ndx + num_children;
    Allocator& alloc = node.get_alloc();
    ref_type child_ref = node.get_as_ref(child_ref_ndx);
    char* child_header = alloc.translate(child_ref);
    bool children_are_leaves = Array::get_isleaf_from_header(child_header);
    if (children_are_leaves) {
        for (;;) {
            MemRef child_mem(child_header, child_ref);
            handler(child_mem, &node, child_ref_ndx); // Throws if handler throws
            if (++child_ref_ndx == child_ref_end)
                break;
            child_ref = node.get_as_ref(child_ref_ndx);
            child_header = alloc.translate(child_ref);
        }
    }
    else {
        for (;;) {
            Array child(alloc);
            child.init_from_mem(MemRef(child_header, child_ref));
            child.set_parent(&node, child_ref_ndx);
            foreach_bptree_leaf(child, handler); // Throws if handler throws
            if (++child_ref_ndx == child_ref_end)
                break;
            child_ref = node.get_as_ref(child_ref_ndx);
            child_header = alloc.translate(child_ref);
        }
    }
}

struct UpdateAdapter {
    Array::UpdateHandler& m_handler;
    UpdateAdapter(Array::UpdateHandler& handler) TIGHTDB_NOEXCEPT: m_handler(handler) {}
    void operator()(MemRef mem, ArrayParent* parent, size_t leaf_ndx_in_parent)
    {
        size_t elem_ndx_in_leaf = 0;
        m_handler.update(mem, parent, leaf_ndx_in_parent, elem_ndx_in_leaf); // Throws
    }
};

inline void destroy_inner_bptree_node(MemRef mem, int_fast64_t first_value,
                                      Allocator& alloc) TIGHTDB_NOEXCEPT
{
    alloc.free_(mem);
    if (first_value % 2 == 0) {
        // Node has offsets array
        ref_type offsets_ref = to_ref(first_value);
        alloc.free_(offsets_ref, alloc.translate(offsets_ref));
    }
}

void destroy_singlet_bptree_branch(MemRef mem, Allocator& alloc,
                                   Array::EraseHandler& handler) TIGHTDB_NOEXCEPT
{
    MemRef mem_2 = mem;
    for (;;) {
        const char* header = mem_2.m_addr;
        bool is_leaf = Array::get_isleaf_from_header(header);
        if (is_leaf) {
            handler.destroy_leaf(mem_2);
            return;
        }

        const char* data = Array::get_data_from_header(header);
        int width = Array::get_width_from_header(header);
        size_t ndx = 0;
        pair<int_fast64_t, int_fast64_t> p = get_two(data, width, ndx);
        int_fast64_t first_value = p.first;
        ref_type child_ref = to_ref(p.second);

        destroy_inner_bptree_node(mem_2, first_value, alloc);

        mem_2.m_ref  = child_ref;
        mem_2.m_addr = alloc.translate(child_ref);
    }
}

void elim_superfluous_bptree_root(Array* root, MemRef parent_mem,
                                  int_fast64_t parent_first_value, ref_type child_ref,
                                  Array::EraseHandler& handler)
{
    Allocator& alloc = root->get_alloc();
    char* child_header = alloc.translate(child_ref);
    MemRef child_mem(child_header, child_ref);
    bool child_is_leaf = Array::get_isleaf_from_header(child_header);
    if (child_is_leaf) {
        handler.replace_root_by_leaf(child_mem); // Throws
        // Since the tree has now been modified, the height reduction
        // operation cannot be aborted without leaking memory, so the
        // rest of the operation must proceed without throwing. This
        // includes retrocursive completion of earlier invocations of
        // this function.
        //
        // Note also that 'root' may be destroy at this point.
    }
    else {
        size_t child_size = Array::get_size_from_header(child_header);
        TIGHTDB_ASSERT(child_size >= 2);
        size_t num_grandchildren = child_size - 2;
        TIGHTDB_ASSERT(num_grandchildren >= 1); // invar:bptree-nonempty-inner
        if (num_grandchildren > 1) {
            // This child is an inner node, and is the closest one to
            // the root that has more than one child, so make it the
            // new root.
            if (ArrayParent* parent_of_root = root->get_parent()) {
                size_t ndx_in_parent = root->get_ndx_in_parent();
                parent_of_root->update_child_ref(ndx_in_parent, child_ref); // Throws
            }
            // From this point on, the height reduction operation
            // cannot be aborted without leaking memory, so the rest
            // of the operation must proceed without throwing. This
            // includes retrocursive completion of earlier invocations
            // of this function.
            root->init_from_ref(child_ref);
        }
        else {
            // This child is an inner node, but has itself just one
            // child, so continue hight reduction.
            int_fast64_t child_first_value = Array::get(child_header, 0);
            ref_type grandchild_ref = to_ref(Array::get(child_header, 1));
            elim_superfluous_bptree_root(root, child_mem, child_first_value,
                                         grandchild_ref, handler); // Throws
        }
    }

    // At this point, a new root has been installed. The new root is
    // some descendant of the node referenced by 'parent_mem'. Array
    // nodes comprising eliminated B+-tree nodes must be freed. Our
    // job is to free those comprising that parent. It is crucial that
    // this part does not throw.
    alloc.free_(parent_mem);
    if (parent_first_value % 2 == 0) {
        // Parent has offsets array
        ref_type offsets_ref = to_ref(parent_first_value);
        alloc.free_(offsets_ref, alloc.translate(offsets_ref));
    }
}

} // anonymous namespace


pair<MemRef, size_t> Array::get_bptree_leaf(size_t ndx) const TIGHTDB_NOEXCEPT
{
    TIGHTDB_ASSERT(!is_leaf());

    size_t ndx_2 = ndx;
    int width = int(m_width);
    const char* data = m_data;

    for (;;) {
        pair<ref_type, size_t> p;
        TIGHTDB_TEMPEX(p = find_bptree_child, width, (data, ndx_2, m_alloc));
        ref_type child_ref  = p.first;
        size_t ndx_in_child = p.second;
        char* child_header = m_alloc.translate(child_ref);
        bool child_is_leaf = get_isleaf_from_header(child_header);
        if (child_is_leaf) {
            MemRef mem(child_header, child_ref);
            return make_pair(mem, ndx_in_child);
        }
        ndx_2 = ndx_in_child;
        width = get_width_from_header(child_header);
        data = get_data_from_header(child_header);
    }
}


void Array::update_bptree_leaves(UpdateHandler& handler)
{
    UpdateAdapter adapter(handler);
    foreach_bptree_leaf(*this, adapter); // Throws
}


void Array::update_bptree_elem(size_t elem_ndx, UpdateHandler& handler)
{
    TIGHTDB_ASSERT(!is_leaf());

    pair<size_t, size_t> p = find_bptree_child(*this, elem_ndx);
    size_t child_ndx    = p.first;
    size_t ndx_in_child = p.second;
    size_t child_ref_ndx = 1 + child_ndx;
    ref_type child_ref = get_as_ref(child_ref_ndx);
    char* child_header = m_alloc.translate(child_ref);
    MemRef child_mem(child_header, child_ref);
    bool child_is_leaf = get_isleaf_from_header(child_header);
    if (child_is_leaf) {
        handler.update(child_mem, this, child_ref_ndx, ndx_in_child); // Throws
        return;
    }
    Array child(m_alloc);
    child.init_from_mem(child_mem);
    child.set_parent(this, child_ref_ndx);
    child.update_bptree_elem(ndx_in_child, handler); // Throws
}


void Array::erase_bptree_elem(Array* root, std::size_t elem_ndx, EraseHandler& handler)
{
    TIGHTDB_ASSERT(!root->is_leaf());
    TIGHTDB_ASSERT(root->size() >= 1 + 1 + 1); // invar:bptree-nonempty-inner
    TIGHTDB_ASSERT(elem_ndx == npos || elem_ndx+1 != root->get_bptree_size());

    // Note that this function is implemented in a way that makes it
    // fully exception safe. Please be sure to keep it that way.

    TIGHTDB_ASSERT(!root->is_leaf());

    bool destroy_root = root->do_erase_bptree_elem(elem_ndx, handler); // Throws

    // do_erase_bptree_elem() returns true if erasing the element
    // would produce an empty tree. In this case, to maintain
    // invar:bptree-nonempty-inner, we must replace the root with an
    // empty leaf.
    //
    // FIXME: ExceptionSafety: While this maintains general exception
    // safety, it does not provide the extra guarantee that we would
    // like, namely that removal of an element is guaranteed to
    // succeed if that element was inserted during the current
    // transaction (noexcept:bptree-erase). This is why we want to be
    // able to have a column with no root node and a zero-ref in
    // Table::m_columns.
    if (destroy_root) {
        MemRef root_mem = root->get_mem();
        TIGHTDB_ASSERT(root->size() >= 2);
        int_fast64_t first_value = root->get(0);
        ref_type child_ref = root->get_as_ref(1);
        Allocator& alloc = root->get_alloc();
        handler.replace_root_by_empty_leaf(); // Throws
        // 'root' may be destroyed at this point
        destroy_inner_bptree_node(root_mem, first_value, alloc);
        char* child_header = alloc.translate(child_ref);
        MemRef child_mem(child_header, child_ref);
        destroy_singlet_bptree_branch(child_mem, alloc, handler);
        return;
    }

    // If at this point, the root has only a single child left, the
    // root has become superfluous, and can be replaced by its single
    // child. This applies recursivly.
    size_t num_children = root->size() - 2;
    if (num_children > 1)
        return;

    // ExceptionSafety: The recursive elimination of superfluous
    // singlet roots is desirable but optional according to the tree
    // invariants. Since we cannot allow an exception to be thrown
    // after having successfully modified the tree, and since the root
    // elimination process cannot be guaranteed to not throw, we have
    // to abort a failed attempt by catching and ignoring the thrown
    // exception. This is always safe due to the exception safety of
    // the root elimination process itself.
    try {
        MemRef root_mem = root->get_mem();
        TIGHTDB_ASSERT(root->size() >= 2);
        int_fast64_t first_value = root->get(0);
        ref_type child_ref = root->get_as_ref(1);
        elim_superfluous_bptree_root(root, root_mem, first_value,
                                     child_ref, handler); // Throws
    }
    catch (...) {
        // Abort optional step by ignoring excpetion
    }
}


bool Array::do_erase_bptree_elem(size_t elem_ndx, EraseHandler& handler)
{
    Array offsets(m_alloc);
    size_t child_ndx;
    size_t ndx_in_child;
    if (elem_ndx == npos) {
        size_t num_children = size() - 2;
        child_ndx    = num_children - 1;
        ndx_in_child = npos;
    }
    else {
        // If this node is not already on the general form, convert it
        // now. Since this conversion will occur from root to leaf, it
        // will maintain invar:bptree-node-form.
        ensure_bptree_offsets(offsets); // Throws

        // Ensure that the offsets array is not in read-only memory. This
        // is necessary to guarantee that the adjustments of the element
        // counts below will succeed.
        offsets.copy_on_write(); // Throws

        // FIXME: Can we pass 'offsets' to find_bptree_child() to
        // speed it up?
        pair<size_t, size_t> p = find_bptree_child(*this, elem_ndx);
        child_ndx    = p.first;
        ndx_in_child = p.second;
    }

    size_t child_ref_ndx = 1 + child_ndx;
    ref_type child_ref = get_as_ref(child_ref_ndx);
    char* child_header = m_alloc.translate(child_ref);
    MemRef child_mem(child_header, child_ref);
    bool child_is_leaf = get_isleaf_from_header(child_header);
    bool destroy_child;
    if (child_is_leaf) {
        destroy_child =
            handler.erase_leaf_elem(child_mem, this, child_ref_ndx,
                                    ndx_in_child); // Throws
    }
    else {
        Array child(m_alloc);
        child.init_from_mem(child_mem);
        child.set_parent(this, child_ref_ndx);
        destroy_child =
            child.do_erase_bptree_elem(ndx_in_child, handler); // Throws
    }
    size_t num_children = size() - 2;
    if (destroy_child) {
        if (num_children == 1)
            return true; // Destroy this node too
        TIGHTDB_ASSERT(num_children >= 2);
        child_ref = get_as_ref(child_ref_ndx);
        child_header = m_alloc.translate(child_ref);
        child_mem = MemRef(child_header, child_ref);
        erase(child_ref_ndx); // Throws
        destroy_singlet_bptree_branch(child_mem, m_alloc, handler);
        // If the erased element is the last one, we did not attach
        // the offsets array above, even if one was preset. Since we
        // are removing a child, we have to do that now.
        if (elem_ndx == npos) {
            int_fast64_t first_value = front();
            bool general_form = first_value % 2 == 0;
            if (general_form) {
                offsets.init_from_ref(to_ref(first_value));
                offsets.set_parent(this, 0);
            }
        }
    }
    if (offsets.is_attached()) {
        // These adjustments are guaranteed to succeed because of the
        // copy-on-write on the offets array above, and because of the
        // fact that we never increase or insert values.
        size_t offsets_adjust_begin = child_ndx;
        if (destroy_child) {
            if (offsets_adjust_begin == num_children-1)
                --offsets_adjust_begin;
            offsets.erase(offsets_adjust_begin);
        }
        offsets.adjust(offsets_adjust_begin, offsets.size(), -1);
    }

    // The following adjustment is guaranteed to succeed because we
    // decrease the value, and because the subtree rooted at this node
    // has been modified, so this array cannot be in read-only memory
    // any longer.
    adjust(size()-1, -2); // -2 because stored value is 1 + 2*total_elems_in_subtree

    return false; // Element erased and offsets adjusted
}


void Array::create_bptree_offsets(Array& offsets, int_fast64_t first_value)
{
    offsets.create(type_Normal); // Throws
    int_fast64_t elems_per_child = first_value/2;
    int_fast64_t accum_num_elems = 0;
    std::size_t num_children = size() - 2;
    for (std::size_t i = 0; i != num_children-1; ++i) {
        accum_num_elems += elems_per_child;
        offsets.add(accum_num_elems); // Throws
    }
    // FIXME: Dangerous cast here (unsigned -> signed)
    set(0, offsets.get_ref()); // Throws
}


int64_t Array::get(const char* header, size_t ndx) TIGHTDB_NOEXCEPT
{
    const char* data = get_data_from_header(header);
    int width = get_width_from_header(header);
    return get_direct(data, width, ndx);
}


pair<size_t, size_t> Array::get_size_pair(const char* header, size_t ndx) TIGHTDB_NOEXCEPT
{
    const char* data = get_data_from_header(header);
    int width = get_width_from_header(header);
<<<<<<< HEAD
    TIGHTDB_TEMPEX(p = ::get_two_as_size, width, (header, ndx));
    return p;
}


void Array::foreach(ForEachOp<int64_t>* op) const TIGHTDB_NOEXCEPT
{
    const int buf_size = 16;
    int64_t buf[buf_size];
    // FIXME: Consider whether it would be worth introducing a bulk-getter rather than getting each element individually
    size_t n = m_size;
    size_t ndx = 0;
    while (size_t(buf_size) < n - ndx) {
        for (int i=0; i<buf_size; ++i) {
            buf[i] = get(ndx++);
        }
        op->handle_chunk(buf, buf + buf_size);
    }
    for (int i=0; i<int(n - ndx); ++i) {
        buf[i] = get(ndx+i);
    }
    op->handle_chunk(buf, buf + (n - ndx));
=======
    pair<int_fast64_t, int_fast64_t> p = get_two(data, width, ndx);
    return make_pair(to_size_t(p.first), to_size_t(p.second));
>>>>>>> 06b16390
}<|MERGE_RESOLUTION|>--- conflicted
+++ resolved
@@ -3521,9 +3521,8 @@
 {
     const char* data = get_data_from_header(header);
     int width = get_width_from_header(header);
-<<<<<<< HEAD
-    TIGHTDB_TEMPEX(p = ::get_two_as_size, width, (header, ndx));
-    return p;
+    pair<int_fast64_t, int_fast64_t> p = get_two(data, width, ndx);
+    return make_pair(to_size_t(p.first), to_size_t(p.second));
 }
 
 
@@ -3544,8 +3543,4 @@
         buf[i] = get(ndx+i);
     }
     op->handle_chunk(buf, buf + (n - ndx));
-=======
-    pair<int_fast64_t, int_fast64_t> p = get_two(data, width, ndx);
-    return make_pair(to_size_t(p.first), to_size_t(p.second));
->>>>>>> 06b16390
 }