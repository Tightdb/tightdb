/*************************************************************************
 *
 * TIGHTDB CONFIDENTIAL
 * __________________
 *
 *  [2011] - [2015] TightDB Inc
 *  All Rights Reserved.
 *
 * NOTICE:  All information contained herein is, and remains
 * the property of TightDB Incorporated and its suppliers,
 * if any.  The intellectual and technical concepts contained
 * herein are proprietary to TightDB Incorporated
 * and its suppliers and may be covered by U.S. and Foreign Patents,
 * patents in process, and are protected by trade secret or copyright law.
 * Dissemination of this information or reproduction of this material
 * is strictly forbidden unless prior written permission is obtained
 * from TightDB Incorporated.
 *
 **************************************************************************/

#ifndef TIGHTDB_IMPL_TRANSACT_LOG_HPP
#define TIGHTDB_IMPL_TRANSACT_LOG_HPP

#include <stdexcept>

#include <tightdb/string_data.hpp>
#include <tightdb/data_type.hpp>
#include <tightdb/binary_data.hpp>
#include <tightdb/datetime.hpp>
#include <tightdb/mixed.hpp>
#include <tightdb/util/buffer.hpp>
#include <tightdb/util/string_buffer.hpp>
#include <tightdb/util/tuple.hpp>
#include <tightdb/impl/input_stream.hpp>

#include <tightdb/group.hpp>
#include <tightdb/descriptor.hpp>

namespace tightdb {
namespace _impl {

/// Transaction log instruction encoding
enum Instruction {
    instr_InsertGroupLevelTable =  1,
    instr_EraseGroupLevelTable  =  2, // Remove columnless table from group
    instr_RenameGroupLevelTable =  3,
    instr_SelectTable           =  4,
    instr_SetInt                =  5,
    instr_SetBool               =  6,
    instr_SetFloat              =  7,
    instr_SetDouble             =  8,
    instr_SetString             =  9,
    instr_SetBinary             = 10,
    instr_SetDateTime           = 11,
    instr_SetTable              = 12,
    instr_SetMixed              = 13,
    instr_SetLink               = 14,
    instr_InsertInt             = 15,
    instr_InsertBool            = 16,
    instr_InsertFloat           = 17,
    instr_InsertDouble          = 18,
    instr_InsertString          = 19,
    instr_InsertBinary          = 20,
    instr_InsertDateTime        = 21,
    instr_InsertTable           = 22,
    instr_InsertMixed           = 23,
    instr_InsertLink            = 24,
    instr_InsertLinkList        = 25,
    instr_RowInsertComplete     = 26,
    instr_InsertEmptyRows       = 27,
    instr_EraseRows             = 28, // Remove (multiple) rows
    instr_AddIntToColumn        = 29, // Add an integer value to all cells in a column
    instr_ClearTable            = 30, // Remove all rows in selected table
    instr_OptimizeTable         = 31,
    instr_SelectDescriptor      = 32, // Select descriptor from currently selected root table
    instr_InsertColumn          = 33, // Insert new non-nullable column into to selected descriptor (nullable is #49)
    instr_InsertLinkColumn      = 34, // do, but for a link-type column
    instr_EraseColumn           = 35, // Remove column from selected descriptor
    instr_EraseLinkColumn       = 36, // Remove link-type column from selected descriptor
    instr_RenameColumn          = 37, // Rename column in selected descriptor
    instr_AddSearchIndex        = 38, // Add a search index to a column
    instr_AddPrimaryKey         = 39, // Add a primary key to a table
    instr_RemovePrimaryKey      = 40, // Remove primary key from a table
    instr_SetLinkType           = 41, // Strong/weak
    instr_SelectLinkList        = 42,
    instr_LinkListSet           = 43, // Assign to link list entry
    instr_LinkListInsert        = 44, // Insert entry into link list
    instr_LinkListMove          = 45, // Move an entry within a link list
    instr_LinkListErase         = 46, // Remove an entry from a link list
    instr_LinkListClear         = 47, // Ramove all entries from a link list
    instr_LinkListSetAll        = 48, // Assign to link list entry
    instr_InsertNullableColumn = 49   // Insert nullable column  
};


class TransactLogStream {
public:
    /// Ensure contiguous free space in the transaction log
    /// buffer. This method must update `out_free_begin`
    /// and `out_free_end` such that they refer to a chunk
    /// of free space whose size is at least \a n.
    ///
    /// \param n The required amount of contiguous free space. Must be
    /// small (probably not greater than 1024)
    /// \param n Must be small (probably not greater than 1024)
    virtual void transact_log_reserve(std::size_t size, char** out_free_begin, char** out_free_end) = 0;

    /// Copy the specified data into the transaction log buffer. This
    /// function should be called only when the specified data does
    /// not fit inside the chunk of free space currently referred to
    /// by `out_free_begin` and `out_free_end`.
    ///
    /// This method must update `out_begin` and
    /// `out_end` such that, upon return, they still
    /// refer to a (possibly empty) chunk of free space.
    virtual void transact_log_append(const char* data, std::size_t size, char** out_free_begin, char** out_free_end) = 0;
};

class TransactLogBufferStream: public TransactLogStream {
public:
    void transact_log_reserve(std::size_t size, char** out_free_begin, char** out_free_end) TIGHTDB_OVERRIDE;
    void transact_log_append(const char* data, std::size_t size, char** out_free_begin, char** out_free_end) TIGHTDB_OVERRIDE;

    const char* transact_log_data() const;
private:
    util::Buffer<char> m_buffer;
};


class TransactLogEncoder {
public:
    /// The following methods are also those that TransactLogParser expects
    /// to find on the `InstructionHandler`.

    // No selection needed:
    bool select_table(std::size_t group_level_ndx, std::size_t levels, const std::size_t* path);
    bool select_descriptor(std::size_t levels, const std::size_t* path);
    bool select_link_list(std::size_t col_ndx, std::size_t row_ndx);
    bool insert_group_level_table(std::size_t table_ndx, std::size_t num_tables, StringData name);
    bool erase_group_level_table(std::size_t table_ndx, std::size_t num_tables);
    bool rename_group_level_table(std::size_t table_ndx, StringData new_name);

    // Must have table selected:
    bool insert_empty_rows(std::size_t row_ndx, std::size_t num_rows, std::size_t tbl_sz, bool unordered);
    bool erase_rows(std::size_t row_ndx, std::size_t num_rows, std::size_t tbl_sz, bool unordered);
    bool clear_table();
    bool insert_int(std::size_t col_ndx, std::size_t row_ndx, std::size_t tbl_sz, int_fast64_t);
    bool insert_bool(std::size_t col_ndx, std::size_t row_ndx, std::size_t tbl_sz, bool);
    bool insert_float(std::size_t col_ndx, std::size_t row_ndx, std::size_t tbl_sz, float);
    bool insert_double(std::size_t col_ndx, std::size_t row_ndx, std::size_t tbl_sz, double);
    bool insert_string(std::size_t col_ndx, std::size_t row_ndx, std::size_t tbl_sz, StringData);
    bool insert_binary(std::size_t col_ndx, std::size_t row_ndx, std::size_t tbl_sz, BinaryData);
    bool insert_date_time(std::size_t col_ndx, std::size_t row_ndx, std::size_t tbl_sz, DateTime);
    bool insert_table(std::size_t col_ndx, std::size_t row_ndx, std::size_t tbl_sz);
    bool insert_mixed(std::size_t col_ndx, std::size_t row_ndx, std::size_t tbl_sz, const Mixed&);
    bool insert_link(std::size_t col_ndx, std::size_t row_ndx, std::size_t tbl_sz, std::size_t);
    bool insert_link_list(std::size_t col_ndx, std::size_t row_ndx, std::size_t tbl_sz);
    bool row_insert_complete();
    bool set_int(std::size_t col_ndx, std::size_t row_ndx, int_fast64_t);
    bool set_bool(std::size_t col_ndx, std::size_t row_ndx, bool);
    bool set_float(std::size_t col_ndx, std::size_t row_ndx, float);
    bool set_double(std::size_t col_ndx, std::size_t row_ndx, double);
    bool set_string(std::size_t col_ndx, std::size_t row_ndx, StringData);
    bool set_binary(std::size_t col_ndx, std::size_t row_ndx, BinaryData);
    bool set_date_time(std::size_t col_ndx, std::size_t row_ndx, DateTime);
    bool set_table(std::size_t col_ndx, std::size_t row_ndx);
    bool set_mixed(std::size_t col_ndx, std::size_t row_ndx, const Mixed&);
    bool set_link(std::size_t col_ndx, std::size_t row_ndx, std::size_t);
    bool add_int_to_column(std::size_t col_ndx, int_fast64_t value);
    bool optimize_table();

    // Must have descriptor selected:
    bool insert_link_column(std::size_t col_ndx, DataType, StringData name, std::size_t link_target_table_ndx, std::size_t backlink_col_ndx);
    bool insert_column(std::size_t col_ndx, DataType, StringData name, bool nullable = false);
    bool erase_link_column(std::size_t col_ndx, std::size_t link_target_table_ndx, std::size_t backlink_col_ndx);
    bool erase_column(std::size_t col_ndx);
    bool rename_column(std::size_t col_ndx, StringData new_name);
    bool add_search_index(std::size_t col_ndx);
    bool add_primary_key(std::size_t col_ndx);
    bool remove_primary_key();
    bool set_link_type(std::size_t col_ndx, LinkType);

    // Must have linklist selected:
    bool link_list_set(std::size_t link_ndx, std::size_t value);
    bool link_list_set_all(const Column& values);
    bool link_list_insert(std::size_t link_ndx, std::size_t value);
    bool link_list_move(std::size_t old_link_ndx, std::size_t new_link_ndx);
    bool link_list_erase(std::size_t link_ndx);
    bool link_list_clear();

    /// End of methods expected by parser.


    TransactLogEncoder(TransactLogStream& out_stream);
    void set_buffer(char* new_free_begin, char* new_free_end);
    char* write_position() const { return m_transact_log_free_begin; }

private:
    std::size_t max_required_bytes_for_string_cmd(std::size_t string_size) const;
    std::size_t max_required_bytes_for_string_value(std::size_t string_size) const;
    std::size_t max_required_bytes_for_simple_cmd(std::size_t num_numbers) const;
    std::size_t max_required_bytes_for_mixed_cmd(const Mixed& value) const;
    std::size_t max_required_bytes_for_mixed_value(const Mixed& value) const;
    std::size_t max_required_bytes_for_select_table(const Table*) const;
    std::size_t max_required_bytes_for_select_desc(const Descriptor&) const;
    std::size_t max_required_bytes_for_select_link_list(const LinkView&) const;

    // Make sure this is in agreement with the actual integer encoding
    // scheme (see encode_int()).
    static const int max_enc_bytes_per_int = 10;
    static const int max_enc_bytes_per_double = sizeof (double);
    static const int max_enc_bytes_per_num = max_enc_bytes_per_int <
        max_enc_bytes_per_double ? max_enc_bytes_per_double : max_enc_bytes_per_int;

    TransactLogStream& m_stream;

    // These two delimit a contiguous region of free space in a
    // transaction log buffer following the last written data. It may
    // be empty.
    char* m_transact_log_free_begin;
    char* m_transact_log_free_end;

    char* reserve(std::size_t size);
    /// \param ptr Must be in the range [m_transact_log_free_begin, m_transact_log_free_end]
    void advance(char* ptr) TIGHTDB_NOEXCEPT;
    void append(const char* data, std::size_t size);

    void string_cmd(Instruction, std::size_t col_ndx, std::size_t ndx, const char* data, std::size_t size);
    void string_value(const char* data, std::size_t size);
    void mixed_cmd(Instruction, std::size_t col_ndx, std::size_t ndx, const Mixed& value);
    void mixed_value(const Mixed& value);

    template <class L>
    void simple_cmd(Instruction, const util::Tuple<L>& numbers);

    template <class T>
    void append_num(T value);

    template <class T>
    static char* encode_int(char*, T value);
    static char* encode_float(char*, float value);
    static char* encode_double(char*, double value);
    template <class> struct EncodeNumber;
};

class TransactLogConvenientEncoder {
public:
    void insert_group_level_table(std::size_t table_ndx, std::size_t num_tables, StringData name);
    void erase_group_level_table(std::size_t table_ndx, std::size_t num_tables);
    void rename_group_level_table(std::size_t table_ndx, StringData new_name);
    void insert_column(const Descriptor&, std::size_t col_ndx, DataType type, StringData name,
                       const Table* link_target_table, bool nullable = false);
    void erase_column(const Descriptor&, std::size_t col_ndx);
    void rename_column(const Descriptor&, std::size_t col_ndx, StringData name);

    void set_int(const Table*, std::size_t col_ndx, std::size_t ndx, int_fast64_t value);
    void set_bool(const Table*, std::size_t col_ndx, std::size_t ndx, bool value);
    void set_float(const Table*, std::size_t col_ndx, std::size_t ndx, float value);
    void set_double(const Table*, std::size_t col_ndx, std::size_t ndx, double value);
    void set_string(const Table*, std::size_t col_ndx, std::size_t ndx, StringData value);
    void set_binary(const Table*, std::size_t col_ndx, std::size_t ndx, BinaryData value);
    void set_date_time(const Table*, std::size_t col_ndx, std::size_t ndx, DateTime value);
    void set_table(const Table*, std::size_t col_ndx, std::size_t ndx);
    void set_mixed(const Table*, std::size_t col_ndx, std::size_t ndx, const Mixed& value);
    void set_link(const Table*, std::size_t col_ndx, std::size_t ndx, std::size_t value);
    void set_link_list(const LinkView&, const Column& values);

    void insert_int(const Table*, std::size_t col_ndx, std::size_t ndx, int_fast64_t value);
    void insert_bool(const Table*, std::size_t col_ndx, std::size_t ndx, bool value);
    void insert_float(const Table*, std::size_t col_ndx, std::size_t ndx, float value);
    void insert_double(const Table*, std::size_t col_ndx, std::size_t ndx, double value);
    void insert_string(const Table*, std::size_t col_ndx, std::size_t ndx, StringData value);
    void insert_binary(const Table*, std::size_t col_ndx, std::size_t ndx, BinaryData value);
    void insert_date_time(const Table*, std::size_t col_ndx, std::size_t ndx, DateTime value);
    void insert_table(const Table*, std::size_t col_ndx, std::size_t ndx);
    void insert_mixed(const Table*, std::size_t col_ndx, std::size_t ndx, const Mixed& value);
    void insert_link(const Table*, std::size_t col_ndx, std::size_t ndx, std::size_t value);
    void insert_link_list(const Table*, std::size_t col_ndx, std::size_t ndx);

    void row_insert_complete(const Table*);
    void insert_empty_rows(const Table*, std::size_t row_ndx, std::size_t num_rows);
    void erase_row(const Table*, std::size_t row_ndx, bool move_last_over);
    void add_int_to_column(const Table*, std::size_t col_ndx, int_fast64_t value);
    void add_search_index(const Table*, std::size_t col_ndx);
    void add_primary_key(const Table*, std::size_t col_ndx);
    void remove_primary_key(const Table*);
    void set_link_type(const Table*, std::size_t col_ndx, LinkType);
    void clear_table(const Table*);
    void optimize_table(const Table*);

    void link_list_set(const LinkView&, std::size_t link_ndx, std::size_t value);
    void link_list_insert(const LinkView&, std::size_t link_ndx, std::size_t value);
    void link_list_move(const LinkView&, std::size_t old_link_ndx, std::size_t new_link_ndx);
    void link_list_erase(const LinkView&, std::size_t link_ndx);
    void link_list_clear(const LinkView&);

    void on_table_destroyed(const Table*) TIGHTDB_NOEXCEPT;
    void on_spec_destroyed(const Spec*) TIGHTDB_NOEXCEPT;
    void on_link_list_destroyed(const LinkView&) TIGHTDB_NOEXCEPT;

protected:
    TransactLogConvenientEncoder(TransactLogStream& encoder);

    void reset_selection_caches();
    void set_buffer(char* new_free_begin, char* new_free_end) { m_encoder.set_buffer(new_free_begin, new_free_end); }
    char* write_position() const { return m_encoder.write_position(); }

private:
    TransactLogEncoder m_encoder;
    // These are mutable because they are caches.
    mutable util::Buffer<std::size_t> m_subtab_path_buf;
    mutable const Table*    m_selected_table;
    mutable const Spec*     m_selected_spec;
    mutable const LinkView* m_selected_link_list;

    void select_table(const Table*);
    void select_desc(const Descriptor&);
    void select_link_list(const LinkView&);
    // These reset the above caches and modify them as necessary
    void do_select_table(const Table*);
    void do_select_desc(const Descriptor&);
    void do_select_link_list(const LinkView&);

    friend class Group::TransactReverser;
};


class TransactLogParser {
public:
    class BadTransactLog; // Exception

    TransactLogParser(InputStream& transact_log);

    ~TransactLogParser() TIGHTDB_NOEXCEPT;

    /// See `TransactLogEncoder` for a list of methods that the `InstructionHandler` must define.
    /// parse() promises that the path passed by reference to
    /// InstructionHandler::select_descriptor() will remain valid
    /// during subsequent calls to all descriptor modifying functions.
    template<class InstructionHandler> void parse(InstructionHandler&);

private:
    // The input stream is assumed to consist of chunks of memory organised such that
    // every instruction resides in a single chunk only.
    InputStream& m_input;
    // pointer into transaction log, each instruction is parsed from m_input_begin and onwards.
    // Each instruction are assumed to be contiguous in memory.
    const char* m_input_begin;
    // pointer to one past current instruction log chunk. If m_input_begin reaches m_input_end,
    // a call to next_input_buffer will move m_input_begin and m_input_end to a new chunk of
    // memory. Setting m_input_end to 0 disables this check, and is used if it is already known
    // that all of the instructions are in memory.
    const char* m_input_end;
    util::StringBuffer m_string_buffer;
    static const int m_max_levels = 1024;
    util::Buffer<std::size_t> m_path;

    TIGHTDB_NORETURN void parser_error() const;
    template<class InstructionHandler> void do_parse(InstructionHandler&);

    template<class T> T read_int();

    void read_bytes(char* data, std::size_t size);

    float read_float();
    double read_double();

<<<<<<< HEAD
    // return true if non-null, else false 
    bool read_string(util::StringBuffer&);
=======
    StringData read_string(util::StringBuffer&);
    BinaryData read_binary(util::StringBuffer&);
>>>>>>> b1586ab1
    void read_mixed(Mixed*);

    // Advance m_input_begin and m_input_end to reflect the next block of instructions
    // Returns false if no more input was available
    bool next_input_buffer();

    // return true if input was available
    bool read_char(char&); // throws

    bool is_valid_data_type(int type);
    bool is_valid_link_type(int type);
};


class TransactLogParser::BadTransactLog: public std::exception {
public:
    const char* what() const TIGHTDB_NOEXCEPT_OR_NOTHROW TIGHTDB_OVERRIDE
    {
        return "Bad transaction log";
    }
};



/// Implementation:

inline void TransactLogBufferStream::transact_log_reserve(std::size_t n, char** inout_new_begin, char** out_new_end)
{
    char* data = m_buffer.data();
    TIGHTDB_ASSERT(*inout_new_begin >= data);
    TIGHTDB_ASSERT(*inout_new_begin <= (data + m_buffer.size()));
    std::size_t size = *inout_new_begin - data;
    m_buffer.reserve_extra(size, n);
    data = m_buffer.data(); // May have changed
    *inout_new_begin = data + size;
    *out_new_end = data + m_buffer.size();
}

inline void TransactLogBufferStream::transact_log_append(const char* data, std::size_t size, char** out_new_begin, char** out_new_end)
{
    transact_log_reserve(size, out_new_begin, out_new_end);
    *out_new_begin = std::copy(data, data + size, *out_new_begin);
}

inline const char* TransactLogBufferStream::transact_log_data() const
{
    return m_buffer.data();
}

inline TransactLogEncoder::TransactLogEncoder(TransactLogStream& stream):
    m_stream(stream),
    m_transact_log_free_begin(null_ptr),
    m_transact_log_free_end(null_ptr)
{
}

inline void TransactLogEncoder::set_buffer(char* free_begin, char* free_end)
{
    TIGHTDB_ASSERT(free_begin <= free_end);
    m_transact_log_free_begin = free_begin;
    m_transact_log_free_end   = free_end;
}

inline void TransactLogConvenientEncoder::reset_selection_caches()
{
    m_selected_table = null_ptr;
    m_selected_spec  = null_ptr;
    m_selected_link_list  = null_ptr;
}

inline char* TransactLogEncoder::reserve(std::size_t n)
{
    if (std::size_t(m_transact_log_free_end - m_transact_log_free_begin) < n) {
        m_stream.transact_log_reserve(n, &m_transact_log_free_begin, &m_transact_log_free_end);
    }
    return m_transact_log_free_begin;
}

inline void TransactLogEncoder::advance(char* ptr) TIGHTDB_NOEXCEPT
{
    TIGHTDB_ASSERT_DEBUG(m_transact_log_free_begin <= ptr);
    TIGHTDB_ASSERT_DEBUG(ptr <= m_transact_log_free_end);
    m_transact_log_free_begin = ptr;
}

inline void TransactLogEncoder::append(const char* data, std::size_t size)
{
    if (std::size_t(m_transact_log_free_end - m_transact_log_free_begin) < size) {
        m_stream.transact_log_append(data, size, &m_transact_log_free_begin, &m_transact_log_free_end);
    }
    else {
        advance(std::copy(data, data + size, m_transact_log_free_begin));
    }
}


// The integer encoding is platform independent. Also, it does not
// depend on the type of the specified integer. Integers of any type
// can be encoded as long as the specified buffer is large enough (see
// below). The decoding does not have to use the same type. Decoding
// will fail if, and only if the encoded value falls outside the range
// of the requested destination type.
//
// The encoding uses one or more bytes. It never uses more than 8 bits
// per byte. The last byte in the sequence is the first one that has
// its 8th bit set to zero.
//
// Consider a particular non-negative value V. Let W be the number of
// bits needed to encode V using the trivial binary encoding of
// integers. The total number of bytes produced is then
// ceil((W+1)/7). The first byte holds the 7 least significant bits of
// V. The last byte holds at most 6 bits of V including the most
// significant one. The value of the first bit of the last byte is
// always 2**((N-1)*7) where N is the total number of bytes.
//
// A negative value W is encoded by setting the sign bit to one and
// then encoding the positive result of -(W+1) as described above. The
// advantage of this representation is that it converts small negative
// values to small positive values which require a small number of
// bytes. This would not have been true for 2's complements
// representation, for example. The sign bit is always stored as the
// 7th bit of the last byte.
//
//               value bits    value + sign    max bytes
//     --------------------------------------------------
//     int8_t         7              8              2
//     uint8_t        8              9              2
//     int16_t       15             16              3
//     uint16_t      16             17              3
//     int32_t       31             32              5
//     uint32_t      32             33              5
//     int64_t       63             64             10
//     uint64_t      64             65             10
//
template <class T>
char* TransactLogEncoder::encode_int(char* ptr, T value)
{
    TIGHTDB_STATIC_ASSERT(std::numeric_limits<T>::is_integer, "Integer required");
    bool negative = util::is_negative(value);
    if (negative) {
        // The following conversion is guaranteed by C++11 to never
        // overflow (contrast this with "-value" which indeed could
        // overflow). See C99+TC3 section 6.2.6.2 paragraph 2.
        value = -(value + 1);
    }
    // At this point 'value' is always a positive number. Also, small
    // negative numbers have been converted to small positive numbers.
    TIGHTDB_ASSERT(!util::is_negative(value));
    // One sign bit plus number of value bits
    const int num_bits = 1 + std::numeric_limits<T>::digits;
    // Only the first 7 bits are available per byte. Had it not been
    // for the fact that maximum guaranteed bit width of a char is 8,
    // this value could have been increased to 15 (one less than the
    // number of value bits in 'unsigned').
    const int bits_per_byte = 7;
    const int max_bytes = (num_bits + (bits_per_byte-1)) / bits_per_byte;
    TIGHTDB_STATIC_ASSERT(max_bytes <= max_enc_bytes_per_int, "Bad max_enc_bytes_per_int");
    // An explicit constant maximum number of iterations is specified
    // in the hope that it will help the optimizer (to do loop
    // unrolling, for example).
    typedef unsigned char uchar;
    for (int i=0; i<max_bytes; ++i) {
        if (value >> (bits_per_byte-1) == 0)
            break;
        *reinterpret_cast<uchar*>(ptr) = uchar((1U<<bits_per_byte) | unsigned(value & ((1U<<bits_per_byte)-1)));
        ++ptr;
        value >>= bits_per_byte;
    }
    *reinterpret_cast<uchar*>(ptr) = uchar(negative ? (1U<<(bits_per_byte-1)) | unsigned(value) : value);
    return ++ptr;
}

inline char* TransactLogEncoder::encode_float(char* ptr, float value)
{
    TIGHTDB_STATIC_ASSERT(std::numeric_limits<float>::is_iec559 &&
                          sizeof (float) * std::numeric_limits<unsigned char>::digits == 32,
                          "Unsupported 'float' representation");
    const char* val_ptr = reinterpret_cast<char*>(&value);
    return std::copy(val_ptr, val_ptr + sizeof value, ptr);
}

inline char* TransactLogEncoder::encode_double(char* ptr, double value)
{
    TIGHTDB_STATIC_ASSERT(std::numeric_limits<double>::is_iec559 &&
                          sizeof (double) * std::numeric_limits<unsigned char>::digits == 64,
                          "Unsupported 'double' representation");
    const char* val_ptr = reinterpret_cast<char*>(&value);
    return std::copy(val_ptr, val_ptr + sizeof value, ptr);
}

template <class T>
struct TransactLogEncoder::EncodeNumber {
    void operator()(T value, char** ptr)
    {
        *ptr = encode_int(*ptr, value);
    }
};
template <>
struct TransactLogEncoder::EncodeNumber<float> {
    void operator()(float value, char** ptr)
    {
        *ptr = encode_float(*ptr, value);
    }
};
template <>
struct TransactLogEncoder::EncodeNumber<double> {
    void operator()(double value, char** ptr)
    {
        *ptr = encode_double(*ptr, value);
    }
};


template <class L>
void TransactLogEncoder::simple_cmd(Instruction instr, const util::Tuple<L>& numbers)
{
    char* ptr = reserve(max_required_bytes_for_simple_cmd(util::TypeCount<L>::value));
    *ptr++ = char(instr);
    util::for_each<EncodeNumber>(numbers, &ptr);
    advance(ptr);
}


template <class T>
void TransactLogEncoder::append_num(T value)
{
    char* ptr = reserve(sizeof(value));
    EncodeNumber<T>()(value, &ptr);
    advance(ptr);
}

inline
void TransactLogConvenientEncoder::select_table(const Table* table)
{
    if (table != m_selected_table) {
        do_select_table(table);
    }
}

inline
void TransactLogConvenientEncoder::select_desc(const Descriptor& desc)
{
    typedef _impl::DescriptorFriend df;
    if (&df::get_spec(desc) != m_selected_spec)
        do_select_desc(desc); // Throws
}

inline
void TransactLogConvenientEncoder::select_link_list(const LinkView& list)
{
    if (&list != m_selected_link_list)
        do_select_link_list(list); // Throws
}


inline
void TransactLogEncoder::string_cmd(Instruction instr, std::size_t col_ndx,
    std::size_t ndx, const char* data, std::size_t size)
{
    simple_cmd(instr, util::tuple(col_ndx, ndx)); // Throws
    string_value(data, size); // Throws
}

inline
void TransactLogEncoder::string_value(const char* data, std::size_t size)
{
    if (!data)
        size = static_cast<size_t>(-1);

    char* buf = reserve(max_required_bytes_for_string_value(size));
    buf = encode_int(buf, uint64_t(size));
    buf = std::copy(data, data + (data ? size : 0), buf);
    advance(buf);
}

inline
void TransactLogEncoder::mixed_cmd(Instruction instr, std::size_t col_ndx,
    std::size_t ndx, const Mixed& value)
{
    simple_cmd(instr, util::tuple(col_ndx, ndx));
    mixed_value(value);
}

inline
void TransactLogEncoder::mixed_value(const Mixed& value)
{
    DataType type = value.get_type();
    append_num(int(type));
    switch (type) {
        case type_Int:
            append_num(value.get_int());
            return;
        case type_Bool:
            append_num(int32_t(value.get_bool()));
            return;
        case type_Float:
            append_num(value.get_float());
            return;
        case type_Double:
            append_num(value.get_double());
            return;
        case type_DateTime:
            append_num(value.get_datetime().get_datetime());
            return;
        case type_String: {
            StringData data = value.get_string();
            string_value(data.data(), data.size());
            return;
        }
        case type_Binary: {
            BinaryData data = value.get_binary();
            append_num(data.size());
            append(data.data(), data.size());
            return;
        }
        case type_Table:
            return;
        case type_Mixed:
            TIGHTDB_ASSERT_RELEASE(false); // Mixed in mixed?
        case type_Link:
        case type_LinkList:
            // FIXME: Need to handle new link types here.
            TIGHTDB_ASSERT_RELEASE(false);
    }
    TIGHTDB_ASSERT_RELEASE(false);
}


inline bool TransactLogEncoder::insert_group_level_table(std::size_t table_ndx, std::size_t num_tables,
                                                  StringData name)
{
    simple_cmd(instr_InsertGroupLevelTable, util::tuple(table_ndx, num_tables,
                                                        name.size())); // Throws
    append(name.data(), name.size()); // Throws
    return true;
}

inline void TransactLogConvenientEncoder::insert_group_level_table(std::size_t table_ndx, std::size_t num_tables,
                                                  StringData name)
{
    m_encoder.insert_group_level_table(table_ndx, num_tables, name);
}

inline bool TransactLogEncoder::erase_group_level_table(std::size_t table_ndx, std::size_t num_tables)
{
    simple_cmd(instr_EraseGroupLevelTable, util::tuple(table_ndx, num_tables)); // Throws
    return true;
}

inline void TransactLogConvenientEncoder::erase_group_level_table(std::size_t table_ndx, std::size_t num_tables)
{
    m_encoder.erase_group_level_table(table_ndx, num_tables);
}

inline bool TransactLogEncoder::rename_group_level_table(std::size_t table_ndx, StringData new_name)
{
    simple_cmd(instr_RenameGroupLevelTable, util::tuple(table_ndx, new_name.size())); // Throws
    append(new_name.data(), new_name.size()); // Throws
    return true;
}

inline void TransactLogConvenientEncoder::rename_group_level_table(std::size_t table_ndx, StringData new_name)
{
    m_encoder.rename_group_level_table(table_ndx, new_name);
}

inline bool TransactLogEncoder::insert_column(std::size_t col_ndx, DataType type, StringData name, bool nullable)
{
    simple_cmd(nullable ? instr_InsertNullableColumn : instr_InsertColumn, util::tuple(col_ndx, int(type), name.size()));
    append(name.data(), name.size());
    return true;
}

inline bool TransactLogEncoder::insert_link_column(std::size_t col_ndx, DataType type, StringData name,
    std::size_t link_target_table_ndx, std::size_t backlink_col_ndx)
{
    TIGHTDB_ASSERT(_impl::TableFriend::is_link_type(ColumnType(type)));
    simple_cmd(instr_InsertLinkColumn, util::tuple(col_ndx, int(type), name.size())); // Throws
    append(name.data(), name.size()); // Throws
    append_num(link_target_table_ndx); // Throws
    append_num(backlink_col_ndx);
    return true;
}


inline void TransactLogConvenientEncoder::insert_column(const Descriptor& desc, std::size_t col_ndx, DataType type,
                                       StringData name, const Table* link_target_table, bool nullable)
{
    select_desc(desc); // Throws
    if (link_target_table) {
        typedef _impl::TableFriend tf;
        typedef _impl::DescriptorFriend df;
        std::size_t target_table_ndx = link_target_table->get_index_in_group();
        const Table& origin_table = df::get_root_table(desc);
        TIGHTDB_ASSERT(origin_table.is_group_level());
        const Spec& target_spec = tf::get_spec(*link_target_table);
        std::size_t origin_table_ndx = origin_table.get_index_in_group();
        std::size_t backlink_col_ndx = target_spec.find_backlink_column(origin_table_ndx, col_ndx);
        m_encoder.insert_link_column(col_ndx, type, name, target_table_ndx, backlink_col_ndx); // Throws
    }
    else {
        m_encoder.insert_column(col_ndx, type, name, nullable);
    }
}

inline bool TransactLogEncoder::erase_column(std::size_t col_ndx)
{
    simple_cmd(instr_EraseColumn, util::tuple(col_ndx)); // Throws
    return true;
}

inline bool TransactLogEncoder::erase_link_column(std::size_t col_ndx, std::size_t link_target_table_ndx, std::size_t backlink_col_ndx)
{
    simple_cmd(instr_EraseLinkColumn, util::tuple(col_ndx, link_target_table_ndx, backlink_col_ndx)); // Throws
    return true;
}

inline void TransactLogConvenientEncoder::erase_column(const Descriptor& desc, std::size_t col_ndx)
{
    select_desc(desc); // Throws

    DataType type = desc.get_column_type(col_ndx);
    typedef _impl::TableFriend tf;
    if (!tf::is_link_type(ColumnType(type))) {
        m_encoder.erase_column(col_ndx); // Throws
    }
    else { // it's a link column:
        TIGHTDB_ASSERT(desc.is_root());
        typedef _impl::DescriptorFriend df;
        const Table& origin_table = df::get_root_table(desc);
        TIGHTDB_ASSERT(origin_table.is_group_level());
        const Table& target_table = *tf::get_link_target_table_accessor(origin_table, col_ndx);
        std::size_t target_table_ndx = target_table.get_index_in_group();
        const Spec& target_spec = tf::get_spec(target_table);
        std::size_t origin_table_ndx = origin_table.get_index_in_group();
        std::size_t backlink_col_ndx = target_spec.find_backlink_column(origin_table_ndx, col_ndx);
        m_encoder.erase_link_column(col_ndx, target_table_ndx, backlink_col_ndx); // Throws
    }
}

inline bool TransactLogEncoder::rename_column(std::size_t col_ndx, StringData new_name)
{
    simple_cmd(instr_RenameColumn, util::tuple(col_ndx, new_name.size())); // Throws
    append(new_name.data(), new_name.size());
    return true;
}

inline void TransactLogConvenientEncoder::rename_column(const Descriptor& desc, std::size_t col_ndx,
                                       StringData name)
{
    select_desc(desc); // Throws
    m_encoder.rename_column(col_ndx, name); // Throws
}


inline bool TransactLogEncoder::set_int(std::size_t col_ndx, std::size_t ndx, int_fast64_t value)
{
    simple_cmd(instr_SetInt, util::tuple(col_ndx, ndx, value));
    return true;
}

inline void TransactLogConvenientEncoder::set_int(const Table* t, std::size_t col_ndx,
                                 std::size_t ndx, int_fast64_t value)
{
    select_table(t); // Throws
    m_encoder.set_int(col_ndx, ndx, value); // Throws
}

inline bool TransactLogEncoder::set_bool(std::size_t col_ndx, std::size_t ndx, bool value)
{
    simple_cmd(instr_SetBool, util::tuple(col_ndx, ndx, value));
    return true;
}

inline void TransactLogConvenientEncoder::set_bool(const Table* t, std::size_t col_ndx,
                                  std::size_t ndx, bool value)
{
    select_table(t); // Throws
    m_encoder.set_bool(col_ndx, ndx, value); // Throws
}

inline bool TransactLogEncoder::set_float(std::size_t col_ndx, std::size_t ndx, float value)
{
    simple_cmd(instr_SetFloat, util::tuple(col_ndx, ndx, value));
    return true;
}

inline void TransactLogConvenientEncoder::set_float(const Table* t, std::size_t col_ndx,
                                   std::size_t ndx, float value)
{
    select_table(t); // Throws
    m_encoder.set_float(col_ndx, ndx, value); // Throws
}

inline bool TransactLogEncoder::set_double(std::size_t col_ndx, std::size_t ndx, double value)
{
    simple_cmd(instr_SetDouble, util::tuple(col_ndx, ndx, value));
    return true;
}

inline void TransactLogConvenientEncoder::set_double(const Table* t, std::size_t col_ndx,
                                    std::size_t ndx, double value)
{
    select_table(t); // Throws
    m_encoder.set_double(col_ndx, ndx, value); // Throws
}

inline bool TransactLogEncoder::set_string(std::size_t col_ndx, std::size_t ndx, StringData value)
{
    string_cmd(instr_SetString, col_ndx, ndx, value.data(), value.size()); // Throws
    return true;
}

inline void TransactLogConvenientEncoder::set_string(const Table* t, std::size_t col_ndx,
                                    std::size_t ndx, StringData value)
{
    select_table(t); // Throws
    m_encoder.set_string(col_ndx, ndx, value); // Throws
}

inline bool TransactLogEncoder::set_binary(std::size_t col_ndx, std::size_t ndx, BinaryData value)
{
    string_cmd(instr_SetBinary, col_ndx, ndx, value.data(), value.size()); // Throws
    return true;
}

inline void TransactLogConvenientEncoder::set_binary(const Table* t, std::size_t col_ndx,
                                    std::size_t ndx, BinaryData value)
{
    select_table(t); // Throws
    m_encoder.set_binary(col_ndx, ndx, value); // Throws
}

inline bool TransactLogEncoder::set_date_time(std::size_t col_ndx, std::size_t ndx, DateTime value)
{
    simple_cmd(instr_SetDateTime, util::tuple(col_ndx, ndx, value.get_datetime())); // Throws
    return true;
}

inline void TransactLogConvenientEncoder::set_date_time(const Table* t, std::size_t col_ndx,
                                       std::size_t ndx, DateTime value)
{
    select_table(t); // Throws
    m_encoder.set_date_time(col_ndx, ndx, value); // Throws
}

inline bool TransactLogEncoder::set_table(std::size_t col_ndx, std::size_t ndx)
{
    simple_cmd(instr_SetTable, util::tuple(col_ndx, ndx)); // Throws
    return true;
}

inline void TransactLogConvenientEncoder::set_table(const Table* t, std::size_t col_ndx,
                                   std::size_t ndx)
{
    select_table(t); // Throws
    m_encoder.set_table(col_ndx, ndx); // Throws
}

inline bool TransactLogEncoder::set_mixed(std::size_t col_ndx, std::size_t ndx, const Mixed& value)
{
    mixed_cmd(instr_SetMixed, col_ndx, ndx, value); // Throws
    return true;
}

inline void TransactLogConvenientEncoder::set_mixed(const Table* t, std::size_t col_ndx,
                                   std::size_t ndx, const Mixed& value)
{
    select_table(t); // Throws
    m_encoder.set_mixed(col_ndx, ndx, value); // Throws
}

inline bool TransactLogEncoder::set_link(std::size_t col_ndx, std::size_t ndx, std::size_t value)
{
    // Map `tightdb::npos` to zero, and `n` to `n+1`, where `n` is a target row
    // index.
    std::size_t value_2 = std::size_t(1) + value;
    simple_cmd(instr_SetLink, util::tuple(col_ndx, ndx, value_2));
    return true;
}

inline void TransactLogConvenientEncoder::set_link(const Table* t, std::size_t col_ndx,
                                  std::size_t ndx, std::size_t value)
{
    select_table(t); // Throws
    m_encoder.set_link(col_ndx, ndx, value); // Throws
}


inline bool TransactLogEncoder::insert_int(std::size_t col_ndx, std::size_t ndx, std::size_t tbl_sz, int_fast64_t value)
{
    simple_cmd(instr_InsertInt, util::tuple(col_ndx, ndx, tbl_sz, value)); // Throws
    return true;
}

inline void TransactLogConvenientEncoder::insert_int(const Table* t, std::size_t col_ndx,
                                    std::size_t ndx, int_fast64_t value)
{
    select_table(t); // Throws
    m_encoder.insert_int(col_ndx, ndx, t->size(), value); // Throws
}

inline bool TransactLogEncoder::insert_bool(std::size_t col_ndx, std::size_t ndx, std::size_t tbl_sz, bool value)
{
    simple_cmd(instr_InsertBool, util::tuple(col_ndx, ndx, tbl_sz, value)); // Throws
    return true;
}

inline void TransactLogConvenientEncoder::insert_bool(const Table* t, std::size_t col_ndx,
                                     std::size_t ndx, bool value)
{
    select_table(t); // Throws
    m_encoder.insert_bool(col_ndx, ndx, t->size(), value); // Throws
}

inline bool TransactLogEncoder::insert_float(std::size_t col_ndx, std::size_t ndx, std::size_t tbl_sz, float value)
{
    simple_cmd(instr_InsertFloat, util::tuple(col_ndx, ndx, tbl_sz, value)); // Throws
    return true;
}

inline void TransactLogConvenientEncoder::insert_float(const Table* t, std::size_t col_ndx,
                                      std::size_t ndx, float value)
{
    select_table(t); // Throws
    m_encoder.insert_float(col_ndx, ndx, t->size(), value); // Throws
}

inline bool TransactLogEncoder::insert_double(std::size_t col_ndx, std::size_t ndx, std::size_t tbl_sz, double value)
{
    simple_cmd(instr_InsertDouble, util::tuple(col_ndx, ndx, tbl_sz, value)); // Throws
    return true;
}

inline void TransactLogConvenientEncoder::insert_double(const Table* t, std::size_t col_ndx,
                                       std::size_t ndx, double value)
{
    select_table(t); // Throws
    m_encoder.insert_double(col_ndx, ndx, t->size(), value); // Throws
}

inline bool TransactLogEncoder::insert_string(std::size_t col_ndx, std::size_t ndx, std::size_t tbl_sz, StringData value)
{
    simple_cmd(instr_InsertString, util::tuple(col_ndx, ndx, tbl_sz));
    string_value(value.data(), value.size());
    return true;
}

inline void TransactLogConvenientEncoder::insert_string(const Table* t, std::size_t col_ndx,
                                       std::size_t ndx, StringData value)
{
    select_table(t); // Throws
    m_encoder.insert_string(col_ndx, ndx, t->size(), value); // Throws
}

inline bool TransactLogEncoder::insert_binary(std::size_t col_ndx, std::size_t ndx, std::size_t tbl_sz, BinaryData value)
{
    simple_cmd(instr_InsertBinary, util::tuple(col_ndx, ndx, tbl_sz));
    string_value(value.data(), value.size());
    return true;
}

inline void TransactLogConvenientEncoder::insert_binary(const Table* t, std::size_t col_ndx,
                                       std::size_t ndx, BinaryData value)
{
    select_table(t); // Throws
    m_encoder.insert_binary(col_ndx, ndx, t->size(), value);
}

inline bool TransactLogEncoder::insert_date_time(std::size_t col_ndx, std::size_t ndx, std::size_t tbl_sz, DateTime value)
{
    simple_cmd(instr_InsertDateTime, util::tuple(col_ndx, ndx, tbl_sz, value.get_datetime())); // Throws
    return true;
}

inline void TransactLogConvenientEncoder::insert_date_time(const Table* t, std::size_t col_ndx,
                                          std::size_t ndx, DateTime value)
{
    select_table(t); // Throws
    m_encoder.insert_date_time(col_ndx, ndx, t->size(), value); // Throws
}

inline bool TransactLogEncoder::insert_table(std::size_t col_ndx, std::size_t ndx, std::size_t tbl_sz)
{
    simple_cmd(instr_InsertTable, util::tuple(col_ndx, ndx, tbl_sz)); // Throws
    return true;
}

inline void TransactLogConvenientEncoder::insert_table(const Table* t, std::size_t col_ndx,
                                      std::size_t ndx)
{
    select_table(t); // Throws
    m_encoder.insert_table(col_ndx, ndx, t->size()); // Throws
}

inline bool TransactLogEncoder::insert_mixed(std::size_t col_ndx, std::size_t ndx, std::size_t tbl_sz, const Mixed& value)
{
    simple_cmd(instr_InsertMixed, util::tuple(col_ndx, ndx, tbl_sz));
    mixed_value(value); // Throws
    return true;
}

inline void TransactLogConvenientEncoder::insert_mixed(const Table* t, std::size_t col_ndx,
                                      std::size_t ndx, const Mixed& value)
{
    select_table(t); // Throws
    m_encoder.insert_mixed(col_ndx, ndx, t->size(), value); // Throws
}

inline bool TransactLogEncoder::insert_link(std::size_t col_ndx, std::size_t ndx, std::size_t tbl_sz, std::size_t value)
{
    // FIXME: Should the value be transformed in the same was as in `set_link`?
    simple_cmd(instr_InsertLink, util::tuple(col_ndx, ndx, tbl_sz, value)); // Throws
    return true;
}

inline void TransactLogConvenientEncoder::insert_link(const Table* t, std::size_t col_ndx,
                                     std::size_t ndx, std::size_t value)
{
    select_table(t); // Throws
    m_encoder.insert_link(col_ndx, ndx, t->size(), value); // Throws
}

inline bool TransactLogEncoder::insert_link_list(std::size_t col_ndx, std::size_t ndx, std::size_t tbl_sz)
{
    simple_cmd(instr_InsertLinkList, util::tuple(col_ndx, ndx, tbl_sz)); // Throws
    return true;
}

inline void TransactLogConvenientEncoder::insert_link_list(const Table* t, std::size_t col_ndx, std::size_t ndx)
{
    select_table(t); // Throws
    m_encoder.insert_link_list(col_ndx, ndx, t->size()); // Throws
}

inline bool TransactLogEncoder::row_insert_complete()
{
    simple_cmd(instr_RowInsertComplete, util::tuple()); // Throws
    return true;
}

inline void TransactLogConvenientEncoder::row_insert_complete(const Table* t)
{
    select_table(t); // Throws
    m_encoder.row_insert_complete(); // Throws
}

inline bool TransactLogEncoder::insert_empty_rows(std::size_t row_ndx, std::size_t num_rows, std::size_t tbl_sz, bool unordered)
{
    simple_cmd(instr_InsertEmptyRows, util::tuple(row_ndx, num_rows, tbl_sz, unordered)); // Throws
    return true;
}


inline void TransactLogConvenientEncoder::insert_empty_rows(const Table* t, std::size_t row_ndx,
                                           std::size_t num_rows)
{
    select_table(t); // Throws
    // default to unordered, if we are inserting at the end:
    bool unordered = row_ndx == t->size()-num_rows;
    m_encoder.insert_empty_rows(row_ndx, num_rows, t->size(), unordered); // Throws
}

inline bool TransactLogEncoder::erase_rows(std::size_t row_ndx, std::size_t num_rows, std::size_t tbl_sz, bool unordered)
{
    std::size_t last_row_ndx = tbl_sz - 1;
    simple_cmd(instr_EraseRows, util::tuple(row_ndx, num_rows, last_row_ndx, unordered));
    return true;
}


inline void TransactLogConvenientEncoder::erase_row(const Table* t, std::size_t row_ndx, bool move_last_over)
{
    select_table(t); // Throws
    std::size_t num_rows = 1; // FIXME: might want to make this parameter externally visible?
    m_encoder.erase_rows(row_ndx, num_rows, t->size(), move_last_over); // Throws
}

inline bool TransactLogEncoder::add_int_to_column(std::size_t col_ndx, int_fast64_t value)
{
    simple_cmd(instr_AddIntToColumn, util::tuple(col_ndx, value)); // Throws
    return true;
}

inline void TransactLogConvenientEncoder::add_int_to_column(const Table* t, std::size_t col_ndx, int_fast64_t value)
{
    select_table(t); // Throws
    m_encoder.add_int_to_column(col_ndx, value); // Throws
}


inline bool TransactLogEncoder::add_search_index(std::size_t col_ndx)
{
    simple_cmd(instr_AddSearchIndex, util::tuple(col_ndx)); // Throws
    return true;
}

inline void TransactLogConvenientEncoder::add_search_index(const Table* t, std::size_t col_ndx)
{
    select_table(t); // Throws
    m_encoder.add_search_index(col_ndx); // Throws
}


inline bool TransactLogEncoder::add_primary_key(std::size_t col_ndx)
{
    simple_cmd(instr_AddPrimaryKey, util::tuple(col_ndx)); // Throws
    return true;
}

inline void TransactLogConvenientEncoder::add_primary_key(const Table* t, std::size_t col_ndx)
{
    select_table(t); // Throws
    m_encoder.add_primary_key(col_ndx); // Throws
}


inline bool TransactLogEncoder::remove_primary_key()
{
    simple_cmd(instr_RemovePrimaryKey, util::tuple()); // Throws
    return true;
}

inline void TransactLogConvenientEncoder::remove_primary_key(const Table* t)
{
    select_table(t); // Throws
    m_encoder.remove_primary_key(); // Throws
}


inline bool TransactLogEncoder::set_link_type(std::size_t col_ndx, LinkType link_type)
{
    simple_cmd(instr_SetLinkType, util::tuple(col_ndx, int(link_type))); // Throws
    return true;
}

inline void TransactLogConvenientEncoder::set_link_type(const Table* t, std::size_t col_ndx, LinkType link_type)
{
    select_table(t); // Throws
    m_encoder.set_link_type(col_ndx, link_type); // Throws
}


inline bool TransactLogEncoder::clear_table()
{
    simple_cmd(instr_ClearTable, util::tuple()); // Throws
    return true;
}

inline void TransactLogConvenientEncoder::clear_table(const Table* t)
{
    select_table(t); // Throws
    m_encoder.clear_table(); // Throws
}

inline bool TransactLogEncoder::optimize_table()
{
    simple_cmd(instr_OptimizeTable, util::tuple()); // Throws
    return true;
}

inline void TransactLogConvenientEncoder::optimize_table(const Table* t)
{
    select_table(t); // Throws
    m_encoder.optimize_table(); // Throws
}

inline bool TransactLogEncoder::link_list_set(std::size_t link_ndx, std::size_t value)
{
    simple_cmd(instr_LinkListSet, util::tuple(link_ndx, value)); // Throws
    return true;
}

inline void TransactLogConvenientEncoder::link_list_set(const LinkView& list, std::size_t link_ndx,
                                       std::size_t value)
{
    select_link_list(list); // Throws
    m_encoder.link_list_set(link_ndx, value); // Throws
}

inline bool TransactLogEncoder::link_list_set_all(const Column& values)
{
    simple_cmd(instr_LinkListSetAll, util::tuple(values.size())); // Throws
    for (std::size_t i = 0; i < values.size(); i++)
        append_num(values.get(i));
    return true;
}

inline void TransactLogConvenientEncoder::set_link_list(const LinkView& list, const Column& values)
{
    select_link_list(list); // Throws
    m_encoder.link_list_set_all(values); // Throws
}

inline bool TransactLogEncoder::link_list_insert(std::size_t link_ndx, std::size_t value)
{
    simple_cmd(instr_LinkListInsert, util::tuple(link_ndx, value)); // Throws
    return true;
}

inline void TransactLogConvenientEncoder::link_list_insert(const LinkView& list, std::size_t link_ndx,
                                          std::size_t value)
{
    select_link_list(list); // Throws
    m_encoder.link_list_insert(link_ndx, value); // Throws
}

inline bool TransactLogEncoder::link_list_move(std::size_t old_link_ndx, std::size_t new_link_ndx)
{
    simple_cmd(instr_LinkListMove, util::tuple(old_link_ndx, new_link_ndx)); // Throws
    return true;
}

inline void TransactLogConvenientEncoder::link_list_move(const LinkView& list, std::size_t old_link_ndx,
                                        std::size_t new_link_ndx)
{
    select_link_list(list); // Throws
    m_encoder.link_list_move(old_link_ndx, new_link_ndx); // Throws
}

inline bool TransactLogEncoder::link_list_erase(std::size_t link_ndx)
{
    simple_cmd(instr_LinkListErase, util::tuple(link_ndx)); // Throws
    return true;
}

inline void TransactLogConvenientEncoder::link_list_erase(const LinkView& list, std::size_t link_ndx)
{
    select_link_list(list); // Throws
    m_encoder.link_list_erase(link_ndx); // Throws
}

inline bool TransactLogEncoder::link_list_clear()
{
    simple_cmd(instr_LinkListClear, util::tuple()); // Throws
    return true;
}

inline void TransactLogConvenientEncoder::link_list_clear(const LinkView& list)
{
    select_link_list(list); // Throws
    m_encoder.link_list_clear(); // Throws
}

inline void TransactLogConvenientEncoder::on_table_destroyed(const Table* t) TIGHTDB_NOEXCEPT
{
    if (m_selected_table == t)
        m_selected_table = 0;
}

inline void TransactLogConvenientEncoder::on_spec_destroyed(const Spec* s) TIGHTDB_NOEXCEPT
{
    if (m_selected_spec == s)
        m_selected_spec = 0;
}


inline void TransactLogConvenientEncoder::on_link_list_destroyed(const LinkView& list) TIGHTDB_NOEXCEPT
{
    if (m_selected_link_list == &list)
        m_selected_link_list = 0;
}

inline std::size_t TransactLogEncoder::max_required_bytes_for_string_value(std::size_t size) const
{
    return max_enc_bytes_per_int + size;
}

inline std::size_t TransactLogEncoder::max_required_bytes_for_string_cmd(std::size_t size) const
{
    return 1 + max_required_bytes_for_string_value(size);
}

inline std::size_t TransactLogEncoder::max_required_bytes_for_simple_cmd(std::size_t num_numbers) const
{
    return 1 + max_enc_bytes_per_num * num_numbers;
}

inline TransactLogParser::TransactLogParser(InputStream& transact_log):
    m_input(transact_log)
{
    m_input_begin = m_input_end = 0;
}


inline TransactLogParser::~TransactLogParser() TIGHTDB_NOEXCEPT
{
}


template<class InstructionHandler>
void TransactLogParser::parse(InstructionHandler& handler)
{
    do_parse(handler);
}


template<class InstructionHandler>
void TransactLogParser::do_parse(InstructionHandler& handler)
{
    while (m_input_begin != m_input_end || next_input_buffer()) {

        char instr;
        if (!read_char(instr))
            parser_error();

        // std::cout << "parsing " << (int) instr << " @ " << std::hex << (long) m_input_begin << std::endl;
        switch (Instruction(instr)) {
            case instr_SetInt: {
                std::size_t col_ndx = read_int<std::size_t>(); // Throws
                std::size_t row_ndx = read_int<std::size_t>(); // Throws
                // FIXME: Don't depend on the existence of int64_t,
                // but don't allow values to use more than 64 bits
                // either.
                int_fast64_t value = read_int<int64_t>(); // Throws
                if (!handler.set_int(col_ndx, row_ndx, value)) // Throws
                    parser_error();
                continue;
            }
            case instr_SetBool: {
                std::size_t col_ndx = read_int<std::size_t>(); // Throws
                std::size_t row_ndx = read_int<std::size_t>(); // Throws
                bool value = read_int<bool>(); // Throws
                if (!handler.set_bool(col_ndx, row_ndx, value)) // Throws
                    parser_error();
                continue;
            }
            case instr_SetFloat: {
                std::size_t col_ndx = read_int<std::size_t>(); // Throws
                std::size_t row_ndx = read_int<std::size_t>(); // Throws
                float value = read_float(); // Throws
                if (!handler.set_float(col_ndx, row_ndx, value)) // Throws
                    parser_error();
                continue;
            }
            case instr_SetDouble: {
                std::size_t col_ndx = read_int<std::size_t>(); // Throws
                std::size_t row_ndx = read_int<std::size_t>(); // Throws
                double value = read_double(); // Throws
                if (!handler.set_double(col_ndx, row_ndx, value)) // Throws
                    parser_error();
                continue;
            }
            case instr_SetString: {
                std::size_t col_ndx = read_int<std::size_t>(); // Throws
                std::size_t row_ndx = read_int<std::size_t>(); // Throws
<<<<<<< HEAD
                bool isnull = !read_string(m_string_buffer); // Throws
                // The "" construction ensures a non-null data pointer
                StringData value(isnull ? 0 : m_string_buffer.size() == 0 ? "" : m_string_buffer.data(), 
                                 m_string_buffer.size());
=======
                StringData value = read_string(m_string_buffer); // Throws
>>>>>>> b1586ab1
                if (!handler.set_string(col_ndx, row_ndx, value)) // Throws
                    parser_error();
                continue;
            }
            case instr_SetBinary: {
                std::size_t col_ndx = read_int<std::size_t>(); // Throws
                std::size_t row_ndx = read_int<std::size_t>(); // Throws
<<<<<<< HEAD
                bool isnull = !read_string(m_string_buffer); // Throws
                 // The "" construction ensures a non-null data pointer
                BinaryData value(isnull ? 0 : m_string_buffer.size() == 0 ? "" : m_string_buffer.data(),
                                 m_string_buffer.size());
=======
                BinaryData value = read_binary(m_string_buffer); // Throws
>>>>>>> b1586ab1
                if (!handler.set_binary(col_ndx, row_ndx, value)) // Throws
                    parser_error();
                continue;
            }
            case instr_SetDateTime: {
                std::size_t col_ndx = read_int<std::size_t>(); // Throws
                std::size_t row_ndx = read_int<std::size_t>(); // Throws
                std::time_t value = read_int<std::time_t>(); // Throws
                if (!handler.set_date_time(col_ndx, row_ndx, value)) // Throws
                    parser_error();
                continue;
            }
            case instr_SetTable: {
                std::size_t col_ndx = read_int<std::size_t>(); // Throws
                std::size_t row_ndx = read_int<std::size_t>(); // Throws
                if (!handler.set_table(col_ndx, row_ndx)) // Throws
                    parser_error();
                continue;
            }
            case instr_SetMixed: {
                std::size_t col_ndx = read_int<std::size_t>(); // Throws
                std::size_t row_ndx = read_int<std::size_t>(); // Throws
                Mixed value;
                read_mixed(&value); // Throws
                if (!handler.set_mixed(col_ndx, row_ndx, value)) // Throws
                    parser_error();
                continue;
            }
            case instr_SetLink: {
                std::size_t col_ndx = read_int<std::size_t>(); // Throws
                std::size_t row_ndx = read_int<std::size_t>(); // Throws
                std::size_t value = read_int<std::size_t>(); // Throws
                if (!handler.set_link(col_ndx, row_ndx, value)) // Throws
                    parser_error();
                continue;
            }
            case instr_InsertInt: {
                std::size_t col_ndx = read_int<std::size_t>(); // Throws
                std::size_t row_ndx = read_int<std::size_t>(); // Throws
                std::size_t tbl_sz = read_int<std::size_t>(); // Throws
                // FIXME: Don't depend on the existence of int64_t,
                // but don't allow values to use more than 64 bits
                // either.
                int_fast64_t value = read_int<int64_t>(); // Throws
                if (!handler.insert_int(col_ndx, row_ndx, tbl_sz, value)) // Throws
                    parser_error();
                continue;
            }
            case instr_InsertBool: {
                std::size_t col_ndx = read_int<std::size_t>(); // Throws
                std::size_t row_ndx = read_int<std::size_t>(); // Throws
                std::size_t tbl_sz = read_int<std::size_t>(); // Throws
                bool value = read_int<bool>(); // Throws
                if (!handler.insert_bool(col_ndx, row_ndx, tbl_sz, value)) // Throws
                    parser_error();
                continue;
            }
            case instr_InsertFloat: {
                std::size_t col_ndx = read_int<std::size_t>(); // Throws
                std::size_t row_ndx = read_int<std::size_t>(); // Throws
                std::size_t tbl_sz = read_int<std::size_t>(); // Throws
                float value = read_float(); // Throws
                if (!handler.insert_float(col_ndx, row_ndx, tbl_sz, value)) // Throws
                    parser_error();
                continue;
            }
            case instr_InsertDouble: {
                std::size_t col_ndx = read_int<std::size_t>(); // Throws
                std::size_t row_ndx = read_int<std::size_t>(); // Throws
                std::size_t tbl_sz = read_int<std::size_t>(); // Throws
                double value = read_double(); // Throws
                if (!handler.insert_double(col_ndx, row_ndx, tbl_sz, value)) // Throws
                    parser_error();
                continue;
            }
            case instr_InsertString: {
                std::size_t col_ndx = read_int<std::size_t>(); // Throws
                std::size_t row_ndx = read_int<std::size_t>(); // Throws
                std::size_t tbl_sz = read_int<std::size_t>(); // Throws
<<<<<<< HEAD
                bool isnull = !read_string(m_string_buffer); // Throws
                StringData value(isnull ? null_ptr : m_string_buffer.data(), m_string_buffer.size());
=======
                StringData value = read_string(m_string_buffer); // Throws
>>>>>>> b1586ab1
                if (!handler.insert_string(col_ndx, row_ndx, tbl_sz, value)) // Throws
                    parser_error();
                continue;
            }
            case instr_InsertBinary: {
                std::size_t col_ndx = read_int<std::size_t>(); // Throws
                std::size_t row_ndx = read_int<std::size_t>(); // Throws
                std::size_t tbl_sz = read_int<std::size_t>(); // Throws
                BinaryData value = read_binary(m_string_buffer); // Throws
                if (!handler.insert_binary(col_ndx, row_ndx, tbl_sz, value)) // Throws
                    parser_error();
                continue;
            }
            case instr_InsertDateTime: {
                std::size_t col_ndx = read_int<std::size_t>(); // Throws
                std::size_t row_ndx = read_int<std::size_t>(); // Throws
                std::size_t tbl_sz = read_int<std::size_t>(); // Throws
                std::time_t value = read_int<std::time_t>(); // Throws
                if (!handler.insert_date_time(col_ndx, row_ndx, tbl_sz, value)) // Throws
                    parser_error();
                continue;
            }
            case instr_InsertTable: {
                std::size_t col_ndx = read_int<std::size_t>(); // Throws
                std::size_t row_ndx = read_int<std::size_t>(); // Throws
                std::size_t tbl_sz = read_int<std::size_t>(); // Throws
                if (!handler.insert_table(col_ndx, row_ndx, tbl_sz)) // Throws
                    parser_error();
                continue;
            }
            case instr_InsertMixed: {
                std::size_t col_ndx = read_int<std::size_t>(); // Throws
                std::size_t row_ndx = read_int<std::size_t>(); // Throws
                std::size_t tbl_sz = read_int<std::size_t>(); // Throws
                Mixed value;
                read_mixed(&value); // Throws
                if (!handler.insert_mixed(col_ndx, row_ndx, tbl_sz, value)) // Throws
                    parser_error();
                continue;
            }
            case instr_InsertLink: {
                std::size_t col_ndx = read_int<std::size_t>(); // Throws
                std::size_t row_ndx = read_int<std::size_t>(); // Throws
                std::size_t tbl_sz = read_int<std::size_t>(); // Throws
                std::size_t value = read_int<std::size_t>(); // Throws
                if (!handler.insert_link(col_ndx, row_ndx, tbl_sz, value)) // Throws
                    parser_error();
                continue;
            }
            case instr_InsertLinkList: {
                std::size_t col_ndx = read_int<std::size_t>(); // Throws
                std::size_t row_ndx = read_int<std::size_t>(); // Throws
                std::size_t tbl_sz = read_int<std::size_t>(); // Throws
                if (!handler.insert_link_list(col_ndx, row_ndx, tbl_sz)) // Throws
                    parser_error();
                continue;
            }
            case instr_RowInsertComplete: {
                if (!handler.row_insert_complete()) // Throws
                    parser_error();
                continue;
            }
            case instr_InsertEmptyRows: {
                std::size_t row_ndx = read_int<std::size_t>(); // Throws
                std::size_t num_rows = read_int<std::size_t>(); // Throws
                std::size_t tbl_sz = read_int<std::size_t>(); // Throws
                bool unordered = read_int<bool>(); // Throws
                if (!handler.insert_empty_rows(row_ndx, num_rows, tbl_sz, unordered)) // Throws
                    parser_error();
                continue;
            }
            case instr_EraseRows: {
                std::size_t row_ndx = read_int<std::size_t>(); // Throws
                std::size_t num_rows = read_int<std::size_t>(); // Throws
                std::size_t tbl_sz = read_int<std::size_t>(); // Throws
                bool unordered = read_int<bool>(); // Throws
                if (!handler.erase_rows(row_ndx, num_rows, tbl_sz, unordered)) // Throws
                    parser_error();
                continue;
            }
            case instr_AddIntToColumn: {
                std::size_t col_ndx = read_int<std::size_t>(); // Throws
                // FIXME: Don't depend on the existence of int64_t,
                // but don't allow values to use more than 64 bits
                // either.
                int_fast64_t value = read_int<int64_t>(); // Throws
                if (!handler.add_int_to_column(col_ndx, value)) // Throws
                    parser_error();
                continue;
            }
            case instr_SelectTable: {
                int levels = read_int<int>(); // Throws
                if (levels < 0 || levels > m_max_levels)
                    parser_error();
                m_path.reserve(0, 2*levels); // Throws
                std::size_t* path = m_path.data();
                std::size_t group_level_ndx = read_int<std::size_t>(); // Throws
                for (int i = 0; i != levels; ++i) {
                    std::size_t col_ndx = read_int<std::size_t>(); // Throws
                    std::size_t row_ndx = read_int<std::size_t>(); // Throws
                    path[2*i + 0] = col_ndx;
                    path[2*i + 1] = row_ndx;
                }
                if (!handler.select_table(group_level_ndx, levels, path)) // Throws
                    parser_error();
                continue;
            }
            case instr_ClearTable: {
                if (!handler.clear_table()) // Throws
                    parser_error();
                continue;
            }
            case instr_LinkListSet: {
                std::size_t link_ndx = read_int<std::size_t>(); // Throws
                std::size_t value = read_int<std::size_t>(); // Throws
                if (!handler.link_list_set(link_ndx, value)) // Throws
                    parser_error();
                continue;
            }
            case instr_LinkListSetAll: {
                // todo, log that it's a SetAll we're doing
                std::size_t size = read_int<std::size_t>(); // Throws
                for (std::size_t i = 0; i < size; i++) {
                    std::size_t link = read_int<std::size_t>(); // Throws
                    if (!handler.link_list_set(i, link)) // Throws
                        parser_error();
                }
                continue;
            }
            case instr_LinkListInsert: {
                std::size_t link_ndx = read_int<std::size_t>(); // Throws
                std::size_t value = read_int<std::size_t>(); // Throws
                if (!handler.link_list_insert(link_ndx, value)) // Throws
                    parser_error();
                continue;
            }
            case instr_LinkListMove: {
                std::size_t old_link_ndx = read_int<std::size_t>(); // Throws
                std::size_t new_link_ndx = read_int<std::size_t>(); // Throws
                if (!handler.link_list_move(old_link_ndx, new_link_ndx)) // Throws
                    parser_error();
                continue;
            }
            case instr_LinkListErase: {
                std::size_t link_ndx = read_int<std::size_t>(); // Throws
                if (!handler.link_list_erase(link_ndx)) // Throws
                    parser_error();
                continue;
            }
            case instr_LinkListClear: {
                if (!handler.link_list_clear()) // Throws
                    parser_error();
                continue;
            }
            case instr_SelectLinkList: {
                std::size_t col_ndx = read_int<std::size_t>(); // Throws
                std::size_t row_ndx = read_int<std::size_t>(); // Throws
                if (!handler.select_link_list(col_ndx, row_ndx)) // Throws
                    parser_error();
                continue;
            }
            case instr_AddSearchIndex: {
                std::size_t col_ndx = read_int<std::size_t>(); // Throws
                if (!handler.add_search_index(col_ndx)) // Throws
                    parser_error();
                continue;
            }
            case instr_AddPrimaryKey: {
                std::size_t col_ndx = read_int<std::size_t>(); // Throws
                if (!handler.add_primary_key(col_ndx)) // Throws
                    parser_error();
                continue;
            }
            case instr_RemovePrimaryKey: {
                if (!handler.remove_primary_key()) // Throws
                    parser_error();
                continue;
            }
            case instr_SetLinkType: {
                std::size_t col_ndx = read_int<std::size_t>(); // Throws
                int link_type = read_int<int>(); // Throws
                if (!is_valid_link_type(link_type))
                    parser_error();
                if (!handler.set_link_type(col_ndx, LinkType(link_type))) // Throws
                    parser_error();
                continue;
            }
            case instr_InsertColumn:
            case instr_InsertNullableColumn: {
                std::size_t col_ndx = read_int<std::size_t>(); // Throws
                int type = read_int<int>(); // Throws
                if (!is_valid_data_type(type))
                    parser_error();
<<<<<<< HEAD
                read_string(m_string_buffer); // Throws
                StringData name(m_string_buffer.data(), m_string_buffer.size());
                bool nullable = (Instruction(instr) == instr_InsertNullableColumn);
                if (!handler.insert_column(col_ndx, DataType(type), name, nullable)) // Throws
=======
                StringData name = read_string(m_string_buffer); // Throws
                if (!handler.insert_column(col_ndx, DataType(type), name)) // Throws
>>>>>>> b1586ab1
                    parser_error();
                continue;
            }
            case instr_InsertLinkColumn: {
                std::size_t col_ndx = read_int<std::size_t>(); // Throws
                int type = read_int<int>(); // Throws
                if (!is_valid_data_type(type))
                    parser_error();
                StringData name = read_string(m_string_buffer); // Throws
                std::size_t link_target_table_ndx = read_int<std::size_t>(); // Throws
                std::size_t backlink_col_ndx = read_int<std::size_t>(); // Throws
                if (!handler.insert_link_column(col_ndx, DataType(type), name,
                                                link_target_table_ndx, backlink_col_ndx)) // Throws
                    parser_error();
                continue;
            }
            case instr_EraseColumn: {
                std::size_t col_ndx = read_int<std::size_t>(); // Throws
                if (!handler.erase_column(col_ndx)) // Throws
                    parser_error();
                continue;
            }
            case instr_EraseLinkColumn: {
                std::size_t col_ndx = read_int<std::size_t>(); // Throws
                std::size_t link_target_table_ndx = read_int<std::size_t>(); // Throws
                std::size_t backlink_col_ndx      = read_int<std::size_t>(); // Throws
                if (!handler.erase_link_column(col_ndx, link_target_table_ndx,
                                               backlink_col_ndx)) // Throws
                    parser_error();
                continue;
            }
            case instr_RenameColumn: {
                std::size_t col_ndx = read_int<std::size_t>(); // Throws
                StringData name = read_string(m_string_buffer); // Throws
                if (!handler.rename_column(col_ndx, name)) // Throws
                    parser_error();
                continue;
            }
            case instr_SelectDescriptor: {
                int levels = read_int<int>(); // Throws
                if (levels < 0 || levels > m_max_levels)
                    parser_error();
                m_path.reserve(0, levels); // Throws
                std::size_t* path = m_path.data();
                for (int i = 0; i != levels; ++i) {
                    std::size_t col_ndx = read_int<std::size_t>(); // Throws
                    path[i] = col_ndx;
                }
                if (!handler.select_descriptor(levels, path)) // Throws
                    parser_error();
                continue;
            }
            case instr_InsertGroupLevelTable: {
                std::size_t table_ndx  = read_int<std::size_t>(); // Throws
                std::size_t num_tables = read_int<std::size_t>(); // Throws
                StringData name = read_string(m_string_buffer); // Throws
                if (!handler.insert_group_level_table(table_ndx, num_tables, name)) // Throws
                    parser_error();
                continue;
            }
            case instr_EraseGroupLevelTable: {
                std::size_t table_ndx  = read_int<std::size_t>(); // Throws
                std::size_t num_tables = read_int<std::size_t>(); // Throws
                if (!handler.erase_group_level_table(table_ndx, num_tables)) // Throws
                    parser_error();
                continue;
            }
            case instr_RenameGroupLevelTable: {
                std::size_t table_ndx = read_int<std::size_t>(); // Throws
                StringData new_name = read_string(m_string_buffer); // Throws
                if (!handler.rename_group_level_table(table_ndx, new_name)) // Throws
                    parser_error();
                continue;
            }
            case instr_OptimizeTable: {
                if (!handler.optimize_table()) // Throws
                    parser_error();
                continue;
            }
        }
        // coming here is not possible
        TIGHTDB_ASSERT(false);
        return;
    }
}


template<class T> T TransactLogParser::read_int()
{
    T value = 0;
    int part = 0;
    const int max_bytes = (std::numeric_limits<T>::digits+1+6)/7;
    for (int i = 0; i != max_bytes; ++i) {
        char c;
        if (!read_char(c))
            goto bad_transact_log;
        part = static_cast<unsigned char>(c);
        if (0xFF < part)
            goto bad_transact_log; // Only the first 8 bits may be used in each byte
        if ((part & 0x80) == 0) {
            T p = part & 0x3F;
            if (util::int_shift_left_with_overflow_detect(p, i*7))
                goto bad_transact_log;
            value |= p;
            break;
        }
        if (i == max_bytes-1)
            goto bad_transact_log; // Too many bytes
        value |= T(part & 0x7F) << (i*7);
    }
    if (part & 0x40) {
        // The real value is negative. Because 'value' is positive at
        // this point, the following negation is guaranteed by C++11
        // to never overflow. See C99+TC3 section 6.2.6.2 paragraph 2.
        value = -value;
        if (util::int_subtract_with_overflow_detect(value, 1))
            goto bad_transact_log;
    }
    return value;

  bad_transact_log:
    throw BadTransactLog();
}


inline void TransactLogParser::read_bytes(char* data, std::size_t size)
{
    for (;;) {
        const std::size_t avail = m_input_end - m_input_begin;
        if (size <= avail)
            break;
        const char* to = m_input_begin + avail;
        std::copy(m_input_begin, to, data);
        if (!next_input_buffer())
            throw BadTransactLog();
        data += avail;
        size -= avail;
    }
    const char* to = m_input_begin + size;
    std::copy(m_input_begin, to, data);
    m_input_begin = to;
}


inline float TransactLogParser::read_float()
{
    TIGHTDB_STATIC_ASSERT(std::numeric_limits<float>::is_iec559 &&
                          sizeof (float) * std::numeric_limits<unsigned char>::digits == 32,
                          "Unsupported 'float' representation");
    float value;
    read_bytes(reinterpret_cast<char*>(&value), sizeof value); // Throws
    return value;
}


inline double TransactLogParser::read_double()
{
    TIGHTDB_STATIC_ASSERT(std::numeric_limits<double>::is_iec559 &&
                          sizeof (double) * std::numeric_limits<unsigned char>::digits == 64,
                          "Unsupported 'double' representation");
    double value;
    read_bytes(reinterpret_cast<char*>(&value), sizeof value); // Throws
    return value;
}


<<<<<<< HEAD
inline bool TransactLogParser::read_string(util::StringBuffer& buf)
=======
inline StringData TransactLogParser::read_string(util::StringBuffer& buf)
>>>>>>> b1586ab1
{
    std::size_t size = read_int<std::size_t>(); // Throws
<<<<<<< HEAD
    if (size == static_cast<size_t>(-1)) {
        return false; // null        
    }
    buf.resize(size); // Throws
    read_bytes(buf.data(), size);
    return true;
=======

    const std::size_t avail = m_input_end - m_input_begin;
    if (avail >= size) {
        m_input_begin += size;
        return StringData(m_input_begin - size, size);
    }

    buf.clear();
    buf.resize(size); // Throws
    read_bytes(buf.data(), size);
    return StringData(buf.data(), size);
}


inline BinaryData TransactLogParser::read_binary(util::StringBuffer& buf)
{
    StringData str = read_string(buf); // Throws;
    return BinaryData(str.data(), str.size());
>>>>>>> b1586ab1
}


inline void TransactLogParser::read_mixed(Mixed* mixed)
{
    DataType type = DataType(read_int<int>()); // Throws
    switch (type) {
        case type_Int: {
            // FIXME: Don't depend on the existence of
            // int64_t, but don't allow values to use more
            // than 64 bits either.
            int_fast64_t value = read_int<int64_t>(); // Throws
            mixed->set_int(value);
            return;
        }
        case type_Bool: {
            bool value = read_int<bool>(); // Throws
            mixed->set_bool(value);
            return;
        }
        case type_Float: {
            float value = read_float(); // Throws
            mixed->set_float(value);
            return;
        }
        case type_Double: {
            double value = read_double(); // Throws
            mixed->set_double(value);
            return;
        }
        case type_DateTime: {
            std::time_t value = read_int<std::time_t>(); // Throws
            mixed->set_datetime(value);
            return;
        }
        case type_String: {
<<<<<<< HEAD
            bool isnull = !read_string(m_string_buffer); // Throws
            // The "" construction ensures a non-null data pointer
            StringData value(isnull ? 0 : m_string_buffer.size() == 0 ? "" : m_string_buffer.data(),
                             m_string_buffer.size());
=======
            StringData value = read_string(m_string_buffer); // Throws
>>>>>>> b1586ab1
            mixed->set_string(value);
            return;
        }
        case type_Binary: {
            BinaryData value = read_binary(m_string_buffer); // Throws
            mixed->set_binary(value);
            return;
        }
        case type_Table: {
            *mixed = Mixed::subtable_tag();
            return;
        }
        case type_Mixed:
            break;
        case type_Link:
        case type_LinkList:
            // FIXME: Need to handle new link types here
            TIGHTDB_ASSERT(false);
            break;
    }
    TIGHTDB_ASSERT(false);
}


inline bool TransactLogParser::next_input_buffer()
{
    std::size_t sz = m_input.next_block(m_input_begin, m_input_end);
    if (sz == 0)
        return false;
    else
        return true;
}


inline bool TransactLogParser::read_char(char& c)
{
    if (m_input_begin == m_input_end && !next_input_buffer())
        return false;
    c = *m_input_begin++;
    return true;
}


inline bool TransactLogParser::is_valid_data_type(int type)
{
    switch (DataType(type)) {
        case type_Int:
        case type_Bool:
        case type_Float:
        case type_Double:
        case type_String:
        case type_Binary:
        case type_DateTime:
        case type_Table:
        case type_Mixed:
        case type_Link:
        case type_LinkList:
            return true;
    }
    return false;
}


inline bool TransactLogParser::is_valid_link_type(int type)
{
    switch (LinkType(type)) {
        case link_Strong:
        case link_Weak:
            return true;
    }
    return false;
}



}
}

#endif // TIGHTDB_IMPL_TRANSACT_LOG_HPP<|MERGE_RESOLUTION|>--- conflicted
+++ resolved
@@ -365,13 +365,8 @@
     float read_float();
     double read_double();
 
-<<<<<<< HEAD
-    // return true if non-null, else false 
-    bool read_string(util::StringBuffer&);
-=======
     StringData read_string(util::StringBuffer&);
     BinaryData read_binary(util::StringBuffer&);
->>>>>>> b1586ab1
     void read_mixed(Mixed*);
 
     // Advance m_input_begin and m_input_end to reflect the next block of instructions
@@ -1418,14 +1413,7 @@
             case instr_SetString: {
                 std::size_t col_ndx = read_int<std::size_t>(); // Throws
                 std::size_t row_ndx = read_int<std::size_t>(); // Throws
-<<<<<<< HEAD
-                bool isnull = !read_string(m_string_buffer); // Throws
-                // The "" construction ensures a non-null data pointer
-                StringData value(isnull ? 0 : m_string_buffer.size() == 0 ? "" : m_string_buffer.data(), 
-                                 m_string_buffer.size());
-=======
                 StringData value = read_string(m_string_buffer); // Throws
->>>>>>> b1586ab1
                 if (!handler.set_string(col_ndx, row_ndx, value)) // Throws
                     parser_error();
                 continue;
@@ -1433,14 +1421,7 @@
             case instr_SetBinary: {
                 std::size_t col_ndx = read_int<std::size_t>(); // Throws
                 std::size_t row_ndx = read_int<std::size_t>(); // Throws
-<<<<<<< HEAD
-                bool isnull = !read_string(m_string_buffer); // Throws
-                 // The "" construction ensures a non-null data pointer
-                BinaryData value(isnull ? 0 : m_string_buffer.size() == 0 ? "" : m_string_buffer.data(),
-                                 m_string_buffer.size());
-=======
                 BinaryData value = read_binary(m_string_buffer); // Throws
->>>>>>> b1586ab1
                 if (!handler.set_binary(col_ndx, row_ndx, value)) // Throws
                     parser_error();
                 continue;
@@ -1520,12 +1501,7 @@
                 std::size_t col_ndx = read_int<std::size_t>(); // Throws
                 std::size_t row_ndx = read_int<std::size_t>(); // Throws
                 std::size_t tbl_sz = read_int<std::size_t>(); // Throws
-<<<<<<< HEAD
-                bool isnull = !read_string(m_string_buffer); // Throws
-                StringData value(isnull ? null_ptr : m_string_buffer.data(), m_string_buffer.size());
-=======
                 StringData value = read_string(m_string_buffer); // Throws
->>>>>>> b1586ab1
                 if (!handler.insert_string(col_ndx, row_ndx, tbl_sz, value)) // Throws
                     parser_error();
                 continue;
@@ -1719,15 +1695,9 @@
                 int type = read_int<int>(); // Throws
                 if (!is_valid_data_type(type))
                     parser_error();
-<<<<<<< HEAD
-                read_string(m_string_buffer); // Throws
-                StringData name(m_string_buffer.data(), m_string_buffer.size());
+                StringData name = read_string(m_string_buffer); // Throws
                 bool nullable = (Instruction(instr) == instr_InsertNullableColumn);
                 if (!handler.insert_column(col_ndx, DataType(type), name, nullable)) // Throws
-=======
-                StringData name = read_string(m_string_buffer); // Throws
-                if (!handler.insert_column(col_ndx, DataType(type), name)) // Throws
->>>>>>> b1586ab1
                     parser_error();
                 continue;
             }
@@ -1894,21 +1864,12 @@
 }
 
 
-<<<<<<< HEAD
-inline bool TransactLogParser::read_string(util::StringBuffer& buf)
-=======
 inline StringData TransactLogParser::read_string(util::StringBuffer& buf)
->>>>>>> b1586ab1
 {
     std::size_t size = read_int<std::size_t>(); // Throws
-<<<<<<< HEAD
-    if (size == static_cast<size_t>(-1)) {
-        return false; // null        
-    }
-    buf.resize(size); // Throws
-    read_bytes(buf.data(), size);
-    return true;
-=======
+
+    if (size == static_cast<size_t>(-1))
+        return StringData(null_ptr, 0);
 
     const std::size_t avail = m_input_end - m_input_begin;
     if (avail >= size) {
@@ -1917,6 +1878,9 @@
     }
 
     buf.clear();
+    if (size == static_cast<size_t>(-1)) {
+        return StringData(null_ptr, 0); // null        
+    }
     buf.resize(size); // Throws
     read_bytes(buf.data(), size);
     return StringData(buf.data(), size);
@@ -1927,7 +1891,6 @@
 {
     StringData str = read_string(buf); // Throws;
     return BinaryData(str.data(), str.size());
->>>>>>> b1586ab1
 }
 
 
@@ -1964,14 +1927,7 @@
             return;
         }
         case type_String: {
-<<<<<<< HEAD
-            bool isnull = !read_string(m_string_buffer); // Throws
-            // The "" construction ensures a non-null data pointer
-            StringData value(isnull ? 0 : m_string_buffer.size() == 0 ? "" : m_string_buffer.data(),
-                             m_string_buffer.size());
-=======
             StringData value = read_string(m_string_buffer); // Throws
->>>>>>> b1586ab1
             mixed->set_string(value);
             return;
         }
