/*************************************************************************
 *
 * TIGHTDB CONFIDENTIAL
 * __________________
 *
 *  [2011] - [2012] TightDB Inc
 *  All Rights Reserved.
 *
 * NOTICE:  All information contained herein is, and remains
 * the property of TightDB Incorporated and its suppliers,
 * if any.  The intellectual and technical concepts contained
 * herein are proprietary to TightDB Incorporated
 * and its suppliers and may be covered by U.S. and Foreign Patents,
 * patents in process, and are protected by trade secret or copyright law.
 * Dissemination of this information or reproduction of this material
 * is strictly forbidden unless prior written permission is obtained
 * from TightDB Incorporated.
 *
 **************************************************************************/
#ifndef TIGHTDB_GROUP_WRITER_HPP
#define TIGHTDB_GROUP_WRITER_HPP

#include <stdint.h> // unint8_t etc
#include <cstdlib> // size_t

#include <tightdb/file.hpp>
#include <tightdb/alloc.hpp>

namespace tightdb {

// Pre-declarations
class Group;
class SlabAlloc;

class GroupWriter {
public:
    GroupWriter(Group&);

    void set_versions(std::size_t current, std::size_t read_lock);

    /// Returns the new top ref.
    ref_type commit(bool do_sync);

    std::size_t get_file_size() const TIGHTDB_NOEXCEPT;

    /// Write the specified chunk into free space.
    ///
    /// Returns the position in the file where the first byte was
    /// written.
    std::size_t write(const char* data, std::size_t size);

    void write_at(std::size_t pos, const char* data, std::size_t size);

#ifdef TIGHTDB_DEBUG
    void dump();
#endif

<<<<<<< HEAD
    void DoCommit(uint64_t topPos);

private:
    std::size_t get_free_space(size_t len);
    std::size_t reserve_free_space(size_t len, size_t start=0);
    void        add_free_space(size_t pos, size_t len, size_t version=0);
    void        merge_free_space();
    std::size_t extend_free_space(size_t len);

=======
private:
>>>>>>> bd4ae775
    Group&          m_group;
    SlabAlloc&      m_alloc;
    std::size_t     m_current_version;
    std::size_t     m_readlock_version;
    File::Map<char> m_file_map;

    // Controlled update of physical medium
    void sync(uint64_t top_pos);

    std::size_t get_free_space(std::size_t size);
    std::size_t reserve_free_space(std::size_t size);
    void        add_free_space(std::size_t pos, std::size_t size, std::size_t version = 0);
    void        merge_free_space();
    std::size_t extend_free_space(std::size_t requested_size);
};




// Implementation:

inline std::size_t GroupWriter::get_file_size() const TIGHTDB_NOEXCEPT
{
    return m_file_map.get_size();
}

} // namespace tightdb

#endif // TIGHTDB_GROUP_WRITER_HPP<|MERGE_RESOLUTION|>--- conflicted
+++ resolved
@@ -55,19 +55,7 @@
     void dump();
 #endif
 
-<<<<<<< HEAD
-    void DoCommit(uint64_t topPos);
-
 private:
-    std::size_t get_free_space(size_t len);
-    std::size_t reserve_free_space(size_t len, size_t start=0);
-    void        add_free_space(size_t pos, size_t len, size_t version=0);
-    void        merge_free_space();
-    std::size_t extend_free_space(size_t len);
-
-=======
-private:
->>>>>>> bd4ae775
     Group&          m_group;
     SlabAlloc&      m_alloc;
     std::size_t     m_current_version;
