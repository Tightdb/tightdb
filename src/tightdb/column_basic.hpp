/*************************************************************************
 *
 * TIGHTDB CONFIDENTIAL
 * __________________
 *
 *  [2011] - [2012] TightDB Inc
 *  All Rights Reserved.
 *
 * NOTICE:  All information contained herein is, and remains
 * the property of TightDB Incorporated and its suppliers,
 * if any.  The intellectual and technical concepts contained
 * herein are proprietary to TightDB Incorporated
 * and its suppliers and may be covered by U.S. and Foreign Patents,
 * patents in process, and are protected by trade secret or copyright law.
 * Dissemination of this information or reproduction of this material
 * is strictly forbidden unless prior written permission is obtained
 * from TightDB Incorporated.
 *
 **************************************************************************/
#ifndef TIGHTDB_COLUMN_BASIC_HPP
#define TIGHTDB_COLUMN_BASIC_HPP

#include <tightdb/column.hpp>
#include <tightdb/array_basic.hpp>

//
// A BasicColumn can currently only be used for simple unstructured types like float, double.
//

namespace tightdb {

template<class T> struct AggReturnType {
    typedef T sum_type;
};
template<> struct AggReturnType<float> {
    typedef double sum_type;
};


template<class T>
class BasicColumn: public ColumnBase {
public:
    typedef T value_type;

    explicit BasicColumn(Allocator& = Allocator::get_default());
    explicit BasicColumn(ref_type, ArrayParent* = 0, std::size_t ndx_in_parent = 0,
                         Allocator& = Allocator::get_default());
    ~BasicColumn() TIGHTDB_NOEXCEPT TIGHTDB_OVERRIDE;

    std::size_t size() const TIGHTDB_NOEXCEPT;
    bool is_empty() const TIGHTDB_NOEXCEPT { return size() == 0; }

    T get(std::size_t ndx) const TIGHTDB_NOEXCEPT;
    void add() TIGHTDB_OVERRIDE { add(0); }
    void add(T value);
    void set(std::size_t ndx, T value);
    void insert(std::size_t ndx) TIGHTDB_OVERRIDE { insert(ndx, 0); }
    void insert(std::size_t ndx, T value);
    void erase(std::size_t ndx, bool is_last) TIGHTDB_OVERRIDE;
    void clear() TIGHTDB_OVERRIDE;
    void resize(std::size_t ndx);
    void fill(std::size_t count);
    // Experimental. Overwrites the row at ndx with the last row and removes the last row. For unordered tables.
    void move_last_over(std::size_t ndx) TIGHTDB_OVERRIDE;

    std::size_t count(T value) const;

    typedef typename AggReturnType<T>::sum_type SumType;
    SumType sum(std::size_t begin = 0, std::size_t end = npos,
                std::size_t limit = std::size_t(-1)) const;
    double average(std::size_t begin = 0, std::size_t end = npos, 
                   std::size_t limit = std::size_t(-1)) const;
    T maximum(std::size_t begin = 0, std::size_t end = npos, 
              std::size_t limit = std::size_t(-1)) const;
    T minimum(std::size_t begin = 0, std::size_t end = npos, 
              std::size_t limit = std::size_t(-1)) const;
    std::size_t find_first(T value, std::size_t begin = 0 , std::size_t end = npos) const;
    void find_all(Array& result, T value, std::size_t begin = 0, std::size_t end = npos) const;

    //@{
    /// Find the lower/upper bound for the specified value assuming
    /// that the elements are already sorted in ascending order.
    std::size_t lower_bound(T value) const TIGHTDB_NOEXCEPT;
    std::size_t upper_bound(T value) const TIGHTDB_NOEXCEPT;
    //@{

    /// Compare two columns for equality.
    bool compare(const BasicColumn&) const;

    void foreach(Array::ForEachOp<T>*) const TIGHTDB_NOEXCEPT;

#ifdef TIGHTDB_DEBUG
    void Verify() const TIGHTDB_OVERRIDE;
    void to_dot(std::ostream&, StringData title) const TIGHTDB_OVERRIDE;
    void dump_node_structure(std::ostream&, int level) const TIGHTDB_OVERRIDE;
    using ColumnBase::dump_node_structure;
#endif

private:
    std::size_t do_get_size() const TIGHTDB_NOEXCEPT TIGHTDB_OVERRIDE { return size(); }

    void do_insert(std::size_t ndx, T value);

    // Called by Array::bptree_insert().
    static ref_type leaf_insert(MemRef leaf_mem, ArrayParent&, std::size_t ndx_in_parent,
                                Allocator&, std::size_t insert_ndx,
                                Array::TreeInsert<BasicColumn<T> >&);

    template <typename R, Action action, class cond>
    R aggregate(T target, std::size_t start, std::size_t end, std::size_t *matchcount = 0) const;

    class SetLeafElem;
    class EraseLeafElem;

#ifdef TIGHTDB_DEBUG
    static std::size_t verify_leaf(MemRef, Allocator&);
    void leaf_to_dot(MemRef, ArrayParent*, std::size_t ndx_in_parent,
                     std::ostream&) const TIGHTDB_OVERRIDE;
    static void leaf_dumper(MemRef, Allocator&, std::ostream&, int level);
#endif

<<<<<<< HEAD
    template <typename R, Action action, class cond>
    R aggregate(T target, size_t start, size_t end, size_t *matchcount = 0) const;

    static void foreach(const Array* parent, Array::ForEachOp<T>*) TIGHTDB_NOEXCEPT;

=======
>>>>>>> 06b16390
    friend class Array;
    friend class ColumnBase;
};


} // namespace tightdb


// template implementation
#include <tightdb/column_basic_tpl.hpp>


#endif // TIGHTDB_COLUMN_BASIC_HPP<|MERGE_RESOLUTION|>--- conflicted
+++ resolved
@@ -112,6 +112,8 @@
     class SetLeafElem;
     class EraseLeafElem;
 
+    static void foreach(const Array* parent, Array::ForEachOp<T>*) TIGHTDB_NOEXCEPT;
+
 #ifdef TIGHTDB_DEBUG
     static std::size_t verify_leaf(MemRef, Allocator&);
     void leaf_to_dot(MemRef, ArrayParent*, std::size_t ndx_in_parent,
@@ -119,14 +121,6 @@
     static void leaf_dumper(MemRef, Allocator&, std::ostream&, int level);
 #endif
 
-<<<<<<< HEAD
-    template <typename R, Action action, class cond>
-    R aggregate(T target, size_t start, size_t end, size_t *matchcount = 0) const;
-
-    static void foreach(const Array* parent, Array::ForEachOp<T>*) TIGHTDB_NOEXCEPT;
-
-=======
->>>>>>> 06b16390
     friend class Array;
     friend class ColumnBase;
 };
