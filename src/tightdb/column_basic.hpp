/*************************************************************************
 *
 * TIGHTDB CONFIDENTIAL
 * __________________
 *
 *  [2011] - [2012] TightDB Inc
 *  All Rights Reserved.
 *
 * NOTICE:  All information contained herein is, and remains
 * the property of TightDB Incorporated and its suppliers,
 * if any.  The intellectual and technical concepts contained
 * herein are proprietary to TightDB Incorporated
 * and its suppliers and may be covered by U.S. and Foreign Patents,
 * patents in process, and are protected by trade secret or copyright law.
 * Dissemination of this information or reproduction of this material
 * is strictly forbidden unless prior written permission is obtained
 * from TightDB Incorporated.
 *
 **************************************************************************/
#ifndef TIGHTDB_COLUMN_BASIC_HPP
#define TIGHTDB_COLUMN_BASIC_HPP

#include <tightdb/column.hpp>
#include <tightdb/array_basic.hpp>

//
// A BasicColumn can currently only be used for simple unstructured types like float, double.
//

namespace tightdb {

template<class T> struct AggReturnType {
    typedef T sum_type;
};
template<> struct AggReturnType<float> {
    typedef double sum_type;
};


template<class T>
class BasicColumn: public ColumnBase {
public:
    typedef T value_type;

    explicit BasicColumn(Allocator& = Allocator::get_default());
    explicit BasicColumn(ref_type, ArrayParent* = 0, std::size_t ndx_in_parent = 0,
                         Allocator& = Allocator::get_default());
    ~BasicColumn() TIGHTDB_NOEXCEPT TIGHTDB_OVERRIDE;

    std::size_t size() const TIGHTDB_NOEXCEPT;
    bool is_empty() const TIGHTDB_NOEXCEPT { return size() == 0; }

    T get(std::size_t ndx) const TIGHTDB_NOEXCEPT;
    void add() TIGHTDB_OVERRIDE { add(0); }
    void add(T value);
    void set(std::size_t ndx, T value);
    void insert(std::size_t ndx) TIGHTDB_OVERRIDE { insert(ndx, 0); }
    void insert(std::size_t ndx, T value);
    void erase(std::size_t ndx, bool is_last) TIGHTDB_OVERRIDE;
    void clear() TIGHTDB_OVERRIDE;
    // Experimental. Overwrites the row at ndx with the last row and removes the last row. For unordered tables.
    void move_last_over(std::size_t ndx) TIGHTDB_OVERRIDE;

    std::size_t count(T value) const;

    typedef typename AggReturnType<T>::sum_type SumType;
    SumType sum(std::size_t begin = 0, std::size_t end = npos,
                std::size_t limit = std::size_t(-1)) const;
    double average(std::size_t begin = 0, std::size_t end = npos,
                   std::size_t limit = std::size_t(-1)) const;
    T maximum(std::size_t begin = 0, std::size_t end = npos,
              std::size_t limit = std::size_t(-1)) const;
    T minimum(std::size_t begin = 0, std::size_t end = npos,
              std::size_t limit = std::size_t(-1)) const;
    std::size_t find_first(T value, std::size_t begin = 0 , std::size_t end = npos) const;
    void find_all(Array& result, T value, std::size_t begin = 0, std::size_t end = npos) const;

    //@{
    /// Find the lower/upper bound for the specified value assuming
    /// that the elements are already sorted in ascending order.
    std::size_t lower_bound(T value) const TIGHTDB_NOEXCEPT;
    std::size_t upper_bound(T value) const TIGHTDB_NOEXCEPT;
    //@{

    /// Compare two columns for equality.
    bool compare(const BasicColumn&) const;

<<<<<<< HEAD
    void foreach(Array::ForEachOp<T>*) const TIGHTDB_NOEXCEPT;
=======
    static ref_type create(std::size_t size, Allocator&);
>>>>>>> 2c682c93

#ifdef TIGHTDB_DEBUG
    void Verify() const TIGHTDB_OVERRIDE;
    void to_dot(std::ostream&, StringData title) const TIGHTDB_OVERRIDE;
    void dump_node_structure(std::ostream&, int level) const TIGHTDB_OVERRIDE;
    using ColumnBase::dump_node_structure;
#endif

private:
    std::size_t do_get_size() const TIGHTDB_NOEXCEPT TIGHTDB_OVERRIDE { return size(); }

    void do_insert(std::size_t ndx, T value);

    // Called by Array::bptree_insert().
    static ref_type leaf_insert(MemRef leaf_mem, ArrayParent&, std::size_t ndx_in_parent,
                                Allocator&, std::size_t insert_ndx,
                                Array::TreeInsert<BasicColumn<T> >&);

    template <typename R, Action action, class cond>
    R aggregate(T target, std::size_t start, std::size_t end) const;

    class SetLeafElem;
    class EraseLeafElem;
    class CreateHandler;

    static void foreach(const Array* parent, Array::ForEachOp<T>*) TIGHTDB_NOEXCEPT;

#ifdef TIGHTDB_DEBUG
    static std::size_t verify_leaf(MemRef, Allocator&);
    void leaf_to_dot(MemRef, ArrayParent*, std::size_t ndx_in_parent,
                     std::ostream&) const TIGHTDB_OVERRIDE;
    static void leaf_dumper(MemRef, Allocator&, std::ostream&, int level);
#endif

    friend class Array;
    friend class ColumnBase;
};


} // namespace tightdb


// template implementation
#include <tightdb/column_basic_tpl.hpp>


#endif // TIGHTDB_COLUMN_BASIC_HPP<|MERGE_RESOLUTION|>--- conflicted
+++ resolved
@@ -85,11 +85,9 @@
     /// Compare two columns for equality.
     bool compare(const BasicColumn&) const;
 
-<<<<<<< HEAD
+    static ref_type create(std::size_t size, Allocator&);
+
     void foreach(Array::ForEachOp<T>*) const TIGHTDB_NOEXCEPT;
-=======
-    static ref_type create(std::size_t size, Allocator&);
->>>>>>> 2c682c93
 
 #ifdef TIGHTDB_DEBUG
     void Verify() const TIGHTDB_OVERRIDE;
