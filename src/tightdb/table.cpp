--- conflicted
+++ resolved
@@ -2029,7 +2029,7 @@
     return tv;
 }
 
-<<<<<<< HEAD
+
 namespace {
 
 struct AggrState {
@@ -2318,7 +2318,8 @@
                 break;
         }
     }
-=======
+}
+    
 TableView Table::get_range_view(size_t start, size_t end)
 {
     ConstTableView ctv = const_cast<const Table*>(this)->get_range_view(start, end);
@@ -2336,7 +2337,6 @@
             refs.add(i);
     }
     return ctv;
->>>>>>> ac7b1f94
 }
 
 
