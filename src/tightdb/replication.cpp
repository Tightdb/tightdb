--- conflicted
+++ resolved
@@ -13,26 +13,6 @@
 using namespace tightdb;
 using namespace tightdb::util;
 
-<<<<<<< HEAD
-namespace {
-
-const size_t init_subtab_path_buf_levels = 2; // 2 table levels (soft limit)
-const size_t init_subtab_path_buf_size = 2*init_subtab_path_buf_levels - 1;
-
-} // anonymous namespace
-
-TransactLogEncoderBase::TransactLogEncoderBase():
-    m_selected_table(null_ptr),
-    m_selected_spec(null_ptr),
-    m_selected_link_list(null_ptr),
-    m_transact_log_free_begin(null_ptr),
-    m_transact_log_free_end(null_ptr)
-{
-    m_subtab_path_buf.set_size(init_subtab_path_buf_size); // Throws
-}
-
-=======
->>>>>>> b9b0f62c
 
 Group& Replication::get_group(SharedGroup& sg) TIGHTDB_NOEXCEPT
 {
@@ -51,98 +31,6 @@
     throw BadTransactLog();
 }
 
-
-<<<<<<< HEAD
-void TransactLogEncoderBase::do_select_table(const Table* table)
-{
-    size_t* begin;
-    size_t* end;
-    for (;;) {
-        begin = m_subtab_path_buf.data();
-        end   = begin + m_subtab_path_buf.size();
-        typedef _impl::TableFriend tf;
-        end = tf::record_subtable_path(*table, begin, end);
-        if (end)
-            break;
-        size_t new_size = m_subtab_path_buf.size();
-        if (int_multiply_with_overflow_detect(new_size, 2))
-            throw runtime_error("Too many subtable nesting levels");
-        m_subtab_path_buf.set_size(new_size); // Throws
-    }
-
-    const int max_elems_per_chunk = 8; // FIXME: Use smaller number when compiling in debug mode
-    char* buf = reserve(1 + (1+max_elems_per_chunk)*max_enc_bytes_per_int); // Throws
-    *buf++ = char(instr_SelectTable);
-    TIGHTDB_ASSERT(1 <= end - begin);
-    const size_t level = (end - begin) / 2;
-    buf = encode_int(buf, level);
-    for (;;) {
-        for (int i = 0; i < max_elems_per_chunk; ++i) {
-            buf = encode_int(buf, *--end);
-            if (begin == end)
-                goto good;
-        }
-        buf = reserve(max_elems_per_chunk*max_enc_bytes_per_int); // Throws
-    }
-good:
-    advance(buf);
-    m_selected_spec = null_ptr;
-    m_selected_link_list = null_ptr;
-    m_selected_table = table;
-}
-
-
-void TransactLogEncoderBase::do_select_desc(const Descriptor& desc)
-{
-    typedef _impl::DescriptorFriend df;
-    size_t* begin;
-    size_t* end;
-    select_table(&df::get_root_table(desc));
-    for (;;) {
-        begin = m_subtab_path_buf.data();
-        end   = begin + m_subtab_path_buf.size();
-        begin = df::record_subdesc_path(desc, begin, end);
-        if (begin)
-            break;
-        size_t new_size = m_subtab_path_buf.size();
-        if (int_multiply_with_overflow_detect(new_size, 2))
-            throw runtime_error("Too many table type descriptor nesting levels");
-        m_subtab_path_buf.set_size(new_size); // Throws
-    }
-
-    int max_elems_per_chunk = 8; // FIXME: Use smaller number when compiling in debug mode
-    char* buf = reserve(1 + (1+max_elems_per_chunk)*max_enc_bytes_per_int); // Throws
-    *buf++ = char(instr_SelectDescriptor);
-    size_t level = end - begin;
-    buf = encode_int(buf, level);
-    if (begin == end)
-        goto good;
-    for (;;) {
-        for (int i = 0; i < max_elems_per_chunk; ++i) {
-            buf = encode_int(buf, *begin);
-            if (++begin == end)
-                goto good;
-        }
-        buf = reserve(max_elems_per_chunk*max_enc_bytes_per_int); // Throws
-    }
-good:
-    advance(buf);
-    m_selected_spec = &df::get_spec(desc);
-}
-
-
-void TransactLogEncoderBase::do_select_link_list(const LinkView& list)
-{
-    select_table(list.m_origin_table.get());
-    size_t col_ndx = list.m_origin_column.m_column_ndx;
-    size_t row_ndx = list.get_origin_row_index();
-    simple_cmd(instr_SelectLinkList, util::tuple(col_ndx, row_ndx)); // Throws
-    m_selected_link_list = &list;
-}
-
-
-=======
->>>>>>> b9b0f62c
 class Replication::TransactLogApplier {
 public:
     TransactLogApplier(Group& group, IndexTranslatorBase& translator):
@@ -473,12 +361,8 @@
 
     bool insert_link(size_t col_ndx, size_t row_ndx, std::size_t num_rows, std::size_t value)
     {
-<<<<<<< HEAD
         row_ndx = translate_row(row_ndx, num_rows);
         TIGHTDB_ASSERT(value > 0); // Not yet any support for inserting null links
-=======
-        TIGHTDB_ASSERT_3(value, >, 0); // Not yet any support for inserting null links
->>>>>>> b9b0f62c
         if (TIGHTDB_LIKELY(check_insert_cell(col_ndx, row_ndx))) {
 #ifdef TIGHTDB_DEBUG
             if (m_log)
@@ -1105,11 +989,7 @@
 void TrivialReplication::prepare_to_write()
 {
     char* data = m_transact_log_buffer.data();
-<<<<<<< HEAD
-    size_t size = m_transact_log_buffer.size();
-=======
     std::size_t size = m_transact_log_buffer.size();
->>>>>>> b9b0f62c
     set_buffer(data, data + size);
 }
 
@@ -1117,11 +997,7 @@
 TrivialReplication::do_commit_write_transact(SharedGroup&, version_type orig_version)
 {
     char* data = m_transact_log_buffer.data();
-<<<<<<< HEAD
-    size_t size = write_position() - data;
-=======
     std::size_t size = write_position() - data;
->>>>>>> b9b0f62c
     version_type new_version = orig_version + 1;
     handle_transact_log(data, size, new_version); // Throws
     return new_version;
@@ -1139,11 +1015,7 @@
 {
 }
 
-<<<<<<< HEAD
-void TrivialReplication::transact_log_append(const char* data, size_t size, char** new_begin, char** new_end)
-=======
 void TrivialReplication::transact_log_append(const char* data, std::size_t size, char** new_begin, char** new_end)
->>>>>>> b9b0f62c
 {
     internal_transact_log_reserve(size, new_begin, new_end);
     *new_begin = copy(data, data + size, *new_begin);
