/*************************************************************************
 *
 * TIGHTDB CONFIDENTIAL
 * __________________
 *
 *  [2011] - [2012] TightDB Inc
 *  All Rights Reserved.
 *
 * NOTICE:  All information contained herein is, and remains
 * the property of TightDB Incorporated and its suppliers,
 * if any.  The intellectual and technical concepts contained
 * herein are proprietary to TightDB Incorporated
 * and its suppliers and may be covered by U.S. and Foreign Patents,
 * patents in process, and are protected by trade secret or copyright law.
 * Dissemination of this information or reproduction of this material
 * is strictly forbidden unless prior written permission is obtained
 * from TightDB Incorporated.
 *
 **************************************************************************/
#ifndef TIGHTDB_ARRAY_STRING_HPP
#define TIGHTDB_ARRAY_STRING_HPP

#include <string>

#include <tightdb/array.hpp>

namespace tightdb {

class ArrayString: public Array {
public:
    explicit ArrayString(ArrayParent* = 0, std::size_t ndx_in_parent = 0,
                         Allocator& = Allocator::get_default());
    ArrayString(MemRef, ArrayParent*, std::size_t ndx_in_parent,
                Allocator&) TIGHTDB_NOEXCEPT;
    ArrayString(ref_type, ArrayParent*, std::size_t ndx_in_parent,
                Allocator& = Allocator::get_default()) TIGHTDB_NOEXCEPT;
    explicit ArrayString(Allocator&) TIGHTDB_NOEXCEPT;

    StringData get(std::size_t ndx) const TIGHTDB_NOEXCEPT;
    void add();
    void add(StringData value);
    void set(std::size_t ndx, StringData value);
    void insert(std::size_t ndx, StringData value);
    void erase(std::size_t ndx);

    std::size_t count(StringData value, std::size_t begin = 0, std::size_t end = -1) const;
    std::size_t find_first(StringData value, std::size_t begin = 0 , std::size_t end = -1) const;
    void find_all(Array& result, StringData value, std::size_t add_offset = 0,
                  std::size_t begin = 0, std::size_t end = -1);

    /// Construct an empty string array and return just the reference
    /// to the underlying memory.
    static ref_type create_empty_string_array(Allocator&);

    /// Compare two string arrays for equality.
    bool Compare(const ArrayString&) const;

<<<<<<< HEAD
    void foreach(ForEachOp<StringData>*) const TIGHTDB_NOEXCEPT;
    static void foreach(const Array*, ForEachOp<StringData>*) TIGHTDB_NOEXCEPT;
=======
    /// Get the specified element without the cost of constructing an
    /// array instance. If an array instance is already available, or
    /// you need to get multiple values, then this method will be
    /// slower.
    static StringData get(const char* header, std::size_t ndx) TIGHTDB_NOEXCEPT;
>>>>>>> a4f2aa4f

#ifdef TIGHTDB_DEBUG
    void StringStats() const;
    //void ToDot(FILE* f) const;
    void to_dot(std::ostream& out, StringData title = StringData()) const;
#endif // TIGHTDB_DEBUG

private:
    std::size_t CalcByteLen(std::size_t count, std::size_t width) const TIGHTDB_OVERRIDE;
    std::size_t CalcItemCount(std::size_t bytes,
                              std::size_t width) const TIGHTDB_NOEXCEPT TIGHTDB_OVERRIDE;
    WidthType GetWidthType() const TIGHTDB_OVERRIDE { return wtype_Multiply; }
};





// Implementation:

inline ref_type ArrayString::create_empty_string_array(Allocator& alloc)
{
    return create_empty_array(type_Normal, wtype_Multiply, alloc); // Throws
}

inline ArrayString::ArrayString(ArrayParent* parent, std::size_t ndx_in_parent,
                                Allocator& alloc): Array(alloc)
{
    ref_type ref = create_empty_string_array(alloc); // Throws
    init_from_ref(ref);
    set_parent(parent, ndx_in_parent);
    update_ref_in_parent();
}

inline ArrayString::ArrayString(MemRef mem, ArrayParent* parent, std::size_t ndx_in_parent,
                                Allocator& alloc) TIGHTDB_NOEXCEPT:
    Array(alloc)
{
    // Manually create array as doing it in initializer list
    // will not be able to call correct virtual functions
    init_from_mem(mem);
    set_parent(parent, ndx_in_parent);
}

inline ArrayString::ArrayString(ref_type ref, ArrayParent *parent, std::size_t ndx_in_parent,
                                Allocator& alloc) TIGHTDB_NOEXCEPT:
    Array(alloc)
{
    // Manually create array as doing it in initializer list
    // will not be able to call correct virtual functions
    init_from_ref(ref);
    set_parent(parent, ndx_in_parent);
}

// Creates new array (but invalid, call update_ref() to init)
inline ArrayString::ArrayString(Allocator& alloc) TIGHTDB_NOEXCEPT: Array(alloc) {}

inline StringData ArrayString::get(std::size_t ndx) const TIGHTDB_NOEXCEPT
{
    TIGHTDB_ASSERT(ndx < m_len);
    if (m_width == 0) return StringData("", 0);
    const char* data = m_data + (ndx * m_width);
// FIXME: The following line is a temporary fix, and will soon be
// replaced by the commented line that follows it. See
// https://github.com/Tightdb/tightdb/pull/84
    std::size_t size = std::char_traits<char>::length(data);
//    std::size_t size = (m_width-1) - data[m_width-1];
    return StringData(data, size);
}

inline void ArrayString::add(StringData value)
{
    insert(m_len, value); // Throws
}

inline void ArrayString::add()
{
    add(StringData()); // Throws
}

<<<<<<< HEAD
inline void ArrayString::foreach(ForEachOp<StringData>* op) const TIGHTDB_NOEXCEPT
{
    foreach(this, op);
=======
inline StringData ArrayString::get(const char* header, std::size_t ndx) TIGHTDB_NOEXCEPT
{
    TIGHTDB_ASSERT(ndx < get_len_from_header(header));
    std::size_t width = get_width_from_header(header);
    if (width == 0) return StringData("", 0);
    const char* data = get_data_from_header(header) + (ndx * width);
// FIXME: The following line is a temporary fix, and will soon be
// replaced by the commented line that follows it. See
// https://github.com/Tightdb/tightdb/pull/84
    std::size_t size = std::char_traits<char>::length(data);
//    std::size_t size = (width-1) - data[width-1];
    return StringData(data, size);
>>>>>>> a4f2aa4f
}


} // namespace tightdb

#endif // TIGHTDB_ARRAY_STRING_HPP<|MERGE_RESOLUTION|>--- conflicted
+++ resolved
@@ -55,22 +55,20 @@
     /// Compare two string arrays for equality.
     bool Compare(const ArrayString&) const;
 
-<<<<<<< HEAD
-    void foreach(ForEachOp<StringData>*) const TIGHTDB_NOEXCEPT;
-    static void foreach(const Array*, ForEachOp<StringData>*) TIGHTDB_NOEXCEPT;
-=======
     /// Get the specified element without the cost of constructing an
     /// array instance. If an array instance is already available, or
     /// you need to get multiple values, then this method will be
     /// slower.
     static StringData get(const char* header, std::size_t ndx) TIGHTDB_NOEXCEPT;
->>>>>>> a4f2aa4f
+
+    void foreach(ForEachOp<StringData>*) const TIGHTDB_NOEXCEPT;
+    static void foreach(const Array*, ForEachOp<StringData>*) TIGHTDB_NOEXCEPT;
 
 #ifdef TIGHTDB_DEBUG
     void StringStats() const;
     //void ToDot(FILE* f) const;
     void to_dot(std::ostream& out, StringData title = StringData()) const;
-#endif // TIGHTDB_DEBUG
+#endif
 
 private:
     std::size_t CalcByteLen(std::size_t count, std::size_t width) const TIGHTDB_OVERRIDE;
@@ -145,11 +143,6 @@
     add(StringData()); // Throws
 }
 
-<<<<<<< HEAD
-inline void ArrayString::foreach(ForEachOp<StringData>* op) const TIGHTDB_NOEXCEPT
-{
-    foreach(this, op);
-=======
 inline StringData ArrayString::get(const char* header, std::size_t ndx) TIGHTDB_NOEXCEPT
 {
     TIGHTDB_ASSERT(ndx < get_len_from_header(header));
@@ -162,7 +155,11 @@
     std::size_t size = std::char_traits<char>::length(data);
 //    std::size_t size = (width-1) - data[width-1];
     return StringData(data, size);
->>>>>>> a4f2aa4f
+}
+
+inline void ArrayString::foreach(ForEachOp<StringData>* op) const TIGHTDB_NOEXCEPT
+{
+    foreach(this, op);
 }
 
 
