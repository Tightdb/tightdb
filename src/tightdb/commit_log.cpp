/*************************************************************************
 *
 * TIGHTDB CONFIDENTIAL
 * __________________
 *
 *  [2011] - [2014] TightDB Inc
 *  All Rights Reserved.
 *
 * NOTICE:  All information contained herein is, and remains
 * the property of TightDB Incorporated and its suppliers,
 * if any.  The intellectual and technical concepts contained
 * herein are proprietary to TightDB Incorporated
 * and its suppliers and may be covered by U.S. and Foreign Patents,
 * patents in process, and are protected by trade secret or copyright law.
 * Dissemination of this information or reproduction of this material
 * is strictly forbidden unless prior written permission is obtained
 * from TightDB Incorporated.
 *
 **************************************************************************/

#include <exception>

#include <tightdb/util/unique_ptr.hpp>
#include <tightdb/util/thread.hpp>
#include <tightdb/util/file.hpp>
#include <tightdb/group_shared.hpp>
#include <map>
#include <tightdb/commit_log.hpp>

#include <sys/time.h> // FIXME!! Not portable

#include <tightdb/replication.hpp>
#ifdef TIGHTDB_ENABLE_REPLICATION

using namespace util;
using namespace std;


namespace {

// Temporarily disable replication
class TempDisableReplication {
public:
    TempDisableReplication(Group& group):
        m_group(group)
    {
        typedef _impl::GroupFriend gf;
        m_temp_disabled_repl = gf::get_replication(m_group);
        gf::set_replication(m_group, 0);
    }
    ~TempDisableReplication()
    {
        typedef _impl::GroupFriend gf;
        gf::set_replication(m_group, m_temp_disabled_repl);
    }
private:
    Group& m_group;
    Replication* m_temp_disabled_repl;
};


struct SyncInfo {
    uint64_t client_file_ident;
    uint64_t server_version;
    uint64_t client_version; // this one limits cleanup of log entries
    SyncInfo():
        client_file_ident(0),
        server_version(0),
        client_version(0)
    {
    }
};

} // anonymous namespace


namespace tightdb {

namespace _impl {


// Design of the commit logs:
//
// We use two files to hold the commit logs. Using two files (instead of one)
// allows us to append data to the end of one of the files, instead of doing
// complex memory management. Initially, both files hold only a header, and one
// of them is designated 'active'. New commit logs are appended to the active
// file. Each file holds a consecutive range of commits, the active file holding
// the latest commits. A commit log entry is never split between the files.
//
// Calls to set_oldest_version_needed() checks if the non-active file holds
// stale commit logs only.  If so, the non-active file is reset and becomes
// active instead.
//
// Filesizes are determined by heuristics. When a file runs out of space, its
// size is doubled.  When changing the active file, the total amount memory that
// can be reached is computed, and if it is below 1/8 of the current filesize,
// the file is truncated to half its old size.  the intention is to strike a
// balance between shrinking the files, when they are much bigger than needed,
// while at the same time avoiding many repeated shrinks and expansions.
//
// Calls to get_commit_entries determines which file(s) needs to be accessed,
// maps them to memory and builds a vector of BinaryData with pointers to the
// buffers. The pointers may end up going to both mappings/files.
//
// Access to the commit-logs metadata is protected by an inter-process mutex.
//
// FIXME: we should not use size_t for memory mapped members, but one where the
// size is guaranteed

class WriteLogCollector: public Replication {
public:
    WriteLogCollector(string database_name, bool server_synchronization_mode,
                      const char* encryption_key);
    ~WriteLogCollector() TIGHTDB_NOEXCEPT;
    string do_get_database_path() TIGHTDB_OVERRIDE { return m_database_name; }
    void do_begin_write_transact(SharedGroup& sg) TIGHTDB_OVERRIDE;
    version_type do_commit_write_transact(SharedGroup& sg, version_type orig_version)
        TIGHTDB_OVERRIDE;
    void do_rollback_write_transact(SharedGroup& sg) TIGHTDB_NOEXCEPT TIGHTDB_OVERRIDE;
    void do_interrupt() TIGHTDB_NOEXCEPT TIGHTDB_OVERRIDE {};
    void do_clear_interrupt() TIGHTDB_NOEXCEPT TIGHTDB_OVERRIDE {};
    void do_transact_log_reserve(size_t size) TIGHTDB_OVERRIDE;
    void do_transact_log_append(const char* data, size_t size) TIGHTDB_OVERRIDE;
    void transact_log_reserve(size_t size);
    virtual bool is_in_server_synchronization_mode() { return m_is_persisting; }
    version_type apply_foreign_changeset(SharedGroup&, version_type, BinaryData,
                                         uint_fast64_t timestamp,
                                         uint_fast64_t peer_id, version_type peer_version,
                                         ostream*) TIGHTDB_OVERRIDE;
    version_type get_last_peer_version(uint_fast64_t peer_id) TIGHTDB_OVERRIDE;
    virtual void stop_logging() TIGHTDB_OVERRIDE;
    virtual void reset_log_management(version_type last_version) TIGHTDB_OVERRIDE;
    virtual void set_last_version_seen_locally(version_type last_seen_version_number)
        TIGHTDB_NOEXCEPT;
    void get_sync_info(uint_fast64_t&, version_type&, version_type&) TIGHTDB_OVERRIDE;
    void set_client_file_ident(uint_fast64_t) TIGHTDB_OVERRIDE;
    void set_sync_progress(version_type, version_type) TIGHTDB_OVERRIDE;
    void get_commit_entries(version_type from_version, version_type to_version,
                            Replication::CommitLogEntry* logs_buffer) TIGHTDB_NOEXCEPT TIGHTDB_OVERRIDE;
    void get_commit_entries(version_type from_version, version_type to_version,
                            BinaryData* logs_buffer) TIGHTDB_NOEXCEPT TIGHTDB_OVERRIDE;

protected:
    // file and memory mappings are always multiples of this size
    static const size_t page_size = 4096;

    static const size_t minimal_pages = 1;

    // Layout of the commit logs preamble and header. The header contains a
    // mutex, two preambles and a flag indicating which preamble is in
    // use. Changes to the commitlogs are crash safe because of the order of
    // updates to the file. When commit logs are added, they are appended to the
    // active file, the preamble is copied, the copy is updated and sync'ed to
    // disk. Then the flag selecting which preamble to use is updated and
    // sync'ed. This way, should we crash during updates, the old preamble will
    // be in effect once we restart, and the more-or-less written changes are
    // just ignored.
    struct CommitLogPreamble {

        // indicates which file is active/being written.
        bool active_file_is_log_a;

        // The following are monotonically increasing:
        uint64_t begin_oldest_commit_range; // for commits residing in inactive file
        uint64_t begin_newest_commit_range; // for commits residing in active file
        uint64_t end_commit_range;

        // The log bringing us from state A to state A+1 is given the number A.
        // The end_commit_range is a traditional C++ limit, it points one past
        // the last number
        uint64_t write_offset; // within active file, value always kept aligned to uint64_t

        // Last seen versions by Sync and local sharing, respectively
        uint64_t last_version_seen_locally;
        SyncInfo sync_info;

        // Last server_version, as set by calls to apply_foreign_transact_log(),
        // or 0 if never set.
        uint64_t last_server_version;
        uint64_t last_server_version_backup;

        uint64_t last_client_file_ident; // FIXME: Part of a temporary hack

        // proper intialization:
        CommitLogPreamble(uint_fast64_t version)
        {
            active_file_is_log_a = true;
            // The first commit will be from state 1 -> state 2, so we must set 1 initially
            begin_oldest_commit_range = begin_newest_commit_range = end_commit_range = version;
            last_version_seen_locally = sync_info.client_version = version;
<<<<<<< HEAD
            last_server_version = 0;
            last_client_file_ident = 0; // FIXME: Part of a temporary hack
=======
            last_server_version_backup = last_server_version = 1;
>>>>>>> 8d9648bd
            write_offset = 0;
        }
    };

    // The header:
    struct CommitLogHeader {
        // lock:
        RobustMutex lock;

        // selector:
        bool use_preamble_a;

        // preambles:
        CommitLogPreamble preamble_a;
        CommitLogPreamble preamble_b;

        CommitLogHeader(uint_fast64_t version):
            preamble_a(version),
            preamble_b(version)
        {
            use_preamble_a = true;
        }
    };

    // Each of the actual logs are preceded by this header,
    // and each log start aligned to uint64_t (required on some
    // architectures). The size does not count any padding needed at the end of
    // each log.
    struct EntryHeader {
        uint64_t peer_version;
        uint64_t peer_id;
        uint64_t timestamp;
        uint64_t size;
    };

    // Metadata for a file (in memory):
    struct CommitLogMetadata {
        util::File file;
        string name;
        util::File::Map<CommitLogHeader> map;
        util::File::SizeType last_seen_size;
        CommitLogMetadata(string name): name(name) {}
    };

    class MergingIndexTranslator;

    string m_database_name;
    string m_header_name;
    CommitLogMetadata m_log_a;
    CommitLogMetadata m_log_b;
    util::Buffer<char> m_transact_log_buffer;
    util::File::Map<CommitLogHeader> m_header;
    bool m_is_persisting;

    // last seen version and associated offset - 0 for invalid
    uint_fast64_t m_read_version;
    uint_fast64_t m_read_offset;


    // Make sure the header is available and mapped. This is required for any
    // access to metadata.  Calling the method while the mutex is locked will
    // result in undefined behavior, so DON'T.
    void map_header_if_needed();

    // Get the current preamble for reading only - use get_preamble_for_write()
    // if you are going to change stuff in the preamble, and remember to call
    // sync_header() to commit those changes.
    CommitLogPreamble* get_preamble();

    // Creates in-mapped-memory copy of the active preamble and returns a
    // pointer to it.  Allows you to do in-place updates of the preamble, then
    // commit those changes by calling sync_header().
    CommitLogPreamble* get_preamble_for_write();

    // commit any changes to the preamble obtained by get_preamble_for_writing.
    void sync_header();

    // Get the active log file. The active log file is the file to which
    // log entries are currently appended.
    CommitLogMetadata* get_active_log(CommitLogPreamble*);

    // Get the buffers pointing into the two files in order of their commits.
    // The first buffer maps the file containing log entries:
    //
    //     [ preamble->begin_oldest_commit_range .. preamble->begin_newest_commit_range [
    //
    // The second buffer maps the file containing log entries:
    //
    //     [ preamble->begin_newest_commit_range .. preamble->end_commit_range [
    void get_buffers_in_order(const CommitLogPreamble* preamble,
                              const char*& first, const char*& second);

    // Ensure the file is open so that it can be resized or mapped
    void open_if_needed(CommitLogMetadata& log);

    // Ensure the log files memory mapping is up to date (the mapping needs to
    // be changed if the size of the file has changed since the previous
    // mapping).
    void remap_if_needed(CommitLogMetadata& log);

    // Reset mapping and file
    void reset_file(CommitLogMetadata& log);

    // Reset mapping and file for the header
    void reset_header();

    // Add a single log entry to the logs. The log data is copied.
    version_type internal_submit_log(const char*, uint_fast64_t size,
                                     uint_fast64_t timestamp, uint_fast64_t peer_id,
                                     version_type peer_version);



    void set_log_entry_internal(Replication::CommitLogEntry* entry,
                                const EntryHeader* hdr,
                                const char* log);

    void set_log_entry_internal(BinaryData* entry,
                                const EntryHeader* hdr,
                                const char* log);

    template<typename T>
    void get_commit_entries_internal(version_type from_version, version_type to_version,
                                     T* logs_buffer) TIGHTDB_NOEXCEPT;

    // Determine if one of the log files hold only stale log entries.  If so,
    // recycle said log file.
    void cleanup_stale_versions(CommitLogPreamble*);
};



// little helpers:
inline uint_fast64_t aligned_to(uint_fast64_t alignment, uint_fast64_t value)
{
    return (value + alignment - 1) & ~(alignment - 1);
}


void recover_from_dead_owner()
{
    // nothing!
}



// Header access and manipulation methods:

inline WriteLogCollector::CommitLogPreamble* WriteLogCollector::get_preamble()
{
    CommitLogHeader* header = m_header.get_addr();
    if (header->use_preamble_a)
        return & header->preamble_a;
    return & header->preamble_b;
}


inline WriteLogCollector::CommitLogPreamble* WriteLogCollector::get_preamble_for_write()
{
    CommitLogHeader* header = m_header.get_addr();
    CommitLogPreamble* from;
    CommitLogPreamble* to;
    if (header->use_preamble_a) {
        from = &(header->preamble_a);
        to = &(header->preamble_b);
    }
    else {
        from = &(header->preamble_b);
        to = &(header->preamble_a);
    }
    *to = *from;
    return to;
}


inline void WriteLogCollector::sync_header()
{
    CommitLogHeader* header = m_header.get_addr();
    if (m_is_persisting)
        m_header.sync();
    header->use_preamble_a = ! header->use_preamble_a;
    if (m_is_persisting)
        m_header.sync();
}


inline void WriteLogCollector::map_header_if_needed()
{
    if (m_header.is_attached() == false) {
        File header_file(m_header_name, File::mode_Update);
        m_header.map(header_file, File::access_ReadWrite, sizeof (CommitLogHeader));
    }
}



// convenience methods for getting to buffers and logs.

void WriteLogCollector::get_buffers_in_order(const CommitLogPreamble* preamble,
                                             const char*& first, const char*& second)
{
    if (preamble->active_file_is_log_a) {
        first  = reinterpret_cast<char*>(m_log_b.map.get_addr());
        second = reinterpret_cast<char*>(m_log_a.map.get_addr());
    }
    else {
        first  = reinterpret_cast<char*>(m_log_a.map.get_addr());
        second = reinterpret_cast<char*>(m_log_b.map.get_addr());
    }
}

WriteLogCollector::CommitLogMetadata*
WriteLogCollector::get_active_log(CommitLogPreamble* preamble)
{
    if (preamble->active_file_is_log_a)
        return &m_log_a;
    return &m_log_b;
}


// File and memory mapping functions:

void WriteLogCollector::open_if_needed(CommitLogMetadata& log)
{
    if (log.file.is_attached() == false)
        log.file.open(log.name, File::mode_Update);
}

void WriteLogCollector::remap_if_needed(CommitLogMetadata& log)
{
    if (log.map.is_attached() == false) {
        open_if_needed(log);
        log.last_seen_size = log.file.get_size();
        log.map.map(log.file, File::access_ReadWrite, log.last_seen_size);
        return;
    }
    if (log.last_seen_size != log.file.get_size()) {
        log.map.remap(log.file, File::access_ReadWrite, log.file.get_size());
        log.last_seen_size = log.file.get_size();
    }
}

void WriteLogCollector::reset_file(CommitLogMetadata& log)
{
    log.map.unmap();
    log.file.close();
    File::try_remove(log.name);
    log.file.open(log.name, File::mode_Write);
    log.file.resize(minimal_pages * page_size);
    log.map.map(log.file, File::access_ReadWrite, minimal_pages * page_size);
    log.last_seen_size = minimal_pages * page_size;
}

void WriteLogCollector::reset_header()
{
    m_header.unmap();
    File::try_remove(m_header_name);

    File header_file(m_header_name, File::mode_Write);
    header_file.resize(sizeof (CommitLogHeader));
    m_header.map(header_file, File::access_ReadWrite, sizeof (CommitLogHeader));
}



// Helper methods for adding and cleaning up commit log entries:

void WriteLogCollector::cleanup_stale_versions(CommitLogPreamble* preamble)
{
    // if a file holds only versions before last_seen_version_number, it can be
    // recycled.  recycling is done by updating the preamble of log file A,
    // which must be mapped by the caller.
    version_type last_seen_version_number;
    last_seen_version_number = preamble->last_version_seen_locally;
    if (m_is_persisting
        && preamble->sync_info.client_version < preamble->last_version_seen_locally)
        last_seen_version_number = preamble->sync_info.client_version;

    // cerr << "oldest_version(" << last_seen_version_number << ")" << endl;
    if (last_seen_version_number >= preamble->begin_newest_commit_range) {
        // oldest file holds only stale commitlogs, so let's swap files and
        // update the range
        preamble->active_file_is_log_a = !preamble->active_file_is_log_a;
        preamble->begin_oldest_commit_range = preamble->begin_newest_commit_range;
        preamble->begin_newest_commit_range = preamble->end_commit_range;
        preamble->write_offset = 0;

        // shrink the recycled file by 1/4
        CommitLogMetadata* active_log = get_active_log(preamble);
        open_if_needed(*active_log);
        File::SizeType size = active_log->file.get_size();
        size /= page_size * minimal_pages;
        if (size > 4) {
            size -= size/4;
            size *= page_size * minimal_pages;
            active_log->file.resize(size);
        }
    }
}


// returns the current "from" version
Replication::version_type
WriteLogCollector::internal_submit_log(const char* data, uint_fast64_t size,
                                       uint_fast64_t timestamp, uint_fast64_t peer_id,
                                       version_type peer_version)
{
    map_header_if_needed();
    RobustLockGuard rlg(m_header.get_addr()->lock, &recover_from_dead_owner);
    CommitLogPreamble* preamble = get_preamble_for_write();
    CommitLogMetadata* active_log = get_active_log(preamble);

    // for local commits, the server_version is taken from the previous commit.
    // for foreign commits, the server_version is provided by the caller and saved
    // for later use. (we need to make a backup which can be restored if the current
    // commit is discarded later)
    preamble->last_server_version_backup = preamble->last_server_version;
    if (peer_id != 0) {
        preamble->last_server_version = peer_version;
    }
    else {
        peer_version = preamble->last_server_version;
    }

    preamble->last_client_file_ident = peer_id; // FIXME: Part of a temporary hack

    // make sure the file is available for potential resizing
    open_if_needed(*active_log);

    // make sure we have space (allocate if not)
    File::SizeType size_needed =
        aligned_to(sizeof (uint64_t), preamble->write_offset + sizeof(EntryHeader) + size);
    size_needed = aligned_to(page_size, size_needed);
    if (size_needed > active_log->file.get_size())
        active_log->file.resize(size_needed);

    // create/update mapping so that we are sure it covers the file we are about
    // write:
    remap_if_needed(*active_log);

    // append data from write pointer and onwards:
    char* write_ptr = reinterpret_cast<char*>(active_log->map.get_addr()) + preamble->write_offset;
    EntryHeader hdr;
    hdr.peer_version = peer_version;
    hdr.peer_id = peer_id;
    hdr.timestamp = timestamp;
    hdr.size = size;
    *reinterpret_cast<EntryHeader*>(write_ptr) = hdr;
    write_ptr += sizeof(EntryHeader);
    copy(data, data+size, write_ptr);
    active_log->map.sync();

    // update metadata to reflect the added commit log
    preamble->write_offset += aligned_to(sizeof (uint64_t), size + sizeof(EntryHeader));
    version_type orig_version = preamble->end_commit_range;
    preamble->end_commit_range = orig_version+1;
    sync_header();
    return orig_version;
}




// Public methods:

WriteLogCollector::~WriteLogCollector() TIGHTDB_NOEXCEPT
{
}

void WriteLogCollector::stop_logging()
{
    if (m_is_persisting)
        return;

    File::try_remove(m_log_a.name);
    File::try_remove(m_log_b.name);
    File::try_remove(m_header_name);
}

void WriteLogCollector::reset_log_management(version_type last_version)
{
    if (last_version == 1 || m_is_persisting == false) {
        // for version number 1 the log files will be completely (re)initialized.
        reset_header();
        reset_file(m_log_a);
        reset_file(m_log_b);
        new (m_header.get_addr()) CommitLogHeader(last_version);
    }
    else {
        // for all other versions, the log files must be there:
        try {
            open_if_needed(m_log_a);
            open_if_needed(m_log_b);
            map_header_if_needed();
        }
        catch (util::File::AccessError& e) {
            throw LogFileError(m_database_name);
        }
        CommitLogPreamble* preamble = const_cast<CommitLogPreamble*>(get_preamble());

        // Verify that end of the commit range is equal to or after 'last_version'
        // TODO: This most likely should throw an exception ?
        TIGHTDB_ASSERT_3(last_version, <=, preamble->end_commit_range);

        if (last_version <= preamble->end_commit_range) {
            preamble->last_server_version = preamble->last_server_version_backup;
            if (last_version < preamble->begin_newest_commit_range) {
                // writepoint is somewhere in the in-active (oldest) file, so
                // discard data in the active file, and make the in-active file active
                preamble->end_commit_range = preamble->begin_newest_commit_range;
                preamble->begin_newest_commit_range = preamble->begin_oldest_commit_range;
                preamble->active_file_is_log_a = ! preamble->active_file_is_log_a;
            }
            // writepoint is somewhere in the active file.
            // We scan from the start to find it.
            TIGHTDB_ASSERT_3(last_version, >=, preamble->begin_newest_commit_range);
            CommitLogMetadata* active_log = get_active_log(preamble);
            remap_if_needed(*active_log);
            version_type current_version;
            const char* old_buffer;
            const char* buffer;
            get_buffers_in_order(preamble, old_buffer, buffer);
            preamble->write_offset = 0;
            for (current_version = preamble->begin_newest_commit_range;
                 current_version < last_version;
                 current_version++) {
                // advance write ptr to next buffer start:
                const EntryHeader* hdr = reinterpret_cast<const EntryHeader*>(buffer + preamble->write_offset);
                uint_fast64_t size = hdr->size;
                uint_fast64_t tmp_offset = preamble->write_offset + sizeof(EntryHeader);
                size = aligned_to(sizeof(uint64_t), size);
                preamble->write_offset = tmp_offset + size;
            }
            preamble->end_commit_range = current_version;
        }
    }
    // regardless of version, it should be ok to initialize the mutex. This protects
    // us against deadlock when we restart after crash on a platform without support
    // for robust mutexes.
    new (& m_header.get_addr()->lock) RobustMutex;
    m_header.sync();
}


void WriteLogCollector::get_sync_info(uint_fast64_t& client_file_ident,
                                      version_type& server_version,
                                      version_type& client_version)
{
    map_header_if_needed(); // Throws
    RobustLockGuard rlg(m_header.get_addr()->lock, &recover_from_dead_owner);
    const CommitLogPreamble* preamble = get_preamble();
    client_file_ident = preamble->sync_info.client_file_ident;
    server_version    = preamble->sync_info.server_version;
    client_version    = preamble->sync_info.client_version;
}


void WriteLogCollector::set_client_file_ident(uint_fast64_t client_file_ident)
{
    map_header_if_needed(); // Throws
    RobustLockGuard rlg(m_header.get_addr()->lock, &recover_from_dead_owner);
    CommitLogPreamble* preamble = get_preamble_for_write();
    TIGHTDB_ASSERT(client_file_ident != 0 && preamble->sync_info.client_file_ident == 0);
    preamble->sync_info.client_file_ident = client_file_ident;
    sync_header();
}


void WriteLogCollector::set_sync_progress(version_type server_version, version_type client_version)
{
    map_header_if_needed(); // Throws
    RobustLockGuard rlg(m_header.get_addr()->lock, &recover_from_dead_owner);
    CommitLogPreamble* preamble = get_preamble_for_write();
    TIGHTDB_ASSERT(server_version >= preamble->sync_info.server_version);
    TIGHTDB_ASSERT(client_version >= preamble->sync_info.client_version);
    preamble->sync_info.server_version = server_version;
    preamble->sync_info.client_version = client_version;
    cleanup_stale_versions(preamble);
    sync_header();
}


// FIXME: Finn, `map_header_if_needed()` can throw, so it is an error to declare
// this one `noexcept`
void WriteLogCollector::set_last_version_seen_locally(version_type last_seen_version_number)
    TIGHTDB_NOEXCEPT
{
    map_header_if_needed();
    RobustLockGuard rlg(m_header.get_addr()->lock, &recover_from_dead_owner);
    CommitLogPreamble* preamble = get_preamble_for_write();
    preamble->last_version_seen_locally = last_seen_version_number;
    cleanup_stale_versions(preamble);
    sync_header();
}


void WriteLogCollector::set_log_entry_internal(Replication::CommitLogEntry* entry,
                                const EntryHeader* hdr, const char* log)
{
    entry->timestamp = hdr->timestamp;
    entry->peer_id = hdr->peer_id;
    entry->peer_version = hdr->peer_version;
    entry->log_data = BinaryData(log, hdr->size);
}

void WriteLogCollector::set_log_entry_internal(BinaryData* entry,
                                const EntryHeader* hdr, const char* log)
{
    *entry = BinaryData(log, hdr->size);
}

void WriteLogCollector::get_commit_entries(version_type from_version, version_type to_version,
                                           Replication::CommitLogEntry* logs_buffer) TIGHTDB_NOEXCEPT
{
    get_commit_entries_internal(from_version, to_version, logs_buffer);
}


void WriteLogCollector::get_commit_entries(version_type from_version, version_type to_version,
                                           BinaryData* logs_buffer) TIGHTDB_NOEXCEPT
{
    get_commit_entries_internal(from_version, to_version, logs_buffer);
}


template<typename T>
void WriteLogCollector::get_commit_entries_internal(version_type from_version, version_type to_version,
                                           T* logs_buffer) TIGHTDB_NOEXCEPT
{
    map_header_if_needed();
    RobustLockGuard rlg(m_header.get_addr()->lock, &recover_from_dead_owner);
    const CommitLogPreamble* preamble = get_preamble();
    TIGHTDB_ASSERT_3(from_version, >=, preamble->begin_oldest_commit_range);
    TIGHTDB_ASSERT_3(to_version, <=, preamble->end_commit_range);

    // - make sure the files are open and mapped, possibly update stale mappings
    remap_if_needed(m_log_a);
    remap_if_needed(m_log_b);
    // cerr << "get_commit_entries(" << from_version << ", " << to_version <<")" << endl;
    const char* buffer;
    const char* second_buffer;
    get_buffers_in_order(preamble, buffer, second_buffer);

    // setup local offset and version tracking variables if needed
    if ((m_read_version != from_version) || (m_read_version < preamble->begin_oldest_commit_range)) {
        m_read_version = preamble->begin_oldest_commit_range;
        m_read_offset = 0;
        // cerr << "  -- reset tracking" << endl;
    }

    // switch buffer if we are starting scanning in the second file:
    if (m_read_version >= preamble->begin_newest_commit_range) {
        buffer = second_buffer;
        second_buffer = 0;
        // cerr << "  -- resuming directly in second file" << endl;
        // The saved offset (m_read_offset) should still be valid
    }

    // traverse commits:
    // FIXME: The layout of this loop is very carefully crafted to ensure proper
    // updates of read tracking (m_read_version and m_read_offset), and most
    // notably to PREVENT update of read tracking if it is unsafe, i.e. could
    // lead to problems when reading is resumed during a later call.
    for (;;) {

        // switch from first to second file if needed (at most once)
        if (second_buffer && m_read_version >= preamble->begin_newest_commit_range) {
            buffer = second_buffer;
            second_buffer = 0;
            m_read_offset = 0;
            // cerr << "  -- switching from first to second file" << endl;
        }

        // this condition cannot be moved to be a condition for the entire while
        // loop, because we need to do the above updates to read tracking
        if (m_read_version >= to_version)
            break;

        // follow buffer layout
        const EntryHeader* hdr = reinterpret_cast<const EntryHeader*>(buffer + m_read_offset);
        uint_fast64_t tmp_offset = m_read_offset + sizeof(EntryHeader);
        if (m_read_version >= from_version) {
            // cerr << "  --at: " << m_read_offset << ", " << size << endl;
            set_log_entry_internal(logs_buffer, hdr, buffer+tmp_offset);
            ++logs_buffer;
        }
        // break early to avoid updating tracking information, if we've reached
        // past the final entry.. We CAN resume from the final entry, but we
        // cannot safely resume once we've read past the final entry. The reason
        // is that an intervening call to set_oldest_version could shift the
        // write point to the beginning of the other file.
        if (m_read_version+1 >= preamble->end_commit_range)
            break;
        uint_fast64_t size = aligned_to(sizeof (uint64_t), hdr->size);
        m_read_offset = tmp_offset + size;
        m_read_version++;
    }
}


class WriteLogCollector::MergingIndexTranslator : public Replication::IndexTranslatorBase {
public:
    MergingIndexTranslator(WriteLogCollector& log, Group& group, uint_fast64_t timestamp,
        uint_fast64_t peer_id, version_type base_version, version_type current_version):
    m_log(log), m_group(group), m_timestamp(timestamp), /*m_peer_id(peer_id),*/
    m_base_version(base_version), m_current_version(current_version), m_was_set(false)
    {
        static_cast<void>(peer_id); // FIXME: Unused for now.
    }

    size_t translate_row_index(TableRef table, size_t row_ndx, bool* overwritten) TIGHTDB_OVERRIDE
    {
        // Go through the commit log from m_base_version to m_current_version.
        // For each insert in table that has a lower timestamp and a lower row index, bump
        // row_ndx by one.
        m_translate_table = table;
        m_result_ndx = row_ndx;
        std::vector<Replication::CommitLogEntry> entries(m_current_version - m_base_version);
        m_log.get_commit_entries(m_base_version, m_current_version, entries.data());
        //std::cout << "Translating row index v" << m_base_version << " -> v" << m_current_version << "\n";

        for (size_t i = 0; i < entries.size(); ++i) {
            CommitLogEntry& entry = entries[i];
            if (entry.peer_id != 0)
                continue;
            //std::cout << "Modifying against local commit at t = " << entry.timestamp << "\n";
            if (entry.timestamp < m_timestamp) { // FIXME Compare peer_id too.
                SimpleInputStream input(entry.log_data.data(), entry.log_data.size());
                TransactLogParser parser(input);
                parser.parse(*this);
            }
        }

        // Save m_result_ndx so we can parse the future entries to detect set overwrite.
        size_t result = m_result_ndx;

        // If we need to figure out whether the index was overwritten,
        // parse future log entries and find a set at the index.
        // We keep bumping any indexes because we need to track the set operation
        // even if something was inserted under it.
        if (overwritten) {
            for (size_t i = 0; i < entries.size(); ++i) {
                CommitLogEntry& entry = entries[i];
                if (entry.timestamp > m_timestamp) {
                    //std::cout << "Checking for overwrite: " << entry.timestamp << " > " << m_timestamp << "\n";
                    m_was_set = false;
                    SimpleInputStream input(entry.log_data.data(), entry.log_data.size());
                    TransactLogParser parser(input);
                    parser.parse(*this);
                    if (m_was_set) {
                        //std::cout << "SET at " << row_ndx << " was overwritten.\n";
                        *overwritten = true;
                        break;
                    }
                }
            }
        }

        if (result != row_ndx) {
            //std::cout << "BUMPED " << row_ndx << " TO " << m_result_ndx << "\n";
        }

        return result;
    }

    void insertions(size_t row_ndx, size_t num) {
        //std::cout << "Saw insert(" << row_ndx << ", " << num << ")\n";
        if (m_table == m_translate_table && row_ndx <= m_result_ndx) {
            m_result_ndx += num;
        }
    }

    void update(size_t row_ndx) {
        //std::cout << "Saw set(" << row_ndx << ")\n";
        if (m_table == m_translate_table && row_ndx == m_result_ndx) {
            //std::cout << "MATCH\n";
            m_was_set = true;
        }
    }

    bool insert_group_level_table(std::size_t, std::size_t, StringData) { return true; }
    bool erase_group_level_table(std::size_t, std::size_t) { return true; }
    bool rename_group_level_table(std::size_t, StringData) { return true; }
    bool select_table(std::size_t group_level_ndx, int levels, const std::size_t* path)
    {
        //std::cout << "SELECT TABLE\n";
        static_cast<void>(levels); // FIXME: Descend.
        static_cast<void>(path);
        m_table = m_group.get_table(group_level_ndx); // Throws
        return true;
    }
    bool insert_empty_rows(std::size_t row_ndx, std::size_t num_rows, std::size_t, bool) { insertions(row_ndx, num_rows); return true; }
    bool erase_rows(std::size_t row_ndx, std::size_t num_rows, std::size_t, bool)
    {
        // FIXME: Handle deletes
        static_cast<void>(row_ndx);
        static_cast<void>(num_rows);
        return true;
    }
    bool clear_table() { return true; }
    bool insert_int(std::size_t, std::size_t row_ndx, std::size_t, int_fast64_t) { insertions(row_ndx, 1); return true; }
    bool insert_bool(std::size_t, std::size_t row_ndx, std::size_t, bool) { insertions(row_ndx, 1); return true; }
    bool insert_float(std::size_t, std::size_t row_ndx, std::size_t, float) { insertions(row_ndx, 1); return true; }
    bool insert_double(std::size_t, std::size_t row_ndx, std::size_t, double) { insertions(row_ndx, 1); return true; }
    bool insert_string(std::size_t, std::size_t row_ndx, std::size_t, StringData) { insertions(row_ndx, 1); return true; }
    bool insert_binary(std::size_t, std::size_t row_ndx, std::size_t, BinaryData) { insertions(row_ndx, 1); return true; }
    bool insert_date_time(std::size_t, std::size_t row_ndx, std::size_t, DateTime) { insertions(row_ndx, 1); return true; }
    bool insert_table(std::size_t, std::size_t row_ndx, std::size_t) { insertions(row_ndx, 1); return true; }
    bool insert_mixed(std::size_t, std::size_t row_ndx, std::size_t, const Mixed&) { insertions(row_ndx, 1); return true; }
    bool insert_link(std::size_t, std::size_t row_ndx, std::size_t, std::size_t) { insertions(row_ndx, 1); return true; }
    bool insert_link_list(std::size_t, std::size_t row_ndx, std::size_t) { insertions(row_ndx, 1); return true; }
    bool row_insert_complete() { return true; }
    bool set_int(std::size_t, std::size_t row_ndx, int_fast64_t) { update(row_ndx); return true; }
    bool set_bool(std::size_t, std::size_t row_ndx, bool) { update(row_ndx); return true; }
    bool set_float(std::size_t, std::size_t row_ndx, float) { update(row_ndx); return true; }
    bool set_double(std::size_t, std::size_t row_ndx, double) { update(row_ndx); return true; }
    bool set_string(std::size_t, std::size_t row_ndx, StringData) { update(row_ndx); return true; }
    bool set_binary(std::size_t, std::size_t row_ndx, BinaryData) { update(row_ndx); return true; }
    bool set_date_time(std::size_t, std::size_t row_ndx, DateTime) { update(row_ndx); return true; }
    bool set_table(std::size_t, std::size_t row_ndx) { update(row_ndx); return true; }
    bool set_mixed(std::size_t, std::size_t row_ndx, const Mixed&) { update(row_ndx); return true; }
    bool set_link(std::size_t, std::size_t row_ndx, std::size_t) { update(row_ndx); return true; }
    bool add_int_to_column(std::size_t, int_fast64_t) { return true; }
    bool optimize_table() { return true; }
    bool select_descriptor(int levels, const std::size_t* path)
    {
        // FIXME: Probably do something?
        static_cast<void>(levels);
        static_cast<void>(path);
        return true;
    }
    bool insert_link_column(std::size_t, DataType, StringData, std::size_t, std::size_t) { return true; }
    bool insert_column(std::size_t, DataType, StringData) { return true; }
    bool erase_link_column(std::size_t, std::size_t, std::size_t) { return true; }
    bool erase_column(std::size_t) { return true; }
    bool rename_column(std::size_t, StringData) { return true; }
    bool add_search_index(std::size_t) { return true; }
    bool add_primary_key(std::size_t) { return true; }
    bool remove_primary_key() { return true; }
    bool set_link_type(std::size_t, LinkType) { return true; }
    bool select_link_list(std::size_t, std::size_t) { return true; }
    bool link_list_set(std::size_t, std::size_t) { return true; }
    bool link_list_insert(std::size_t, std::size_t) { return true; }
    bool link_list_move(std::size_t, std::size_t) { return true; }
    bool link_list_erase(std::size_t) { return true; }
    bool link_list_clear() { return true; }
private:
    WriteLogCollector& m_log;
    Group& m_group;
    uint64_t m_timestamp;
    //uint64_t m_peer_id; // FIXME: Unused for now.
    uint64_t m_base_version;
    uint64_t m_current_version;

    TableRef m_table;
    TableRef m_translate_table;
    size_t m_result_ndx;
    bool m_was_set;
};


Replication::version_type
WriteLogCollector::apply_foreign_changeset(SharedGroup& sg, version_type last_version_integrated_by_peer,
                                           BinaryData changeset, uint_fast64_t timestamp,
                                           uint_fast64_t peer_id, version_type peer_version,
                                           ostream* apply_log)
{
    Group& group = sg.m_group;
    TIGHTDB_ASSERT(_impl::GroupFriend::get_replication(group) == this);
    TempDisableReplication tdr(group);
    TIGHTDB_ASSERT(peer_id != 0);

    WriteTransaction transact(sg);
    version_type current_version = sg.get_current_version();

//    if (last_version_integrated_by_peer < current_version)
//        return 0;

    // FIXME: This is a temporary hack
    if (last_version_integrated_by_peer != 0) {
        if (last_version_integrated_by_peer < current_version) {
            uint_fast64_t last_client_file_ident;
            {
                map_header_if_needed(); // Throws
                RobustLockGuard rlg(m_header.get_addr()->lock, &recover_from_dead_owner);
                const CommitLogPreamble* preamble = get_preamble();
                TIGHTDB_ASSERT(preamble->end_commit_range == current_version);
                last_client_file_ident = preamble->last_client_file_ident;
            }
            // `last_client_file_ident` will be 0 if the history is empty (empty
            // database).
            bool history_ends_with_foreign_changeset = last_client_file_ident != 0;
            if (!history_ends_with_foreign_changeset)
                return 0;
        }
    }

    if (TIGHTDB_UNLIKELY(last_version_integrated_by_peer > current_version))
        throw LogicError(LogicError::bad_version_number);
    SimpleInputStream input(changeset.data(), changeset.size());
    SimpleIndexTranslator dummy_translator;
//    MergingIndexTranslator translator(*this, group, timestamp, peer_id,
//        last_version_integrated_by_peer, current_version);
    apply_transact_log(input, transact.get_group(), dummy_translator, apply_log); // Throws

    // FIXME: internal_submit_log should get the transformed changeset!
    internal_submit_log(changeset.data(), changeset.size(), timestamp, peer_id, peer_version); // Throws
    return transact.commit(); // Throws
}

Replication::version_type
WriteLogCollector::get_last_peer_version(uint_fast64_t)
{
    map_header_if_needed();
    CommitLogPreamble* preamble = const_cast<WriteLogCollector*>(this)->get_preamble();
    return preamble->last_server_version;
}


WriteLogCollector::version_type
WriteLogCollector::do_commit_write_transact(SharedGroup&,
                                            WriteLogCollector::version_type orig_version)
{
    char* data = m_transact_log_buffer.data();
    uint_fast64_t size = m_transact_log_free_begin - data;
    uint_fast64_t timestamp = get_current_timestamp();
    uint_fast64_t peer_id = 0;
    uint_fast64_t peer_version = get_last_peer_version(1);
    version_type from_version = internal_submit_log(data, size, timestamp, peer_id, peer_version);
    TIGHTDB_ASSERT_3(from_version, == , orig_version);
    static_cast<void>(from_version);
    version_type new_version = orig_version + 1;
    return new_version;
}


void WriteLogCollector::do_begin_write_transact(SharedGroup&)
{
    m_transact_log_free_begin = m_transact_log_buffer.data();
    m_transact_log_free_end   = m_transact_log_free_begin + m_transact_log_buffer.size();
}


void WriteLogCollector::do_rollback_write_transact(SharedGroup& sg) TIGHTDB_NOEXCEPT
{
    // forward transaction log buffer
    sg.do_rollback_and_continue_as_read(m_transact_log_buffer.data(), m_transact_log_free_begin);
}


void WriteLogCollector::do_transact_log_reserve(size_t size)
{
    transact_log_reserve(size);
}


void WriteLogCollector::do_transact_log_append(const char* data, size_t size)
{
    transact_log_reserve(size);
    m_transact_log_free_begin = copy(data, data+size, m_transact_log_free_begin);
}


void WriteLogCollector::transact_log_reserve(size_t size)
{
    char* data = m_transact_log_buffer.data();
    size_t size2 = m_transact_log_free_begin - data;
    m_transact_log_buffer.reserve_extra(size2, size);
    data = m_transact_log_buffer.data();
    m_transact_log_free_begin = data + size2;
    m_transact_log_free_end = data + m_transact_log_buffer.size();
}


WriteLogCollector::WriteLogCollector(string database_name,
                                     bool server_synchronization_mode,
                                     const char* encryption_key):
    m_log_a(database_name + ".log_a"),
    m_log_b(database_name + ".log_b")
{
    m_database_name = database_name;
    m_header_name = database_name + ".log";
    m_read_version = 0;
    m_read_offset = 0;
    m_is_persisting = server_synchronization_mode;
    m_log_a.file.set_encryption_key(encryption_key);
    m_log_b.file.set_encryption_key(encryption_key);
}

} // end _impl



Replication* makeWriteLogCollector(string database_name,
                                   bool server_synchronization_mode,
                                   const char* encryption_key)
{
    return new _impl::WriteLogCollector(database_name,
                                        server_synchronization_mode,
                                        encryption_key);
}

uint_fast64_t get_current_timestamp()
{
    struct timeval tv;
    gettimeofday(&tv, null_ptr);
    return tv.tv_sec * 1000000 + tv.tv_usec;
}


} // namespace tightdb

#endif // TIGHTDB_ENABLE_REPLICATION<|MERGE_RESOLUTION|>--- conflicted
+++ resolved
@@ -189,12 +189,8 @@
             // The first commit will be from state 1 -> state 2, so we must set 1 initially
             begin_oldest_commit_range = begin_newest_commit_range = end_commit_range = version;
             last_version_seen_locally = sync_info.client_version = version;
-<<<<<<< HEAD
-            last_server_version = 0;
+            last_server_version_backup = last_server_version = 0;
             last_client_file_ident = 0; // FIXME: Part of a temporary hack
-=======
-            last_server_version_backup = last_server_version = 1;
->>>>>>> 8d9648bd
             write_offset = 0;
         }
     };
