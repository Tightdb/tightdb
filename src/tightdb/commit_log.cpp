--- conflicted
+++ resolved
@@ -56,10 +56,6 @@
     Replication* m_temp_disabled_repl;
 };
 
-<<<<<<< HEAD
-
-=======
->>>>>>> 54278e23
 } // anonymous namespace
 
 
@@ -113,13 +109,8 @@
     void do_transact_log_append(const char* data, size_t size) TIGHTDB_OVERRIDE;
     void transact_log_reserve(size_t size);
     virtual bool is_in_server_synchronization_mode() { return m_is_persisting; }
-<<<<<<< HEAD
-    bool apply_foreign_transact_log(SharedGroup&, version_type new_version,
-                                    BinaryData, ostream *apply_log) TIGHTDB_OVERRIDE;
-=======
     version_type apply_changeset(SharedGroup&, version_type base_version,
                                  BinaryData, ostream* apply_log) TIGHTDB_OVERRIDE;
->>>>>>> 54278e23
     virtual void stop_logging() TIGHTDB_OVERRIDE;
     virtual void reset_log_management(version_type last_version) TIGHTDB_OVERRIDE;
     virtual void set_last_version_seen_locally(version_type last_seen_version_number)
@@ -689,14 +680,9 @@
 }
 
 
-<<<<<<< HEAD
-bool WriteLogCollector::apply_foreign_transact_log(SharedGroup& sg, version_type new_version,
-                                                   BinaryData transact_log, ostream* apply_log)
-=======
 Replication::version_type
 WriteLogCollector::apply_changeset(SharedGroup& sg, version_type base_version,
                                    BinaryData changeset, ostream* apply_log)
->>>>>>> 54278e23
 {
     Group& group = sg.m_group;
     TIGHTDB_ASSERT(_impl::GroupFriend::get_replication(group) == this);
@@ -704,17 +690,6 @@
 
     WriteTransaction transact(sg);
     version_type current_version = sg.get_current_version();
-<<<<<<< HEAD
-    if (new_version != current_version + 1)
-        return false;
-    SimpleInputStream input(transact_log.data(), transact_log.size());
-    apply_transact_log(input, transact.get_group(),
-                       apply_log); // Throws
-    internal_submit_log(transact_log.data(), transact_log.size()); // Throws
-    set_last_version_synced(new_version);
-    transact.commit(); // Throws
-    return true;
-=======
     if (base_version < current_version)
         return 0;
     if (TIGHTDB_UNLIKELY(base_version > current_version))
@@ -723,7 +698,6 @@
     apply_transact_log(input, transact.get_group(), apply_log); // Throws
     internal_submit_log(changeset.data(), changeset.size()); // Throws
     return transact.commit(); // Throws
->>>>>>> 54278e23
 }
 
 
