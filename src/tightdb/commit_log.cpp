--- conflicted
+++ resolved
@@ -959,16 +959,11 @@
 {
     char* data = m_transact_log_buffer.data();
     uint_fast64_t size = m_transact_log_free_begin - data;
-<<<<<<< HEAD
     uint_fast64_t timestamp = get_current_timestamp();
     uint_fast64_t peer_id = 0;
     uint_fast64_t peer_version = get_last_peer_version(1);
     version_type from_version = internal_submit_log(data, size, timestamp, peer_id, peer_version);
-    TIGHTDB_ASSERT(from_version == orig_version);
-=======
-    version_type from_version = internal_submit_log(data,size);
     TIGHTDB_ASSERT_3(from_version, == , orig_version);
->>>>>>> 6429dd71
     static_cast<void>(from_version);
     version_type new_version = orig_version + 1;
     return new_version;
