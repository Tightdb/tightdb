--- conflicted
+++ resolved
@@ -325,7 +325,6 @@
 
 inline WriteLogCollector::CommitLogPreamble* WriteLogCollector::get_preamble()
 {
-    map_header_if_needed();
     CommitLogHeader* header = m_header.get_addr();
     if (header->use_preamble_a)
         return & header->preamble_a;
@@ -1295,16 +1294,11 @@
 {
     char* data = m_transact_log_buffer.data();
     uint_fast64_t size = write_position() - data;
-<<<<<<< HEAD
     uint_fast64_t timestamp = get_current_timestamp();
     uint_fast64_t peer_id = 0;
     uint_fast64_t peer_version = get_last_peer_version(1);
     version_type from_version = internal_submit_log(data, size, timestamp, peer_id, peer_version);
     TIGHTDB_ASSERT(from_version == orig_version);
-=======
-    version_type from_version = internal_submit_log(data,size);
-    TIGHTDB_ASSERT_3(from_version, == , orig_version);
->>>>>>> b9b0f62c
     static_cast<void>(from_version);
     version_type new_version = orig_version + 1;
     return new_version;
