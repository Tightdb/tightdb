/*************************************************************************
 *
 * TIGHTDB CONFIDENTIAL
 * __________________
 *
 *  [2011] - [2012] TightDB Inc
 *  All Rights Reserved.
 *
 * NOTICE:  All information contained herein is, and remains
 * the property of TightDB Incorporated and its suppliers,
 * if any.  The intellectual and technical concepts contained
 * herein are proprietary to TightDB Incorporated
 * and its suppliers and may be covered by U.S. and Foreign Patents,
 * patents in process, and are protected by trade secret or copyright law.
 * Dissemination of this information or reproduction of this material
 * is strictly forbidden unless prior written permission is obtained
 * from TightDB Incorporated.
 *
 **************************************************************************/
#ifndef TIGHTDB_TABLE_HPP
#define TIGHTDB_TABLE_HPP

#include <utility>

#include <tightdb/column_fwd.hpp>
#include <tightdb/table_ref.hpp>
#include <tightdb/spec.hpp>
#include <tightdb/mixed.hpp>
#include <tightdb/query.hpp>


#ifdef TIGHTDB_ENABLE_REPLICATION
#  include <tightdb/replication.hpp>
#endif

namespace tightdb {

class TableView;
class ConstTableView;
class StringIndex;


/// The Table class is non-polymorphic, that is, it has no virtual
/// functions. This is important because it ensures that there is no
/// run-time distinction between a Table instance and an instance of
/// any variation of BasicTable<T>, and this, in turn, makes it valid
/// to cast a pointer from Table to BasicTable<T> even when the
/// instance is constructed as a Table. Of couse, this also assumes
/// that BasicTable<> is non-polymorphic, has no destructor, and adds
/// no extra data members.
///
/// FIXME: Table copying (from any group to any group) could be made
/// aliasing safe as follows: Start by cloning source table into
/// target allocator. On success, assign, and then deallocate any
/// previous structure at the target.
///
/// FIXME: It might be desirable to have a 'table move' feature
/// between two places inside the same group (say from a subtable or a
/// mixed column to group level). This could be done in a very
/// efficient manner.
///
/// FIXME: When compiling in debug mode, all public table methods
/// should should TIGHTDB_ASSERT(is_valid()).
class Table {
public:
    /// Construct a new freestanding top-level table with static
    /// lifetime.
    ///
    /// This constructor should be used only when placing a table
    /// instance on the stack, and it is then the responsibility of
    /// the application that there are no objects of type TableRef or
    /// ConstTableRef that refer to it, or to any of its subtables,
    /// when it goes out of scope. To create a top-level table with
    /// dynamic lifetime, use Table::create() instead.
    Table(Allocator& = Allocator::get_default());

    /// Construct a copy of the specified table as a new freestanding
    /// top-level table with static lifetime.
    ///
    /// This constructor should be used only when placing a table
    /// instance on the stack, and it is then the responsibility of
    /// the application that there are no objects of type TableRef or
    /// ConstTableRef that refer to it, or to any of its subtables,
    /// when it goes out of scope. To create a top-level table with
    /// dynamic lifetime, use Table::copy() instead.
    Table(const Table&, Allocator& = Allocator::get_default());

    ~Table();

    /// Construct a new freestanding top-level table with dynamic
    /// lifetime.
    static TableRef create(Allocator& = Allocator::get_default());

    /// Construct a copy of the specified table as a new freestanding
    /// top-level table with dynamic lifetime.
    TableRef copy(Allocator& = Allocator::get_default()) const;

    /// An invalid table must not be accessed in any way except by
    /// calling is_valid(). A table that is obtained from a Group
    /// becomes invalid if its group is destroyed. This is also true
    /// for any subtable that is obtained indirectly from a group. A
    /// subtable will generally become invalid if its parent table is
    /// modified. Calling a const member function on a parent table,
    /// will never invalidate its subtables. A free standing table
    /// will never become invalid. A subtable of a freestanding table
    /// may become invalid.
    ///
    /// FIXME: High level language bindings will probably want to be
    /// able to explicitely invalidate a group and all tables of that
    /// group if any modifying operation fails (e.g. memory allocation
    /// failure) (and something similar for freestanding tables) since
    /// that leaves the group in state where any further access is
    /// disallowed. This way they will be able to reliably intercept
    /// any attempt at accessing such a failed group.
    ///
    /// FIXME: The C++ documentation must state that if any modifying
    /// operation on a group (incl. tables, subtables, and specs), or
    /// on a free standing table (incl. subtables and specs), then any
    /// further access to that group (except ~Group()) or freestanding
    /// table (except ~Table()) has undefined behaviour and is
    /// considered an error on behalf of the application. Note that
    /// even Table::is_valid() is disallowed in this case.
    bool is_valid() const TIGHTDB_NOEXCEPT { return m_columns.has_parent(); }

    /// A shared spec is a column specification that in general
    /// applies to many tables. A table is not allowed to directly
    /// modify its own spec if it is shared. A shared spec may only be
    /// modified via the closest ancestor table that has a nonshared
    /// spec. Such an ancestor will always exist.
    bool has_shared_spec() const;

    // Schema handling (see also <tightdb/spec.hpp>)
    Spec&       get_spec();
    const Spec& get_spec() const;
    void        update_from_spec(); // Must not be called for a table with shared spec
    std::size_t add_column(DataType type, StringData name); // Add a column dynamically
    std::size_t add_subcolumn(const std::vector<std::size_t>& column_path, DataType type, StringData name);
    void        remove_column(std::size_t column_ndx);
    void        remove_column(const std::vector<std::size_t>& column_path);
    void        rename_column(std::size_t column_ndx, StringData name);
    void        rename_column(const std::vector<std::size_t>& column_path, StringData name);

    // Table size and deletion
    bool        is_empty() const TIGHTDB_NOEXCEPT { return m_size == 0; }
    std::size_t size() const TIGHTDB_NOEXCEPT { return m_size; }
    void        clear();

    // Column information
    std::size_t get_column_count() const TIGHTDB_NOEXCEPT;
    StringData  get_column_name(std::size_t column_ndx) const TIGHTDB_NOEXCEPT;
    std::size_t get_column_index(StringData name) const;
    DataType    get_column_type(std::size_t column_ndx) const TIGHTDB_NOEXCEPT;

    // Row handling
    std::size_t add_empty_row(std::size_t num_rows = 1);
    void        insert_empty_row(std::size_t row_ndx, std::size_t num_rows = 1);
    void        remove(std::size_t row_ndx);
    void        remove_last() { if (!is_empty()) remove(m_size-1); }
    void        move_last_over(std::size_t ndx);

    // Insert row
    // NOTE: You have to insert values in ALL columns followed by insert_done().
    void insert_int(std::size_t column_ndx, std::size_t row_ndx, int64_t value);
    void insert_bool(std::size_t column_ndx, std::size_t row_ndx, bool value);
    void insert_date(std::size_t column_ndx, std::size_t row_ndx, Date value);
    template<class E> void insert_enum(std::size_t column_ndx, std::size_t row_ndx, E value);
    void insert_float(std::size_t column_ndx, std::size_t row_ndx, float value);
    void insert_double(std::size_t column_ndx, std::size_t row_ndx, double value);
    void insert_string(std::size_t column_ndx, std::size_t row_ndx, StringData value);
    void insert_binary(std::size_t column_ndx, std::size_t row_ndx, BinaryData value);
    void insert_subtable(std::size_t column_ndx, std::size_t row_ndx); // Insert empty table
    void insert_mixed(std::size_t column_ndx, std::size_t row_ndx, Mixed value);
    void insert_done();

    // Get cell values
    int64_t     get_int(std::size_t column_ndx, std::size_t row_ndx) const TIGHTDB_NOEXCEPT;
    bool        get_bool(std::size_t column_ndx, std::size_t row_ndx) const TIGHTDB_NOEXCEPT;
    Date        get_date(std::size_t column_ndx, std::size_t row_ndx) const TIGHTDB_NOEXCEPT;
    float       get_float(std::size_t column_ndx, std::size_t row_ndx) const TIGHTDB_NOEXCEPT;
    double      get_double(std::size_t column_ndx, std::size_t row_ndx) const TIGHTDB_NOEXCEPT;
    StringData  get_string(std::size_t column_ndx, std::size_t row_ndx) const TIGHTDB_NOEXCEPT;
    BinaryData  get_binary(std::size_t column_ndx, std::size_t row_ndx) const TIGHTDB_NOEXCEPT;
    Mixed       get_mixed(std::size_t column_ndx, std::size_t row_ndx) const; // FIXME: Should be modified so it never throws
    DataType    get_mixed_type(std::size_t column_ndx, std::size_t row_ndx) const TIGHTDB_NOEXCEPT;

    // Set cell values
    void set_int(std::size_t column_ndx, std::size_t row_ndx, int64_t value);
    void set_bool(std::size_t column_ndx, std::size_t row_ndx, bool value);
    void set_date(std::size_t column_ndx, std::size_t row_ndx, Date value);
    template<class E> void set_enum(std::size_t column_ndx, std::size_t row_ndx, E value);
    void set_float(std::size_t column_ndx, std::size_t row_ndx, float value);
    void set_double(std::size_t column_ndx, std::size_t row_ndx, double value);
    void set_string(std::size_t column_ndx, std::size_t row_ndx, StringData value);
    void set_binary(std::size_t column_ndx, std::size_t row_ndx, BinaryData value);
    void set_mixed(std::size_t column_ndx, std::size_t row_ndx, Mixed value);


    void add_int(std::size_t column_ndx, int64_t value);

    /// Like insert_subtable(std::size_t, std::size_t, const Table*)
    /// but overwrites the specified cell rather than inserting a new
    /// one.
    void set_subtable(std::size_t col_ndx, std::size_t row_ndx, const Table*);

    // Sub-tables (works on columns whose type is either 'subtable' or
    // 'mixed', for a value in a mixed column that is not a subtable,
    // get_subtable() returns null, get_subtable_size() returns zero,
    // and clear_subtable() replaces the value with an empty table.)
    TableRef       get_subtable(std::size_t column_ndx, std::size_t row_ndx);
    ConstTableRef  get_subtable(std::size_t column_ndx, std::size_t row_ndx) const;
    size_t         get_subtable_size(std::size_t column_ndx, std::size_t row_ndx) const TIGHTDB_NOEXCEPT;
    void           clear_subtable(std::size_t column_ndx, std::size_t row_ndx);

    // Indexing
    bool has_index(std::size_t column_ndx) const;
    void set_index(std::size_t column_ndx) {set_index(column_ndx, true);}

    // Aggregate functions
    std::size_t  count_int(std::size_t column_ndx, int64_t value) const;
    std::size_t  count_string(std::size_t column_ndx, StringData value) const;
    std::size_t  count_float(std::size_t column_ndx, float value) const;
    std::size_t  count_double(std::size_t column_ndx, double value) const;

    int64_t sum(std::size_t column_ndx) const;
    double  sum_float(std::size_t column_ndx) const;
    double  sum_double(std::size_t column_ndx) const;
    // FIXME: What to return for below when table empty? 0?
    int64_t maximum(std::size_t column_ndx) const;
    float   maximum_float(std::size_t column_ndx) const;
    double  maximum_double(std::size_t column_ndx) const;
    int64_t minimum(std::size_t column_ndx) const;
    float   minimum_float(std::size_t column_ndx) const;
    double  minimum_double(std::size_t column_ndx) const;
    double  average(std::size_t column_ndx) const;
    double  average_float(std::size_t column_ndx) const;
    double  average_double(std::size_t column_ndx) const;

    // Searching
    std::size_t    lookup(StringData value) const;
    std::size_t    find_first_int(std::size_t column_ndx, int64_t value) const;
    std::size_t    find_first_bool(std::size_t column_ndx, bool value) const;
    std::size_t    find_first_date(std::size_t column_ndx, Date value) const;
    std::size_t    find_first_float(std::size_t column_ndx, float value) const;
    std::size_t    find_first_double(std::size_t column_ndx, double value) const;
    std::size_t    find_first_string(std::size_t column_ndx, StringData value) const;
    std::size_t    find_first_binary(std::size_t column_ndx, BinaryData value) const;

    bool           find_sorted_int(std::size_t column_ndx, int64_t value, std::size_t& pos) const;

    TableView      find_all_int(std::size_t column_ndx, int64_t value);
    ConstTableView find_all_int(std::size_t column_ndx, int64_t value) const;
    TableView      find_all_bool(std::size_t column_ndx, bool value);
    ConstTableView find_all_bool(std::size_t column_ndx, bool value) const;
    TableView      find_all_date(std::size_t column_ndx, Date value);
    ConstTableView find_all_date(std::size_t column_ndx, Date value) const;
    TableView      find_all_float(std::size_t column_ndx, float value);
    ConstTableView find_all_float(std::size_t column_ndx, float value) const;
    TableView      find_all_double(std::size_t column_ndx, double value);
    ConstTableView find_all_double(std::size_t column_ndx, double value) const;
    TableView      find_all_string(std::size_t column_ndx, StringData value);
    ConstTableView find_all_string(std::size_t column_ndx, StringData value) const;
    TableView      find_all_binary(std::size_t column_ndx, BinaryData value);
    ConstTableView find_all_binary(std::size_t column_ndx, BinaryData value) const;

    TableView      distinct(std::size_t column_ndx);
    ConstTableView distinct(std::size_t column_ndx) const;

    TableView      get_sorted_view(std::size_t column_ndx, bool ascending = true);
    ConstTableView get_sorted_view(std::size_t column_ndx, bool ascending = true) const;

    // Queries
    Query       where() { return Query(*this); }
    const Query where() const { return Query(*this); } // FIXME: There is no point in returning a const Query. We need a ConstQuery class.

    // Optimizing
    void optimize();

    // Conversion
    void to_json(std::ostream& out) const;
    void to_string(std::ostream& out, std::size_t limit = 500) const;
    void row_to_string(std::size_t row_ndx, std::ostream& out) const;

    // Get a reference to this table
    TableRef get_table_ref() { return TableRef(this); }
    ConstTableRef get_table_ref() const { return ConstTableRef(this); }

    /// Compare two tables for equality. Two tables are equal if, and
    /// only if, they contain the same columns and rows in the same
    /// order, that is, for each value V of type T at column index C
    /// and row index R in one of the tables, there is a value of type
    /// T at column index C and row index R in the other table that
    /// is equal to V.
    bool operator==(const Table&) const;

    /// Compare two tables for inequality. See operator==().
    bool operator!=(const Table& t) const;

    //@{
    /// Higher-order functions on single columns.

    template<class Op>
    void foreach_int(std::size_t column_ndx, Op operation) const TIGHTDB_NOEXCEPT;

    template<class Op>
    void foreach_float(std::size_t column_ndx, Op operation) const TIGHTDB_NOEXCEPT;

    template<class Op>
    void foreach_double(std::size_t column_ndx, Op operation) const TIGHTDB_NOEXCEPT;

    template<class Op>
    void foreach_string(std::size_t column_ndx, Op operation) const TIGHTDB_NOEXCEPT;

    template<class T, class Binop>
    T foldl_int(std::size_t column_ndx, Binop operation, T init) const TIGHTDB_NOEXCEPT;

    template<class T, class Binop>
    T foldl_float(std::size_t column_ndx, Binop operation, T init) const TIGHTDB_NOEXCEPT;

    /// Perform a 'fold left' operation on the specified column which
    /// must be of type 'double'. The specified binary operation
    /// should have signature (T, double) -> T.
    ///
    /// For example, foldl_double(i, std::plus<double>(), 0.0) is
    /// equivalent to sum_double(i), although the latter will
    /// generally be more efficient.
    template<class T, class Binop>
    T foldl_double(std::size_t column_ndx, Binop operation, T init) const TIGHTDB_NOEXCEPT;

    template<class T, class Binop>
    T foldl_string(std::size_t column_ndx, Binop operation, T init) const TIGHTDB_NOEXCEPT;

    //@}

    // Debug
#ifdef TIGHTDB_DEBUG
    void Verify() const; // Must be upper case to avoid conflict with macro in ObjC
    void to_dot(std::ostream& out, StringData title = StringData()) const;
    void print() const;
    MemStats stats() const;
#endif // TIGHTDB_DEBUG

    const ColumnBase& GetColumnBase(std::size_t column_ndx) const TIGHTDB_NOEXCEPT; // FIXME: Move this to private section next to the non-const version
    ColumnType get_real_column_type(std::size_t column_ndx) const TIGHTDB_NOEXCEPT; // FIXME: Used by various node types in <tightdb/query_engine.hpp>

    class Parent;

protected:
    std::size_t find_pos_int(std::size_t column_ndx, int64_t value) const TIGHTDB_NOEXCEPT;

    // FIXME: Most of the things that are protected here, could instead be private
    // Direct Column access
    template <class T, ColumnType col_type> T& GetColumn(std::size_t ndx);
    template <class T, ColumnType col_type> const T& GetColumn(std::size_t ndx) const TIGHTDB_NOEXCEPT;
    Column& GetColumn(std::size_t column_ndx);
    const Column& GetColumn(std::size_t column_ndx) const TIGHTDB_NOEXCEPT;
    ColumnFloat& GetColumnFloat(std::size_t column_ndx);
    const ColumnFloat& GetColumnFloat(std::size_t column_ndx) const TIGHTDB_NOEXCEPT;
    ColumnDouble& GetColumnDouble(std::size_t column_ndx);
    const ColumnDouble& GetColumnDouble(std::size_t column_ndx) const TIGHTDB_NOEXCEPT;
    AdaptiveStringColumn& GetColumnString(std::size_t column_ndx);
    const AdaptiveStringColumn& GetColumnString(std::size_t column_ndx) const TIGHTDB_NOEXCEPT;

    ColumnBinary& GetColumnBinary(std::size_t column_ndx);
    const ColumnBinary& GetColumnBinary(std::size_t column_ndx) const TIGHTDB_NOEXCEPT;
    ColumnStringEnum& GetColumnStringEnum(std::size_t column_ndx);
    const ColumnStringEnum& GetColumnStringEnum(std::size_t column_ndx) const TIGHTDB_NOEXCEPT;
    ColumnTable& GetColumnTable(std::size_t column_ndx);
    const ColumnTable& GetColumnTable(std::size_t column_ndx) const TIGHTDB_NOEXCEPT;
    ColumnMixed& GetColumnMixed(std::size_t column_ndx);
    const ColumnMixed& GetColumnMixed(std::size_t column_ndx) const TIGHTDB_NOEXCEPT;

    /// Used when the lifetime of a table is managed by reference
    /// counting. The lifetime of free-standing tables allocated on
    /// the stack by the application is not managed by reference
    /// counting, so that is a case where this tag must not be
    /// specified.
    class RefCountTag {};

    /// Construct a wrapper for a table with independent spec, and
    /// whose lifetime is managed by reference counting.
    Table(RefCountTag, Allocator&, ref_type top_ref, Parent*, std::size_t ndx_in_parent);

    /// Construct a wrapper for a table with shared spec, and whose
    /// lifetime is managed by reference counting.
    ///
    /// It is possible to construct a 'null' table by passing zero for
    /// \a columns_ref, in this case the columns will be created on
    /// demand.
    Table(RefCountTag, Allocator&, ref_type spec_ref, ref_type columns_ref,
          Parent*, std::size_t ndx_in_parent);

    void init_from_ref(ref_type top_ref, ArrayParent*, std::size_t ndx_in_parent);
    void init_from_ref(ref_type spec_ref, ref_type columns_ref,
                       ArrayParent*, std::size_t ndx_in_parent);
    void CreateColumns();
    void CacheColumns();
    void ClearCachedColumns();

    // Specification
    std::size_t GetColumnRefPos(std::size_t column_ndx) const;
    void   UpdateColumnRefs(std::size_t column_ndx, int diff);
    void   UpdateFromParent();
    void   do_remove_column(const std::vector<std::size_t>& column_ids, std::size_t pos);
    void   do_remove_column(std::size_t column_ndx);
    std::size_t do_add_column(DataType type);
    void   do_add_subcolumn(const std::vector<std::size_t>& column_path, std::size_t pos, DataType type);

    void   set_index(std::size_t column_ndx, bool update_spec);

    // Support function for conversions
    void to_json_row(std::size_t row_ndx, std::ostream& out) const;
    void to_string_header(std::ostream& out, std::vector<std::size_t>& widths) const;
    void to_string_row(std::size_t row_ndx, std::ostream& out, const std::vector<std::size_t>& widths) const;


#ifdef TIGHTDB_DEBUG
    void ToDotInternal(std::ostream& out) const;
#endif // TIGHTDB_DEBUG

    // Member variables
    std::size_t m_size;

    // On-disk format
    Array m_top;
    Array m_columns;
    Spec m_spec_set;

    // Cached columns
    Array m_cols;

    /// Get the subtable at the specified column and row index.
    ///
    /// The returned table pointer must always end up being wrapped in
    /// a TableRef.
    Table* get_subtable_ptr(std::size_t col_idx, std::size_t row_idx);

    /// Get the subtable at the specified column and row index.
    ///
    /// The returned table pointer must always end up being wrapped in
    /// a ConstTableRef.
    const Table* get_subtable_ptr(std::size_t col_idx, std::size_t row_idx) const;

    /// Compare the rows of two tables under the assumption that the
    /// two tables have the same spec, and therefore the same sequence
    /// of columns.
    bool compare_rows(const Table&) const;

    /// Assumes that the specified column is a subtable column (in
    /// particular, not a mixed column) and that the specified table
    /// has a spec that is compatible with that column, that is, the
    /// number of columns must be the same, and corresponding columns
    /// must have identical data types (as returned by
    /// get_column_type()).
    void insert_subtable(std::size_t col_ndx, std::size_t row_ndx, const Table*);


    void insert_mixed_subtable(std::size_t col_ndx, std::size_t row_ndx, const Table*);

    void set_mixed_subtable(std::size_t col_ndx, std::size_t row_ndx, const Table*);

    void insert_into(Table* parent, std::size_t col_ndx, std::size_t row_ndx) const;

    void set_into_mixed(Table* parent, std::size_t col_ndx, std::size_t row_ndx) const;

private:
    Table& operator=(const Table&); // Disable copying assignment

    /// Put this table wrapper into the invalid state, which detaches
    /// it from the underlying structure of arrays. Also do this
    /// recursively for subtables. When this function returns,
    /// is_valid() will return false.
    ///
    /// This function may be called for a table wrapper that is
    /// already in the invalid state (idempotency).
    ///
    /// It is also valid to call this function for a table wrapper
    /// that has not yet been marked as invalid, but whose underlying
    /// structure of arrays have changed in an unpredictable/unknown
    /// way. This generally happens when a modifying table operation
    /// fails, and also when one transaction is ended and a new one is
    /// started.
    void invalidate();

    mutable std::size_t m_ref_count;
    mutable const StringIndex* m_lookup_index;

    void bind_ref() const TIGHTDB_NOEXCEPT { ++m_ref_count; }
    void unbind_ref() const { if (--m_ref_count == 0) delete this; } // FIXME: Cannot be noexcept since ~Table() may throw

    struct UnbindGuard;

    const Array* get_column_root(std::size_t col_ndx) const TIGHTDB_NOEXCEPT;
    std::pair<const Array*, const Array*> get_string_column_roots(std::size_t col_ndx) const
        TIGHTDB_NOEXCEPT;

<<<<<<< HEAD
    template<class, class>        struct ForEachOpX;
    template<class, class, class> struct FoldLeftOp;

    void foreach_int_p(std::size_t col, Array::ForEachOp<int64_t>*) const TIGHTDB_NOEXCEPT;
    void foreach_float_p(std::size_t col, Array::ForEachOp<float>*) const TIGHTDB_NOEXCEPT;
    void foreach_double_p(std::size_t col, Array::ForEachOp<double>*) const TIGHTDB_NOEXCEPT;
    void foreach_string_p(std::size_t col, Array::ForEachOp<StringData>*) const TIGHTDB_NOEXCEPT;

    ColumnBase& GetColumnBase(size_t column_ndx);
=======
    ColumnBase& GetColumnBase(std::size_t column_ndx);
>>>>>>> 766ef997
    void InstantiateBeforeChange();
    void validate_column_type(const ColumnBase& column, ColumnType expected_type, std::size_t ndx) const;

    /// Construct an empty table with independent spec and return just
    /// the reference to the underlying memory.
    static ref_type create_empty_table(Allocator&);

    /// Construct a copy of the columns array of this table using the
    /// specified allocator and return just the ref to that array.
    ///
    /// In the clone, no string column will be of the enumeration
    /// type.
    std::size_t clone_columns(Allocator&) const;

    /// Construct a complete copy of this table (including its spec)
    /// using the specified allocator and return just the ref to the
    /// new top array.
    std::size_t clone(Allocator&) const;

#ifdef TIGHTDB_ENABLE_REPLICATION
    struct LocalTransactLog;
    LocalTransactLog transact_log() TIGHTDB_NOEXCEPT;
    // Condition: 1 <= end - begin
    std::size_t* record_subspec_path(const Spec*, std::size_t* begin, std::size_t* end) const TIGHTDB_NOEXCEPT;
    // Condition: 1 <= end - begin
    std::size_t* record_subtable_path(std::size_t* begin, std::size_t* end) const TIGHTDB_NOEXCEPT;
    friend class Replication;
#endif

    friend class Group;
    friend class Query;
    friend class ColumnMixed;
    template<class> friend class bind_ptr;
    friend class ColumnSubtableParent;
    friend class LangBindHelper;
    friend class TableViewBase;
};



class Table::Parent: public ArrayParent {
protected:
    friend class Table;

    // ColumnTable must override this method and return true.
    virtual bool subtables_have_shared_spec() { return false; }

    /// Must be called whenever a child Table is destroyed.
    virtual void child_destroyed(std::size_t child_ndx) = 0;

#ifdef TIGHTDB_ENABLE_REPLICATION
    virtual std::size_t* record_subtable_path(std::size_t* begin, std::size_t* end) TIGHTDB_NOEXCEPT;
#endif
};





// Implementation:

inline std::size_t Table::get_column_count() const TIGHTDB_NOEXCEPT
{
    return m_spec_set.get_column_count();
}

inline StringData Table::get_column_name(std::size_t ndx) const TIGHTDB_NOEXCEPT
{
    TIGHTDB_ASSERT(ndx < get_column_count());
    return m_spec_set.get_column_name(ndx);
}

inline std::size_t Table::get_column_index(StringData name) const
{
    return m_spec_set.get_column_index(name);
}

inline ColumnType Table::get_real_column_type(std::size_t ndx) const TIGHTDB_NOEXCEPT
{
    TIGHTDB_ASSERT(ndx < get_column_count());
    return m_spec_set.get_real_column_type(ndx);
}

inline DataType Table::get_column_type(std::size_t ndx) const TIGHTDB_NOEXCEPT
{
    TIGHTDB_ASSERT(ndx < get_column_count());
    return m_spec_set.get_column_type(ndx);
}

template <class C, ColumnType coltype>
C& Table::GetColumn(std::size_t ndx)
{
    ColumnBase& column = GetColumnBase(ndx);
#ifdef TIGHTDB_DEBUG
    validate_column_type(column, coltype, ndx);
#endif
    return static_cast<C&>(column);
}

template <class C, ColumnType coltype>
const C& Table::GetColumn(std::size_t ndx) const TIGHTDB_NOEXCEPT
{
    const ColumnBase& column = GetColumnBase(ndx);
#ifdef TIGHTDB_DEBUG
    validate_column_type(column, coltype, ndx);
#endif
    return static_cast<const C&>(column);
}


inline bool Table::has_shared_spec() const
{
    const Array& top_array = m_top.IsValid() ? m_top : m_columns;
    ArrayParent* parent = top_array.get_parent();
    if (!parent) return false;
    TIGHTDB_ASSERT(dynamic_cast<Parent*>(parent));
    return static_cast<Parent*>(parent)->subtables_have_shared_spec();
}

inline Spec& Table::get_spec()
{
    TIGHTDB_ASSERT(m_top.IsValid()); // you can only change specs on top-level tables
    return m_spec_set;
}

inline const Spec& Table::get_spec() const
{
    return m_spec_set;
}

struct Table::UnbindGuard {
    UnbindGuard(Table* t) TIGHTDB_NOEXCEPT: m_table(t) {}
    ~UnbindGuard() { if (m_table) m_table->unbind_ref(); } // FIXME: Cannot be noexcept since ~Table() may throw
    Table* operator->() const { return m_table; }
    Table* get() const { return m_table; }
    Table* release() TIGHTDB_NOEXCEPT { Table* t = m_table; m_table = 0; return t; }
private:
    Table* m_table;
};

inline ref_type Table::create_empty_table(Allocator& alloc)
{
    Array top(Array::type_HasRefs, 0, 0, alloc);
    top.add(Spec::create_empty_spec(alloc));
    top.add(Array::create_empty_array(Array::type_HasRefs, alloc)); // Columns
    return top.get_ref();
}

inline Table::Table(Allocator& alloc):
    m_size(0), m_top(alloc), m_columns(alloc), m_spec_set(this, alloc), m_ref_count(1),
    m_lookup_index(0)
{
    ref_type ref = create_empty_table(alloc); // Throws
    init_from_ref(ref, 0, 0);
}

inline Table::Table(const Table& t, Allocator& alloc):
    m_size(0), m_top(alloc), m_columns(alloc), m_spec_set(this, alloc), m_ref_count(1),
    m_lookup_index(0)
{
    ref_type ref = t.clone(alloc); // Throws
    init_from_ref(ref, 0, 0);
}

inline Table::Table(RefCountTag, Allocator& alloc, ref_type top_ref,
                    Parent* parent, std::size_t ndx_in_parent):
    m_size(0), m_top(alloc), m_columns(alloc), m_spec_set(this, alloc), m_ref_count(0),
    m_lookup_index(0)
{
    init_from_ref(top_ref, parent, ndx_in_parent);
}

inline Table::Table(RefCountTag, Allocator& alloc, ref_type spec_ref, ref_type columns_ref,
                    Parent* parent, std::size_t ndx_in_parent):
    m_size(0), m_top(alloc), m_columns(alloc), m_spec_set(this, alloc), m_ref_count(0),
    m_lookup_index(0)
{
    init_from_ref(spec_ref, columns_ref, parent, ndx_in_parent);
}

inline TableRef Table::create(Allocator& alloc)
{
    ref_type ref = create_empty_table(alloc); // Throws
    Table* table = new Table(Table::RefCountTag(), alloc, ref, 0, 0); // Throws
    return table->get_table_ref();
}

inline TableRef Table::copy(Allocator& alloc) const
{
    ref_type ref = clone(alloc); // Throws
    Table* table = new Table(Table::RefCountTag(), alloc, ref, 0, 0); // Throws
    return table->get_table_ref();
}


inline void Table::insert_bool(std::size_t column_ndx, std::size_t row_ndx, bool value)
{
    insert_int(column_ndx, row_ndx, value);
}

inline void Table::insert_date(std::size_t column_ndx, std::size_t row_ndx, Date value)
{
    insert_int(column_ndx, row_ndx, value.get_date());
}

template<class E>
inline void Table::insert_enum(std::size_t column_ndx, std::size_t row_ndx, E value)
{
    insert_int(column_ndx, row_ndx, value);
}

inline void Table::insert_subtable(std::size_t col_ndx, std::size_t row_ndx)
{
    insert_subtable(col_ndx, row_ndx, 0); // Null stands for an empty table
}

template<class E>
inline void Table::set_enum(std::size_t column_ndx, std::size_t row_ndx, E value)
{
    set_int(column_ndx, row_ndx, value);
}

inline TableRef Table::get_subtable(std::size_t column_ndx, std::size_t row_ndx)
{
    return TableRef(get_subtable_ptr(column_ndx, row_ndx));
}

inline ConstTableRef Table::get_subtable(std::size_t column_ndx, std::size_t row_ndx) const
{
    return ConstTableRef(get_subtable_ptr(column_ndx, row_ndx));
}

inline bool Table::operator==(const Table& t) const
{
    return m_spec_set == t.m_spec_set && compare_rows(t);
}

inline bool Table::operator!=(const Table& t) const
{
    return m_spec_set != t.m_spec_set || !compare_rows(t);
}


inline void Table::insert_into(Table* parent, std::size_t col_ndx, std::size_t row_ndx) const
{
    parent->insert_subtable(col_ndx, row_ndx, this);
}

inline void Table::set_into_mixed(Table* parent, std::size_t col_ndx, std::size_t row_ndx) const
{
    parent->insert_mixed_subtable(col_ndx, row_ndx, this);
}


template<class Elem, class Op> struct Table::ForEachOpX: Array::ForEachOp<Elem> {
    const Op m_op;

    void handle_chunk(const Elem* begin, const Elem* end) TIGHTDB_NOEXCEPT TIGHTDB_OVERRIDE
    {
        const Op op = m_op;
        for (const Elem* i = begin; i != end; ++i)
            op(*i);
    }

    ForEachOpX(Op op) TIGHTDB_NOEXCEPT: m_op(op) {}
};

template<class Op>
inline void Table::foreach_int(std::size_t column_ndx, Op operation) const TIGHTDB_NOEXCEPT
{
    ForEachOpX<int64_t, Op> op(operation);
    foreach_int_p(column_ndx, &op);
}

template<class Op>
inline void Table::foreach_float(std::size_t column_ndx, Op operation) const TIGHTDB_NOEXCEPT
{
    ForEachOpX<float, Op> op(operation);
    foreach_float_p(column_ndx, &op);
}

template<class Op>
inline void Table::foreach_double(std::size_t column_ndx, Op operation) const TIGHTDB_NOEXCEPT
{
    ForEachOpX<double, Op> op(operation);
    foreach_double_p(column_ndx, &op);
}

template<class Op>
inline void Table::foreach_string(std::size_t column_ndx, Op operation) const TIGHTDB_NOEXCEPT
{
    ForEachOpX<StringData, Op> op(operation);
    foreach_string_p(column_ndx, &op);
}

template<class Elem, class Accum, class Binop> struct Table::FoldLeftOp: Array::ForEachOp<Elem> {
    const Binop m_op;
    Accum m_accum;

    void handle_chunk(const Elem* begin, const Elem* end) TIGHTDB_NOEXCEPT TIGHTDB_OVERRIDE
    {
        const Binop op = m_op;
        Accum a = m_accum;
        for (const Elem* i = begin; i != end; ++i)
            a = op(a, *i);
        m_accum = a;
    }

    FoldLeftOp(Binop op, Accum init) TIGHTDB_NOEXCEPT: m_op(op), m_accum(init) {}
};

template<class T, class Binop>
inline T Table::foldl_int(std::size_t column_ndx, Binop operation, T init) const TIGHTDB_NOEXCEPT
{
    FoldLeftOp<int64_t, T, Binop> op(operation, init);
    foreach_int_p(column_ndx, &op);
    return op.m_accum;
}

template<class T, class Binop>
inline T Table::foldl_float(std::size_t column_ndx, Binop operation, T init) const TIGHTDB_NOEXCEPT
{
    FoldLeftOp<float, T, Binop> op(operation, init);
    foreach_float_p(column_ndx, &op);
    return op.m_accum;
}

template<class T, class Binop>
inline T Table::foldl_double(std::size_t column_ndx, Binop operation, T init) const TIGHTDB_NOEXCEPT
{
    FoldLeftOp<double, T, Binop> op(operation, init);
    foreach_double_p(column_ndx, &op);
    return op.m_accum;
}

template<class T, class Binop>
inline T Table::foldl_string(std::size_t column_ndx, Binop operation, T init) const TIGHTDB_NOEXCEPT
{
    FoldLeftOp<StringData, T, Binop> op(operation, init);
    foreach_string_p(column_ndx, &op);
    return op.m_accum;
}


#ifdef TIGHTDB_ENABLE_REPLICATION

struct Table::LocalTransactLog {
    template<class T> void set_value(std::size_t column_ndx, std::size_t row_ndx, const T& value)
    {
        if (m_repl) m_repl->set_value(m_table, column_ndx, row_ndx, value); // Throws
    }

    template<class T> void insert_value(std::size_t column_ndx, std::size_t row_ndx, const T& value)
    {
        if (m_repl) m_repl->insert_value(m_table, column_ndx, row_ndx, value); // Throws
    }

    void row_insert_complete()
    {
        if (m_repl) m_repl->row_insert_complete(m_table); // Throws
    }

    void insert_empty_rows(std::size_t row_ndx, std::size_t num_rows)
    {
        if (m_repl) m_repl->insert_empty_rows(m_table, row_ndx, num_rows); // Throws
    }

    void remove_row(std::size_t row_ndx)
    {
        if (m_repl) m_repl->remove_row(m_table, row_ndx); // Throws
    }

    void add_int_to_column(std::size_t column_ndx, int64_t value)
    {
        if (m_repl) m_repl->add_int_to_column(m_table, column_ndx, value); // Throws
    }

    void add_index_to_column(std::size_t column_ndx)
    {
        if (m_repl) m_repl->add_index_to_column(m_table, column_ndx); // Throws
    }

    void clear_table()
    {
        if (m_repl) m_repl->clear_table(m_table); // Throws
    }

    void optimize_table()
    {
        if (m_repl) m_repl->optimize_table(m_table); // Throws
    }

    void add_column(DataType type, StringData name)
    {
        if (m_repl) m_repl->add_column(m_table, &m_table->m_spec_set, type, name); // Throws
    }

    void on_table_destroyed() TIGHTDB_NOEXCEPT
    {
        if (m_repl) m_repl->on_table_destroyed(m_table);
    }

private:
    Replication* const m_repl;
    Table* const m_table;
    LocalTransactLog(Replication* r, Table* t) TIGHTDB_NOEXCEPT: m_repl(r), m_table(t) {}
    friend class Table;
};

inline Table::LocalTransactLog Table::transact_log() TIGHTDB_NOEXCEPT
{
    return LocalTransactLog(m_top.get_alloc().get_replication(), this);
}

inline std::size_t* Table::record_subspec_path(const Spec* spec, std::size_t* begin,
                                               std::size_t* end) const TIGHTDB_NOEXCEPT
{
    if (spec != &m_spec_set) {
        TIGHTDB_ASSERT(m_spec_set.m_subSpecs.IsValid());
        return spec->record_subspec_path(&m_spec_set.m_subSpecs, begin, end);
    }
    return begin;
}

inline std::size_t* Table::record_subtable_path(std::size_t* begin,
                                                std::size_t* end) const TIGHTDB_NOEXCEPT
{
    const Array& real_top = m_top.IsValid() ? m_top : m_columns;
    std::size_t index_in_parent = real_top.get_ndx_in_parent();
    TIGHTDB_ASSERT(begin < end);
    *begin++ = index_in_parent;
    ArrayParent* parent = real_top.get_parent();
    TIGHTDB_ASSERT(parent);
    TIGHTDB_ASSERT(dynamic_cast<Parent*>(parent));
    return static_cast<Parent*>(parent)->record_subtable_path(begin, end);
}

inline std::size_t* Table::Parent::record_subtable_path(std::size_t* begin,
                                                        std::size_t*) TIGHTDB_NOEXCEPT
{
    return begin;
}

#endif // TIGHTDB_ENABLE_REPLICATION


} // namespace tightdb

#endif // TIGHTDB_TABLE_HPP<|MERGE_RESOLUTION|>--- conflicted
+++ resolved
@@ -493,7 +493,6 @@
     std::pair<const Array*, const Array*> get_string_column_roots(std::size_t col_ndx) const
         TIGHTDB_NOEXCEPT;
 
-<<<<<<< HEAD
     template<class, class>        struct ForEachOpX;
     template<class, class, class> struct FoldLeftOp;
 
@@ -502,10 +501,7 @@
     void foreach_double_p(std::size_t col, Array::ForEachOp<double>*) const TIGHTDB_NOEXCEPT;
     void foreach_string_p(std::size_t col, Array::ForEachOp<StringData>*) const TIGHTDB_NOEXCEPT;
 
-    ColumnBase& GetColumnBase(size_t column_ndx);
-=======
     ColumnBase& GetColumnBase(std::size_t column_ndx);
->>>>>>> 766ef997
     void InstantiateBeforeChange();
     void validate_column_type(const ColumnBase& column, ColumnType expected_type, std::size_t ndx) const;
 
