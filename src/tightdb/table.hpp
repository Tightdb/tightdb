--- conflicted
+++ resolved
@@ -527,7 +527,6 @@
     std::pair<const Array*, const Array*> get_string_column_roots(std::size_t col_ndx) const
         TIGHTDB_NOEXCEPT;
 
-<<<<<<< HEAD
     template<class, class>        struct ForEachOpX;
     template<class, class, class> struct FoldLeftOp;
 
@@ -536,9 +535,6 @@
     void foreach_double_p(std::size_t col, Array::ForEachOp<double>*) const TIGHTDB_NOEXCEPT;
     void foreach_string_p(std::size_t col, Array::ForEachOp<StringData>*) const TIGHTDB_NOEXCEPT;
 
-    ColumnBase& GetColumnBase(std::size_t column_ndx);
-    void InstantiateBeforeChange();
-=======
     const ColumnBase& get_column_base(std::size_t column_ndx) const TIGHTDB_NOEXCEPT;
     ColumnBase& get_column_base(std::size_t column_ndx);
     template <class T, ColumnType col_type> T& get_column(std::size_t ndx);
@@ -561,7 +557,6 @@
     const ColumnMixed& get_column_mixed(std::size_t column_ndx) const TIGHTDB_NOEXCEPT;
 
     void instantiate_before_change();
->>>>>>> b501e94b
     void validate_column_type(const ColumnBase& column, ColumnType expected_type, std::size_t ndx) const;
 
     /// Create an empty table with independent spec and return just
