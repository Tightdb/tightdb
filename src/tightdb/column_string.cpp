--- conflicted
+++ resolved
@@ -470,17 +470,8 @@
     //  the value, or the index would not be able to find the correct
     //  position to update (as it looks for the old value))
     if (m_index) {
-<<<<<<< HEAD
         StringData old_val = get(ndx);
-        // FIXME: This always evaluates to false. Alexander, what was
-        // the intention? See also ColumnStringEnum::erase().
-        bool is_last_2 = ndx == size();
-        m_index->erase(ndx, old_val, is_last_2);
-=======
-        StringData oldVal = get(ndx);
-        const bool isLast = (ndx+1 == size());
-        m_index->erase(ndx, oldVal, isLast);
->>>>>>> 1eef5001
+        m_index->erase(ndx, old_val, is_last);
     }
 
     if (m_array->is_leaf()) {
