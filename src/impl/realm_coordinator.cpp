--- conflicted
+++ resolved
@@ -177,43 +177,11 @@
             }
         }
 #endif
-        // Mixing cached and uncached Realms is allowed
-        m_config.cache = config.cache;
 
         // Realm::update_schema() handles complaining about schema mismatches
     }
 }
 
-<<<<<<< HEAD
-=======
-std::shared_ptr<Realm> RealmCoordinator::get_cached_realm(Realm::Config const& config, AnyExecutionContextID execution_context)
-{
-    if (!config.cache)
-        return nullptr;
-    for (auto& cached_realm : m_weak_realm_notifiers) {
-        if (!cached_realm.is_cached_for_execution_context(execution_context))
-            continue;
-        // can be null if we jumped in between ref count hitting zero and
-        // unregister_realm() getting the lock
-        if (auto realm = cached_realm.realm()) {
-            // If the file is uninitialized and was opened without a schema,
-            // do the normal schema init
-            if (realm->schema_version() == ObjectStore::NotVersioned)
-                break;
-
-            // Otherwise if we have a realm schema it needs to be an exact
-            // match (even having the same properties but in different
-            // orders isn't good enough)
-            if (config.schema && realm->schema() != *config.schema)
-                throw MismatchedConfigException("Realm at path '%1' already opened on current thread with different schema.", config.path);
-
-            return realm;
-        }
-    }
-    return nullptr;
-}
-
->>>>>>> 8d980f42
 std::shared_ptr<Realm> RealmCoordinator::get_realm(Realm::Config config)
 {
     // realm must be declared before lock so that the mutex is released before
@@ -221,14 +189,7 @@
     // to acquire the same lock
     std::shared_ptr<Realm> realm;
     std::unique_lock<std::mutex> lock(m_realm_mutex);
-<<<<<<< HEAD
-
     set_config(config);
-    open_db();
-=======
-    set_config(config);
-    if ((realm = get_cached_realm(config, config.execution_context)))
-        return realm;
     do_get_realm(std::move(config), realm, lock);
     return realm;
 }
@@ -237,24 +198,23 @@
 {
     std::shared_ptr<Realm> realm;
     std::unique_lock<std::mutex> lock(m_realm_mutex);
-    if ((realm = get_cached_realm(m_config, m_config.execution_context)))
-        return realm;
     do_get_realm(m_config, realm, lock);
     return realm;
 }
->>>>>>> 8d980f42
-
-ThreadSafeReference<Realm> RealmCoordinator::get_unbound_realm()
-{
-    ThreadSafeReference<Realm> ref;
+
+ThreadSafeReference RealmCoordinator::get_unbound_realm()
+{
+    std::shared_ptr<Realm> realm;
     std::unique_lock<std::mutex> lock(m_realm_mutex);
-    do_get_realm(m_config, ref.m_realm, lock, false);
-    return ref;
+    do_get_realm(m_config, realm, lock, false);
+    return ThreadSafeReference(realm);
 }
 
 void RealmCoordinator::do_get_realm(Realm::Config config, std::shared_ptr<Realm>& realm,
-                                    std::unique_lock<std::mutex>& realm_lock, bool bind_to_context)
-{
+                  std::unique_lock<std::mutex>& realm_lock, bool bind_to_context)
+{
+    open_db();
+
     auto schema = std::move(config.schema);
     auto migration_function = std::move(config.migration_function);
     auto initialization_function = std::move(config.initialization_function);
@@ -271,11 +231,7 @@
                                      get_path(), ex.code().message(), "");
         }
     }
-<<<<<<< HEAD
-    m_weak_realm_notifiers.emplace_back(realm);
-=======
-    m_weak_realm_notifiers.emplace_back(realm, realm->config().cache, bind_to_context);
->>>>>>> 8d980f42
+    m_weak_realm_notifiers.emplace_back(realm, bind_to_context);
 
     if (realm->config().sync_config)
         create_sync_session(false);
@@ -284,13 +240,11 @@
         m_audit_context = audit_factory();
 
     if (schema) {
-        lock.unlock();
+        realm_lock.unlock();
         realm->update_schema(std::move(*schema), config.schema_version,
                              std::move(migration_function),
                              std::move(initialization_function));
     }
-
-    return realm;
 }
 
 void RealmCoordinator::bind_to_context(Realm& realm, AnyExecutionContextID execution_context)
@@ -317,13 +271,6 @@
     return std::make_shared<AsyncOpenTask>(shared_from_this(), m_sync_session);
 }
 #endif
-
-<<<<<<< HEAD
-
-std::shared_ptr<Realm> RealmCoordinator::get_realm()
-{
-    return get_realm(m_config);
-}
 
 namespace realm {
 namespace _impl {
@@ -510,8 +457,6 @@
     return m_db->start_read(version);
 }
 
-=======
->>>>>>> 8d980f42
 bool RealmCoordinator::get_cached_schema(Schema& schema, uint64_t& schema_version,
                                          uint64_t& transaction) const noexcept
 {
