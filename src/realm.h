/*
    FIXME: License, since this header may be distributed independently from
    other headers.
*/

#ifndef REALM_H
#define REALM_H

#include <stddef.h>
#include <stdint.h>
#include <stdbool.h>

#if defined(_WIN32) || defined(__CYGWIN__)

#if defined(Realm_EXPORTS)
// Exporting Win32 symbols
#define RLM_EXPORT __declspec(dllexport)
#else
// Importing Win32 symbols. Note: Clients linking statically should define
// RLM_NO_DLLIMPORT.
#if !defined(RLM_NO_DLLIMPORT)
#define RLM_EXPORT __declspec(dllimport)
#else
#define RLM_EXPORT
#endif // RLM_NO_DLLIMPORT
#endif // Realm_EXPORTS

#else
// Not Win32
#define RLM_EXPORT __attribute__((visibility("default")))
#endif

#ifdef __cplusplus
#define RLM_API extern "C" RLM_EXPORT
#define RLM_API_NOEXCEPT noexcept
#else
#define RLM_API RLM_EXPORT
#define RLM_API_NOEXCEPT
#endif // __cplusplus

// Some platforms don't support anonymous unions in structs.
// RLM_NO_ANON_UNIONS allows definining a member name for unions in structs where
// RLM_ANON_UNION_MEMBER(name) is used.
#ifdef RLM_NO_ANON_UNIONS
#define RLM_ANON_UNION_MEMBER(name) name
#else
#define RLM_ANON_UNION_MEMBER(name)
#endif

// Some platforms can benefit from redefining the userdata type to another type known to the tooling.
// For example, Dart with its ffigen utility can generate cleaner code if we define realm_userdata_t as Dart_Handle,
// which is a pointer to an opaque struct treated specially by the Dart code generator.
// WARNING: only define this to a pointer type, anything else breaks the ABI.
#ifndef realm_userdata_t
#define realm_userdata_t void*
#endif

typedef struct shared_realm realm_t;
typedef struct realm_schema realm_schema_t;
typedef struct realm_scheduler realm_scheduler_t;
typedef struct realm_thread_safe_reference realm_thread_safe_reference_t;
typedef void (*realm_free_userdata_func_t)(realm_userdata_t);
typedef realm_userdata_t (*realm_clone_userdata_func_t)(const realm_userdata_t);

/* Accessor types */
typedef struct realm_object realm_object_t;
typedef struct realm_list realm_list_t;
typedef struct realm_set realm_set_t;
typedef struct realm_dictionary realm_dictionary_t;

/* Query types */
typedef struct realm_query realm_query_t;
typedef struct realm_results realm_results_t;

/* Config types */
typedef struct realm_config realm_config_t;
typedef struct realm_app_config realm_app_config_t;
typedef struct realm_sync_client_config realm_sync_client_config_t;
typedef struct realm_sync_config realm_sync_config_t;
typedef bool (*realm_migration_func_t)(realm_userdata_t, realm_t* old_realm, realm_t* new_realm,
                                       const realm_schema_t* schema);
typedef bool (*realm_data_initialization_func_t)(realm_userdata_t, realm_t* realm);
typedef bool (*realm_should_compact_on_launch_func_t)(realm_userdata_t, uint64_t total_bytes, uint64_t used_bytes);
typedef enum realm_schema_mode {
    RLM_SCHEMA_MODE_AUTOMATIC,
    RLM_SCHEMA_MODE_IMMUTABLE,
    RLM_SCHEMA_MODE_READ_ONLY,
    RLM_SCHEMA_MODE_SOFT_RESET_FILE,
    RLM_SCHEMA_MODE_HARD_RESET_FILE,
    RLM_SCHEMA_MODE_ADDITIVE_DISCOVERED,
    RLM_SCHEMA_MODE_ADDITIVE_EXPLICIT,
    RLM_SCHEMA_MODE_MANUAL,
} realm_schema_mode_e;

/* Key types */
typedef uint32_t realm_class_key_t;
typedef int64_t realm_property_key_t;
typedef int64_t realm_object_key_t;
typedef uint64_t realm_version_t;

static const realm_class_key_t RLM_INVALID_CLASS_KEY = ((uint32_t)-1) >> 1;
static const realm_property_key_t RLM_INVALID_PROPERTY_KEY = -1;
static const realm_object_key_t RLM_INVALID_OBJECT_KEY = -1;

/* Value types */

typedef enum realm_value_type {
    RLM_TYPE_NULL,
    RLM_TYPE_INT,
    RLM_TYPE_BOOL,
    RLM_TYPE_STRING,
    RLM_TYPE_BINARY,
    RLM_TYPE_TIMESTAMP,
    RLM_TYPE_FLOAT,
    RLM_TYPE_DOUBLE,
    RLM_TYPE_DECIMAL128,
    RLM_TYPE_OBJECT_ID,
    RLM_TYPE_LINK,
    RLM_TYPE_UUID,
} realm_value_type_e;

typedef enum realm_schema_validation_mode {
    RLM_SCHEMA_VALIDATION_BASIC = 0,
    RLM_SCHEMA_VALIDATION_SYNC = 1,
    RLM_SCHEMA_VALIDATION_REJECT_EMBEDDED_ORPHANS = 2
} realm_schema_validation_mode_e;

typedef struct realm_string {
    const char* data;
    size_t size;
} realm_string_t;

typedef struct realm_binary {
    const uint8_t* data;
    size_t size;
} realm_binary_t;

typedef struct realm_timestamp {
    int64_t seconds;
    int32_t nanoseconds;
} realm_timestamp_t;

typedef struct realm_decimal128 {
    uint64_t w[2];
} realm_decimal128_t;

typedef struct realm_link {
    realm_class_key_t target_table;
    realm_object_key_t target;
} realm_link_t;

typedef struct realm_object_id {
    uint8_t bytes[12];
} realm_object_id_t;

typedef struct realm_uuid {
    uint8_t bytes[16];
} realm_uuid_t;

typedef struct realm_value {
    union {
        int64_t integer;
        bool boolean;
        realm_string_t string;
        realm_binary_t binary;
        realm_timestamp_t timestamp;
        float fnum;
        double dnum;
        realm_decimal128_t decimal128;
        realm_object_id_t object_id;
        realm_uuid_t uuid;

        realm_link_t link;

        char data[16];
    } RLM_ANON_UNION_MEMBER(values);
    realm_value_type_e type;
} realm_value_t;
typedef struct realm_key_path_elem {
    realm_class_key_t object;
    realm_property_key_t property;
} realm_key_path_elem_t;
typedef struct realm_key_path {
    size_t nb_elements;
    realm_key_path_elem_t* path_elements;
} realm_key_path_t;
typedef struct realm_key_path_array {
    size_t nb_elements;
    realm_key_path_t* paths;
} realm_key_path_array_t;

typedef struct realm_version_id {
    uint64_t version;
    uint64_t index;
} realm_version_id_t;


/* Error types */
typedef struct realm_async_error realm_async_error_t;
typedef enum realm_errno {
    RLM_ERR_NONE = 0,
    RLM_ERR_UNKNOWN,
    RLM_ERR_OTHER_EXCEPTION,
    RLM_ERR_OUT_OF_MEMORY,
    RLM_ERR_NOT_CLONABLE,

    RLM_ERR_NOT_IN_A_TRANSACTION,
    RLM_ERR_WRONG_THREAD,

    RLM_ERR_INVALIDATED_OBJECT,
    RLM_ERR_INVALID_PROPERTY,
    RLM_ERR_MISSING_PROPERTY_VALUE,
    RLM_ERR_PROPERTY_TYPE_MISMATCH,
    RLM_ERR_MISSING_PRIMARY_KEY,
    RLM_ERR_UNEXPECTED_PRIMARY_KEY,
    RLM_ERR_WRONG_PRIMARY_KEY_TYPE,
    RLM_ERR_MODIFY_PRIMARY_KEY,
    RLM_ERR_READ_ONLY_PROPERTY,
    RLM_ERR_PROPERTY_NOT_NULLABLE,
    RLM_ERR_INVALID_ARGUMENT,

    RLM_ERR_LOGIC,
    RLM_ERR_NO_SUCH_TABLE,
    RLM_ERR_NO_SUCH_OBJECT,
    RLM_ERR_CROSS_TABLE_LINK_TARGET,
    RLM_ERR_UNSUPPORTED_FILE_FORMAT_VERSION,
    RLM_ERR_MULTIPLE_SYNC_AGENTS,
    RLM_ERR_ADDRESS_SPACE_EXHAUSTED,
    RLM_ERR_MAXIMUM_FILE_SIZE_EXCEEDED,
    RLM_ERR_OUT_OF_DISK_SPACE,
    RLM_ERR_KEY_NOT_FOUND,
    RLM_ERR_COLUMN_NOT_FOUND,
    RLM_ERR_COLUMN_ALREADY_EXISTS,
    RLM_ERR_KEY_ALREADY_USED,
    RLM_ERR_SERIALIZATION_ERROR,
    RLM_ERR_INVALID_PATH_ERROR,
    RLM_ERR_DUPLICATE_PRIMARY_KEY_VALUE,

    RLM_ERR_INDEX_OUT_OF_BOUNDS,

    RLM_ERR_INVALID_QUERY_STRING,
    RLM_ERR_INVALID_QUERY,

    RLM_ERR_FILE_ACCESS_ERROR,
    RLM_ERR_FILE_PERMISSION_DENIED,

    RLM_ERR_DELETE_OPENED_REALM,
    RLM_ERR_ILLEGAL_OPERATION,

    RLM_ERR_CALLBACK = 1000000, /**< A user-provided callback failed. */
} realm_errno_e;

typedef enum realm_logic_error_kind {
    RLM_LOGIC_ERR_NONE = 0,
    RLM_LOGIC_ERR_STRING_TOO_BIG,
    // ...
} realm_logic_error_kind_e;

typedef struct realm_error {
    realm_errno_e error;
    const char* message;
    // When error is RLM_ERR_CALLBACK this is an opaque pointer to an SDK-owned error object
    // thrown by user code inside a callback with realm_register_user_code_callback_error(), otherwise null.
    void* usercode_error;
    union {
        int code;
        realm_logic_error_kind_e logic_error_kind;
    } kind;
} realm_error_t;

/* Schema types */

typedef enum realm_column_attr {
    // Values matching `realm::ColumnAttr`.
    RLM_COLUMN_ATTR_NONE = 0,
    RLM_COLUMN_ATTR_INDEXED = 1,
    RLM_COLUMN_ATTR_UNIQUE = 2,
    RLM_COLUMN_ATTR_RESERVED = 4,
    RLM_COLUMN_ATTR_STRONG_LINKS = 8,
    RLM_COLUMN_ATTR_NULLABLE = 16,
    RLM_COLUMN_ATTR_LIST = 32,
    RLM_COLUMN_ATTR_DICTIONARY = 64,
    RLM_COLUMN_ATTR_COLLECTION = 64 + 32,
} realm_column_attr_e;

typedef enum realm_property_type {
    // Values matching `realm::ColumnType`.
    RLM_PROPERTY_TYPE_INT = 0,
    RLM_PROPERTY_TYPE_BOOL = 1,
    RLM_PROPERTY_TYPE_STRING = 2,
    RLM_PROPERTY_TYPE_BINARY = 4,
    RLM_PROPERTY_TYPE_MIXED = 6,
    RLM_PROPERTY_TYPE_TIMESTAMP = 8,
    RLM_PROPERTY_TYPE_FLOAT = 9,
    RLM_PROPERTY_TYPE_DOUBLE = 10,
    RLM_PROPERTY_TYPE_DECIMAL128 = 11,
    RLM_PROPERTY_TYPE_OBJECT = 12,
    RLM_PROPERTY_TYPE_LINKING_OBJECTS = 14,
    RLM_PROPERTY_TYPE_OBJECT_ID = 15,
    RLM_PROPERTY_TYPE_UUID = 17,
} realm_property_type_e;

typedef enum realm_collection_type {
    RLM_COLLECTION_TYPE_NONE = 0,
    RLM_COLLECTION_TYPE_LIST = 1,
    RLM_COLLECTION_TYPE_SET = 2,
    RLM_COLLECTION_TYPE_DICTIONARY = 4,
} realm_collection_type_e;

typedef struct realm_property_info {
    const char* name;
    const char* public_name;
    realm_property_type_e type;
    realm_collection_type_e collection_type;

    const char* link_target;
    const char* link_origin_property_name;
    realm_property_key_t key;
    int flags;
} realm_property_info_t;

typedef struct realm_class_info {
    const char* name;
    const char* primary_key;
    size_t num_properties;
    size_t num_computed_properties;
    realm_class_key_t key;
    int flags;
} realm_class_info_t;

typedef enum realm_class_flags {
    RLM_CLASS_NORMAL = 0,
    RLM_CLASS_EMBEDDED = 1,
} realm_class_flags_e;

typedef enum realm_property_flags {
    RLM_PROPERTY_NORMAL = 0,
    RLM_PROPERTY_NULLABLE = 1,
    RLM_PROPERTY_PRIMARY_KEY = 2,
    RLM_PROPERTY_INDEXED = 4,
} realm_property_flags_e;


/* Notification types */
typedef struct realm_notification_token realm_notification_token_t;
typedef struct realm_callback_token realm_callback_token_t;
typedef struct realm_object_changes realm_object_changes_t;
typedef struct realm_collection_changes realm_collection_changes_t;
typedef void (*realm_on_object_change_func_t)(realm_userdata_t, const realm_object_changes_t*);
typedef void (*realm_on_collection_change_func_t)(realm_userdata_t, const realm_collection_changes_t*);
typedef void (*realm_callback_error_func_t)(realm_userdata_t, const realm_async_error_t*);
typedef void (*realm_on_realm_change_func_t)(realm_userdata_t);

/**
 * Callback for realm schema changed notifications.
 *
 * @param new_schema The new schema. This object is released after the callback returns.
 *                   Preserve it with realm_clone() if you wish to keep it around for longer.
 */
typedef void (*realm_on_schema_change_func_t)(realm_userdata_t, const realm_schema_t* new_schema);

/* Scheduler types */
typedef void (*realm_scheduler_notify_func_t)(realm_userdata_t);
typedef bool (*realm_scheduler_is_on_thread_func_t)(realm_userdata_t);
typedef bool (*realm_scheduler_is_same_as_func_t)(const realm_userdata_t scheduler_userdata_1,
                                                  const realm_userdata_t scheduler_userdata_2);
typedef bool (*realm_scheduler_can_deliver_notifications_func_t)(realm_userdata_t);
typedef realm_scheduler_t* (*realm_scheduler_default_factory_func_t)(realm_userdata_t);

/**
 * Get the VersionID of the current transaction.
 *
 * @param out_found True if version information is available. This requires an available Read or Write transaction.
 * @param out_version The version of the current transaction. If `out_found` returns False, this returns (0,0).
 * @return True if no exception occurred.
 */
RLM_API bool realm_get_version_id(const realm_t*, bool* out_found, realm_version_id_t* out_version);

/**
 * Get a string representing the version number of the Realm library.
 *
 * @return A null-terminated string.
 */
RLM_API const char* realm_get_library_version(void);

/**
 * Get individual components of the version number of the Realm library.
 *
 * @param out_major The major version number (X.0.0).
 * @param out_minor The minor version number (0.X.0).
 * @param out_patch The patch version number (0.0.X).
 * @param out_extra The extra version string (0.0.0-X).
 */
RLM_API void realm_get_library_version_numbers(int* out_major, int* out_minor, int* out_patch,
                                               const char** out_extra);

/**
 * Get the last error that happened on this thread.
 *
 * Errors are thread-local. Getting the error must happen on the same thread as
 * the call that caused the error to occur. The error is specific to the current
 * thread, and not the Realm instance for which the error occurred.
 *
 * Note: The error message in @a err will only be safe to use until the next API
 *       call is made on the current thread.
 *
 * Note: The error is not cleared by subsequent successful calls to this
 *       function, but it will be overwritten by subsequent failing calls to
 *       other library functions.
 *
 * Note: Calling this function does not clear the current last error.
 *
 * This function does not allocate any memory.
 *
 * @param err A pointer to a `realm_error_t` struct that will be populated with
 *            information about the last error, if there is one. May be NULL.
 * @return True if an error occurred.
 */
RLM_API bool realm_get_last_error(realm_error_t* err);

/**
 * Get information about an async error, potentially coming from another thread.
 *
 * This function does not allocate any memory.
 *
 * @param err A pointer to a `realm_error_t` struct that will be populated with
 *            information about the error. May not be NULL.
 * @see realm_get_last_error()
 */
RLM_API void realm_get_async_error(const realm_async_error_t* err, realm_error_t* out_err);

/**
 * Convert the last error to `realm_async_error_t`, which can safely be passed
 * between threads.
 *
 * Note: This function does not clear the last error.
 *
 * @return A non-null pointer if there was an error on this thread.
 * @see realm_get_last_error()
 * @see realm_get_async_error()
 * @see realm_clear_last_error()
 */
RLM_API realm_async_error_t* realm_get_last_error_as_async_error(void);

#if defined(__cplusplus)
/**
 * Invoke a function that may throw an exception, and report that exception as
 * part of the C API error handling mechanism.
 *
 * This is used to test translation of exceptions to error codes.
 *
 * @return True if no exception was thrown.
 */
RLM_EXPORT bool realm_wrap_exceptions(void (*)()) noexcept;
#endif // __cplusplus

/**
 * Clear the last error on the calling thread.
 *
 * Use this if the system has recovered from an error, e.g. by closing the
 * offending Realm and reopening it, freeing up resources, or similar.
 *
 * @return True if an error was cleared.
 */
RLM_API bool realm_clear_last_error(void);

/**
 * Free memory allocated by the module this library was linked into.
 *
 * This is needed for raw memory buffers such as string copies or arrays
 * returned from a library function. Realm C Wrapper objects on the other hand
 * should always be freed with realm_release() only.
 */
RLM_API void realm_free(void* buffer);

/**
 * Free any Realm C Wrapper object.
 *
 * Note: Any pointer returned from a library function is owned by the caller.
 *       The caller is responsible for calling `realm_release()`. The only
 *       exception from this is C++ bridge functions that return `void*`, with
 *       the prefix `_realm`.
 *
 * Note: C++ destructors are typically `noexcept`, so it is likely that an
 *       exception will crash the process.
 *
 * @param ptr A pointer to a Realm C Wrapper object. May be NULL.
 */
RLM_API void realm_release(void* ptr);

/**
 * Clone a Realm C Wrapper object.
 *
 * If the object is not clonable, this function fails with RLM_ERR_NOT_CLONABLE.
 *
 * @return A pointer to an object of the same type as the input, or NULL if
 *         cloning failed.
 */
RLM_API void* realm_clone(const void*);

/**
 * Return true if two API objects refer to the same underlying data. Objects
 * with different types are never equal.
 *
 * Note: This function cannot be used with types that have value semantics, only
 *       opaque types that have object semantics.
 *
 *    - `realm_t` objects are identical if they represent the same instance (not
 *      just if they represent the same file).
 *    - `realm_schema_t` objects are equal if the represented schemas are equal.
 *    - `realm_config_t` objects are equal if the configurations are equal.
 *    - `realm_object_t` objects are identical if they belong to the same realm
 *      and class, and have the same object key.
 *    - `realm_list_t` and other collection objects are identical if they come
 *      from the same object and property.
 *    - `realm_query_t` objects are never equal.
 *    - `realm_scheduler_t` objects are equal if they represent the same
 *      scheduler.
 *    - Query descriptor objects are equal if they represent equivalent
 *      descriptors.
 *    - `realm_async_error_t` objects are equal if they represent the same
 *      exception instance.
 *
 * This function cannot fail.
 */
RLM_API bool realm_equals(const void*, const void*);

/**
 * True if a Realm C Wrapper object is "frozen" (immutable).
 *
 * Objects, collections, and results can be frozen. For all other types, this
 * function always returns false.
 */
RLM_API bool realm_is_frozen(const void*);

/**
 * Get a thread-safe reference representing the same underlying object as some
 * API object.
 *
 * The thread safe reference can be passed to a different thread and resolved
 * against a different `realm_t` instance, which succeeds if the underlying
 * object still exists.
 *
 * The following types can produce thread safe references:
 *
 * - `realm_object_t`
 * - `realm_results_t`
 * - `realm_list_t`
 * - `realm_t`
 *
 * This does not assume ownership of the object, except for `realm_t`, where the
 * instance is transferred by value, and must be transferred back to the current
 * thread to be used. Note that the `realm_thread_safe_reference_t` object must
 * still be destroyed after having been converted into a `realm_t` object.
 *
 * @return A non-null pointer if no exception occurred.
 */
RLM_API realm_thread_safe_reference_t* realm_create_thread_safe_reference(const void*);

/**
 * Allocate a new configuration with default options.
 */
RLM_API realm_config_t* realm_config_new(void);

/**
 * Get the path of the realm being opened.
 *
 * This function cannot fail.
 */
RLM_API const char* realm_config_get_path(const realm_config_t*);

/**
 * Set the path of the realm being opened.
 *
 * This function aborts when out of memory, but otherwise cannot fail.
 */
RLM_API void realm_config_set_path(realm_config_t*, const char* path);

/**
 * Get the encryption key for the realm.
 *
 * The output buffer must be at least 64 bytes.
 *
 * @returns The length of the encryption key (0 or 64)
 */
RLM_API size_t realm_config_get_encryption_key(const realm_config_t*, uint8_t* out_key);

/**
 * Set the encryption key for the realm.
 *
 * The key must be either 64 bytes long or have length zero (in which case
 * encryption is disabled).
 *
 * This function may fail if the encryption key has the wrong length.
 */
RLM_API bool realm_config_set_encryption_key(realm_config_t*, const uint8_t* key, size_t key_size);

/**
 * Get the schema for this realm.
 *
 * Note: The caller obtains ownership of the returned value, and must manually
 *       free it by calling `realm_release()`.
 *
 * @return A schema object, or NULL if the schema is not set (empty).
 */
RLM_API realm_schema_t* realm_config_get_schema(const realm_config_t*);

/**
 * Set the schema object for this realm.
 *
 * This does not take ownership of the schema object, and it should be released
 * afterwards.
 *
 * This function aborts when out of memory, but otherwise cannot fail.
 *
 * @param schema The schema object. May be NULL, which means an empty schema.
 */
RLM_API void realm_config_set_schema(realm_config_t*, const realm_schema_t* schema);

/**
 * Get the schema version of the schema.
 *
 * This function cannot fail.
 */
RLM_API uint64_t realm_config_get_schema_version(const realm_config_t*);

/**
 * Set the schema version of the schema.
 *
 * This function cannot fail.
 */
RLM_API void realm_config_set_schema_version(realm_config_t*, uint64_t version);

/**
 * Get the schema mode.
 *
 * This function cannot fail.
 */
RLM_API realm_schema_mode_e realm_config_get_schema_mode(const realm_config_t*);

/**
 * Set the schema mode.
 *
 * This function cannot fail.
 */
RLM_API void realm_config_set_schema_mode(realm_config_t*, realm_schema_mode_e);

/**
 * Set the migration callback.
 *
 * The migration function is called during a migration for schema modes
 * `RLM_SCHEMA_MODE_AUTOMATIC` and `RLM_SCHEMA_MODE_MANUAL`. The callback is
 * invoked with a realm instance before the migration and the realm instance
 * that is currently performing the migration.
 *
 * This function cannot fail.
 */
RLM_API void realm_config_set_migration_function(realm_config_t*, realm_migration_func_t, realm_userdata_t,
                                                 realm_free_userdata_func_t callback);

/**
 * Set the data initialization function.
 *
 * The callback is invoked the first time the schema is created, such that the
 * user can perform one-time initialization of the data in the realm.
 *
 * The realm instance passed to the callback is in a write transaction.
 *
 * This function cannot fail.
 */
RLM_API void realm_config_set_data_initialization_function(realm_config_t*, realm_data_initialization_func_t,
                                                           realm_userdata_t, realm_free_userdata_func_t callback);

/**
 * Set the should-compact-on-launch callback.
 *
 * The callback is invoked the first time a realm file is opened in this process
 * to decide whether the realm file should be compacted.
 *
 * Note: If another process has the realm file open, it will not be compacted.
 *
 * This function cannot fail.
 */
RLM_API void realm_config_set_should_compact_on_launch_function(realm_config_t*,
                                                                realm_should_compact_on_launch_func_t,
                                                                realm_userdata_t,
                                                                realm_free_userdata_func_t callback);

/**
 * True if file format upgrades on open are disabled.
 *
 * This function cannot fail.
 */
RLM_API bool realm_config_get_disable_format_upgrade(const realm_config_t*);

/**
 * Disable file format upgrade on open (default: false).
 *
 * If a migration is needed to open the realm file with the provided schema, an
 * error is thrown rather than automatically performing the migration.
 *
 * This function cannot fail.
 */
RLM_API void realm_config_set_disable_format_upgrade(realm_config_t*, bool);

/**
 * True if automatic change notifications should be generated.
 *
 * This function cannot fail.
 */
RLM_API bool realm_config_get_automatic_change_notifications(const realm_config_t*);

/**
 * Automatically generated change notifications (default: true).
 *
 * This function cannot fail.
 */
RLM_API void realm_config_set_automatic_change_notifications(realm_config_t*, bool);

/**
 * The scheduler which this realm should be bound to (default: NULL).
 *
 * If NULL, the realm will be bound to the default scheduler for the current thread.
 *
 * This function aborts when out of memory, but otherwise cannot fail.
 */
RLM_API void realm_config_set_scheduler(realm_config_t*, const realm_scheduler_t*);

/**
 * Sync configuration for this realm (default: NULL).
 *
 * This function aborts when out of memory, but otherwise cannot fail.
 */
RLM_API void realm_config_set_sync_config(realm_config_t*, realm_sync_config_t*);

/**
 * Get whether the realm file should be forcibly initialized as a synchronized.
 *
 * This function cannot fail.
 */
RLM_API bool realm_config_get_force_sync_history(const realm_config_t*);

/**
 * Force the realm file to be initialized as a synchronized realm, even if no
 * sync config is provided (default: false).
 *
 * This function cannot fail.
 */
RLM_API void realm_config_set_force_sync_history(realm_config_t*, bool);

/**
 * Set the audit interface for the realm (unimplemented).
 */
RLM_API bool realm_config_set_audit_factory(realm_config_t*, void*);

/**
 * Get maximum number of active versions in the realm file allowed before an
 * exception is thrown.
 *
 * This function cannot fail.
 */
RLM_API uint64_t realm_config_get_max_number_of_active_versions(const realm_config_t*);

/**
 * Set maximum number of active versions in the realm file allowed before an
 * exception is thrown (default: UINT64_MAX).
 *
 * This function cannot fail.
 */
RLM_API void realm_config_set_max_number_of_active_versions(realm_config_t*, uint64_t);

/**
 * Configure realm to be in memory
 */
RLM_API void realm_config_set_in_memory(realm_config_t*, bool) RLM_API_NOEXCEPT;

/**
 * Check if realm is configured in memory
 */
RLM_API bool realm_config_get_in_memory(realm_config_t*) RLM_API_NOEXCEPT;

/**
 * Set FIFO path
 */
RLM_API void realm_config_set_fifo_path(realm_config_t*, const char*);

/**
 Check realm FIFO path
 */
RLM_API const char* realm_config_get_fifo_path(realm_config_t*) RLM_API_NOEXCEPT;

/**
 * If 'cached' is false, always return a new Realm instance.
 */
RLM_API void realm_config_set_cached(realm_config_t*, bool cached) RLM_API_NOEXCEPT;

/**
 * Check if realms are cached
 */
RLM_API bool realm_config_get_cached(realm_config_t*) RLM_API_NOEXCEPT;

/**
 * Create a custom scheduler object from callback functions.
 *
 * @param notify Function which will be called whenever the scheduler has work
 *               to do. Each call to this should trigger a call to
 *               `realm_scheduler_perform_work()` from within the scheduler's
 *               event loop. This function must be thread-safe, or NULL, in
 *               which case the scheduler is considered unable to deliver
 *               notifications.
 * @param is_on_thread Function to return true if called from the same thread as
 *                     the scheduler. This function must be thread-safe.
 * @param can_deliver_notifications Function to return true if the scheduler can
 *                                  support `notify()`. This function does not
 *                                  need to be thread-safe.
 */
RLM_API realm_scheduler_t*
realm_scheduler_new(realm_userdata_t, realm_free_userdata_func_t, realm_scheduler_notify_func_t notify,
                    realm_scheduler_is_on_thread_func_t is_on_thread, realm_scheduler_is_same_as_func_t is_same_as,
                    realm_scheduler_can_deliver_notifications_func_t can_deliver_notifications);

/**
 * Performs all of the pending work for the given scheduler.
 *
 * This function must be called from within the scheduler's event loop. It must
 * be called after each time that the notify function passed to the scheduler
 * is involved.
 */
RLM_API void realm_scheduler_perform_work(realm_scheduler_t*);
/**
 * Create an instance of the default scheduler for the current platform,
 * normally confined to the calling thread.
 */
RLM_API realm_scheduler_t* realm_scheduler_make_default(void);

/**
 * Get the scheduler used by frozen realms. This scheduler does not support
 * notifications, and does not perform any thread checking.
 *
 * This function is thread-safe, and cannot fail.
 */
RLM_API const realm_scheduler_t* realm_scheduler_get_frozen(void);

/**
 * Returns true if there is a default scheduler implementation for the current
 * platform, or one has been set with `realm_scheduler_set_default_factory()`.
 *
 * If there is no default factory, and no scheduler is provided in the config,
 * `realm_open()` will fail. Note that `realm_scheduler_get_frozen()` always
 * returns a valid scheduler.
 *
 * This function is thread-safe, and cannot fail.
 */
RLM_API bool realm_scheduler_has_default_factory(void);

/**
 * For platforms with no default scheduler implementation, register a factory
 * function which can produce custom schedulers. If there is a platform-specific
 * scheduler, this function will fail. If a custom scheduler is desired for
 * platforms that already have a default scheduler implementation, the caller
 * must call `realm_open()` with a config that indicates the desired scheduler.
 *
 * The provided callback may produce a scheduler by calling
 * `realm_scheduler_new()`.
 *
 * This function is thread-safe, but should generally only be called once.
 */
RLM_API bool realm_scheduler_set_default_factory(realm_userdata_t, realm_free_userdata_func_t,
                                                 realm_scheduler_default_factory_func_t);

/**
 * Open a Realm file.
 *
 * @param config Realm configuration. If the Realm is already opened on another
 *               thread, validate that the given configuration is compatible
 *               with the existing one.
 * @return If successful, the Realm object. Otherwise, NULL.
 */
RLM_API realm_t* realm_open(const realm_config_t* config);

/**
 * The overloaded Realm::convert function offers a way to copy and/or convert a realm.
 *
 * The following options are supported:
 * - local -> local (config or path)
 * - local -> sync (config only)
 * - sync -> local (config only)
 * - sync -> sync  (config or path)
 * - sync -> bundlable sync (client file identifier removed)
 *
 * Note that for bundled realms it is required that all local changes are synchronized with the
 * server before the copy can be written. This is to be sure that the file can be used as a
 * stating point for a newly installed application. The function will throw if there are
 * pending uploads.
 */
/**
 * Copy or convert a Realm using a config.
 *
 * If the file already exists, data will be copied over object per object.
 * If the file does not exist, the realm file will be exported to the new location and if the
 * configuration object contains a sync part, a sync history will be synthesized.
 *
 * @param config The realm configuration that should be used to create a copy.
 *               This can be a local or a synced Realm, encrypted or not.
 */
RLM_API bool realm_convert_with_config(const realm_t* realm, const realm_config_t* config);
/**
 * Copy a Realm using a path.
 *
 * @param path The path the realm should be copied to. Local realms will remain local, synced
 *             realms will remain synced realms.
 * @param encryption_key The optional encryption key for the new realm.
 */
RLM_API bool realm_convert_with_path(const realm_t* realm, const char* path, realm_binary_t encryption_key);

/**
 * Deletes the following files for the given `realm_file_path` if they exist:
 * - the Realm file itself
 * - the .management folder
 * - the .note file
 * - the .log file
 *
 * The .lock file for this Realm cannot and will not be deleted as this is unsafe.
 * If a different process / thread is accessing the Realm at the same time a corrupt state
 * could be the result and checking for a single process state is not possible here.
 *
 * @param realm_file_path The path to the Realm file. All files will be derived from this.
 * @param[out] did_delete_realm If non-null, set to true if the primary Realm file was deleted.
 *                              Discard value if the function returns an error.
 *
 * @return true if no error occurred.
 *
 * @throws RLM_ERR_FILE_PERMISSION_DENIED if the operation was not permitted.
 * @throws RLM_ERR_FILE_ACCESS_ERROR for any other error while trying to delete the file or folder.
 * @throws RLM_ERR_DELETE_OPENED_REALM if the function was called on an open Realm.
 */
RLM_API bool realm_delete_files(const char* realm_file_path, bool* did_delete_realm);

/**
 * Create a `realm_t` object from a thread-safe reference to the same realm.
 *
 * @param tsr Thread-safe reference object created by calling
 *            `realm_get_thread_safe_reference()` with a `realm_t` instance.
 * @param scheduler The scheduler to use for the new `realm_t` instance. May be
 *                  NULL, in which case the default scheduler for the current
 *                  thread is used.
 * @return A non-null pointer if no error occurred.
 */
RLM_API realm_t* realm_from_thread_safe_reference(realm_thread_safe_reference_t* tsr, realm_scheduler_t* scheduler);

/**
 * Create a `realm_t*` from a `std::shared_ptr<Realm>*`.
 *
 * This is intended as a migration path for users of the C++ Object Store API.
 *
 * Call `realm_release()` on the returned `realm_t*` to decrement the refcount
 * on the inner `std::shared_ptr<Realm>`.
 *
 * @param pshared_ptr A pointer to an instance of `std::shared_ptr<Realm>`.
 * @param n Must be equal to `sizeof(std::shared_ptr<Realm>)`.
 * @return A `realm_t*` representing the same Realm object as the passed
 *         `std::shared_ptr<Realm>`.
 */
RLM_API realm_t* _realm_from_native_ptr(const void* pshared_ptr, size_t n);

/**
 * Get a `std::shared_ptr<Realm>` from a `realm_t*`.
 *
 * This is intended as a migration path for users of the C++ Object Store API.
 *
 * @param pshared_ptr A pointer to an instance of `std::shared_ptr<Realm>`.
 * @param n Must be equal to `sizeof(std::shared_ptr<Realm>)`.
 */
RLM_API void _realm_get_native_ptr(const realm_t*, void* pshared_ptr, size_t n);

/**
 * Forcibly close a Realm file.
 *
 * Note that this invalidates all Realm instances for the same path.
 *
 * The Realm will be automatically closed when the last reference is released,
 * including references to objects within the Realm.
 *
 * @return True if no exception occurred.
 */
RLM_API bool realm_close(realm_t*);

/**
 * True if the Realm file is closed.
 *
 * This function cannot fail.
 */
RLM_API bool realm_is_closed(realm_t*);

/**
 * Begin a read transaction for the Realm file.
 *
 * @return True if no exception occurred.
 */
RLM_API bool realm_begin_read(realm_t*);

/**
 * Begin a write transaction for the Realm file.
 *
 * @return True if no exception occurred.
 */
RLM_API bool realm_begin_write(realm_t*);

/**
 * Return true if the realm is in a write transaction.
 *
 * This function cannot fail.
 */
RLM_API bool realm_is_writable(const realm_t*);

/**
 * Commit a write transaction.
 *
 * @return True if the commit succeeded and no exceptions were thrown.
 */
RLM_API bool realm_commit(realm_t*);

/**
 * Roll back a write transaction.
 *
 * @return True if the rollback succeeded and no exceptions were thrown.
 */
RLM_API bool realm_rollback(realm_t*);

/**
 * Add a callback that will be invoked every time the view of this file is updated.
 *
 * This callback is guaranteed to be invoked before any object or collection change
 * notifications for this realm are delivered.
 *
 * @return a registration token used to remove the callback.
 */
RLM_API realm_callback_token_t* realm_add_realm_changed_callback(realm_t*, realm_on_realm_change_func_t,
                                                                 realm_userdata_t, realm_free_userdata_func_t);

/**
 * Refresh the view of the realm file.
 *
 * If another process or thread has made changes to the realm file, this causes
 * those changes to become visible in this realm instance.
 *
 * This calls `advance_read()` at the Core layer.
 *
 * @return True if the realm was successfully refreshed and no exceptions were
 *         thrown.
 */
RLM_API bool realm_refresh(realm_t*);

/**
 * Produce a frozen view of this realm.
 *
 * @return A non-NULL realm instance representing the frozen state.
 */
RLM_API realm_t* realm_freeze(const realm_t*);

/**
 * Vacuum the free space from the realm file, reducing its file size.
 *
 * @return True if compaction was successful and no exceptions were thrown.
 */
RLM_API bool realm_compact(realm_t*, bool* did_compact);

/**
 * Create a new schema from classes and their properties.
 *
 * Note: This function does not validate the schema.
 *
 * Note: `realm_class_key_t` and `realm_property_key_t` values inside
 *       `realm_class_info_t` and `realm_property_info_t` are unused when
 *       defining the schema. Call `realm_get_schema()` to obtain the values for
 *       these fields in an open realm.
 *
 * @return True if allocation of the schema structure succeeded.
 */
RLM_API realm_schema_t* realm_schema_new(const realm_class_info_t* classes, size_t num_classes,
                                         const realm_property_info_t** class_properties);

/**
 * Get the schema for this realm.
 *
 * Note: The returned value is allocated by this function, so `realm_release()`
 *       must be called on it.
 */
RLM_API realm_schema_t* realm_get_schema(const realm_t*);

/**
 * Get the schema version for this realm.
 *
 * This function cannot fail.
 */
RLM_API uint64_t realm_get_schema_version(const realm_t* realm);

/**
 * Update the schema of an open realm.
 *
 * This is equivalent to calling `realm_update_schema_advanced(realm, schema, 0,
 * NULL, NULL, NULL, NULL, false)`.
 */
RLM_API bool realm_update_schema(realm_t* realm, const realm_schema_t* schema);

/**
 * Update the schema of an open realm, with options to customize certain steps
 * of the process.
 *
 * @param realm The realm for which the schema should be updated.
 * @param schema The new schema for the realm. If the schema is the same the
 *               existing schema, this function does nothing.
 * @param version The version of the new schema.
 * @param migration_func Callback to perform the migration. Has no effect if the
 *                       Realm is opened with `RLM_SCHEMA_MODE_ADDITIVE`.
 * @param migration_func_userdata Userdata pointer to pass to `migration_func`.
 * @param data_init_func Callback to perform initialization of the data in the
 *                       Realm if it is opened for the first time (i.e., it has
 *                       no previous schema version).
 * @param data_init_func_userdata Userdata pointer to pass to `data_init_func`.
 * @param is_in_transaction Pass true if the realm is already in a write
 *                          transaction. Otherwise, if the migration requires a
 *                          write transaction, this function will perform the
 *                          migration in its own write transaction.
 */
RLM_API bool realm_update_schema_advanced(realm_t* realm, const realm_schema_t* schema, uint64_t version,
                                          realm_migration_func_t migration_func,
                                          realm_userdata_t migration_func_userdata,
                                          realm_data_initialization_func_t data_init_func,
                                          realm_userdata_t data_init_func_userdata, bool is_in_transaction);

/**
 *  Rename a property for the schame  of the open realm.
 *  @param realm The realm for which the property schema has to be renamed
 *  @param schema The schema to modifies
 *  @param object_type type of the object to modify
 *  @param old_name old name of the property
 *  @param new_name new name of the property
 */
RLM_API bool realm_schema_rename_property(realm_t* realm, realm_schema_t* schema, const char* object_type,
                                          const char* old_name, const char* new_name);

/**
 * Get the `realm::Schema*` pointer for this realm.
 *
 * This is intended as a migration path for users of the C++ Object Store API.
 *
 * The returned value is owned by the `realm_t` instance, and must not be freed.
 */
RLM_API const void* _realm_get_schema_native(const realm_t*);

/**
 * Add a callback that will be invoked every time the schema of this realm is changed.
 *
 * @return a registration token used to remove the callback.
 */
RLM_API realm_callback_token_t* realm_add_schema_changed_callback(realm_t*, realm_on_schema_change_func_t,
                                                                  realm_userdata_t, realm_free_userdata_func_t);


/**
 * Validate the schema.
 *
 *  @param validation_mode A bitwise combination of values from the
 *                         enum realm_schema_validation_mode.
 *
 * @return True if the schema passed validation. If validation failed,
 *         `realm_get_last_error()` will produce an error describing the
 *         validation failure.
 */
RLM_API bool realm_schema_validate(const realm_schema_t*, uint64_t validation_mode);

/**
 * Return the number of classes in the Realm's schema.
 *
 * This cannot fail.
 */
RLM_API size_t realm_get_num_classes(const realm_t*);

/**
 * Get the table keys for classes in the schema.
 * In case of errors this function will return false (errors to be fetched via `realm_get_last_error()`).
 * If data is not copied the function will return true and set  `out_n` with the capacity needed.
 * Data is only copied if the input array has enough capacity, otherwise the needed  array capacity will be set.
 *
 * @param out_keys An array that will contain the keys of each class in the
 *                 schema. Array may be NULL, in this case no data will be copied and `out_n` set if not NULL.
 * @param max The maximum number of keys to write to `out_keys`.
 * @param out_n The actual number of classes. May be NULL.
 * @return True if no exception occurred.
 */
RLM_API bool realm_get_class_keys(const realm_t*, realm_class_key_t* out_keys, size_t max, size_t* out_n);

/**
 * Find a by the name of @a name.
 *
 * @param name The name of the class.
 * @param out_found Set to true if the class was found and no error occurred.
 *                  Otherwise, false. May not be NULL.
 * @param out_class_info A pointer to a `realm_class_info_t` that will be
 *                       populated with information about the class. May be
 *                       NULL.
 * @return True if no exception occurred.
 */
RLM_API bool realm_find_class(const realm_t*, const char* name, bool* out_found, realm_class_info_t* out_class_info);

/**
 * Get the class with @a key from the schema.
 *
 * Passing an invalid @a key for this schema is considered an error.
 *
 * @param key The key of the class, as discovered by `realm_get_class_keys()`.
 * @param out_class_info A pointer to a `realm_class_info_t` that will be
 *                       populated with the information of the class. May be
 *                       NULL, though that's kind of pointless.
 * @return True if no exception occurred.
 */
RLM_API bool realm_get_class(const realm_t*, realm_class_key_t key, realm_class_info_t* out_class_info);

/**
 * Get the list of properties for the class with this @a key.
 * In case of errors this function will return false (errors to be fetched via `realm_get_last_error()`).
 * If data is not copied the function will return true and set  `out_n` with the capacity needed.
 * Data is only copied if the input array has enough capacity, otherwise the needed  array capacity will be set.
 *
 * @param out_properties  A pointer to an array of `realm_property_info_t`, which
 *                       will be populated with the information about the
 *                       properties.  Array may be NULL, in this case no data will be copied and `out_n` set if not
 * NULL.
 * @param max The maximum number of entries to write to `out_properties`.
 * @param out_n The actual number of properties written to `out_properties`.
 * @return True if no exception occurred.
 */
RLM_API bool realm_get_class_properties(const realm_t*, realm_class_key_t key, realm_property_info_t* out_properties,
                                        size_t max, size_t* out_n);

/**
 * Get the property keys for the class with this @a key.
 * In case of errors this function will return false (errors to be fetched via `realm_get_last_error()`).
 * If data is not copied the function will return true and set  `out_n` with the capacity needed.
 * Data is only copied if the input array has enough capacity, otherwise the needed  array capacity will be set.
 *
 * @param key The class key.
 * @param out_col_keys An array of property keys. Array may be NULL,
 *                     in this case no data will be copied and `out_n` set if not NULL.
 * @param max The maximum number of keys to write to `out_col_keys`. Ignored if
 *            `out_col_keys == NULL`.
 * @param out_n The actual number of properties written to `out_col_keys` (if
 *              non-NULL), or number of properties in the class.
 * @return True if no exception occurred.
 **/
RLM_API bool realm_get_property_keys(const realm_t*, realm_class_key_t key, realm_property_key_t* out_col_keys,
                                     size_t max, size_t* out_n);

/**
 * Find a property by its column key.
 *
 * It is an error to pass a property @a key that is not present in this class.
 *
 * @param class_key The key of the class.
 * @param key The column key for the property.
 * @param out_property_info A pointer to a `realm_property_info_t` that will be
 *                          populated with information about the property.
 * @return True if no exception occurred.
 */
RLM_API bool realm_get_property(const realm_t*, realm_class_key_t class_key, realm_property_key_t key,
                                realm_property_info_t* out_property_info);

/**
 * Find a property by the internal (non-public) name of @a name.
 *
 * @param class_key The table key for the class.
 * @param name The name of the property.
 * @param out_found Will be set to true if the property was found. May not be
 *                  NULL.
 * @param out_property_info A pointer to a `realm_property_info_t` that will be
 *                          populated with information about the property. May
 *                          be NULL.
 * @return True if no exception occurred.
 */
RLM_API bool realm_find_property(const realm_t*, realm_class_key_t class_key, const char* name, bool* out_found,
                                 realm_property_info_t* out_property_info);

/**
 * Find a property with the public name of @a name.
 *
 * @param class_key The table key for the class.
 * @param public_name The public name of the property.
 * @param out_found Will be set to true if the property was found. May not be
 *                  NULL.
 * @param out_property_info A pointer to a `realm_property_info_t` that will be
 *                          populated with information about the property. May
 *                          be NULL.
 * @return True if no exception occurred.
 */
RLM_API bool realm_find_property_by_public_name(const realm_t*, realm_class_key_t class_key, const char* public_name,
                                                bool* out_found, realm_property_info_t* out_property_info);

/**
 * Find the primary key property for a class, if it has one.
 *
 * @param class_key The table key for this class.
 * @param out_found Will be set to true if the property was found. May not be
 *                  NULL.
 * @param out_property_info A property to a `realm_property_info_t` that will be
 *                          populated with information about the property, if it
 *                          was found. May be NULL.
 * @return True if no exception occurred.
 */
RLM_API bool realm_find_primary_key_property(const realm_t*, realm_class_key_t class_key, bool* out_found,
                                             realm_property_info_t* out_property_info);

/**
 * Get the number of objects in a table (class).
 *
 * @param out_count A pointer to a `size_t` that will contain the number of
 *                  objects, if successful.
 * @return True if the table key was valid for this realm.
 */
RLM_API bool realm_get_num_objects(const realm_t*, realm_class_key_t, size_t* out_count);

/**
 * Get the number of versions found in the Realm file.
 *
 * @param out_versions_count A pointer to a `size_t` that will contain the number of
 *                           versions, if successful.
 * @return True if no exception occurred.
 */
RLM_API bool realm_get_num_versions(const realm_t*, uint64_t* out_versions_count);

/**
 * Get an object with a particular object key.
 *
 * @param class_key The class key.
 * @param obj_key The key to the object. Passing a non-existent key is
 *                considered an error.
 * @return A non-NULL pointer if no exception occurred.
 */
RLM_API realm_object_t* realm_get_object(const realm_t*, realm_class_key_t class_key, realm_object_key_t obj_key);

/**
 * Find an object with a particular primary key value.
 *
 * @param out_found A pointer to a boolean that will be set to true or false if
 *                  no error occurred.
 * @return A non-NULL pointer if the object was found and no exception occurred.
 */
RLM_API realm_object_t* realm_object_find_with_primary_key(const realm_t*, realm_class_key_t, realm_value_t pk,
                                                           bool* out_found);

/**
 * Find all objects in class.
 *
 * Note: This is faster than running a query matching all objects (such as
 *       "TRUEPREDICATE").
 *
 * @return A non-NULL pointer if no exception was thrown.
 */
RLM_API realm_results_t* realm_object_find_all(const realm_t*, realm_class_key_t);

/**
 * Create an object in a class without a primary key.
 *
 * @return A non-NULL pointer if the object was created successfully.
 */
RLM_API realm_object_t* realm_object_create(realm_t*, realm_class_key_t);

/**
 * Create an object in a class with a primary key. Will not succeed if an
 * object with the given primary key value already exists.
 *
 * @return A non-NULL pointer if the object was created successfully.
 */
RLM_API realm_object_t* realm_object_create_with_primary_key(realm_t*, realm_class_key_t, realm_value_t pk);

/**
 * Create an object in a class with a primary key. If an object with the given
 * primary key value already exists, that object will be returned.
 *
 * @return A non-NULL pointer if the object was found/created successfully.
 */
RLM_API realm_object_t* realm_object_get_or_create_with_primary_key(realm_t*, realm_class_key_t, realm_value_t pk,
                                                                    bool* did_create);

/**
 * Delete a realm object.
 *
 * Note: This does not call `realm_release()` on the `realm_object_t` instance.
 *
 * @return True if no exception occurred.
 */
RLM_API bool realm_object_delete(realm_object_t*);

/**
 * Resolve the Realm object in the provided Realm.
 *
 * This is equivalent to producing a thread-safe reference and resolving it in the target realm.
 *
 * If the object can be resolved in the target realm, '*resolved' points to the new object
 * If the object cannot be resolved in the target realm, '*resolved' will be null.
 * @return True if no exception occurred (except exceptions that may normally occur if resolution fails)
 */
RLM_API bool realm_object_resolve_in(const realm_object_t* live_object, const realm_t* target_realm,
                                     realm_object_t** resolved);


RLM_API realm_object_t* _realm_object_from_native_copy(const void* pobj, size_t n);
RLM_API realm_object_t* _realm_object_from_native_move(void* pobj, size_t n);
RLM_API const void* _realm_object_get_native_ptr(realm_object_t*);

/**
 * True if this object still exists in the realm.
 *
 * This function cannot fail.
 */
RLM_API bool realm_object_is_valid(const realm_object_t*);

/**
 * Get the key for this object.
 *
 * This function cannot fail.
 */
RLM_API realm_object_key_t realm_object_get_key(const realm_object_t* object);

/**
 * Get the table for this object.
 *
 * This function cannot fail.
 */
RLM_API realm_class_key_t realm_object_get_table(const realm_object_t* object);

/**
 * Get a `realm_link_t` representing a link to @a object.
 *
 * This function cannot fail.
 */
RLM_API realm_link_t realm_object_as_link(const realm_object_t* object);

/**
 * Subscribe to notifications for this object.
 *
 * @return A non-null pointer if no exception occurred.
 */
RLM_API realm_notification_token_t*
realm_object_add_notification_callback(realm_object_t*, realm_userdata_t, realm_free_userdata_func_t free,
                                       realm_key_path_array_t*, realm_on_object_change_func_t on_change,
                                       realm_callback_error_func_t on_error, realm_scheduler_t*);

/**
 * Get an object from a thread-safe reference, potentially originating in a
 * different `realm_t` instance
 */
RLM_API realm_object_t* realm_object_from_thread_safe_reference(const realm_t*, realm_thread_safe_reference_t*);

/**
 * Get the value for a property.
 *
 * @return True if no exception occurred.
 */
RLM_API bool realm_get_value(const realm_object_t*, realm_property_key_t, realm_value_t* out_value);

/**
 * Get the values for several properties.
 *
 * This is provided as an alternative to calling `realm_get_value()` multiple
 * times in a row, which is particularly useful for language runtimes where
 * crossing the native bridge is comparatively expensive. In addition, it
 * eliminates some parameter validation that would otherwise be repeated for
 * each call.
 *
 * Example use cases:
 *
 *  - Extracting all properties of an object for serialization.
 *  - Converting an object to some in-memory representation.
 *
 * @param num_values The number of elements in @a properties and @a out_values.
 * @param properties The keys for the properties to fetch. May not be NULL.
 * @param out_values Where to write the property values. If an error occurs,
 *                   this array may only be partially initialized. May not be
 *                   NULL.
 * @return True if no exception occurs.
 */
RLM_API bool realm_get_values(const realm_object_t*, size_t num_values, const realm_property_key_t* properties,
                              realm_value_t* out_values);

/**
 * Set the value for a property.
 *
 * @param new_value The new value for the property.
 * @param is_default True if this property is being set as part of setting the
 *                   default values for a new object. This has no effect in
 *                   non-sync'ed realms.
 * @return True if no exception occurred.
 */
RLM_API bool realm_set_value(realm_object_t*, realm_property_key_t, realm_value_t new_value, bool is_default);

/**
 * Create an embedded object in a given property.
 *
 * @return A non-NULL pointer if the object was created successfully.
 */
RLM_API realm_object_t* realm_set_embedded(realm_object_t*, realm_property_key_t);

/** Return the object linked by the given property
 *
 * @return A non-NULL pointer if an object is found.
 */
RLM_API realm_object_t* realm_get_linked_object(realm_object_t*, realm_property_key_t);

/**
 * Serializes an object to json and returns it as string. Serializes a single level of properties only.
 *
 * @return a json-serialized representation of the object.
 */
RLM_API char* realm_object_to_string(realm_object_t*);

/**
 * Set the values for several properties.
 *
 * This is provided as an alternative to calling `realm_get_value()` multiple
 * times in a row, which is particularly useful for language runtimes where
 * crossing the native bridge is comparatively expensive. In addition, it
 * eliminates some parameter validation that would otherwise be repeated for
 * each call.
 *
 * Example use cases:
 *
 *  - Initializing a new object with default values.
 *  - Deserializing some in-memory structure into a realm object.
 *
 * This operation is "atomic"; if an exception occurs due to invalid input (such
 * as type mismatch, nullability mismatch, etc.), the object will remain
 * unmodified.
 *
 * @param num_values The number of elements in @a properties and @a values.
 * @param properties The keys of the properties to set. May not be NULL.
 * @param values The values to assign to the properties. May not be NULL.
 * @param is_default True if the properties are being set as part of setting
 *                   default values for a new object. This has no effect in
 *                   non-sync'ed realms.
 * @return True if no exception occurred.
 */
RLM_API bool realm_set_values(realm_object_t*, size_t num_values, const realm_property_key_t* properties,
                              const realm_value_t* values, bool is_default);

/**
 * Get a list instance for the property of an object.
 *
 * Note: It is up to the caller to call `realm_release()` on the returned list.
 *
 * @return A non-null pointer if no exception occurred.
 */
RLM_API realm_list_t* realm_get_list(realm_object_t*, realm_property_key_t);

/**
 * Create a `realm_list_t` from a pointer to a `realm::List`, copy-constructing
 * the internal representation.
 *
 * @param plist A pointer to an instance of `realm::List`.
 * @param n Must be equal to `sizeof(realm::List)`.
 * @return A non-null pointer if no exception occurred.
 */
RLM_API realm_list_t* _realm_list_from_native_copy(const void* plist, size_t n);

/**
 * Create a `realm_list_t` from a pointer to a `realm::List`, move-constructing
 * the internal representation.
 *
 * @param plist A pointer to an instance of `realm::List`.
 * @param n Must be equal to `sizeof(realm::List)`.
 * @return A non-null pointer if no exception occurred.
 */
RLM_API realm_list_t* _realm_list_from_native_move(void* plist, size_t n);

/**
 * Resolve the list in the context of a given Realm instance.
 *
 * This is equivalent to producing a thread-safe reference and resolving it in the frozen realm.
 *
 * If resolution is possible, a valid resolved object is produced at '*resolved*'.
 * If resolution is not possible, but no error occurs, '*resolved' is set to NULL
 *
 * @return true if no error occurred.
 */
RLM_API bool realm_list_resolve_in(const realm_list_t* list, const realm_t* target_realm, realm_list_t** resolved);

/**
 * Check if a list is valid.
 *
 * @return True if the list is valid.
 */
RLM_API bool realm_list_is_valid(const realm_list_t*);

/**
 * Get the size of a list, in number of elements.
 *
 * This function may fail if the object owning the list has been deleted.
 *
 * @param out_size Where to put the list size. May be NULL.
 * @return True if no exception occurred.
 */
RLM_API bool realm_list_size(const realm_list_t*, size_t* out_size);

/**
 * Get the property that this list came from.
 *
 * @return True if no exception occurred.
 */
RLM_API bool realm_list_get_property(const realm_list_t*, realm_property_info_t* out_property_info);

/**
 * Get the value at @a index.
 *
 * @param out_value The resulting value, if no error occurred. May be NULL,
 *                  though nonsensical.
 * @return True if no exception occurred.
 */
RLM_API bool realm_list_get(const realm_list_t*, size_t index, realm_value_t* out_value);

/**
 * Set the value at @a index.
 *
 * @param value The value to set.
 * @return True if no exception occurred.
 */
RLM_API bool realm_list_set(realm_list_t*, size_t index, realm_value_t value);

/**
 * Insert @a value at @a index.
 *
 * @param value The value to insert.
 * @return True if no exception occurred.
 */
RLM_API bool realm_list_insert(realm_list_t*, size_t index, realm_value_t value);

/**
 * Insert an embedded object at a given position.
 *
 * @return A non-NULL pointer if the object was created successfully.
 */
RLM_API realm_object_t* realm_list_insert_embedded(realm_list_t*, size_t index);

/**
 * Create an embedded object at a given position.
 *
 * @return A non-NULL pointer if the object was created successfully.
 */
RLM_API realm_object_t* realm_list_set_embedded(realm_list_t*, size_t index);

/**
 * Get object identified at index
 *
 * @return A non-NULL pointer if value is an object.
 */
RLM_API realm_object_t* realm_list_get_linked_object(realm_list_t*, size_t index);

/**
 * Erase the element at @a index.
 *
 * @return True if no exception occurred.
 */
RLM_API bool realm_list_erase(realm_list_t*, size_t index);

/**
 * Clear a list, removing all elements in the list. In a list of links, this
 * does *NOT* delete the target objects.
 *
 * @return True if no exception occurred.
 */
RLM_API bool realm_list_clear(realm_list_t*);

/**
 * In a list of objects, delete all objects in the list and clear the list. In a
 * list of values, clear the list.
 *
 * @return True if no exception occurred.
 */
RLM_API bool realm_list_remove_all(realm_list_t*);

/**
 * Replace the contents of a list with values.
 *
 * This is equivalent to calling `realm_list_clear()`, and then
 * `realm_list_insert()` repeatedly.
 *
 * @return True if no exception occurred.
 */
RLM_API bool realm_list_assign(realm_list_t*, const realm_value_t* values, size_t num_values);

/**
 * Subscribe to notifications for this object.
 *
 * @return A non-null pointer if no exception occurred.
 */
RLM_API realm_notification_token_t*
realm_list_add_notification_callback(realm_list_t*, realm_userdata_t, realm_free_userdata_func_t free,
                                     realm_key_path_array_t*, realm_on_collection_change_func_t on_change,
                                     realm_callback_error_func_t on_error, realm_scheduler_t*);

/**
 * Get an list from a thread-safe reference, potentially originating in a
 * different `realm_t` instance
 */
RLM_API realm_list_t* realm_list_from_thread_safe_reference(const realm_t*, realm_thread_safe_reference_t*);

/**
 * True if an object notification indicates that the object was deleted.
 *
 * This function cannot fail.
 */
RLM_API bool realm_object_changes_is_deleted(const realm_object_changes_t*);

/**
 * Get the number of properties that were modified in an object notification.
 *
 * This function cannot fail.
 */
RLM_API size_t realm_object_changes_get_num_modified_properties(const realm_object_changes_t*);

/**
 * Get the column keys for the properties that were modified in an object
 * notification.
 *
 * This function cannot fail.
 *
 * @param out_modified Where the column keys should be written. May be NULL.
 * @param max The maximum number of column keys to write.
 * @return The number of column keys written to @a out_modified, or the number
 *         of modified properties if @a out_modified is NULL.
 */
RLM_API size_t realm_object_changes_get_modified_properties(const realm_object_changes_t*,
                                                            realm_property_key_t* out_modified, size_t max);

/**
 * Get the number of various types of changes in a collection notification.
 *
 * @param out_num_deletions The number of deletions. May be NULL.
 * @param out_num_insertions The number of insertions. May be NULL.
 * @param out_num_modifications The number of modifications. May be NULL.
 * @param out_num_moves The number of moved elements. May be NULL.
 */
RLM_API void realm_collection_changes_get_num_changes(const realm_collection_changes_t*, size_t* out_num_deletions,
                                                      size_t* out_num_insertions, size_t* out_num_modifications,
                                                      size_t* out_num_moves);

/**
 * Get the number of various types of changes in a collection notification,
 * suitable for acquiring the change indices as ranges, which is much more
 * compact in memory than getting the individual indices when multiple adjacent
 * elements have been modified.
 *
 * @param out_num_deletion_ranges The number of deleted ranges. May be NULL.
 * @param out_num_insertion_ranges The number of inserted ranges. May be NULL.
 * @param out_num_modification_ranges The number of modified ranges. May be
 *                                    NULL.
 * @param out_num_moves The number of moved elements. May be NULL.
 */
RLM_API void realm_collection_changes_get_num_ranges(const realm_collection_changes_t*,
                                                     size_t* out_num_deletion_ranges,
                                                     size_t* out_num_insertion_ranges,
                                                     size_t* out_num_modification_ranges, size_t* out_num_moves);

typedef struct realm_collection_move {
    size_t from;
    size_t to;
} realm_collection_move_t;

typedef struct realm_index_range {
    size_t from;
    size_t to;
} realm_index_range_t;

/**
 * Get the indices of changes in a collection notification.
 *
 * Note: For moves, every `from` index will also be present among deletions, and
 *       every `to` index will also be present among insertions.
 *
 * This function cannot fail.
 *
 * @param out_deletion_indices Where to put the indices of deleted elements
 *                             (*before* the deletion happened). May be NULL.
 * @param max_deletion_indices The max number of indices to write to @a
 *                             out_deletion_indices.
 * @param out_insertion_indices Where the put the indices of inserted elements
 *                              (*after* the insertion happened). May be NULL.
 * @param max_insertion_indices The max number of indices to write to @a
 *                              out_insertion_indices.
 * @param out_modification_indices Where to put the indices of modified elements
 *                                 (*before* any insertions or deletions of
 *                                 other elements). May be NULL.
 * @param max_modification_indices The max number of indices to write to @a
 *                                 out_modification_indices.
 * @param out_modification_indices_after Where to put the indices of modified
 *                                       elements (*after* any insertions or
 *                                       deletions of other elements). May be
 *                                       NULL.
 * @param max_modification_indices_after The max number of indices to write to
 *                                       @a out_modification_indices_after.
 * @param out_moves Where to put the pairs of indices of moved elements. May be
 *                  NULL.
 * @param max_moves The max number of pairs to write to @a out_moves.
 */
RLM_API void realm_collection_changes_get_changes(const realm_collection_changes_t*, size_t* out_deletion_indices,
                                                  size_t max_deletion_indices, size_t* out_insertion_indices,
                                                  size_t max_insertion_indices, size_t* out_modification_indices,
                                                  size_t max_modification_indices,
                                                  size_t* out_modification_indices_after,
                                                  size_t max_modification_indices_after,
                                                  realm_collection_move_t* out_moves, size_t max_moves);

RLM_API void realm_collection_changes_get_ranges(
    const realm_collection_changes_t*, realm_index_range_t* out_deletion_ranges, size_t max_deletion_ranges,
    realm_index_range_t* out_insertion_ranges, size_t max_insertion_ranges,
    realm_index_range_t* out_modification_ranges, size_t max_modification_ranges,
    realm_index_range_t* out_modification_ranges_after, size_t max_modification_ranges_after,
    realm_collection_move_t* out_moves, size_t max_moves);

/**
 * Get a set instance for the property of an object.
 *
 * Note: It is up to the caller to call `realm_release()` on the returned set.
 *
 * @return A non-null pointer if no exception occurred.
 */
RLM_API realm_set_t* realm_get_set(realm_object_t*, realm_property_key_t);

/**
 * Create a `realm_set_t` from a pointer to a `realm::object_store::Set`,
 * copy-constructing the internal representation.
 *
 * @param pset A pointer to an instance of `realm::object_store::Set`.
 * @param n Must be equal to `sizeof(realm::object_store::Set)`.
 * @return A non-null pointer if no exception occurred.
 */
RLM_API realm_set_t* _realm_set_from_native_copy(const void* pset, size_t n);

/**
 * Create a `realm_set_t` from a pointer to a `realm::object_store::Set`,
 * move-constructing the internal representation.
 *
 * @param pset A pointer to an instance of `realm::object_store::Set`.
 * @param n Must be equal to `sizeof(realm::object_store::Set)`.
 * @return A non-null pointer if no exception occurred.
 */
RLM_API realm_set_t* _realm_set_from_native_move(void* pset, size_t n);

/**
 * Resolve the set in the context of a given Realm instance.
 *
 * This is equivalent to producing a thread-safe reference and resolving it in the frozen realm.
 *
 * If resolution is possible, a valid resolved object is produced at '*resolved*'.
 * If resolution is not possible, but no error occurs, '*resolved' is set to NULL
 *
 * @return true if no error occurred.
 */
RLM_API bool realm_set_resolve_in(const realm_set_t* list, const realm_t* target_realm, realm_set_t** resolved);

/**
 * Check if a set is valid.
 *
 * @return True if the set is valid.
 */
RLM_API bool realm_set_is_valid(const realm_set_t*);

/**
 * Get the size of a set, in number of unique elements.
 *
 * This function may fail if the object owning the set has been deleted.
 *
 * @param out_size Where to put the set size. May be NULL.
 * @return True if no exception occurred.
 */
RLM_API bool realm_set_size(const realm_set_t*, size_t* out_size);

/**
 * Get the property that this set came from.
 *
 * @return True if no exception occurred.
 */
RLM_API bool realm_set_get_property(const realm_set_t*, realm_property_info_t* out_property_info);

/**
 * Get the value at @a index.
 *
 * Note that elements in a set move around arbitrarily when other elements are
 * inserted/removed.
 *
 * @param out_value The resulting value, if no error occurred. May be NULL,
 *                  though nonsensical.
 * @return True if no exception occurred.
 */
RLM_API bool realm_set_get(const realm_set_t*, size_t index, realm_value_t* out_value);

/**
 * Find an element in a set.
 *
 * If @a value has a type that is incompatible with the set, it will be reported
 * as not existing in the set.
 *
 * @param value The value to look for in the set.
 * @param out_index If non-null, and the element is found, this will be
 *                  populated with the index of the found element in the set.
 * @param out_found If non-null, will be set to true if the element was found,
 *                  otherwise will be set to false.
 * @return True if no exception occurred.
 */
RLM_API bool realm_set_find(const realm_set_t*, realm_value_t value, size_t* out_index, bool* out_found);

/**
 * Insert an element in a set.
 *
 * If the element is already in the set, this function does nothing (and does
 * not report an error).
 *
 * @param value The value to insert.
 * @param out_index If non-null, will be set to the index of the inserted
 *                  element, or the index of the existing element.
 * @param out_inserted If non-null, will be set to true if the element did not
 *                     already exist in the set. Otherwise set to false.
 * @return True if no exception occurred.
 */
RLM_API bool realm_set_insert(realm_set_t*, realm_value_t value, size_t* out_index, bool* out_inserted);

/**
 * Erase an element from a set.
 *
 * If the element does not exist in the set, this function does nothing (and
 * does not report an error).
 *
 * @param value The value to erase.
 * @param out_erased If non-null, will be set to true if the element was found
 *                   and erased, and otherwise set to false.
 * @return True if no exception occurred.
 */
RLM_API bool realm_set_erase(realm_set_t*, realm_value_t value, bool* out_erased);

/**
 * Clear a set of values.
 *
 * @return True if no exception occurred.
 */
RLM_API bool realm_set_clear(realm_set_t*);

/**
 * In a set of objects, delete all objects in the set and clear the set. In a
 * set of values, clear the set.
 *
 * @return True if no exception occurred.
 */
RLM_API bool realm_set_remove_all(realm_set_t*);

/**
 * Replace the contents of a set with values.
 *
 * The provided values may contain duplicates, in which case the size of the set
 * after calling this function will be less than @a num_values.
 *
 * @param values The list of values to insert.
 * @param num_values The number of elements.
 * @return True if no exception occurred.
 */
RLM_API bool realm_set_assign(realm_set_t*, const realm_value_t* values, size_t num_values);

/**
 * Subscribe to notifications for this object.
 *
 * @return A non-null pointer if no exception occurred.
 */
RLM_API realm_notification_token_t*
realm_set_add_notification_callback(realm_set_t*, realm_userdata_t, realm_free_userdata_func_t free,
                                    realm_key_path_array_t*, realm_on_collection_change_func_t on_change,
                                    realm_callback_error_func_t on_error, realm_scheduler_t*);
/**
 * Get an set from a thread-safe reference, potentially originating in a
 * different `realm_t` instance
 */
RLM_API realm_set_t* realm_set_from_thread_safe_reference(const realm_t*, realm_thread_safe_reference_t*);

/**
 * Get a dictionary instance for the property of an object.
 *
 * Note: It is up to the caller to call `realm_release()` on the returned dictionary.
 *
 * @return A non-null pointer if no exception occurred.
 */
RLM_API realm_dictionary_t* realm_get_dictionary(realm_object_t*, realm_property_key_t);

/**
 * Create a `realm_dictionary_t` from a pointer to a `realm::object_store::Dictionary`,
 * copy-constructing the internal representation.
 *
 * @param pdict A pointer to an instance of `realm::object_store::Dictionary`.
 * @param n Must be equal to `sizeof(realm::object_store::Dictionary)`.
 * @return A non-null pointer if no exception occurred.
 */
RLM_API realm_dictionary_t* _realm_dictionary_from_native_copy(const void* pdict, size_t n);

/**
 * Create a `realm_dictionary_t` from a pointer to a `realm::object_store::Dictionary`,
 * move-constructing the internal representation.
 *
 * @param pdict A pointer to an instance of `realm::object_store::Dictionary`.
 * @param n Must be equal to `sizeof(realm::object_store::Dictionary)`.
 * @return A non-null pointer if no exception occurred.
 */
RLM_API realm_dictionary_t* _realm_dictionary_from_native_move(void* pdict, size_t n);

/**
 * Resolve the list in the context of a given Realm instance.
 *
 * This is equivalent to producing a thread-safe reference and resolving it in the frozen realm.
 *
 * If resolution is possible, a valid resolved object is produced at '*resolved*'.
 * If resolution is not possible, but no error occurs, '*resolved' is set to NULL
 *
 * @return true if no error occurred.
 */
RLM_API bool realm_dictionary_resolve_in(const realm_dictionary_t* list, const realm_t* target_realm,
                                         realm_dictionary_t** resolved);

/**
 * Check if a list is valid.
 *
 * @return True if the list is valid.
 */
RLM_API bool realm_dictionary_is_valid(const realm_dictionary_t*);

/**
 * Get the size of a dictionary (the number of unique keys).
 *
 * This function may fail if the object owning the dictionary has been deleted.
 *
 * @param out_size Where to put the dictionary size. May be NULL.
 * @return True if no exception occurred.
 */
RLM_API bool realm_dictionary_size(const realm_dictionary_t*, size_t* out_size);


/**
 * Get the property that this dictionary came from.
 *
 * @return True if no exception occurred.
 */
RLM_API bool realm_dictionary_get_property(const realm_dictionary_t*, realm_property_info_t* out_info);

/**
 * Find an element in a dictionary.
 *
 * @param key The key to look for.
 * @param out_value If non-null, the value for the corresponding key.
 * @param out_found If non-null, will be set to true if the dictionary contained the key.
 * @return True if no exception occurred.
 */
RLM_API bool realm_dictionary_find(const realm_dictionary_t*, realm_value_t key, realm_value_t* out_value,
                                   bool* out_found);

/**
 * Get the key-value pair at @a index.
 *
 * Note that the indices of elements in the dictionary move around as other
 * elements are inserted/removed.
 *
 * @param index The index in the dictionary.
 * @param out_key If non-null, will be set to the key at the corresponding index.
 * @param out_value If non-null, will be set to the value at the corresponding index.
 * @return True if no exception occurred.
 */
RLM_API bool realm_dictionary_get(const realm_dictionary_t*, size_t index, realm_value_t* out_key,
                                  realm_value_t* out_value);

/**
 * Insert or update an element in a dictionary.
 *
 * If the key already exists, the value will be overwritten.
 *
 * @param key The lookup key.
 * @param value The value to insert.
 * @param out_index If non-null, will be set to the index of the element after
 *                  insertion/update.
 * @param out_inserted If non-null, will be set to true if the key did not
 *                     already exist.
 * @return True if no exception occurred.
 */
RLM_API bool realm_dictionary_insert(realm_dictionary_t*, realm_value_t key, realm_value_t value, size_t* out_index,
                                     bool* out_inserted);

/**
 * Insert an embedded object.
 *
 * @return A non-NULL pointer if the object was created successfully.
 */
RLM_API realm_object_t* realm_dictionary_insert_embedded(realm_dictionary_t*, realm_value_t key);

/**
 * Get object identified by key
 *
 * @return A non-NULL pointer if the value associated with key is an object.
 */
RLM_API realm_object_t* realm_dictionary_get_linked_object(realm_dictionary_t*, realm_value_t key);

/**
 * Erase a dictionary element.
 *
 * @param key The key of the element to erase.
 * @param out_erased If non-null, will be set to true if the element was found
 *                   and erased.
 * @return True if no exception occurred.
 */
RLM_API bool realm_dictionary_erase(realm_dictionary_t*, realm_value_t key, bool* out_erased);

/**
 * Clear a dictionary.
 *
 * @return True if no exception occurred.
 */
RLM_API bool realm_dictionary_clear(realm_dictionary_t*);

/**
 * Replace the contents of a dictionary with key/value pairs.
 *
 * The provided keys may contain duplicates, in which case the size of the
 * dictionary after calling this function will be less than @a num_pairs.
 *
 * @param keys An array of keys of length @a num_pairs.
 * @param values An array of values of length @a num_pairs.
 * @param num_pairs The number of key-value pairs to assign.
 * @return True if no exception occurred.
 */
RLM_API bool realm_dictionary_assign(realm_dictionary_t*, size_t num_pairs, const realm_value_t* keys,
                                     const realm_value_t* values);

/**
 * Subscribe to notifications for this object.
 *
 * @return A non-null pointer if no exception occurred.
 */
RLM_API realm_notification_token_t*
realm_dictionary_add_notification_callback(realm_dictionary_t*, realm_userdata_t, realm_free_userdata_func_t free,
                                           realm_key_path_array_t*, realm_on_collection_change_func_t on_change,
                                           realm_callback_error_func_t on_error, realm_scheduler_t*);

/**
 * Get an dictionary from a thread-safe reference, potentially originating in a
 * different `realm_t` instance
 */
RLM_API realm_dictionary_t* realm_dictionary_from_thread_safe_reference(const realm_t*,
                                                                        realm_thread_safe_reference_t*);

/**
 * Parse a query string and bind it to a table.
 *
 * If the query failed to parse, the parser error is available from
 * `realm_get_last_error()`.
 *
 * @param target_table The table on which to run this query.
 * @param query_string A zero-terminated string in the Realm Query Language,
 *                     optionally containing argument placeholders (`$0`, `$1`,
 *                     etc.).
 * @param num_args The number of arguments for this query.
 * @param args A pointer to a list of argument values.
 * @return A non-null pointer if the query was successfully parsed and no
 *         exception occurred.
 */
RLM_API realm_query_t* realm_query_parse(const realm_t*, realm_class_key_t target_table, const char* query_string,
                                         size_t num_args, const realm_value_t* args);


/**
 * Get textual representation of query
 *
 * @return a string containing the description. The string memory is managed by the query object.
 */
RLM_API const char* realm_query_get_description(realm_query_t*);


/**
 * Parse a query string and append it to an existing query via logical &&.
 * The query string applies to the same table and Realm as the existing query.
 *
 * If the query failed to parse, the parser error is available from
 * `realm_get_last_error()`.
 *
 * @param query_string A zero-terminated string in the Realm Query Language,
 *                     optionally containing argument placeholders (`$0`, `$1`,
 *                     etc.).
 * @param num_args The number of arguments for this query.
 * @param args A pointer to a list of argument values.
 * @return A non-null pointer if the query was successfully parsed and no
 *         exception occurred.
 */
RLM_API realm_query_t* realm_query_append_query(const realm_query_t*, const char* query_string, size_t num_args,
                                                const realm_value_t* args);

/**
 * Parse a query string and bind it to a list.
 *
 * If the query failed to parse, the parser error is available from
 * `realm_get_last_error()`.
 *
 * @param target_list The list on which to run this query.
 * @param query_string A string in the Realm Query Language, optionally
 *                     containing argument placeholders (`$0`, `$1`, etc.).
 * @param num_args The number of arguments for this query.
 * @param args A pointer to a list of argument values.
 * @return A non-null pointer if the query was successfully parsed and no
 *         exception occurred.
 */
RLM_API realm_query_t* realm_query_parse_for_list(const realm_list_t* target_list, const char* query_string,
                                                  size_t num_args, const realm_value_t* args);

/**
 * Parse a query string and bind it to another query result.
 *
 * If the query failed to parse, the parser error is available from
 * `realm_get_last_error()`.
 *
 * @param target_results The results on which to run this query.
 * @param query_string A zero-terminated string in the Realm Query Language,
 *                     optionally containing argument placeholders (`$0`, `$1`,
 *                     etc.).
 * @param num_args The number of arguments for this query.
 * @param args A pointer to a list of argument values.
 * @return A non-null pointer if the query was successfully parsed and no
 *         exception occurred.
 */
RLM_API realm_query_t* realm_query_parse_for_results(const realm_results_t* target_results, const char* query_string,
                                                     size_t num_args, const realm_value_t* args);

/**
 * Count the number of objects found by this query.
 */
RLM_API bool realm_query_count(const realm_query_t*, size_t* out_count);

/**
 * Return the first object matched by this query.
 *
 * Note: This function can only produce objects, not values. Use the
 *       `realm_results_t` returned by `realm_query_find_all()` to retrieve
 *       values from a list of primitive values.
 *
 * @param out_value Where to write the result, if any object matched the query.
 *                  May be NULL.
 * @param out_found Where to write whether the object was found. May be NULL.
 * @return True if no exception occurred.
 */
RLM_API bool realm_query_find_first(realm_query_t*, realm_value_t* out_value, bool* out_found);

/**
 * Produce a results object for this query.
 *
 * Note: This does not actually run the query until the results are accessed in
 *       some way.
 *
 * @return A non-null pointer if no exception occurred.
 */
RLM_API realm_results_t* realm_query_find_all(realm_query_t*);

/**
 * Delete all objects matched by a query.
 */
RLM_API bool realm_query_delete_all(const realm_query_t*);

/**
 * Count the number of results.
 *
 * If the result is "live" (not a snapshot), this may rerun the query if things
 * have changed.
 *
 * @return True if no exception occurred.
 */
RLM_API bool realm_results_count(realm_results_t*, size_t* out_count);

/**
 * Create a new results object by further filtering existing result.
 *
 * @return A non-null pointer if no exception occurred.
 */
RLM_API realm_results_t* realm_results_filter(realm_results_t*, realm_query_t*);

/**
 * Create a new results object by further sorting existing result.
 *
 * @param sort_string Specifies a sort condition. It has the format
          <param> ["," <param>]*
          <param> ::= <prop> ["." <prop>]* <direction>,
          <direction> ::= "ASCENDING" | "DESCENDING"
 * @return A non-null pointer if no exception occurred.
 */
RLM_API realm_results_t* realm_results_sort(realm_results_t* results, const char* sort_string);

/**
 * Create a new results object by removing duplicates
 *
 * @param distinct_string Specifies a distinct condition. It has the format
          <param> ["," <param>]*
          <param> ::= <prop> ["." <prop>]*
 * @return A non-null pointer if no exception occurred.
 */
RLM_API realm_results_t* realm_results_distinct(realm_results_t* results, const char* distinct_string);

/**
 * Create a new results object by limiting the number of items
 *
 * @param max_count Specifies the number of elements the new result can have at most
 * @return A non-null pointer if no exception occurred.
 */
RLM_API realm_results_t* realm_results_limit(realm_results_t* results, size_t max_count);

/**
 * Get the matching element at @a index in the results.
 *
 * If the result is "live" (not a snapshot), this may rerun the query if things
 * have changed.
 *
 * Note: The bound returned by `realm_results_count()` for a non-snapshot result
 *       is not a reliable way to iterate over elements in the result, because
 *       the result will be live-updated if changes are made in each iteration
 *       that may change the number of query results or even change the
 *       ordering. In other words, this method should probably only be used with
 *       snapshot results.
 *
 * @return True if no exception occurred (including out-of-bounds).
 */
RLM_API bool realm_results_get(realm_results_t*, size_t index, realm_value_t* out_value);

/**
 * Get the matching object at @a index in the results.
 *
 * If the result is "live" (not a snapshot), this may rerun the query if things
 * have changed.
 *
 * Note: The bound returned by `realm_results_count()` for a non-snapshot result
 *       is not a reliable way to iterate over elements in the result, because
 *       the result will be live-updated if changes are made in each iteration
 *       that may change the number of query results or even change the
 *       ordering. In other words, this method should probably only be used with
 *       snapshot results.
 *
 * @return An instance of `realm_object_t` if no exception occurred.
 */
RLM_API realm_object_t* realm_results_get_object(realm_results_t*, size_t index);

/**
 * Delete all objects in the result.
 *
 * If the result if "live" (not a snapshot), this may rerun the query if things
 * have changed.
 *
 * @return True if no exception occurred.
 */
RLM_API bool realm_results_delete_all(realm_results_t*);

/**
 * Return a snapshot of the results that never automatically updates.
 *
 * The returned result is suitable for use with `realm_results_count()` +
 * `realm_results_get()`.
 */
RLM_API realm_results_t* realm_results_snapshot(const realm_results_t*);

/**
 * Map the Results into a live Realm instance.
 *
 * This is equivalent to producing a thread-safe reference and resolving it in the live realm.
 *
 * @return A live copy of the Results.
 */
RLM_API realm_results_t* realm_results_resolve_in(realm_results_t* from_results, const realm_t* target_realm);

/**
 * Compute the minimum value of a property in the results.
 *
 * @param out_min Where to write the result, if there were matching rows.
 * @param out_found Set to true if there are matching rows.
 * @return True if no exception occurred.
 */
RLM_API bool realm_results_min(realm_results_t*, realm_property_key_t, realm_value_t* out_min, bool* out_found);

/**
 * Compute the maximum value of a property in the results.
 *
 * @param out_max Where to write the result, if there were matching rows.
 * @param out_found Set to true if there are matching rows.
 * @return True if no exception occurred.
 */
RLM_API bool realm_results_max(realm_results_t*, realm_property_key_t, realm_value_t* out_max, bool* out_found);

/**
 * Compute the sum value of a property in the results.
 *
 * @param out_sum Where to write the result. Zero if no rows matched.
 * @param out_found Set to true if there are matching rows.
 * @return True if no exception occurred.
 */
RLM_API bool realm_results_sum(realm_results_t*, realm_property_key_t, realm_value_t* out_sum, bool* out_found);

/**
 * Compute the average value of a property in the results.
 *
 * Note: For numeric columns, the average is always converted to double.
 *
 * @param out_average Where to write the result.
 * @param out_found Set to true if there are matching rows.
 * @return True if no exception occurred.
 */
RLM_API bool realm_results_average(realm_results_t*, realm_property_key_t, realm_value_t* out_average,
                                   bool* out_found);

RLM_API realm_notification_token_t*
realm_results_add_notification_callback(realm_results_t*, realm_userdata_t, realm_free_userdata_func_t,
                                        realm_key_path_array_t*, realm_on_collection_change_func_t,
                                        realm_callback_error_func_t, realm_scheduler_t*);

/**
 * Get an results object from a thread-safe reference, potentially originating
 * in a different `realm_t` instance
 */
RLM_API realm_results_t* realm_results_from_thread_safe_reference(const realm_t*, realm_thread_safe_reference_t*);

/* Logging */
// equivalent to realm::util::Logger::Level in util/logger.hpp and must be kept in sync.
typedef enum realm_log_level {
    RLM_LOG_LEVEL_ALL = 0,
    RLM_LOG_LEVEL_TRACE = 1,
    RLM_LOG_LEVEL_DEBUG = 2,
    RLM_LOG_LEVEL_DETAIL = 3,
    RLM_LOG_LEVEL_INFO = 4,
    RLM_LOG_LEVEL_WARNING = 5,
    RLM_LOG_LEVEL_ERROR = 6,
    RLM_LOG_LEVEL_FATAL = 7,
    RLM_LOG_LEVEL_OFF = 8,
} realm_log_level_e;

typedef void (*realm_log_func_t)(realm_userdata_t, realm_log_level_e level, const char* message);

/* HTTP transport */
typedef enum realm_http_request_method {
    RLM_HTTP_REQUEST_METHOD_GET,
    RLM_HTTP_REQUEST_METHOD_POST,
    RLM_HTTP_REQUEST_METHOD_PATCH,
    RLM_HTTP_REQUEST_METHOD_PUT,
    RLM_HTTP_REQUEST_METHOD_DELETE,
} realm_http_request_method_e;

typedef struct realm_http_header {
    const char* name;
    const char* value;
} realm_http_header_t;

typedef struct realm_http_request {
    realm_http_request_method_e method;
    const char* url;
    uint64_t timeout_ms;
    const realm_http_header_t* headers;
    size_t num_headers;
    const char* body;
    size_t body_size;
} realm_http_request_t;

typedef struct realm_http_response {
    int status_code;
    int custom_status_code;
    const realm_http_header_t* headers;
    size_t num_headers;
    const char* body;
    size_t body_size;
} realm_http_response_t;

/**
 * Callback function used by Core to make a HTTP request.
 *
 * Complete the request by calling realm_http_transport_complete_request(),
 * passing in the request_context pointer here and the received response.
 * Network request are expected to be asynchronous and can be completed on any thread.
 *
 * @param request The request to send.
 * @param request_context Internal state pointer of Core, needed by realm_http_transport_complete_request().
 */
typedef void (*realm_http_request_func_t)(realm_userdata_t, const realm_http_request_t request,
                                          void* request_context);

typedef struct realm_http_transport realm_http_transport_t;

/**
 * Create a new HTTP transport with these callbacks implementing its functionality.
 */
RLM_API realm_http_transport_t* realm_http_transport_new(realm_http_request_func_t, realm_userdata_t,
                                                         realm_free_userdata_func_t);

/**
 * Complete a HTTP request with the given response.
 *
 * @param request_context Internal state pointer passed by Core when invoking realm_http_request_func_t
 *                        to start the request.
 * @param response The server response to the HTTP request initiated by Core.
 */
RLM_API void realm_http_transport_complete_request(void* request_context, const realm_http_response_t* response);

/* App */
typedef struct realm_app realm_app_t;
typedef struct realm_app_credentials realm_app_credentials_t;
typedef struct realm_user realm_user_t;

typedef enum realm_user_state {
    RLM_USER_STATE_LOGGED_OUT,
    RLM_USER_STATE_LOGGED_IN,
    RLM_USER_STATE_REMOVED
} realm_user_state_e;

/**
 * Possible error categories the realm_app_error_t error code can fall in.
 */
typedef enum realm_app_error_category {
    /**
     * Error category for HTTP-related errors. The error code value can be interpreted as a HTTP status code.
     */
    RLM_APP_ERROR_CATEGORY_HTTP,
    /**
     * JSON response parsing related errors. The error code is a member of realm_app_errno_json_e.
     */
    RLM_APP_ERROR_CATEGORY_JSON,
    /**
     * Client-side related errors. The error code is a member of realm_app_errno_client_e.
     */
    RLM_APP_ERROR_CATEGORY_CLIENT,
    /**
     * Errors reported by the backend. The error code is a member of realm_app_errno_service_e.
     */
    RLM_APP_ERROR_CATEGORY_SERVICE,
    /**
     * Custom error code was set in realm_http_response_t.custom_status_code.
     * The error code is the custom_status_code value.
     */
    RLM_APP_ERROR_CATEGORY_CUSTOM,
} realm_app_error_category_e;

typedef enum realm_app_errno_json {
    RLM_APP_ERR_JSON_BAD_TOKEN = 1,
    RLM_APP_ERR_JSON_MALFORMED_JSON = 2,
    RLM_APP_ERR_JSON_MISSING_JSON_KEY = 3,
    RLM_APP_ERR_JSON_BAD_BSON_PARSE = 4
} realm_app_errno_json_e;

typedef enum realm_app_errno_client {
    RLM_APP_ERR_CLIENT_USER_NOT_FOUND = 1,
    RLM_APP_ERR_CLIENT_USER_NOT_LOGGED_IN = 2,
    RLM_APP_ERR_CLIENT_APP_DEALLOCATED = 3
} realm_app_errno_client_e;

typedef enum realm_app_errno_service {
    RLM_APP_ERR_SERVICE_MISSING_AUTH_REQ = 1,
    RLM_APP_ERR_SERVICE_INVALID_SESSION = 2,
    RLM_APP_ERR_SERVICE_USER_APP_DOMAIN_MISMATCH = 3,
    RLM_APP_ERR_SERVICE_DOMAIN_NOT_ALLOWED = 4,
    RLM_APP_ERR_SERVICE_READ_SIZE_LIMIT_EXCEEDED = 5,
    RLM_APP_ERR_SERVICE_INVALID_PARAMETER = 6,
    RLM_APP_ERR_SERVICE_MISSING_PARAMETER = 7,
    RLM_APP_ERR_SERVICE_TWILIO_ERROR = 8,
    RLM_APP_ERR_SERVICE_GCM_ERROR = 9,
    RLM_APP_ERR_SERVICE_HTTP_ERROR = 10,
    RLM_APP_ERR_SERVICE_AWS_ERROR = 11,
    RLM_APP_ERR_SERVICE_MONGODB_ERROR = 12,
    RLM_APP_ERR_SERVICE_ARGUMENTS_NOT_ALLOWED = 13,
    RLM_APP_ERR_SERVICE_FUNCTION_EXECUTION_ERROR = 14,
    RLM_APP_ERR_SERVICE_NO_MATCHING_RULE_FOUND = 15,
    RLM_APP_ERR_SERVICE_INTERNAL_SERVER_ERROR = 16,
    RLM_APP_ERR_SERVICE_AUTH_PROVIDER_NOT_FOUND = 17,
    RLM_APP_ERR_SERVICE_AUTH_PROVIDER_ALREADY_EXISTS = 18,
    RLM_APP_ERR_SERVICE_SERVICE_NOT_FOUND = 19,
    RLM_APP_ERR_SERVICE_SERVICE_TYPE_NOT_FOUND = 20,
    RLM_APP_ERR_SERVICE_SERVICE_ALREADY_EXISTS = 21,
    RLM_APP_ERR_SERVICE_SERVICE_COMMAND_NOT_FOUND = 22,
    RLM_APP_ERR_SERVICE_VALUE_NOT_FOUND = 23,
    RLM_APP_ERR_SERVICE_VALUE_ALREADY_EXISTS = 24,
    RLM_APP_ERR_SERVICE_VALUE_DUPLICATE_NAME = 25,
    RLM_APP_ERR_SERVICE_FUNCTION_NOT_FOUND = 26,
    RLM_APP_ERR_SERVICE_FUNCTION_ALREADY_EXISTS = 27,
    RLM_APP_ERR_SERVICE_FUNCTION_DUPLICATE_NAME = 28,
    RLM_APP_ERR_SERVICE_FUNCTION_SYNTAX_ERROR = 29,
    RLM_APP_ERR_SERVICE_FUNCTION_INVALID = 30,
    RLM_APP_ERR_SERVICE_INCOMING_WEBHOOK_NOT_FOUND = 31,
    RLM_APP_ERR_SERVICE_INCOMING_WEBHOOK_ALREADY_EXISTS = 32,
    RLM_APP_ERR_SERVICE_INCOMING_WEBHOOK_DUPLICATE_NAME = 33,
    RLM_APP_ERR_SERVICE_RULE_NOT_FOUND = 34,
    RLM_APP_ERR_SERVICE_API_KEY_NOT_FOUND = 35,
    RLM_APP_ERR_SERVICE_RULE_ALREADY_EXISTS = 36,
    RLM_APP_ERR_SERVICE_RULE_DUPLICATE_NAME = 37,
    RLM_APP_ERR_SERVICE_AUTH_PROVIDER_DUPLICATE_NAME = 38,
    RLM_APP_ERR_SERVICE_RESTRICTED_HOST = 39,
    RLM_APP_ERR_SERVICE_API_KEY_ALREADY_EXISTS = 40,
    RLM_APP_ERR_SERVICE_INCOMING_WEBHOOK_AUTH_FAILED = 41,
    RLM_APP_ERR_SERVICE_EXECUTION_TIME_LIMIT_EXCEEDED = 42,
    RLM_APP_ERR_SERVICE_NOT_CALLABLE = 43,
    RLM_APP_ERR_SERVICE_USER_ALREADY_CONFIRMED = 44,
    RLM_APP_ERR_SERVICE_USER_NOT_FOUND = 45,
    RLM_APP_ERR_SERVICE_USER_DISABLED = 46,
    RLM_APP_ERR_SERVICE_AUTH_ERROR = 47,
    RLM_APP_ERR_SERVICE_BAD_REQUEST = 48,
    RLM_APP_ERR_SERVICE_ACCOUNT_NAME_IN_USE = 49,
    RLM_APP_ERR_SERVICE_INVALID_EMAIL_PASSWORD = 50,

    RLM_APP_ERR_SERVICE_UNKNOWN = -1,
    RLM_APP_ERR_SERVICE_NONE = 0
} realm_app_errno_service_e;

typedef enum realm_auth_provider {
    RLM_AUTH_PROVIDER_ANONYMOUS,
    RLM_AUTH_PROVIDER_FACEBOOK,
    RLM_AUTH_PROVIDER_GOOGLE,
    RLM_AUTH_PROVIDER_APPLE,
    RLM_AUTH_PROVIDER_CUSTOM,
    RLM_AUTH_PROVIDER_EMAIL_PASSWORD,
    RLM_AUTH_PROVIDER_FUNCTION,
    RLM_AUTH_PROVIDER_USER_API_KEY,
    RLM_AUTH_PROVIDER_SERVER_API_KEY,
} realm_auth_provider_e;

typedef struct realm_app_user_apikey {
    realm_object_id_t id;
    const char* key;
    const char* name;
    bool disabled;
} realm_app_user_apikey_t;

// This type should never be returned from a function.
// It's only meant as an asynchronous callback argument.
// Pointers to this struct and its pointer members are only valid inside the scope
// of the callback they were passed to.
typedef struct realm_app_error {
    realm_app_error_category_e error_category;
    int error_code;

    /**
     * The underlying HTTP status code returned by the server,
     * otherwise zero.
     */
    int http_status_code;

    const char* message;

    /**
     * A link to MongoDB Realm server logs related to the error,
     * or NULL if error response didn't contain log information.
     */
    const char* link_to_server_logs;
} realm_app_error_t;

typedef struct realm_user_identity {
    /**
     * Ptr to null terminated string representing user identity (memory has to be freed by SDK)
     */
    char* id;
    /**
     * Enum representing the list of auth providers
     */
    realm_auth_provider_e provider_type;
} realm_user_identity_t;

/**
 * Generic completion callback for asynchronous Realm App operations.
 *
 * @param error Pointer to an error object if the operation failed, otherwise null if it completed successfully.
 */
typedef void (*realm_app_void_completion_func_t)(realm_userdata_t, const realm_app_error_t* error);

/**
 * Completion callback for asynchronous Realm App operations that yield a user object.
 *
 * @param user User object produced by the operation, or null if it failed.
 *             The pointer is alive only for the duration of the callback,
 *             if you wish to use it further make a copy with realm_clone().
 * @param error Pointer to an error object if the operation failed, otherwise null if it completed successfully.
 */
typedef void (*realm_app_user_completion_func_t)(realm_userdata_t, realm_user_t* user,
                                                 const realm_app_error_t* error);

RLM_API realm_app_credentials_t* realm_app_credentials_new_anonymous(void) RLM_API_NOEXCEPT;
RLM_API realm_app_credentials_t* realm_app_credentials_new_facebook(const char* access_token) RLM_API_NOEXCEPT;
RLM_API realm_app_credentials_t* realm_app_credentials_new_google_id_token(const char* id_token) RLM_API_NOEXCEPT;
RLM_API realm_app_credentials_t* realm_app_credentials_new_google_auth_code(const char* auth_code) RLM_API_NOEXCEPT;
RLM_API realm_app_credentials_t* realm_app_credentials_new_apple(const char* id_token) RLM_API_NOEXCEPT;
RLM_API realm_app_credentials_t* realm_app_credentials_new_jwt(const char* jwt_token) RLM_API_NOEXCEPT;
RLM_API realm_app_credentials_t* realm_app_credentials_new_email_password(const char* email,
                                                                          realm_string_t password) RLM_API_NOEXCEPT;
RLM_API realm_app_credentials_t* realm_app_credentials_new_user_api_key(const char* api_key) RLM_API_NOEXCEPT;
RLM_API realm_app_credentials_t* realm_app_credentials_new_server_api_key(const char* api_key) RLM_API_NOEXCEPT;

/**
 * Create Custom Function authentication app credentials.
 *
 * @param serialized_ejson_payload The arguments array to invoke the function with,
 *                                 serialized as an Extended JSON string.
 * @return null, if an error occurred.
 */
RLM_API realm_app_credentials_t* realm_app_credentials_new_function(const char* serialized_ejson_payload);

RLM_API realm_auth_provider_e realm_auth_credentials_get_provider(realm_app_credentials_t*) RLM_API_NOEXCEPT;

/**
 * Create a new app configuration.
 *
 * @param app_id The MongoDB Realm app id.
 * @param http_transport The HTTP transport used to make network calls.
 */
RLM_API realm_app_config_t* realm_app_config_new(const char* app_id,
                                                 const realm_http_transport_t* http_transport) RLM_API_NOEXCEPT;

RLM_API void realm_app_config_set_base_url(realm_app_config_t*, const char*) RLM_API_NOEXCEPT;
RLM_API void realm_app_config_set_local_app_name(realm_app_config_t*, const char*) RLM_API_NOEXCEPT;
RLM_API void realm_app_config_set_local_app_version(realm_app_config_t*, const char*) RLM_API_NOEXCEPT;
RLM_API void realm_app_config_set_default_request_timeout(realm_app_config_t*, uint64_t ms) RLM_API_NOEXCEPT;
RLM_API void realm_app_config_set_platform(realm_app_config_t*, const char*) RLM_API_NOEXCEPT;
RLM_API void realm_app_config_set_platform_version(realm_app_config_t*, const char*) RLM_API_NOEXCEPT;
RLM_API void realm_app_config_set_sdk_version(realm_app_config_t*, const char*) RLM_API_NOEXCEPT;
/**
 * Get an existing @a realm_app_credentials_t and return it's json representation
 * Note: the caller must delete the pointer to the string via realm_release
 *
 * @return: a non-null ptr to the string representing the json configuration.
 */
RLM_API const char* realm_app_credentials_serialize_as_json(realm_app_credentials_t*) RLM_API_NOEXCEPT;

/**
 * Get an existing @a realm_app_t* instance with the same app id, or create it with the
 * configuration if it doesn't exist.
 *
 * @return A non-null pointer if no error occurred.
 */
RLM_API realm_app_t* realm_app_get(const realm_app_config_t*, const realm_sync_client_config_t*);

/**
 * Get an existing @a realm_app_t* instance from the cache.
 *
 * @return Cached app instance, or null if no cached app exists for this @a app_id.
 */
RLM_API realm_app_t* realm_app_get_cached(const char* app_id) RLM_API_NOEXCEPT;

/**
 * Clear all the cached @a realm_app_t* instances in the process.
 *
 * @a realm_app_t* instances will need to be disposed with realm_release()
 * for them to be fully destroyed after the cache is cleared.
 */
RLM_API void realm_clear_cached_apps(void) RLM_API_NOEXCEPT;

RLM_API const char* realm_app_get_app_id(const realm_app_t*) RLM_API_NOEXCEPT;
RLM_API realm_user_t* realm_app_get_current_user(const realm_app_t*) RLM_API_NOEXCEPT;

/**
 * Get the list of active users in this @a app.
 * In case of errors this function will return false (errors to be fetched via `realm_get_last_error()`).
 * If data is not copied the function will return true and set  `out_n` with the capacity needed.
 * Data is only copied if the input array has enough capacity, otherwise the needed  array capacity will be set.
 *
 * @param out_users A pointer to an array of `realm_user_t*`, which
 *                  will be populated with the list of active users in the app.
 *                  Array may be NULL, in this case no data will be copied and `out_n` set if not NULL.
 * @param capacity The maximum number of elements `out_users` can hold.
 * @param out_n The actual number of entries written to `out_users`.
 *              May be NULL.
 * @return True if no exception occurred.
 */
RLM_API bool realm_app_get_all_users(const realm_app_t* app, realm_user_t** out_users, size_t capacity,
                                     size_t* out_n);

<<<<<<< HEAD
RLM_API bool realm_app_log_in_with_credentials(realm_app_t*, realm_app_credentials_t*,
                                               realm_app_user_completion_func_t, realm_userdata_t,
                                               realm_free_userdata_func_t);

RLM_API bool realm_app_log_out_current_user(realm_app_t*, realm_app_void_completion_func_t, realm_userdata_t,
                                            realm_free_userdata_func_t);

RLM_API bool realm_app_refresh_custom_data(realm_app_t*, realm_user_t*, realm_app_void_completion_func_t,
                                           realm_userdata_t, realm_free_userdata_func_t);

RLM_API bool realm_app_log_out(realm_app_t*, realm_user_t*, realm_app_void_completion_func_t, realm_userdata_t,
                               realm_free_userdata_func_t);

RLM_API bool realm_app_link_user(realm_app_t*, realm_user_t*, realm_app_credentials_t*,
                                 realm_app_user_completion_func_t, realm_userdata_t, realm_free_userdata_func_t);

RLM_API bool realm_app_switch_user(realm_app_t*, realm_user_t*, realm_user_t** new_user);

RLM_API bool realm_app_remove_user(realm_app_t*, realm_user_t*, realm_app_void_completion_func_t, realm_userdata_t,
                                   realm_free_userdata_func_t);

RLM_API bool realm_app_email_password_provider_client_register_email(realm_app_t*, const char* email,
                                                                     realm_string_t password,
                                                                     realm_app_void_completion_func_t,
                                                                     realm_userdata_t, realm_free_userdata_func_t);
=======
/**
 * Log in a user and asynchronously retrieve a user object. Inform caller via callback once operation completes.
 * @param app ptr to realm_app
 * @param credentials sync credentials
 * @param callback invoked once operation has completed
 * @param userdata custom userdata ptr
 * @param userdata_free deleter for custom userdata
 * @return True if no error has been recorded, False otherwise
 */
RLM_API bool realm_app_log_in_with_credentials(realm_app_t* app, realm_app_credentials_t* credentials,
                                               realm_app_user_completion_func_t callback, void* userdata,
                                               realm_free_userdata_func_t userdata_free);

/**
 * Logout the current user.
 * @param app ptr to realm_app
 * @param callback invoked once operation has completed
 * @param userdata custom userdata ptr
 * @param userdata_free deleter for custom userdata
 * @return True if no error has been recorded, False otherwise
 */
RLM_API bool realm_app_log_out_current_user(realm_app_t* app, realm_app_void_completion_func_t callback,
                                            void* userdata, realm_free_userdata_func_t userdata_free);

/**
 * Refreshes the custom data for a specified user.
 * @param app ptr to realm_app
 * @param user ptr to user
 * @param callback invoked once operation has completed
 * @param userdata custom userdata ptr
 * @param userdata_free deleter for custom userdata
 * @return True if no error has been recorded, False otherwise
 */
RLM_API bool realm_app_refresh_custom_data(realm_app_t* app, realm_user_t* user,
                                           realm_app_void_completion_func_t callback, void* userdata,
                                           realm_free_userdata_func_t userdata_free);

/**
 * Log out the given user if they are not already logged out.
 * @param app ptr to realm_app
 * @param user ptr to user
 * @param callback invoked once operation has completed
 * @param userdata custom userdata ptr
 * @param userdata_free deleter for custom userdata
 * @return True if no error has been recorded, False otherwise
 */
RLM_API bool realm_app_log_out(realm_app_t* app, realm_user_t* user, realm_app_void_completion_func_t callback,
                               void* userdata, realm_free_userdata_func_t userdata_free);

/**
 * Links the currently authenticated user with a new identity, where the identity is defined by the credentia
 * specified as a parameter.
 * @param app ptr to realm_app
 * @param user ptr to the user to link
 * @param credentials sync credentials
 * @param callback invoked once operation has completed
 * @param userdata custom userdata ptr
 * @param userdata_free deleter for custom userdata
 * @return True if no error has been recorded, False otherwise
 */
RLM_API bool realm_app_link_user(realm_app_t* app, realm_user_t* user, realm_app_credentials_t* credentials,
                                 realm_app_user_completion_func_t callback, void* userdata,
                                 realm_free_userdata_func_t userdata_free);

/**
 * Switches the active user with the specified one. The user must exist in the list of all users who have logged into
 * this application.
 * @param app ptr to realm_app
 * @param user ptr to current user
 * @param new_user ptr to the new user to switch
 * @return True if no error has been recorded, False otherwise
 */
RLM_API bool realm_app_switch_user(realm_app_t* app, realm_user_t* user, realm_user_t** new_user);

/**
 * Logs out and removes the provided user.
 * @param app ptr to realm_app
 * @param user ptr to the user to remove
 * @param callback invoked once operation has completed
 * @param userdata custom userdata ptr
 * @param userdata_free deleter for custom userdata
 * @return True if no error has been recorded, False otherwise
 */
RLM_API bool realm_app_remove_user(realm_app_t* app, realm_user_t* user, realm_app_void_completion_func_t callback,
                                   void* userdata, realm_free_userdata_func_t userdata_free);

/**
 * Deletes a user and all its data from the server.
 * @param app ptr to realm_app
 * @param user ptr to the user to delete
 * @param callback invoked once operation has completed
 * @param userdata custom userdata ptr
 * @param userdata_free deleter for custom userdata
 * @return True if no error has been recorded, False otherwise
 */
RLM_API bool realm_app_delete_user(realm_app_t* app, realm_user_t* user, realm_app_void_completion_func_t callback,
                                   void* userdata, realm_free_userdata_func_t userdata_free);

/**
 * Registers a new email identity with the username/password provider and send confirmation email.
 * @param app ptr to realm_app
 * @param email identity email
 * @param password associated to the identity
 * @param callback invoked once operation has completed
 * @param userdata custom userdata ptr
 * @param userdata_free deleter for custom userdata
 * @return True if no error has been recorded, False otherwise
 */
RLM_API bool realm_app_email_password_provider_client_register_email(realm_app_t* app, const char* email,
                                                                     realm_string_t password,
                                                                     realm_app_void_completion_func_t callback,
                                                                     void* userdata,
                                                                     realm_free_userdata_func_t userdata_free);
>>>>>>> 6dbd0963

/**
 * Confirms an email identity with the username/password provider.
 * @param app ptr to realm_app
 * @param token string emailed
 * @param token_id string emailed
 * @param callback invoked once operation has completed
 * @param userdata custom userdata ptr
 * @param userdata_free deleter for custom userdata
 * @return True if no error has been recorded, False otherwise
 */
RLM_API bool realm_app_email_password_provider_client_confirm_user(realm_app_t* app, const char* token,
                                                                   const char* token_id,
<<<<<<< HEAD
                                                                   realm_app_void_completion_func_t, realm_userdata_t,
                                                                   realm_free_userdata_func_t);

RLM_API bool realm_app_email_password_provider_client_resend_confirmation_email(realm_app_t*, const char* email,
                                                                                realm_app_void_completion_func_t,
                                                                                realm_userdata_t,
                                                                                realm_free_userdata_func_t);

RLM_API bool realm_app_email_password_provider_client_send_reset_password_email(realm_app_t*, const char* email,
                                                                                realm_app_void_completion_func_t,
                                                                                realm_userdata_t,
                                                                                realm_free_userdata_func_t);

RLM_API bool realm_app_email_password_provider_client_retry_custom_confirmation(realm_app_t*, const char* email,
                                                                                realm_app_void_completion_func_t,
                                                                                realm_userdata_t,
                                                                                realm_free_userdata_func_t);

RLM_API bool realm_app_email_password_provider_client_reset_password(realm_app_t*, realm_string_t password,
                                                                     const char* token, const char* token_id,
                                                                     realm_app_void_completion_func_t,
                                                                     realm_userdata_t, realm_free_userdata_func_t);
=======
                                                                   realm_app_void_completion_func_t callback,
                                                                   void* userdata,
                                                                   realm_free_userdata_func_t userdata_free);

/**
 * Re-sends a confirmation email to a user that has registered but not yet confirmed their email address.
 * @param app ptr to realm_app
 * @param email to use
 * @param callback invoked once operation has completed
 * @param userdata custom userdata ptr
 * @param userdata_free deleter for custom userdata
 * @return True if no error has been recorded, False otherwise
 */
RLM_API bool realm_app_email_password_provider_client_resend_confirmation_email(
    realm_app_t* app, const char* email, realm_app_void_completion_func_t callback, void* userdata,
    realm_free_userdata_func_t userdata_free);

/**
 * Send reset password to the email specified in the parameter passed to the function.
 * @param app ptr to realm_app
 * @param email where to send the reset instructions
 * @param callback invoked once operation has completed
 * @param userdata custom userdata ptr
 * @param userdata_free deleter for custom userdata
 * @return True if no error has been recorded, False otherwise
 */
RLM_API bool realm_app_email_password_provider_client_send_reset_password_email(
    realm_app_t* app, const char* email, realm_app_void_completion_func_t callback, void* userdata,
    realm_free_userdata_func_t userdata_free);
/**
 * Retries the custom confirmation function on a user for a given email.
 * @param app ptr to realm_app
 * @param email email for the user
 * @param callback invoked once operation has completed
 * @param userdata custom userdata ptr
 * @param userdata_free deleter for custom userdata
 * @return True if no error has been recorded, False otherwise
 */
RLM_API bool realm_app_email_password_provider_client_retry_custom_confirmation(
    realm_app_t* app, const char* email, realm_app_void_completion_func_t callback, void* userdata,
    realm_free_userdata_func_t userdata_free);
/**
 * Resets the password of an email identity using the password reset token emailed to a user.
 * @param app ptr to realm_app
 * @param password new password to set
 * @param token ptr to token string emailed to the user
 * @param token_id ptr to token_id emailed to the user
 * @param userdata  custom userdata ptr
 * @param userdata_free deleter for custom userdata
 * @return True if no error has been recorded, False otherwise
 */
RLM_API bool realm_app_email_password_provider_client_reset_password(realm_app_t* app, realm_string_t password,
                                                                     const char* token, const char* token_id,
                                                                     realm_app_void_completion_func_t callback,
                                                                     void* userdata,
                                                                     realm_free_userdata_func_t userdata_free);
>>>>>>> 6dbd0963

/**
 * Run the Email/Password Authentication provider's password reset function.
 *
 * @param serialized_ejson_payload The arguments array to invoke the function with,
 *                                 serialized as an Extended JSON string.
 * @return true, if no error occurred.
 */
RLM_API bool realm_app_email_password_provider_client_call_reset_password_function(
    realm_app_t*, const char* email, realm_string_t password, const char* serialized_ejson_payload,
    realm_app_void_completion_func_t, realm_userdata_t, realm_free_userdata_func_t);


RLM_API bool realm_app_user_apikey_provider_client_create_apikey(const realm_app_t*, const realm_user_t*,
                                                                 const char* name,
                                                                 void (*)(realm_userdata_t, realm_app_user_apikey_t*,
                                                                          const realm_app_error_t*),
                                                                 realm_userdata_t, realm_free_userdata_func_t);

RLM_API bool realm_app_user_apikey_provider_client_fetch_apikey(const realm_app_t*, const realm_user_t*,
                                                                realm_object_id_t id,
                                                                void (*)(realm_userdata_t, realm_app_user_apikey_t*,
                                                                         const realm_app_error_t*),
                                                                realm_userdata_t, realm_free_userdata_func_t);

RLM_API bool realm_app_user_apikey_provider_client_fetch_apikeys(const realm_app_t*, const realm_user_t*,
                                                                 void (*)(realm_userdata_t, realm_app_user_apikey_t[],
                                                                          size_t count, realm_app_error_t*),
                                                                 realm_userdata_t, realm_free_userdata_func_t);

RLM_API bool realm_app_user_apikey_provider_client_delete_apikey(const realm_app_t*, const realm_user_t*,
                                                                 realm_object_id_t id,
                                                                 realm_app_void_completion_func_t, realm_userdata_t,
                                                                 realm_free_userdata_func_t);

RLM_API bool realm_app_user_apikey_provider_client_enable_apikey(const realm_app_t*, const realm_user_t*,
                                                                 realm_object_id_t id,
                                                                 realm_app_void_completion_func_t, realm_userdata_t,
                                                                 realm_free_userdata_func_t);

RLM_API bool realm_app_user_apikey_provider_client_disable_apikey(const realm_app_t*, const realm_user_t*,
                                                                  realm_object_id_t id,
                                                                  realm_app_void_completion_func_t, realm_userdata_t,
                                                                  realm_free_userdata_func_t);

RLM_API bool realm_app_push_notification_client_register_device(const realm_app_t*, const realm_user_t*,
                                                                const char* service_name,
                                                                const char* registration_token,
                                                                realm_app_void_completion_func_t, realm_userdata_t,
                                                                realm_free_userdata_func_t);

RLM_API bool realm_app_push_notification_client_deregister_device(const realm_app_t*, const realm_user_t*,
                                                                  const char* service_name,
                                                                  realm_app_void_completion_func_t, realm_userdata_t,
                                                                  realm_free_userdata_func_t);

/**
 * Run a named MongoDB Realm function.
 *
 * @param serialized_ejson_args The arguments array to invoke the function with,
 *                              serialized as an Extended JSON string.
 * @return true, if no error occurred.
 */
RLM_API bool realm_app_call_function(const realm_app_t*, const realm_user_t*, const char* function_name,
                                     const char* serialized_ejson_args,
                                     void (*)(realm_userdata_t, const char* serialized_ejson_response,
                                              const realm_app_error_t*),
                                     realm_userdata_t, realm_free_userdata_func_t);

/**
 * Instruct this app's sync client to immediately reconnect.
 * Useful when the device has been offline and then receives a network reachability update.
 *
 * The sync client will always attempt to reconnect eventually, this is just a hint.
 */
RLM_API void realm_app_sync_client_reconnect(realm_app_t*) RLM_API_NOEXCEPT;

/**
 * Get whether there are any active sync sessions for this app.
 */
RLM_API bool realm_app_sync_client_has_sessions(const realm_app_t*) RLM_API_NOEXCEPT;

/**
 * Wait until the sync client has terminated all sessions and released all realm files
 * it had open.
 *
 * WARNING: this is a blocking wait.
 */
RLM_API void realm_app_sync_client_wait_for_sessions_to_terminate(realm_app_t*) RLM_API_NOEXCEPT;

/**
 * Get the default realm file path based on the user and partition value in the config.
 *
 * @param custom_filename custom name for the realm file itself. Can be null,
 *                        in which case a default name based on the config will be used.
 *
 * Return value must be manually released with realm_free().
 */
RLM_API char* realm_app_sync_client_get_default_file_path_for_realm(const realm_sync_config_t*,
                                                                    const char* custom_filename);
/**
 * Return the identiy for the user passed as argument
 * @param user ptr to the user for which the identiy has to be retrieved
 * @return a ptr to the identity string
 */
RLM_API const char* realm_user_get_identity(const realm_user_t* user) RLM_API_NOEXCEPT;

/**
 * Retrieve the state for the user passed as argument
 * @param user ptr to the user for which the state has to be retrieved
 * @return realm_user_state_e value
 */
RLM_API realm_user_state_e realm_user_get_state(const realm_user_t* user) RLM_API_NOEXCEPT;

/**
 * Get the list of identities of this @a user.
 *
 * @param out_identities A pointer to an array of `realm_user_identity_t`, which
 *                       will be populated with the list of identities of this user.
 *                       Array may be NULL, in this case no data will be copied and `out_n` set if not NULL.
 * @param capacity The maximum number of elements `out_identities` can hold.
 * @param out_n The actual number of entries written to `out_identities`. May be NULL.
 * @return true, if no errors occurred.
 */
RLM_API bool realm_user_get_all_identities(const realm_user_t* user, realm_user_identity_t* out_identities,
                                           size_t capacity, size_t* out_n);

RLM_API const char* realm_user_get_local_identity(const realm_user_t*) RLM_API_NOEXCEPT;

// returned pointer must be manually released with realm_free()
RLM_API char* realm_user_get_device_id(const realm_user_t*) RLM_API_NOEXCEPT;

RLM_API realm_auth_provider_e realm_user_get_auth_provider(const realm_user_t*) RLM_API_NOEXCEPT;

/**
 * Log out the user and mark it as logged out.
 *
 * Any active sync sessions associated with this user will be stopped.
 *
 * @return true, if no errors occurred.
 */
RLM_API bool realm_user_log_out(realm_user_t*);

RLM_API bool realm_user_is_logged_in(const realm_user_t*) RLM_API_NOEXCEPT;

/**
 * Get the custom user data from the user's access token.
 *
 * Returned value must be manually released with realm_free().
 *
 * @return An Extended JSON document serialized as string,
 *         or null if token doesn't have any custom data.
 */
RLM_API char* realm_user_get_custom_data(const realm_user_t*) RLM_API_NOEXCEPT;

/**
 * Get the user profile associated with this user.
 *
 * Returned value must be manually released with realm_free().
 *
 * @return An Extended JSON document serialized as string,
 *         or null if an error occurred.
 */
RLM_API char* realm_user_get_profile_data(const realm_user_t*);

/**
 * Return the access token associated with the user.
 * @return a string that rapresents the access token
 */
RLM_API char* realm_user_get_access_token(const realm_user_t*);

/**
 * Return the refresh token associated with the user.
 * @return a string that represents the refresh token
 */
RLM_API char* realm_user_get_refresh_token(const realm_user_t*);

/**
 * Return the realm app for the user passed as parameter.
 * @return a ptr to the app for the user.
 */
RLM_API realm_app_t* realm_user_get_app(const realm_user_t*) RLM_API_NOEXCEPT;


/* Sync */
typedef enum realm_sync_client_metadata_mode {
    RLM_SYNC_CLIENT_METADATA_MODE_PLAINTEXT,
    RLM_SYNC_CLIENT_METADATA_MODE_ENCRYPTED,
    RLM_SYNC_CLIENT_METADATA_MODE_DISABLED,
} realm_sync_client_metadata_mode_e;

typedef enum realm_sync_client_reconnect_mode {
    RLM_SYNC_CLIENT_RECONNECT_MODE_NORMAL,
    RLM_SYNC_CLIENT_RECONNECT_MODE_TESTING,
} realm_sync_client_reconnect_mode_e;

typedef enum realm_sync_session_resync_mode {
    RLM_SYNC_SESSION_RESYNC_MODE_MANUAL,
    RLM_SYNC_SESSION_RESYNC_MODE_DISCARD_LOCAL,
} realm_sync_session_resync_mode_e;

typedef enum realm_sync_session_stop_policy {
    RLM_SYNC_SESSION_STOP_POLICY_IMMEDIATELY,
    RLM_SYNC_SESSION_STOP_POLICY_LIVE_INDEFINITELY,
    RLM_SYNC_SESSION_STOP_POLICY_AFTER_CHANGES_UPLOADED,
} realm_sync_session_stop_policy_e;

typedef enum realm_sync_session_state {
    RLM_SYNC_SESSION_STATE_ACTIVE,
    RLM_SYNC_SESSION_STATE_DYING,
    RLM_SYNC_SESSION_STATE_INACTIVE,
    RLM_SYNC_SESSION_STATE_WAITING_FOR_ACCESS_TOKEN,
} realm_sync_session_state_e;

typedef enum realm_sync_connection_state {
    RLM_SYNC_CONNECTION_STATE_DISCONNECTED,
    RLM_SYNC_CONNECTION_STATE_CONNECTING,
    RLM_SYNC_CONNECTION_STATE_CONNECTED,
} realm_sync_connection_state_e;

typedef enum realm_sync_progress_direction {
    RLM_SYNC_PROGRESS_DIRECTION_UPLOAD,
    RLM_SYNC_PROGRESS_DIRECTION_DOWNLOAD,
} realm_sync_progress_direction_e;

/**
 * Possible error categories realm_sync_error_code_t can fall in.
 */
typedef enum realm_sync_error_category {
    RLM_SYNC_ERROR_CATEGORY_CLIENT,
    RLM_SYNC_ERROR_CATEGORY_CONNECTION,
    RLM_SYNC_ERROR_CATEGORY_SESSION,

    /**
     * System error - POSIX errno, Win32 HRESULT, etc.
     */
    RLM_SYNC_ERROR_CATEGORY_SYSTEM,

    /**
     * Unknown source of error.
     */
    RLM_SYNC_ERROR_CATEGORY_UNKNOWN,
} realm_sync_error_category_e;

typedef enum realm_sync_errno_client {
    RLM_SYNC_ERR_CLIENT_CONNECTION_CLOSED = 100,
    RLM_SYNC_ERR_CLIENT_UNKNOWN_MESSAGE = 101,
    RLM_SYNC_ERR_CLIENT_BAD_SYNTAX = 102,
    RLM_SYNC_ERR_CLIENT_LIMITS_EXCEEDED = 103,
    RLM_SYNC_ERR_CLIENT_BAD_SESSION_IDENT = 104,
    RLM_SYNC_ERR_CLIENT_BAD_MESSAGE_ORDER = 105,
    RLM_SYNC_ERR_CLIENT_BAD_CLIENT_FILE_IDENT = 106,
    RLM_SYNC_ERR_CLIENT_BAD_PROGRESS = 107,
    RLM_SYNC_ERR_CLIENT_BAD_CHANGESET_HEADER_SYNTAX = 108,
    RLM_SYNC_ERR_CLIENT_BAD_CHANGESET_SIZE = 109,
    RLM_SYNC_ERR_CLIENT_BAD_ORIGIN_FILE_IDENT = 110,
    RLM_SYNC_ERR_CLIENT_BAD_SERVER_VERSION = 111,
    RLM_SYNC_ERR_CLIENT_BAD_CHANGESET = 112,
    RLM_SYNC_ERR_CLIENT_BAD_REQUEST_IDENT = 113,
    RLM_SYNC_ERR_CLIENT_BAD_ERROR_CODE = 114,
    RLM_SYNC_ERR_CLIENT_BAD_COMPRESSION = 115,
    RLM_SYNC_ERR_CLIENT_BAD_CLIENT_VERSION = 116,
    RLM_SYNC_ERR_CLIENT_SSL_SERVER_CERT_REJECTED = 117,
    RLM_SYNC_ERR_CLIENT_PONG_TIMEOUT = 118,
    RLM_SYNC_ERR_CLIENT_BAD_CLIENT_FILE_IDENT_SALT = 119,
    RLM_SYNC_ERR_CLIENT_BAD_FILE_IDENT = 120,
    RLM_SYNC_ERR_CLIENT_CONNECT_TIMEOUT = 121,
    RLM_SYNC_ERR_CLIENT_BAD_TIMESTAMP = 122,
    RLM_SYNC_ERR_CLIENT_BAD_PROTOCOL_FROM_SERVER = 123,
    RLM_SYNC_ERR_CLIENT_CLIENT_TOO_OLD_FOR_SERVER = 124,
    RLM_SYNC_ERR_CLIENT_CLIENT_TOO_NEW_FOR_SERVER = 125,
    RLM_SYNC_ERR_CLIENT_PROTOCOL_MISMATCH = 126,
    RLM_SYNC_ERR_CLIENT_BAD_STATE_MESSAGE = 127,
    RLM_SYNC_ERR_CLIENT_MISSING_PROTOCOL_FEATURE = 128,
    RLM_SYNC_ERR_CLIENT_HTTP_TUNNEL_FAILED = 131,
} realm_sync_errno_client_e;

typedef enum realm_sync_errno_connection {
    RLM_SYNC_ERR_CONNECTION_CONNECTION_CLOSED = 100,
    RLM_SYNC_ERR_CONNECTION_OTHER_ERROR = 101,
    RLM_SYNC_ERR_CONNECTION_UNKNOWN_MESSAGE = 102,
    RLM_SYNC_ERR_CONNECTION_BAD_SYNTAX = 103,
    RLM_SYNC_ERR_CONNECTION_LIMITS_EXCEEDED = 104,
    RLM_SYNC_ERR_CONNECTION_WRONG_PROTOCOL_VERSION = 105,
    RLM_SYNC_ERR_CONNECTION_BAD_SESSION_IDENT = 106,
    RLM_SYNC_ERR_CONNECTION_REUSE_OF_SESSION_IDENT = 107,
    RLM_SYNC_ERR_CONNECTION_BOUND_IN_OTHER_SESSION = 108,
    RLM_SYNC_ERR_CONNECTION_BAD_MESSAGE_ORDER = 109,
    RLM_SYNC_ERR_CONNECTION_BAD_DECOMPRESSION = 110,
    RLM_SYNC_ERR_CONNECTION_BAD_CHANGESET_HEADER_SYNTAX = 111,
    RLM_SYNC_ERR_CONNECTION_BAD_CHANGESET_SIZE = 112,
    RLM_SYNC_ERR_CONNECTION_SWITCH_TO_FLX_SYNC = 113,
    RLM_SYNC_ERR_CONNECTION_SWITCH_TO_PBS = 114,
} realm_sync_errno_connection_e;

typedef enum realm_sync_errno_session {
    RLM_SYNC_ERR_SESSION_SESSION_CLOSED = 200,
    RLM_SYNC_ERR_SESSION_OTHER_SESSION_ERROR = 201,
    RLM_SYNC_ERR_SESSION_TOKEN_EXPIRED = 202,
    RLM_SYNC_ERR_SESSION_BAD_AUTHENTICATION = 203,
    RLM_SYNC_ERR_SESSION_ILLEGAL_REALM_PATH = 204,
    RLM_SYNC_ERR_SESSION_NO_SUCH_REALM = 205,
    RLM_SYNC_ERR_SESSION_PERMISSION_DENIED = 206,
    RLM_SYNC_ERR_SESSION_BAD_SERVER_FILE_IDENT = 207,
    RLM_SYNC_ERR_SESSION_BAD_CLIENT_FILE_IDENT = 208,
    RLM_SYNC_ERR_SESSION_BAD_SERVER_VERSION = 209,
    RLM_SYNC_ERR_SESSION_BAD_CLIENT_VERSION = 210,
    RLM_SYNC_ERR_SESSION_DIVERGING_HISTORIES = 211,
    RLM_SYNC_ERR_SESSION_BAD_CHANGESET = 212,
    RLM_SYNC_ERR_SESSION_PARTIAL_SYNC_DISABLED = 214,
    RLM_SYNC_ERR_SESSION_UNSUPPORTED_SESSION_FEATURE = 215,
    RLM_SYNC_ERR_SESSION_BAD_ORIGIN_FILE_IDENT = 216,
    RLM_SYNC_ERR_SESSION_BAD_CLIENT_FILE = 217,
    RLM_SYNC_ERR_SESSION_SERVER_FILE_DELETED = 218,
    RLM_SYNC_ERR_SESSION_CLIENT_FILE_BLACKLISTED = 219,
    RLM_SYNC_ERR_SESSION_USER_BLACKLISTED = 220,
    RLM_SYNC_ERR_SESSION_TRANSACT_BEFORE_UPLOAD = 221,
    RLM_SYNC_ERR_SESSION_CLIENT_FILE_EXPIRED = 222,
    RLM_SYNC_ERR_SESSION_USER_MISMATCH = 223,
    RLM_SYNC_ERR_SESSION_TOO_MANY_SESSIONS = 224,
    RLM_SYNC_ERR_SESSION_INVALID_SCHEMA_CHANGE = 225,
} realm_sync_errno_session_e;

typedef struct realm_sync_session realm_sync_session_t;
typedef struct realm_async_open_task realm_async_open_task_t;

// This type should never be returned from a function.
// It's only meant as an asynchronous callback argument.
// Pointers to this struct and its pointer members are only valid inside the scope
// of the callback they were passed to.
typedef struct realm_sync_error_code {
    realm_sync_error_category_e category;
    int value;
    const char* message;
} realm_sync_error_code_t;

typedef struct realm_sync_error_user_info {
    const char* key;
    const char* value;
} realm_sync_error_user_info_t;

// This type should never be returned from a function.
// It's only meant as an asynchronous callback argument.
// Pointers to this struct and its pointer members are only valid inside the scope
// of the callback they were passed to.
typedef struct realm_sync_error {
    realm_sync_error_code_t error_code;
    const char* detailed_message;
    const char* c_original_file_path_key;
    const char* c_recovery_file_path_key;
    bool is_fatal;
    bool is_unrecognized_by_client;
    bool is_client_reset_requested;

    realm_sync_error_user_info_t* user_info_map;
    size_t user_info_length;
} realm_sync_error_t;

typedef void (*realm_sync_upload_completion_func_t)(realm_userdata_t, realm_sync_error_code_t*);
typedef void (*realm_sync_download_completion_func_t)(realm_userdata_t, realm_sync_error_code_t*);
typedef void (*realm_sync_connection_state_changed_func_t)(realm_userdata_t, realm_sync_connection_state_e old_state,
                                                           realm_sync_connection_state_e new_state);
typedef void (*realm_sync_session_state_changed_func_t)(realm_userdata_t, realm_sync_session_state_e old_state,
                                                        realm_sync_session_state_e new_state);
typedef void (*realm_sync_progress_func_t)(realm_userdata_t, uint64_t transferred_bytes, uint64_t total_bytes);
typedef void (*realm_sync_error_handler_func_t)(realm_userdata_t, realm_sync_session_t*, const realm_sync_error_t);
typedef bool (*realm_sync_ssl_verify_func_t)(realm_userdata_t, const char* server_address, short server_port,
                                             const char* pem_data, size_t pem_size, int preverify_ok, int depth);
typedef void (*realm_sync_before_client_reset_func_t)(realm_userdata_t, realm_t* before_realm);
typedef void (*realm_sync_after_client_reset_func_t)(realm_userdata_t, realm_t* before_realm, realm_t* after_realm,
                                                     bool did_recover);

typedef struct realm_flx_sync_subscription realm_flx_sync_subscription_t;
typedef struct realm_flx_sync_subscription_set realm_flx_sync_subscription_set_t;
typedef struct realm_flx_sync_mutable_subscription_set realm_flx_sync_mutable_subscription_set_t;
typedef struct realm_flx_sync_subscription_desc realm_flx_sync_subscription_desc_t;
typedef enum realm_flx_sync_subscription_set_state {
    RLM_SYNC_SUBSCRIPTION_UNCOMMITTED = 0,
    RLM_SYNC_SUBSCRIPTION_PENDING,
    RLM_SYNC_BOOTSTRAPPING,
    RLM_SYNC_SUBSCRIPTION_COMPLETE,
    RLM_SYNC_SUBSCRIPTION_ERROR,
    RLM_SYNC_SUBSCRIPTION_SUPERSEDED,
} realm_flx_sync_subscription_set_state_e;
typedef void (*realm_sync_on_subscription_state_changed_t)(realm_userdata_t,
                                                           realm_flx_sync_subscription_set_state_e state);

/**
 * Callback function invoked by the async open task once the realm is open and fully synchronized.
 *
 * This callback is invoked on the sync client's worker thread.
 *
 * @param realm Downloaded realm instance, or null if an error occurred.
 *              Move to the thread you want to use it on and
 *              thaw with @a realm_from_thread_safe_reference().
 *              Be aware that once received through this call, you own
 *              the object and must release it when used.
 * @param error Null, if the operation complete successfully.
 */
typedef void (*realm_async_open_task_completion_func_t)(realm_userdata_t, realm_thread_safe_reference_t* realm,
                                                        const realm_async_error_t* error);

RLM_API realm_sync_client_config_t* realm_sync_client_config_new(void) RLM_API_NOEXCEPT;
RLM_API void realm_sync_client_config_set_base_file_path(realm_sync_client_config_t*, const char*) RLM_API_NOEXCEPT;
RLM_API void realm_sync_client_config_set_metadata_mode(realm_sync_client_config_t*,
                                                        realm_sync_client_metadata_mode_e) RLM_API_NOEXCEPT;
RLM_API void realm_sync_client_config_set_metadata_encryption_key(realm_sync_client_config_t*,
                                                                  const uint8_t[64]) RLM_API_NOEXCEPT;
RLM_API void realm_sync_client_config_set_log_callback(realm_sync_client_config_t*, realm_log_func_t,
                                                       realm_userdata_t, realm_free_userdata_func_t) RLM_API_NOEXCEPT;
RLM_API void realm_sync_client_config_set_log_level(realm_sync_client_config_t*, realm_log_level_e) RLM_API_NOEXCEPT;
RLM_API void realm_sync_client_config_set_reconnect_mode(realm_sync_client_config_t*,
                                                         realm_sync_client_reconnect_mode_e) RLM_API_NOEXCEPT;
RLM_API void realm_sync_client_config_set_multiplex_sessions(realm_sync_client_config_t*, bool) RLM_API_NOEXCEPT;
RLM_API void realm_sync_client_config_set_user_agent_binding_info(realm_sync_client_config_t*,
                                                                  const char*) RLM_API_NOEXCEPT;
RLM_API void realm_sync_client_config_set_user_agent_application_info(realm_sync_client_config_t*,
                                                                      const char*) RLM_API_NOEXCEPT;
RLM_API void realm_sync_client_config_set_connect_timeout(realm_sync_client_config_t*, uint64_t) RLM_API_NOEXCEPT;
RLM_API void realm_sync_client_config_set_connection_linger_time(realm_sync_client_config_t*,
                                                                 uint64_t) RLM_API_NOEXCEPT;
RLM_API void realm_sync_client_config_set_ping_keepalive_period(realm_sync_client_config_t*,
                                                                uint64_t) RLM_API_NOEXCEPT;
RLM_API void realm_sync_client_config_set_pong_keepalive_timeout(realm_sync_client_config_t*,
                                                                 uint64_t) RLM_API_NOEXCEPT;
RLM_API void realm_sync_client_config_set_fast_reconnect_limit(realm_sync_client_config_t*,
                                                               uint64_t) RLM_API_NOEXCEPT;

RLM_API realm_sync_config_t* realm_sync_config_new(const realm_user_t*, const char* partition_value) RLM_API_NOEXCEPT;
RLM_API realm_sync_config_t* realm_flx_sync_config_new(const realm_user_t*) RLM_API_NOEXCEPT;
RLM_API void realm_sync_config_set_session_stop_policy(realm_sync_config_t*,
                                                       realm_sync_session_stop_policy_e) RLM_API_NOEXCEPT;
RLM_API void realm_sync_config_set_error_handler(realm_sync_config_t*, realm_sync_error_handler_func_t,
                                                 realm_userdata_t, realm_free_userdata_func_t) RLM_API_NOEXCEPT;
RLM_API void realm_sync_config_set_client_validate_ssl(realm_sync_config_t*, bool) RLM_API_NOEXCEPT;
RLM_API void realm_sync_config_set_ssl_trust_certificate_path(realm_sync_config_t*, const char*) RLM_API_NOEXCEPT;
RLM_API void realm_sync_config_set_ssl_verify_callback(realm_sync_config_t*, realm_sync_ssl_verify_func_t,
                                                       realm_userdata_t, realm_free_userdata_func_t) RLM_API_NOEXCEPT;
RLM_API void realm_sync_config_set_cancel_waits_on_nonfatal_error(realm_sync_config_t*, bool) RLM_API_NOEXCEPT;
RLM_API void realm_sync_config_set_authorization_header_name(realm_sync_config_t*, const char*) RLM_API_NOEXCEPT;
RLM_API void realm_sync_config_set_custom_http_header(realm_sync_config_t*, const char* name,
                                                      const char* value) RLM_API_NOEXCEPT;
RLM_API void realm_sync_config_set_recovery_directory_path(realm_sync_config_t*, const char*) RLM_API_NOEXCEPT;
RLM_API void realm_sync_config_set_resync_mode(realm_sync_config_t*,
                                               realm_sync_session_resync_mode_e) RLM_API_NOEXCEPT;
RLM_API void realm_sync_config_set_before_client_reset_handler(realm_sync_config_t*,
                                                               realm_sync_before_client_reset_func_t,
                                                               realm_userdata_t,
                                                               realm_free_userdata_func_t) RLM_API_NOEXCEPT;
RLM_API void realm_sync_config_set_after_client_reset_handler(realm_sync_config_t*,
                                                              realm_sync_after_client_reset_func_t, realm_userdata_t,
                                                              realm_free_userdata_func_t) RLM_API_NOEXCEPT;

/**
 * Fetch subscription id for the subscription passed as argument.
 * @return realm_object_id_t for the subscription passed as argument
 */
RLM_API realm_object_id_t realm_sync_subscription_id(const realm_flx_sync_subscription_t* subscription)
    RLM_API_NOEXCEPT;

/**
 * Fetch subscription name for the subscription passed as argument.
 * @return realm_string_t which contains the name of the subscription.
 */
RLM_API realm_string_t realm_sync_subscription_name(const realm_flx_sync_subscription_t* subscription)
    RLM_API_NOEXCEPT;

/**
 * Fetch object class name for the subscription passed as argument.
 * @return a realm_string_t which contains the class name of the subscription.
 */
RLM_API realm_string_t realm_sync_subscription_object_class_name(const realm_flx_sync_subscription_t* subscription)
    RLM_API_NOEXCEPT;

/**
 * Fetch the query string associated with the subscription passed as argument.
 * @return realm_string_t which contains the query associated with the subscription.
 */
RLM_API realm_string_t realm_sync_subscription_query_string(const realm_flx_sync_subscription_t* subscription)
    RLM_API_NOEXCEPT;

/**
 * Fetch the timestamp in which the subscription was created for the subscription passed as argument.
 * @return realm_timestamp_t representing the timestamp in which the subscription for created.
 */
RLM_API realm_timestamp_t realm_sync_subscription_created_at(const realm_flx_sync_subscription_t* subscription)
    RLM_API_NOEXCEPT;

/**
 * Fetch the timestamp in which the subscription was updated for the subscription passed as argument.
 * @return realm_timestamp_t representing the timestamp in which the subscription was updated.
 */
RLM_API realm_timestamp_t realm_sync_subscription_updated_at(const realm_flx_sync_subscription_t* subscription)
    RLM_API_NOEXCEPT;

/**
 * Get latest subscription set
 * @return a non null subscription set pointer if such it exists.
 */
RLM_API realm_flx_sync_subscription_set_t* realm_sync_get_latest_subscription_set(const realm_t*);

/**
 * Get active subscription set
 * @return a non null subscription set pointer if such it exists.
 */
RLM_API realm_flx_sync_subscription_set_t* realm_sync_get_active_subscription_set(const realm_t*);

/**
 * Wait until subscripton set state is equal to the state passed as parameter.
 * This is a blocking operation.
 * @return the current subscription state
 */
RLM_API realm_flx_sync_subscription_set_state_e realm_sync_on_subscription_set_state_change_wait(
    const realm_flx_sync_subscription_set_t*, realm_flx_sync_subscription_set_state_e) RLM_API_NOEXCEPT;

/**
 * Register a handler in order to be notified when subscription set is equal to the one passed as parameter
 * This is an asynchronous operation.
 * @return true/false if the handler was registered correctly
 */
RLM_API bool realm_sync_on_subscription_set_state_change_async(
    const realm_flx_sync_subscription_set_t* subscription_set, realm_flx_sync_subscription_set_state_e notify_when,
    realm_sync_on_subscription_state_changed_t, realm_userdata_t, realm_free_userdata_func_t userdata_free);

/**
 *  Retrieve version for the subscription set passed as parameter
 *  @return subscription set version if the poiter to the subscription is valid
 */
RLM_API int64_t realm_sync_subscription_set_version(const realm_flx_sync_subscription_set_t*) RLM_API_NOEXCEPT;

/**
 * Fetch current state for the subscription set passed as parameter
 *  @return the current state of the subscription_set
 */
RLM_API realm_flx_sync_subscription_set_state_e
realm_sync_subscription_set_state(const realm_flx_sync_subscription_set_t*) RLM_API_NOEXCEPT;

/**
 *  Query subscription set error string
 *  @return error string for the subscription passed as parameter
 */
RLM_API const char* realm_sync_subscription_set_error_str(const realm_flx_sync_subscription_set_t*) RLM_API_NOEXCEPT;

/**
 *  Retrieve the number of subscriptions for the subscription set passed as parameter
 *  @return the number of subscriptions
 */
RLM_API size_t realm_sync_subscription_set_size(const realm_flx_sync_subscription_set_t*) RLM_API_NOEXCEPT;

/**
 *  Access the subscription at index.
 *  @return the subscription or nullptr if the index is not valid
 */
RLM_API realm_flx_sync_subscription_t* realm_sync_subscription_at(const realm_flx_sync_subscription_set_t*,
                                                                  size_t index);
/**
 *  Find subscription associated to the query passed as parameter
 *  @return a pointer to the subscription or nullptr if not found
 */
RLM_API realm_flx_sync_subscription_t* realm_sync_find_subscription_by_query(const realm_flx_sync_subscription_set_t*,
                                                                             realm_query_t*) RLM_API_NOEXCEPT;

/**
 *  Find subscription associated to the results set  passed as parameter
 *  @return a pointer to the subscription or nullptr if not found
 */
RLM_API realm_flx_sync_subscription_t*
realm_sync_find_subscription_by_results(const realm_flx_sync_subscription_set_t*, realm_results_t*) RLM_API_NOEXCEPT;


/**
 *  Find subscription by name passed as parameter
 *  @return a pointer to the subscription or nullptr if not found
 */
RLM_API realm_flx_sync_subscription_t* realm_sync_find_subscription_by_name(const realm_flx_sync_subscription_set_t*,
                                                                            const char* name) RLM_API_NOEXCEPT;

/**
 *  Refresh subscription
 *  @return true/false if the operation was successful or not
 */
RLM_API bool realm_sync_subscription_set_refresh(realm_flx_sync_subscription_set_t*);

/**
 *  Convert a subscription into a mutable one in order to alter the subscription itself
 *  @return a pointer to a mutable subscription
 */
RLM_API realm_flx_sync_mutable_subscription_set_t*
realm_sync_make_subscription_set_mutable(realm_flx_sync_subscription_set_t*);

/**
 *  Clear the subscription set passed as parameter
 *  @return true/false if operation was successful
 */
RLM_API bool realm_sync_subscription_set_clear(realm_flx_sync_mutable_subscription_set_t*);

/**
 * Insert ot update the query contained inside a result object for the subscription set passed as parameter, if
 * successful the index where the query was inserted or updated is returned along with the info whether a new query
 * was inserted or not. It is possible to specify a name for the query inserted (optional).
 *  @return true/false if operation was successful
 */
RLM_API bool realm_sync_subscription_set_insert_or_assign_results(realm_flx_sync_mutable_subscription_set_t*,
                                                                  realm_results_t*, const char* name,
                                                                  size_t* out_index, bool* out_inserted);
/**
 * Insert ot update a query for the subscription set passed as parameter, if successful the index where the query
 * was inserted or updated is returned along with the info whether a new query was inserted or not. It is possible to
 * specify a name for the query inserted (optional).
 *  @return true/false if operation was successful
 */
RLM_API bool realm_sync_subscription_set_insert_or_assign_query(realm_flx_sync_mutable_subscription_set_t*,
                                                                realm_query_t*, const char* name, size_t* out_index,
                                                                bool* out_inserted);
/**
 *  Erase from subscription set by id. If operation completes successfully set the bool out param.
 *  @return true if no error occurred, false otherwise (use realm_get_last_error for fetching the error).
 */
RLM_API bool realm_sync_subscription_set_erase_by_id(realm_flx_sync_mutable_subscription_set_t*,
                                                     const realm_object_id_t*, bool*);
/**
 *  Erase from subscription set by name. If operation completes successfully set the bool out param.
 *  @return true if no error occurred, false otherwise (use realm_get_last_error for fetching the error)
 */
RLM_API bool realm_sync_subscription_set_erase_by_name(realm_flx_sync_mutable_subscription_set_t*, const char*,
                                                       bool* erased);
/**
 *  Erase from subscription set by query. If operation completes successfully set the bool out param.
 *  @return true if no error occurred, false otherwise (use realm_get_last_error for fetching the error)
 */
RLM_API bool realm_sync_subscription_set_erase_by_query(realm_flx_sync_mutable_subscription_set_t*, realm_query_t*,
                                                        bool* erased);
/**
 *  Erase from subscription set by results. If operation completes successfully set the bool out param.
 *  @return true if no error occurred, false otherwise (use realm_get_last_error for fetching the error)
 */
RLM_API bool realm_sync_subscription_set_erase_by_results(realm_flx_sync_mutable_subscription_set_t*,
                                                          realm_results_t*, bool* erased);
/**
 *  Commit the subscription_set passed as parameter (in order that all the changes made will take effect)
 *  @return pointer to a valid immutable subscription if commit was successful
 */
RLM_API realm_flx_sync_subscription_set_t*
realm_sync_subscription_set_commit(realm_flx_sync_mutable_subscription_set_t*);

/**
 * Create a task that will open a realm with the specific configuration
 * and also download all changes from the sync server.
 *
 * Use @a realm_async_open_task_start() to start the download process.
 */
RLM_API realm_async_open_task_t* realm_open_synchronized(realm_config_t*) RLM_API_NOEXCEPT;
RLM_API void realm_async_open_task_start(realm_async_open_task_t*, realm_async_open_task_completion_func_t,
                                         realm_userdata_t, realm_free_userdata_func_t) RLM_API_NOEXCEPT;
RLM_API void realm_async_open_task_cancel(realm_async_open_task_t*) RLM_API_NOEXCEPT;
RLM_API uint64_t realm_async_open_task_register_download_progress_notifier(
    realm_async_open_task_t*, realm_sync_progress_func_t, realm_userdata_t,
    realm_free_userdata_func_t) RLM_API_NOEXCEPT;
RLM_API void realm_async_open_task_unregister_download_progress_notifier(realm_async_open_task_t*,
                                                                         uint64_t token) RLM_API_NOEXCEPT;

/**
 * Get the sync session for a specific realm.
 *
 * This function will not fail if the realm wasn't open with a sync configuration in place,
 * but just return NULL;
 *
 * @return A non-null pointer if a session exists.
 */
RLM_API realm_sync_session_t* realm_sync_session_get(const realm_t*) RLM_API_NOEXCEPT;

RLM_API realm_sync_session_state_e realm_sync_session_get_state(const realm_sync_session_t*) RLM_API_NOEXCEPT;

RLM_API realm_sync_connection_state_e realm_sync_session_get_connection_state(const realm_sync_session_t*)
    RLM_API_NOEXCEPT;

RLM_API realm_user_t* realm_sync_session_get_user(const realm_sync_session_t*) RLM_API_NOEXCEPT;

RLM_API const char* realm_sync_session_get_partition_value(const realm_sync_session_t*) RLM_API_NOEXCEPT;

/**
 * Get the filesystem path of the realm file backing this session.
 */
RLM_API const char* realm_sync_session_get_file_path(const realm_sync_session_t*) RLM_API_NOEXCEPT;

/**
 * Ask the session to pause synchronization.
 *
 * No-op if the session is already inactive.
 */
RLM_API void realm_sync_session_pause(realm_sync_session_t*) RLM_API_NOEXCEPT;

/**
 * Ask the session to resume synchronization.
 *
 * No-op if the session is already active.
 */
RLM_API void realm_sync_session_resume(realm_sync_session_t*) RLM_API_NOEXCEPT;

/**
 * In case manual reset is needed, run this function in order to reset sync client files.
 * The sync_path is going to passed into realm_sync_error_handler_func_t, if manual reset is needed.
 * This function is supposed to be called inside realm_sync_error_handler_func_t callback, if sync client reset is
 * needed
 * @param realm_app ptr to realm app.
 * @param sync_path path where the sync files are.
 * @return true if operation was succesful
 */
RLM_API bool realm_sync_immediately_run_file_actions(realm_app_t* realm_app, const char* sync_path) RLM_API_NOEXCEPT;

/**
 * Register a callback that will be invoked every time the session's connection state changes.
 *
 * @return A token value that can be used to unregiser the callback.
 */
RLM_API uint64_t realm_sync_session_register_connection_state_change_callback(
    realm_sync_session_t*, realm_sync_connection_state_changed_func_t, realm_userdata_t,
    realm_free_userdata_func_t userdata_free) RLM_API_NOEXCEPT;

RLM_API void realm_sync_session_unregister_connection_state_change_callback(realm_sync_session_t*,
                                                                            uint64_t token) RLM_API_NOEXCEPT;

/**
 * Register a callback that will be invoked every time the session reports progress.
 *
 * @param is_streaming If true, then the notifier will be called forever, and will
 *                     always contain the most up-to-date number of downloadable or uploadable bytes.
 *                     Otherwise, the number of downloaded or uploaded bytes will always be reported
 *                     relative to the number of downloadable or uploadable bytes at the point in time
 *                     when the notifier was registered.
 * @return A token value that can be used to unregiser the notifier.
 */
RLM_API uint64_t realm_sync_session_register_progress_notifier(
    realm_sync_session_t*, realm_sync_progress_func_t, realm_sync_progress_direction_e, bool is_streaming,
    realm_userdata_t, realm_free_userdata_func_t userdata_free) RLM_API_NOEXCEPT;

RLM_API void realm_sync_session_unregister_progress_notifier(realm_sync_session_t*, uint64_t token) RLM_API_NOEXCEPT;

/**
 * Register a callback that will be invoked when all pending downloads have completed.
 */
RLM_API void
realm_sync_session_wait_for_download_completion(realm_sync_session_t*, realm_sync_download_completion_func_t,
                                                realm_userdata_t,
                                                realm_free_userdata_func_t userdata_free) RLM_API_NOEXCEPT;

/**
 * Register a callback that will be invoked when all pending uploads have completed.
 */
RLM_API void realm_sync_session_wait_for_upload_completion(realm_sync_session_t*, realm_sync_upload_completion_func_t,
                                                           realm_userdata_t,
                                                           realm_free_userdata_func_t userdata_free) RLM_API_NOEXCEPT;
/**
 * In case of exception thrown in user code callbacks, this api will allow the sdk to store the user code exception
 * and retrieve a it later via realm_get_last_error.
 * Most importantly the SDK is responsible to handle the memory pointed by usercode_error.
 * @param usercode_error pointer representing whatever object the SDK treats as exception/error.
 */
RLM_API void realm_register_user_code_callback_error(void* usercode_error) RLM_API_NOEXCEPT;

#endif // REALM_H<|MERGE_RESOLUTION|>--- conflicted
+++ resolved
@@ -2765,45 +2765,16 @@
 RLM_API bool realm_app_get_all_users(const realm_app_t* app, realm_user_t** out_users, size_t capacity,
                                      size_t* out_n);
 
-<<<<<<< HEAD
-RLM_API bool realm_app_log_in_with_credentials(realm_app_t*, realm_app_credentials_t*,
-                                               realm_app_user_completion_func_t, realm_userdata_t,
-                                               realm_free_userdata_func_t);
-
-RLM_API bool realm_app_log_out_current_user(realm_app_t*, realm_app_void_completion_func_t, realm_userdata_t,
-                                            realm_free_userdata_func_t);
-
-RLM_API bool realm_app_refresh_custom_data(realm_app_t*, realm_user_t*, realm_app_void_completion_func_t,
-                                           realm_userdata_t, realm_free_userdata_func_t);
-
-RLM_API bool realm_app_log_out(realm_app_t*, realm_user_t*, realm_app_void_completion_func_t, realm_userdata_t,
-                               realm_free_userdata_func_t);
-
-RLM_API bool realm_app_link_user(realm_app_t*, realm_user_t*, realm_app_credentials_t*,
-                                 realm_app_user_completion_func_t, realm_userdata_t, realm_free_userdata_func_t);
-
-RLM_API bool realm_app_switch_user(realm_app_t*, realm_user_t*, realm_user_t** new_user);
-
-RLM_API bool realm_app_remove_user(realm_app_t*, realm_user_t*, realm_app_void_completion_func_t, realm_userdata_t,
-                                   realm_free_userdata_func_t);
-
-RLM_API bool realm_app_email_password_provider_client_register_email(realm_app_t*, const char* email,
-                                                                     realm_string_t password,
-                                                                     realm_app_void_completion_func_t,
-                                                                     realm_userdata_t, realm_free_userdata_func_t);
-=======
 /**
  * Log in a user and asynchronously retrieve a user object. Inform caller via callback once operation completes.
  * @param app ptr to realm_app
  * @param credentials sync credentials
  * @param callback invoked once operation has completed
- * @param userdata custom userdata ptr
- * @param userdata_free deleter for custom userdata
  * @return True if no error has been recorded, False otherwise
  */
 RLM_API bool realm_app_log_in_with_credentials(realm_app_t* app, realm_app_credentials_t* credentials,
-                                               realm_app_user_completion_func_t callback, void* userdata,
-                                               realm_free_userdata_func_t userdata_free);
+                                               realm_app_user_completion_func_t callback, realm_userdata_t,
+                                               realm_free_userdata_func_t);
 
 /**
  * Logout the current user.
@@ -2821,25 +2792,21 @@
  * @param app ptr to realm_app
  * @param user ptr to user
  * @param callback invoked once operation has completed
- * @param userdata custom userdata ptr
- * @param userdata_free deleter for custom userdata
  * @return True if no error has been recorded, False otherwise
  */
 RLM_API bool realm_app_refresh_custom_data(realm_app_t* app, realm_user_t* user,
-                                           realm_app_void_completion_func_t callback, void* userdata,
-                                           realm_free_userdata_func_t userdata_free);
+                                           realm_app_void_completion_func_t callback, realm_userdata_t,
+                                           realm_free_userdata_func_t);
 
 /**
  * Log out the given user if they are not already logged out.
  * @param app ptr to realm_app
  * @param user ptr to user
  * @param callback invoked once operation has completed
- * @param userdata custom userdata ptr
- * @param userdata_free deleter for custom userdata
  * @return True if no error has been recorded, False otherwise
  */
 RLM_API bool realm_app_log_out(realm_app_t* app, realm_user_t* user, realm_app_void_completion_func_t callback,
-                               void* userdata, realm_free_userdata_func_t userdata_free);
+                               realm_userdata_t, realm_free_userdata_func_t);
 
 /**
  * Links the currently authenticated user with a new identity, where the identity is defined by the credentia
@@ -2883,12 +2850,10 @@
  * @param app ptr to realm_app
  * @param user ptr to the user to delete
  * @param callback invoked once operation has completed
- * @param userdata custom userdata ptr
- * @param userdata_free deleter for custom userdata
  * @return True if no error has been recorded, False otherwise
  */
 RLM_API bool realm_app_delete_user(realm_app_t* app, realm_user_t* user, realm_app_void_completion_func_t callback,
-                                   void* userdata, realm_free_userdata_func_t userdata_free);
+                                   realm_userdata_t, realm_free_userdata_func_t);
 
 /**
  * Registers a new email identity with the username/password provider and send confirmation email.
@@ -2896,16 +2861,12 @@
  * @param email identity email
  * @param password associated to the identity
  * @param callback invoked once operation has completed
- * @param userdata custom userdata ptr
- * @param userdata_free deleter for custom userdata
  * @return True if no error has been recorded, False otherwise
  */
 RLM_API bool realm_app_email_password_provider_client_register_email(realm_app_t* app, const char* email,
                                                                      realm_string_t password,
                                                                      realm_app_void_completion_func_t callback,
-                                                                     void* userdata,
-                                                                     realm_free_userdata_func_t userdata_free);
->>>>>>> 6dbd0963
+                                                                     realm_userdata_t, realm_free_userdata_func_t);
 
 /**
  * Confirms an email identity with the username/password provider.
@@ -2913,93 +2874,59 @@
  * @param token string emailed
  * @param token_id string emailed
  * @param callback invoked once operation has completed
- * @param userdata custom userdata ptr
- * @param userdata_free deleter for custom userdata
  * @return True if no error has been recorded, False otherwise
  */
 RLM_API bool realm_app_email_password_provider_client_confirm_user(realm_app_t* app, const char* token,
                                                                    const char* token_id,
-<<<<<<< HEAD
-                                                                   realm_app_void_completion_func_t, realm_userdata_t,
-                                                                   realm_free_userdata_func_t);
-
-RLM_API bool realm_app_email_password_provider_client_resend_confirmation_email(realm_app_t*, const char* email,
-                                                                                realm_app_void_completion_func_t,
-                                                                                realm_userdata_t,
-                                                                                realm_free_userdata_func_t);
-
-RLM_API bool realm_app_email_password_provider_client_send_reset_password_email(realm_app_t*, const char* email,
-                                                                                realm_app_void_completion_func_t,
-                                                                                realm_userdata_t,
-                                                                                realm_free_userdata_func_t);
-
-RLM_API bool realm_app_email_password_provider_client_retry_custom_confirmation(realm_app_t*, const char* email,
-                                                                                realm_app_void_completion_func_t,
-                                                                                realm_userdata_t,
-                                                                                realm_free_userdata_func_t);
-
-RLM_API bool realm_app_email_password_provider_client_reset_password(realm_app_t*, realm_string_t password,
-                                                                     const char* token, const char* token_id,
-                                                                     realm_app_void_completion_func_t,
-                                                                     realm_userdata_t, realm_free_userdata_func_t);
-=======
                                                                    realm_app_void_completion_func_t callback,
-                                                                   void* userdata,
-                                                                   realm_free_userdata_func_t userdata_free);
+                                                                   realm_userdata_t, realm_free_userdata_func_t);
 
 /**
  * Re-sends a confirmation email to a user that has registered but not yet confirmed their email address.
  * @param app ptr to realm_app
  * @param email to use
  * @param callback invoked once operation has completed
- * @param userdata custom userdata ptr
- * @param userdata_free deleter for custom userdata
  * @return True if no error has been recorded, False otherwise
  */
-RLM_API bool realm_app_email_password_provider_client_resend_confirmation_email(
-    realm_app_t* app, const char* email, realm_app_void_completion_func_t callback, void* userdata,
-    realm_free_userdata_func_t userdata_free);
+RLM_API bool
+realm_app_email_password_provider_client_resend_confirmation_email(realm_app_t* app, const char* email,
+                                                                   realm_app_void_completion_func_t callback,
+                                                                   realm_userdata_t, realm_free_userdata_func_t);
 
 /**
  * Send reset password to the email specified in the parameter passed to the function.
  * @param app ptr to realm_app
  * @param email where to send the reset instructions
  * @param callback invoked once operation has completed
- * @param userdata custom userdata ptr
- * @param userdata_free deleter for custom userdata
  * @return True if no error has been recorded, False otherwise
  */
-RLM_API bool realm_app_email_password_provider_client_send_reset_password_email(
-    realm_app_t* app, const char* email, realm_app_void_completion_func_t callback, void* userdata,
-    realm_free_userdata_func_t userdata_free);
+RLM_API bool
+realm_app_email_password_provider_client_send_reset_password_email(realm_app_t* app, const char* email,
+                                                                   realm_app_void_completion_func_t callback,
+                                                                   realm_userdata_t, realm_free_userdata_func_t);
 /**
  * Retries the custom confirmation function on a user for a given email.
  * @param app ptr to realm_app
  * @param email email for the user
  * @param callback invoked once operation has completed
- * @param userdata custom userdata ptr
- * @param userdata_free deleter for custom userdata
  * @return True if no error has been recorded, False otherwise
  */
-RLM_API bool realm_app_email_password_provider_client_retry_custom_confirmation(
-    realm_app_t* app, const char* email, realm_app_void_completion_func_t callback, void* userdata,
-    realm_free_userdata_func_t userdata_free);
+RLM_API bool
+realm_app_email_password_provider_client_retry_custom_confirmation(realm_app_t* app, const char* email,
+                                                                   realm_app_void_completion_func_t callback,
+                                                                   realm_userdata_t, realm_free_userdata_func_t);
 /**
  * Resets the password of an email identity using the password reset token emailed to a user.
  * @param app ptr to realm_app
  * @param password new password to set
  * @param token ptr to token string emailed to the user
  * @param token_id ptr to token_id emailed to the user
- * @param userdata  custom userdata ptr
- * @param userdata_free deleter for custom userdata
  * @return True if no error has been recorded, False otherwise
  */
 RLM_API bool realm_app_email_password_provider_client_reset_password(realm_app_t* app, realm_string_t password,
                                                                      const char* token, const char* token_id,
                                                                      realm_app_void_completion_func_t callback,
-                                                                     void* userdata,
-                                                                     realm_free_userdata_func_t userdata_free);
->>>>>>> 6dbd0963
+                                                                     realm_userdata_t, realm_free_userdata_func_t);
 
 /**
  * Run the Email/Password Authentication provider's password reset function.
