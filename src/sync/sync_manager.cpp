--- conflicted
+++ resolved
@@ -23,14 +23,11 @@
 #include "sync/impl/sync_metadata.hpp"
 #include "sync/sync_session.hpp"
 #include "sync/sync_user.hpp"
-<<<<<<< HEAD
 #include "sync/app.hpp"
+#include "util/uuid.hpp"
 
 #include <realm/util/sha_crypto.hpp>
 #include <realm/util/hex_dump.hpp>
-=======
-#include "util/uuid.hpp"
->>>>>>> 464f9644
 
 using namespace realm;
 using namespace realm::_impl;
@@ -78,7 +75,7 @@
         if (m_metadata_manager || m_config.metadata_mode == MetadataMode::NoMetadata) {
             // No metadata means we use a new client uuid each time
             if (!m_metadata_manager)
-                m_client_uuid = uuid_string();
+                m_client_uuid = util::uuid_string();
             return;
         }
 
@@ -226,7 +223,7 @@
     m_file_manager = nullptr;
     m_metadata_manager = nullptr;
     m_client_uuid = util::none;
-    
+
     {
         // Destroy all the users.
         std::lock_guard<std::mutex> lock(m_user_mutex);
@@ -452,16 +449,16 @@
                            [user_id](const auto& user) {
         return user->identity() == user_id;
     });
-    
+
     if (it == m_users.end())
         return;
-    
+
     auto user = *it;
-    
+
     if (!m_metadata_manager) {
         return;
     }
-    
+
     for (size_t i = 0; i < m_metadata_manager->all_unmarked_users().size(); i++) {
         auto metadata = m_metadata_manager->all_unmarked_users().get(i);
         if (user->identity() == metadata.identity()) {
@@ -492,31 +489,22 @@
 
 static std::string string_from_partition(const std::string& partition)
 {
-    std::string result = partition;
     try {
         bson::Bson partition_value = bson::parse(partition);
-        std::stringstream ss;
-        switch(partition_value.type()) {
+        switch (partition_value.type()) {
             case bson::Bson::Type::Int32:
-                ss << "i_" << static_cast<int32_t>(partition_value);
-                break;
+                return util::format("i_%1", static_cast<int32_t>(partition_value));
             case bson::Bson::Type::Int64:
-                ss << "l_" << static_cast<int64_t>(partition_value);
-                break;
+                return util::format("l_%1", static_cast<int64_t>(partition_value));
             case bson::Bson::Type::String:
-                ss << "s_" << static_cast<std::string>(partition_value);
-                break;
+                return util::format("s_%1", static_cast<std::string>(partition_value));
             case bson::Bson::Type::ObjectId:
-                ss << "o_" << static_cast<ObjectId>(partition_value);
-                break;
+                return util::format("o_%1", static_cast<ObjectId>(partition_value).to_string());
             case bson::Bson::Type::Null:
-                ss << "null";
-                break;
+                return "null";
             default:
-                ss << partition_value;
-                throw UnsupportedBsonPartition(util::format("Unsupported partition key value: '%1'. Only int, string and ObjectId types are currently supported.", ss.str()));
-        }
-        result = ss.str();
+                throw UnsupportedBsonPartition(util::format("Unsupported partition key value: '%1'. Only int, string and ObjectId types are currently supported.", partition_value.to_string()));
+        }
     }
     catch (const UnsupportedBsonPartition&) {
         throw;
@@ -525,8 +513,8 @@
         // FIXME: the partition wasn't a bson formatted string, this can happen when using the
         // test sync server which only accepts filesystem type paths, in this case return the raw partition.
         // Once we migrate away from using the sync server in tests, this code path should not be necessary.
-    }
-    return result;
+        return partition;
+    }
 }
 
 std::string SyncManager::path_for_realm(const SyncUser& user, const std::string& realm_file_name) const
