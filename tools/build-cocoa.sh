#!/usr/bin/env bash

set -e

#Set Script Name variable
SCRIPT=$(basename "${BASH_SOURCE[0]}")
VERSION=$(git describe)

function usage {
    echo "Usage: ${SCRIPT} [-b] [-m] [-c <realm-cocoa-folder>] [-v <version>] [-f <cmake-flags>]"
    echo ""
    echo "Arguments:"
    echo "   -b : build from source. If absent it will expect prebuilt packages"
    echo "   -m : build for macOS only"
    echo "   -d : include debug libraries"
    echo "   -c : copy core to the specified folder instead of packaging it"
    echo "   -v : specify version string to use"
    echo "   -f : additional configuration flags to pass to cmake"
    exit 1;
}

# Parse the options
while getopts ":bmxdc:v:f:" opt; do
    case "${opt}" in
        b) BUILD=1;;
        m) MACOS_ONLY=1;;
        d) BUILD_DEBUG=1;;
        c) COPY=1
           DESTINATION=${OPTARG};;
        f) CMAKE_FLAGS=${OPTARG};;
        v) VERSION=${OPTARG};;
        *) usage;;
    esac
done

shift $((OPTIND-1))

[[ -n $BUILD_DEBUG ]] && BUILD_TYPES=( Release Debug ) || BUILD_TYPES=( Release )
platforms=(macosx)
device_platforms=()
if [[ -z $MACOS_ONLY ]]; then
    device_platforms=(iphoneos iphonesimulator watchos watchsimulator appletvos appletvsimulator maccatalyst)
    if ! clang --version | grep -q 'Apple clang version 1[34]'; then
        device_platforms+=(xros xrsimulator)
    fi
    platforms+=("${device_platforms[@]}")
fi

if [[ -n $BUILD ]]; then
    mkdir -p build-macosx
    (
        cd build-macosx
        cmake -D CMAKE_TOOLCHAIN_FILE="../tools/cmake/xcode.toolchain.cmake" \
        -D CMAKE_SYSTEM_NAME=Darwin \
        -D REALM_VERSION="${VERSION}" \
        -D REALM_BUILD_LIB_ONLY=ON \
        -D REALM_ENABLE_GEOSPATIAL=OFF \
        -D CPACK_SYSTEM_NAME=macosx \
        -D CPACK_PACKAGE_DIRECTORY=.. \
        -D CMAKE_OSX_ARCHITECTURES='x86_64;arm64' \
<<<<<<< HEAD
        ${CMAKE_FLAGS} \
=======
        "${CMAKE_FLAGS[@]}" \
>>>>>>> c04f5e40
        -G Xcode ..

        for bt in "${BUILD_TYPES[@]}"; do
            xcodebuild -sdk macosx -configuration "${bt}" ONLY_ACTIVE_ARCH=NO
            cpack -C "${bt}"
        done
    )
    for os in "${device_platforms[@]}"; do
        for bt in "${BUILD_TYPES[@]}"; do
            ./tools/build-apple-device.sh -p "${os}" -c "${bt}" -f "${CMAKE_FLAGS}"
        done
    done
fi

rm -rf core
mkdir core

filename="realm-Release-${VERSION}-macosx-devel.tar.gz"
tar -C core -zxvf "${filename}" include doc

# Overwrite version.txt
echo "${VERSION}" > core/version.txt

# Assemble the combined core+sync+os libraries
for bt in "${BUILD_TYPES[@]}"; do
    [[ "$bt" = "Release" ]] && suffix="" || suffix="-dbg"
    find . -name "realm-${bt}-${VERSION}-*-devel.tar.gz" -maxdepth 1 | while read -r filename; do
        platform="${filename#"./realm-${bt}-${VERSION}-"}"
        platform="${platform%-devel.tar.gz}"

        # Extract all of the source libraries we need
        # core binary
        tar -C core -zxvf "${filename}" "lib/librealm${suffix}.a"
        mv "core/lib/librealm${suffix}.a" "core/librealm-${platform}${suffix}.a"
        # sync binary
        tar -C core -zxvf "${filename}" "lib/librealm-sync${suffix}.a"
        mv "core/lib/librealm-sync${suffix}.a" "core/librealm-sync-${platform}${suffix}.a"
        # object store binary
        tar -C core -zxvf "${filename}" "lib/librealm-object-store${suffix}.a"
        mv "core/lib/librealm-object-store${suffix}.a" "core/librealm-object-store-${platform}${suffix}.a"
        rm -r "core/lib"

        # Merge the core, sync & object store libraries together
        libtool -static -o core/librealm-monorepo-${platform}${suffix}.a \
          core/librealm-${platform}${suffix}.a \
          core/librealm-sync-${platform}${suffix}.a \
          core/librealm-object-store-${platform}${suffix}.a

        # remove the now merged libraries
        rm -f core/librealm-${platform}${suffix}.a \
              core/librealm-sync-${platform}${suffix}.a \
              core/librealm-object-store-${platform}${suffix}.a
    done
done

function add_to_xcframework() {
    local xcf="$1"
    local library="$2"
    local os="$3"
    local platform="$4"
    local build_type="$5"
    local suffix
    [[ "$build_type" = "Release" ]] && suffix="" || suffix="-dbg"

    local variant=""
    if [[ "$platform" = *simulator ]]; then
        variant="-simulator"
    elif [[ "$platform" = *catalyst ]]; then
        variant="-maccatalyst"
    fi

    local location="core/$library-${platform}${suffix}.a"

    # Populate the actual directory structure
    local archs dir
    archs="$(lipo -archs "${location}")"
    dir="$os-$(echo "$archs" | tr ' ' '_')$variant"
    mkdir -p "$xcf/$dir/Headers"

    cp "${location}" "$xcf/$dir/$library${suffix}.a"
    cp -R core/include/* "$xcf/$dir/Headers"

    # Add this library to the Plist
    cat << EOF >> "$xcf/Info.plist"
		<dict>
			<key>HeadersPath</key>
			<string>Headers</string>
			<key>LibraryIdentifier</key>
			<string>$dir</string>
			<key>LibraryPath</key>
			<string>$library$suffix.a</string>
			<key>SupportedArchitectures</key>
			<array>$(for arch in $archs; do echo "<string>$arch</string>"; done)</array>
			<key>SupportedPlatform</key>
			<string>$os</string>
EOF
    if [[ "$platform" = *simulator ]]; then
        echo >> "$xcf/Info.plist" '			<key>SupportedPlatformVariant</key>'
        echo >> "$xcf/Info.plist" '			<string>simulator</string>'
    elif [[ "$platform" = *catalyst ]]; then
        echo >> "$xcf/Info.plist" '			<key>SupportedPlatformVariant</key>'
        echo >> "$xcf/Info.plist" '			<string>maccatalyst</string>'
    fi
    echo >> "$xcf/Info.plist" '		</dict>'
}

function create_xcframework {
    local framework="$1"
    local library="$2"

    for bt in "${BUILD_TYPES[@]}"; do
        [[ "$bt" = "Release" ]] && suffix="" || suffix="-dbg"
        xcf="core/${framework}${suffix}.xcframework"
        rm -rf "$xcf"
        mkdir "$xcf"

        cat << EOF > "$xcf/Info.plist"
<?xml version="1.0" encoding="UTF-8"?>
<!DOCTYPE plist PUBLIC "-//Apple//DTD PLIST 1.0//EN" "http://www.apple.com/DTDs/PropertyList-1.0.dtd">
<plist version="1.0">
<dict>
	<key>AvailableLibraries</key>
	<array>
EOF
        add_to_xcframework "$xcf" "$library" "macos" "macosx" "$bt"

        if [[ -z $MACOS_ONLY ]]; then
            add_to_xcframework "$xcf" "$library" "ios" "iphoneos" "$bt"
            add_to_xcframework "$xcf" "$library" "ios" "iphonesimulator" "$bt"
            add_to_xcframework "$xcf" "$library" "ios" "maccatalyst" "$bt"
            add_to_xcframework "$xcf" "$library" "watchos" "watchos" "$bt"
            add_to_xcframework "$xcf" "$library" "watchos" "watchsimulator" "$bt"
            add_to_xcframework "$xcf" "$library" "tvos" "appletvos" "$bt"
            add_to_xcframework "$xcf" "$library" "tvos" "appletvsimulator" "$bt"
            if find core -name '*xros*' | grep -q xros; then
                add_to_xcframework "$xcf" "$library" "xros" "xros" "$bt"
                add_to_xcframework "$xcf" "$library" "xros" "xrsimulator" "$bt"
            fi
        fi

        cat << EOF >> "$xcf/Info.plist"
	</array>
	<key>CFBundlePackageType</key>
	<string>XFWK</string>
	<key>XCFrameworkFormatVersion</key>
	<string>1.0</string>
</dict>
</plist>
EOF
    done
}

# Produce xcframeworks
create_xcframework realm-monorepo librealm-monorepo

# Package artifacts
if [[ -n $COPY ]]; then
    rm -rf "${DESTINATION}/core"
    mkdir -p "${DESTINATION}"
    cp -R core "${DESTINATION}"
else
    rm -f "realm-monorepo-xcframework-${VERSION}.tar.xz"
    tar -cJvf "realm-monorepo-xcframework-${VERSION}.tar.xz" core/realm-monorepo*.xcframework
fi<|MERGE_RESOLUTION|>--- conflicted
+++ resolved
@@ -58,11 +58,7 @@
         -D CPACK_SYSTEM_NAME=macosx \
         -D CPACK_PACKAGE_DIRECTORY=.. \
         -D CMAKE_OSX_ARCHITECTURES='x86_64;arm64' \
-<<<<<<< HEAD
-        ${CMAKE_FLAGS} \
-=======
         "${CMAKE_FLAGS[@]}" \
->>>>>>> c04f5e40
         -G Xcode ..
 
         for bt in "${BUILD_TYPES[@]}"; do
