--- conflicted
+++ resolved
@@ -1353,11 +1353,7 @@
   tasks:
   - fuzzer
 
-<<<<<<< HEAD
 - name: ios-simulator-tests
-=======
-- name: compile_only
->>>>>>> 0f69c385
   max_hosts: 1
   setup_group_can_fail_task: true
   setup_group:
@@ -1365,18 +1361,23 @@
   - func: "fetch binaries"
   teardown_task:
   - func: "upload test results"
-<<<<<<< HEAD
-=======
-  - func: "upload baas artifacts"
->>>>>>> 0f69c385
   timeout:
   - func: "run hang analyzer"
   tasks:
+  - combined-tests-ios-simulator
+
+- name: compile_only
+  max_hosts: 1
+  setup_group_can_fail_task: true
+  setup_group:
+  - func: "fetch source"
+  - func: "fetch binaries"
+  teardown_task:
+  - func: "upload test results"
+  timeout:
+  - func: "run hang analyzer"
+  tasks:
   - compile
-<<<<<<< HEAD
-  - combined-tests-ios-simulator
-=======
->>>>>>> 0f69c385
 
 buildvariants:
 - name: ubuntu
