--- conflicted
+++ resolved
@@ -822,54 +822,13 @@
       target_to_build: ObjectStoreTests
   - func: "launch local baas"
     vars:
-      baas_branch: 1a0d1c021460d2215b21bc4f7c7f668714ce81c7
+      baas_branch: 2ca95f7d44d81527227854a476351200c91fcad2
   - func: "wait for baas to start"
   - func: "run tests"
     vars:
       test_filter: ObjectStoreTests
       test_executable_name: "realm-object-store-tests"
-<<<<<<< HEAD
       verbose_test_output: true
-=======
-  # If we need to start a local copy of baas, do it in the background here in a separate script.
-  # Evergreen should take care of the lifetime of the processes we start here automatically.
-  - command: shell.exec
-    params:
-      working_dir: realm-core
-      shell: bash
-      background: true
-      script: |-
-        set -o errexit
-        set -o pipefail
-
-        export CURL=${curl|curl}
-
-        if [[ -n "${run_tests_against_baas|}" ]]; then
-            if [[ -z "${baas_secrets_aws_access_key|}" || -z "${baas_secrets_aws_secret_key|}" ]]; then
-                echo "Must supply baas secrets AWS key info to start baas server"
-                exit 1
-            fi
-
-            export AWS_ACCESS_KEY_ID="${baas_secrets_aws_access_key}"
-            export AWS_SECRET_ACCESS_KEY="${baas_secrets_aws_secret_key}"
-
-            if [ -n "${xcode_developer_dir}" ]; then
-                export DEVELOPER_DIR="${xcode_developer_dir}"
-            fi
-
-            ./evergreen/install_baas.sh -w ./baas-work-dir -b 2ca95f7d44d81527227854a476351200c91fcad2 2>&1 | tee install_baas_output.log
-        fi
-
-  - command: shell.exec
-    params:
-      working_dir: realm-core
-      shell: bash
-      script: |-
-        set -o errexit
-        set -o pipefail
-
-        export CURL=${curl|curl}
->>>>>>> fe8d0521
 
 # Default object store tests will use a remote host for baas
 - name: object-store-tests
@@ -878,7 +837,7 @@
   commands:
   - func: "launch remote baas"
     vars:
-      baas_branch: 1a0d1c021460d2215b21bc4f7c7f668714ce81c7
+      baas_branch: 2ca95f7d44d81527227854a476351200c91fcad2
   - func: "compile"
     vars:
       target_to_build: ObjectStoreTests
