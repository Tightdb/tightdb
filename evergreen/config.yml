functions:
  "fetch binaries":
    - command: shell.exec
      params:
        working_dir: realm-core
        shell: bash
        script: |-
          set -o errexit
          set -o verbose

          if [[ "$OS" = "Windows_NT" ]]; then
            curl -LsSo cmake_binaries.zip ${cmake_url}
            unzip -q cmake_binaries.zip
          else
            mkdir cmake_binaries && cd cmake_binaries
            curl -LsS ${cmake_url} | tar -xz --strip-components=1
            cd ..
          fi

          if [[ -n "${clang_url|}" ]]; then
            mkdir clang_binaries && cd clang_binaries
            curl -LsS ${clang_url} | tar -xJ --strip-components=1
            cd ..
          fi

  "fetch source":
    - command: git.get_project
      params: {directory: realm-core}
    - command: shell.exec
      params:
        working_dir: realm-core
        script: |-
          set -o errexit
          git submodule update --init --recursive

  "compile":
    - command: shell.exec
      params:
        working_dir: realm-core
        shell: bash
        script: |-
          set -o errexit
          set -o verbose

          if [ -d cmake_vars ]; then
              rm cmake_vars/*.txt
          fi
          export CMAKE_VARS_DIR=$(./evergreen/abspath.sh cmake_vars)
          source evergreen/cmake_vars_utils.sh
          export CMAKE=$(./evergreen/abspath.sh ${cmake_bindir}/cmake)

          if [ -n "${xcode_developer_dir}" ]; then
              export DEVELOPER_DIR="${xcode_developer_dir}"
          fi

          if [ -n "${c_compiler}" ]; then
              [ -n "${cxx_compiler}" ] || (echo "C compiler defined as  but C++ compiler is undefined"; exit 1)
              set_cmake_var compiler_vars CMAKE_C_COMPILER PATH $(./evergreen/abspath.sh ${c_compiler})
              set_cmake_var compiler_vars CMAKE_CXX_COMPILER PATH $(./evergreen/abspath.sh ${cxx_compiler})
          fi

          if [ -n "${run_tests_against_baas|}" ]; then
              set_cmake_var baas_vars REALM_ENABLE_AUTH_TESTS BOOL On
              set_cmake_var baas_vars REALM_MONGODB_ENDPOINT STRING "http://localhost:9090"
          fi

          if [ -n "${enable_asan|}" ]; then
              set_cmake_var realm_vars REALM_ASAN BOOL On
          fi

          if [ -n "${enable_tsan|}" ]; then
              set_cmake_var realm_vars REALM_TSAN BOOL On
          fi

          if [ -n "${enable_ubsan|}" ]; then
              set_cmake_var realm_vars REALM_USAN BOOL On
          fi

          if [ -n "${enable_valgrind|}" ]; then
              set_cmake_var realm_vars REALM_VALGRIND BOOL On
              set_cmake_var realm_vars REALM_ENABLE_ALLOC_SET_ZERO BOOL On
          fi

          if [ -n "${enable_fuzzer|}" ]; then
              set_cmake_var realm_vars REALM_LIBFUZZER BOOL On
          fi

          if [ -z "${disable_sync|}" ]; then
              set_cmake_var realm_vars REALM_ENABLE_SYNC BOOL On
          fi

          if [ -n "${use_system_openssl|}" ]; then
              set_cmake_var realm_vars REALM_USE_SYSTEM_OPENSSL BOOL On
          fi

          if [ -n "${long_running_test_duration|}" ]; then
              set_cmake_var realm_vars REALM_TEST_DURATION STRING "${long_running_test_duration}"
          fi

          if [ -n "${disable_sync_multiplexing|}" ]; then
              set_cmake_var realm_vars REALM_DISABLE_SYNC_MULTIPLEXING BOOL On
          fi

          if [ -n "${enable_llvm_coverage|}" ]; then
              set_cmake_var realm_vars REALM_LLVM_COVERAGE BOOL On
          fi
<<<<<<< HEAD
          
=======

          if [ -n "${enable_sync_multiplexing|}" ]; then
              set_cmake_var realm_vars REALM_ENABLE_SYNC_MULTIPLEXING BOOL On
          fi

>>>>>>> 7f48d61c
          set_cmake_var realm_vars REALM_BUILD_COMMANDLINE_TOOLS BOOL On
          set_cmake_var realm_vars REALM_ENABLE_ENCRYPTION BOOL On

          if [[ -n "${fetch_missing_dependencies|}" ]]; then
              set_cmake_var realm_vars REALM_FETCH_MISSING_DEPENDENCIES BOOL On
          fi

          if [[ -n "${cmake_toolchain_file|}" ]]; then
              set_cmake_var realm_vars CMAKE_TOOLCHAIN_FILE PATH "${cmake_toolchain_file}"
          fi

          set_cmake_var realm_vars REALM_TEST_LOGGING BOOL On
          set_cmake_var realm_vars REALM_TEST_LOGGING_LEVEL STRING "debug"

          GENERATOR="${cmake_generator}"
          if [ -z "${cmake_generator|}" ]; then
              GENERATOR="Ninja Multi-Config"
              set_cmake_var generator_vars CMAKE_MAKE_PROGRAM PATH "${ninja|ninja}"
          fi

          echo "Running cmake with these vars:"
          cat cmake_vars/*.txt | tee cmake_vars.txt
          echo

          $CMAKE \
            -B build \
            -C cmake_vars.txt ${extra_flags} \
            -G "$GENERATOR"

          if [[ -n "${target_to_build|}" ]]; then
              target="--target ${target_to_build|}"
          fi

          ${cmake_bindir}/cmake \
              --build build \
              --config ${cmake_build_type|Debug} \
              -j ${max_jobs|$(grep -c proc /proc/cpuinfo)} \
              $target

  "run benchmark":
    - command: shell.exec
      params:
        working_dir: realm-core
        shell: bash
        script: |-
          set -o errexit

          if [[ -z "${benchmark_name}" ]]; then
              echo "No benchmark specified."
              exit 1
          fi

          export UNITTEST_THREADS=1

          BENCHMARK=$(./evergreen/abspath.sh ./build/test/benchmark-${benchmark_name}/${cmake_build_type|Debug}/realm-benchmark-${benchmark_name})
          echo "Going to run benchmark $BENCHMARK"

          [[ -d benchmark_results ]] && rm -rf benchmark_results
          mkdir benchmark_results
          cd benchmark_results

          $BENCHMARK "$(pwd)/"
    - command: perf.send
      params:
        file: './realm-core/benchmark_results/results.latest.json'

  "run tests":
    - command: shell.exec
      params:
        working_dir: realm-core
        shell: bash
        script: |-
          set -o errexit
          set -o verbose
          CTEST=$(pwd)/${cmake_bindir}/ctest

          if [ -n "${xcode_developer_dir}" ]; then
              export DEVELOPER_DIR="${xcode_developer_dir}"
          fi

          if [[ -n "${test_filter}" ]]; then
              TEST_FLAGS="-R ${test_filter}"
          fi

          if [[ -n "${verbose_test_output}" ]]; then
              TEST_FLAGS="$TEST_FLAGS -VV"
          else
              TEST_FLAGS="$TEST_FLAGS -V"
          fi

          TEST_FLAGS="--no-tests=error $TEST_FLAGS ${test_flags|}"

          if [[ -n "${llvm_symbolizer}" ]]; then
              export ASAN_SYMBOLIZER_PATH="$(./evergreen/abspath.sh ${llvm_symbolizer})"
          fi
          if [[ -n "${enable_llvm_coverage}" ]]; then
              if [[ -z "${test_executable_name}" ]]; then
                echo "Missing executable name"
                exit 1
              fi
              [[ -d coverage_data ]] || mkdir coverage_data
              [[ -d coverage_binaries ]] || mkdir coverage_binaries
              export LLVM_PROFILE_FILE="$(pwd)/coverage_data/${task_name}-%p.profraw"
              EXECUTABLE_PATH=$(find build -name ${test_executable_name} -type f)
              EXECUTABLE_PATH=$(./evergreen/abspath.sh $EXECUTABLE_PATH)
              if [[ -z "$EXECUTABLE_PATH" || ! -f "$EXECUTABLE_PATH" ]]; then
                echo "Invalid executable path $EXECUTABLE_PATH"
                exit 1
              fi
              ln -s $EXECUTABLE_PATH coverage_binaries/${test_executable_name}
          fi

          export UNITTEST_EVERGREEN_TEST_RESULTS="$(./evergreen/abspath.sh ${task_name}_results.json)"
          export UNITTEST_PROGRESS=1
          if [[ -n "${report_test_progress|}" ]]; then
              export UNITTEST_PROGRESS=${report_test_progress|}
          fi

          if [[ -n "${run_with_encryption}" ]]; then
              export UNITTEST_ENCRYPT_ALL=1
          fi
          export TSAN_OPTIONS="suppressions=$(pwd)/test/tsan.suppress"

          cd build
          if ! $CTEST -C ${cmake_build_type|Debug} $TEST_FLAGS; then
            BAAS_PID=$(pgrep baas_server)
            if [[ -n "$BAAS_PID" ]]; then
              echo "Dumping baas to log file"
              kill -3 $BAAS_PID
              sleep 15
            fi
            exit 1
          fi

  "upload test results":
  - command: attach.results
    params:
      file_location: realm-core/${task_name}_results.json
  - command: s3.put
    params:
      aws_key: '${artifacts_aws_access_key}'
      aws_secret: '${artifacts_aws_secret_key}'
      local_file: 'realm-core/baas-work-dir/baas_server.log'
      remote_file: '${project}/${branch_name}/${task_id}/${execution}/baas_server.log'
      bucket: mciuploads
      permissions: public-read
      content_type: text/text
      display_name: baas server logs
      optional: true
  - command: s3.put
    params:
      aws_key: '${artifacts_aws_access_key}'
      aws_secret: '${artifacts_aws_secret_key}'
      local_file: 'realm-core/install_baas_output.log'
      remote_file: '${project}/${branch_name}/${task_id}/${execution}/install_baas_output.log'
      bucket: mciuploads
      permissions: public-read
      content_type: text/text
      display_name: install baas output
      optional: true

  "upload fuzzer results":
  - command: shell.exec
    params:
      working_dir: realm-core/build/test/realm-fuzzer
      script: |-
        if ls crash-*> /dev/null 2>&1; then
          echo "Found crash file"
          mv crash-* realm-fuzzer-crash.txt
        fi

  - command: s3.put
    params:
      working_dir: realm-core/build/test/realm-fuzzer
      aws_key: '${artifacts_aws_access_key}'
      aws_secret: '${artifacts_aws_secret_key}'
      local_file: 'realm-core/build/test/realm-fuzzer/realm-fuzzer-crash.txt'
      remote_file: '${project}/${branch_name}/${task_id}/${execution}/realm-fuzzer-crash.txt'
      bucket: mciuploads
      permissions: public-read
      content_type: text/text
      display_name: Fuzzer crash report
      optional: true

  - command: shell.exec
    params:
      working_dir: realm-core/build/test/realm-fuzzer
      script: |-
        rm realm-fuzzer-crash.txt

  "run hang analyzer":
  - command: shell.exec
    params:
      shell: bash
      script: |-
        set -o errexit
        set -o verbose

        if [[ -z "{run_tests_against_baas|}" ]]; then
          exit 0
        fi

        BAAS_PID=$(pgrep baas_server)
        if [[ -z "$BAAS_PID" ]]; then
          echo "No baas pid found"
          exit 0
        fi

        kill -3 $BAAS_PID

  - command: shell.exec
    params:
      shell: bash
      script: |-
        set -o errexit
        set -o verbose

        if [[ ! -d realm-core ]]; then
          echo "No source directory exists. Not running hang analyzer"
          exit 1
        fi

        TOP_DIR=$(pwd)/realm-core
        mkdir realm-core/hang_analyzer_workdir; cd realm-core/hang_analyzer_workdir
        ${python3|python3} -m venv venv

        # venv creates its Scripts/activate file with CLRF endings, which
        # cygwin bash does not like. dos2unix it
        # (See https://bugs.python.org/issue32451)
        if [ "Windows_NT" = "$OS" ]; then
          dos2unix "venv/Scripts/activate"
        fi

        export VIRTUAL_ENV_DISABLE_PROMPT=yes

        if [ "Windows_NT" = "$OS" ]; then
          # Need to quote the path on Windows to preserve the separator.
          . "venv/Scripts/activate" 2> /tmp/activate_error.log
        else
          . venv/bin/activate 2> /tmp/activate_error.log
        fi
        if [ $? -ne 0 ]; then
          echo "Failed to activate virtualenv: $(cat /tmp/activate_error.log)"
          exit 1
        fi
        python=python

        echo "python set to $(which $python)"

        echo "Upgrading pip to 21.0.1"

        # ref: https://github.com/grpc/grpc/issues/25082#issuecomment-778392661
        if [ "$(uname -m)" = "arm64" ] && [ "$(uname)" == "Darwin" ]; then
          export GRPC_PYTHON_BUILD_SYSTEM_OPENSSL=1
          export GRPC_PYTHON_BUILD_SYSTEM_ZLIB=1
        fi

        python -m pip --disable-pip-version-check install "pip==21.0.1" "wheel==0.37.0" || exit 1

        REQUIREMENTS_PATH=$TOP_DIR/evergreen/hang_analyzer/requirements.txt
        if [ "Windows_NT" = "$OS" ]; then
          REQUIREMENTS_PATH=$(cygpath -w $REQUIREMENTS_PATH)
        fi

        python -m pip install -r $REQUIREMENTS_PATH || exit 1

        echo "Going to run hang analyzer"

        HANG_ANALYZER_PATH=$TOP_DIR/evergreen/hang_analyzer
        if [ "Windows_NT" = "$OS" ]; then
          HANG_ANALYZER_PATH=$(cygpath -w $HANG_ANALYZER_PATH)
        fi

        python $HANG_ANALYZER_PATH

timeout:
  - func: "run hang analyzer"

tasks:
- name: compile
  tags: [ "for_pull_requests" ]
  exec_timeout_secs: 1800
  commands:
  - func: "compile"

- name: package
  exec_timeout_secs: 1800
  commands:
  - func: "compile"
  - command: shell.exec
    params:
      working_dir: realm-core
      script: |-
        set -o errexit
        cpack=$(pwd)/${cmake_bindir}/cpack

        cd build
        $cpack -C ${cmake_build_type|Debug} -G TGZ -D "CPACK_PACKAGE_FILE_NAME=realm-core-artifacts" ${package_flags|}
  - command: s3.put
    params:
      aws_key: '${artifacts_aws_access_key}'
      aws_secret: '${artifacts_aws_secret_key}'
      remote_file: '${project}/${branch_name}/${task_id}/${execution}/realm-core-artifacts-devel.tar.gz'
      bucket: mciuploads
      permissions: public-read
      local_file: 'realm-core/build/realm-core-artifacts-devel.tar.gz'
      content_type: '${content_type|application/x-gzip}'
  - command: s3.put
    params:
      aws_key: '${artifacts_aws_access_key}'
      aws_secret: '${artifacts_aws_secret_key}'
      remote_file: '${project}/${branch_name}/${task_id}/${execution}/realm-core-artifacts-runtime.tar.gz'
      bucket: mciuploads
      permissions: public-read
      local_file: 'realm-core/build/realm-core-artifacts-runtime.tar.gz'
      content_type: '${content_type|application/x-gzip}'

- name: swift-build-and-test
  exec_timeout_secs: 1800
  commands:
  - func: "fetch source"
  - func: "fetch binaries"
  - command: shell.exec
    params:
      working_dir: realm-core
      shell: /bin/bash
      script: |-
        #!/bin/bash
        set -o errexit
        set -o pipefail
        set -o verbose

        if [ -n "${xcode_developer_dir}" ]; then
            export DEVELOPER_DIR="${xcode_developer_dir}"
        fi

        xcrun swift build
        xcrun swift run ObjectStoreTests

- name: test-on-exfat
  exec_timeout_secs: 2700
  commands:
  - func: "fetch source"
  - func: "fetch binaries"
  - func: "compile"
  - command: shell.exec
    params:
      working_dir: realm-core/build
      shell: /bin/bash
      script: ../tools/run-tests-on-exfat.sh

- name: valgrind
  exec_timeout_secs: 18000
  commands:
  - func: "fetch source"
  - func: "fetch binaries"
  - func: "compile"
    vars:
      target_to_build: "CoreTests"
  - command: shell.exec
    params:
      working_dir: realm-core/build/test
      shell: /bin/bash
      script: |-
        export UNITTEST_PROGRESS=1
        export UNITTEST_THREADS=1
        valgrind --tool=memcheck --leak-check=full --undef-value-errors=yes --track-origins=yes --child-silent-after-fork=no --trace-children=yes --suppressions=$(pwd)/../../test/valgrind.suppress --error-exitcode=1 ./RelWithDebInfo/realm-tests

- name: bloaty
  exec_timeout_secs: 1800
  commands:
  - func: "fetch source"
  - func: "fetch binaries"
  - func: "compile"
    vars:
      target_to_build: RealmFFI
  - command: shell.exec
    params:
      working_dir: realm-core
      shell: /bin/bash
      script: |-
        #!/bin/bash
        set -o errexit
        set -o pipefail

        mkdir bloaty-binaries && cd bloaty-binaries
        curl --silent -L ${bloaty_url} | tar -xz --strip-components=1
        BLOATY=$(pwd)/bin/bloaty
        cd ..

        FILES_TO_ANALYZE="./build/src/realm/object-store/c_api/${cmake_build_type|Debug}/librealm-ffi.so"

        mkdir bloaty-results
        for input_path in $FILES_TO_ANALYZE; do
            input_file=$(basename $input_path)
            $BLOATY -d shortsymbols $input_path -n 0 --csv > "bloaty-results/$input_file-shortsymbols.csv"
            $BLOATY -d sections $input_path -n 0 --csv > "bloaty-results/$input_file-sections.csv"
            $BLOATY -d shortsymbols $input_path -n 0 > "bloaty-results/$input_file-shortsymbols.txt"
            $BLOATY -d sections $input_path -n 0 > "bloaty-results/$input_file-sections.txt"
            $BLOATY -d compileunits $input_path -n 0 > "bloaty-results/$input_file-compileunits.txt"
            $BLOATY -d compileunits $input_path -n 0 --csv > "bloaty-results/$input_file-compileunits.csv"

            echo "Bloaty sections output for $input_file"
            head -n 100 "bloaty-results/$input_file-sections.txt"
            echo
            echo "Bloaty compile units output for $input_file"
            head -n 100 "bloaty-results/$input_file-compileunits.txt"
            echo
            echo "Bloaty short symbols output for $input_file"
            head -n 100 "bloaty-results/$input_file-shortsymbols.txt"

            ${python3|} ./evergreen/bloaty_to_json.py \
                --short-symbols-input="bloaty-results/$input_file-shortsymbols.csv" \
                --sections-input="bloaty-results/$input_file-sections.csv" \
                --compileunits-input="bloaty-results/$input_file-compileunits.csv" \
                --analyzed-file=$input_file \
                --output "bloaty-results/$input_file-results.json" \
                --project=${project} \
                --execution=${execution} \
                --is-patch=${is_patch} \
                --build-variant=${build_variant} \
                --branch=${branch_name} \
                --revision=${revision} \
                --task-id=${task_id} \
                --task-name=${task_name} \
                --revision-order-id=${revision_order_id} \
                --version-id=${version_id}

            # TODO(JBR) This is pointing to a test application for now. When we have charts configured we can create
            # a real realm app to house them and this URL will change.
            curl \
                -H "Content-Type: application/json" \
                -d "@bloaty-results/$input_file-results.json" \
                https://us-east-1.aws.webhooks.mongodb-realm.com/api/client/v2.0/app/application-0-htnkr/service/http1/incoming_webhook/upload_bloaty_results?secret=${bloaty_secret}
        done

  - command: s3.put
    params:
      aws_key: '${artifacts_aws_access_key}'
      aws_secret: '${artifacts_aws_secret_key}'
      local_files_include_filter:
        - realm-core/bloaty-results/*.csv
      remote_file: '${project}/${branch_name}/${task_id}/${execution}/bloaty-results-'
      bucket: mciuploads
      permissions: public-read
      content_type: text/csv
      display_name: bloaty-results
  - command: s3.put
    params:
      aws_key: '${artifacts_aws_access_key}'
      aws_secret: '${artifacts_aws_secret_key}'
      local_files_include_filter:
        - realm-core/bloaty-results/*.txt
      remote_file: '${project}/${branch_name}/${task_id}/${execution}/bloaty-results-'
      bucket: mciuploads
      permissions: public-read
      content_type: text/text
      display_name: bloaty-results
  - command: s3.put
    params:
      aws_key: '${artifacts_aws_access_key}'
      aws_secret: '${artifacts_aws_secret_key}'
      local_files_include_filter:
        - realm-core/bloaty-results/*.json
      remote_file: '${project}/${branch_name}/${task_id}/${execution}/bloaty-results-'
      bucket: mciuploads
      permissions: public-read
      content_type: application/json
      display_name: bloaty-results

- name: long-running-core-tests
  commands:
  - func: "run tests"
    # The long-running tests can take a really long time on Windows, so we give the test up to 4
    # hours to complete
    timeout_secs: 14400
    vars:
      test_filter: CoreTests
      report_test_progress: On

- name: core-tests
  tags: [ "test_suite", "for_pull_requests" ]
  exec_timeout_secs: 1800
  commands:
  - func: "compile"
    vars:
      target_to_build: "CoreTests"
  - func: "run tests"
    vars:
      test_filter: CoreTests
      test_executable_name: "realm-tests"

- name: benchmark-common-tasks
  exec_timeout_secs: 1800
  tags: [ "benchmark" ]
  commands:
  - func: "run benchmark"
    vars:
      benchmark_name: common-tasks

- name: benchmark-crud
  exec_timeout_secs: 1800
  tags: [ "benchmark" ]
  commands:
  - func: "run benchmark"
    vars:
      benchmark_name: crud

- name: benchmark-sync
  exec_timeout_secs: 1800
  tags: [ "benchmark" ]
  commands:
  - func: "run benchmark"
    vars:
      benchmark_name: sync

- name: sync-tests
  tags: [ "test_suite", "for_pull_requests" ]
  exec_timeout_secs: 1800
  commands:
  - func: "compile"
    vars:
      target_to_build: "SyncTests"
  - func: "run tests"
    vars:
      test_filter: SyncTests
      test_executable_name: "realm-sync-tests"

- name: object-store-tests
  tags: [ "test_suite", "for_pull_requests" ]
  exec_timeout_secs: 2400
  commands:
  - func: "compile"
    vars:
      target_to_build: "ObjectStoreTests"
      test_executable_name: "realm-object-store-tests"
  # If we need to start a local copy of baas, do it in the background here in a separate script.
  # Evergreen should take care of the lifetime of the processes we start here automatically.
  - command: shell.exec
    params:
      working_dir: realm-core
      shell: bash
      background: true
      script: |-
        set -o errexit
        set -o pipefail

        export CURL=${curl|curl}

        if [[ -n "${run_tests_against_baas|}" ]]; then
            if [[ -z "${baas_secrets_aws_access_key|}" || -z "${baas_secrets_aws_secret_key|}" ]]; then
                echo "Must supply baas secrets AWS key info to start baas server"
                exit 1
            fi

            export AWS_ACCESS_KEY_ID="${baas_secrets_aws_access_key}"
            export AWS_SECRET_ACCESS_KEY="${baas_secrets_aws_secret_key}"

            if [ -n "${xcode_developer_dir}" ]; then
                export DEVELOPER_DIR="${xcode_developer_dir}"
            fi

            ./evergreen/install_baas.sh -w ./baas-work-dir -b 773fd0e93fb569b0b4304bb4ca9401f33351e0f1 2>&1 | tee install_baas_output.log
        fi

  - command: shell.exec
    params:
      working_dir: realm-core
      shell: bash
      script: |-
        set -o errexit
        set -o pipefail

        export CURL=${curl|curl}

        if [[ -n "${run_tests_against_baas|}" ]]; then
            # wait for baas to start in the background script started above.
            ./evergreen/wait_for_baas.sh ./baas-work-dir/stitch_server.pid

            WAIT_FOR_BAAS_READY_COUNTER=0
            until [[ -f ./baas-work-dir/baas_ready ]]; do
                WAIT_FOR_BAAS_READY_COUNTER=$(($WAIT_FOR_BAAS_READY_COUNTER + 1))
                if [[ "$WAIT_FOR_BAAS_READY_COUNTER" = 12 ]]; then
                    echo "Timed out waiting for baas to finish starting and import the test app"
                    exit 1
                fi
                sleep 5
            done
        fi
  - func: "run tests"
    vars:
      test_filter: ObjectStoreTests
      verbose_test_output: true

- name: process_coverage_data
  display_name: Process Coverage Data
  tags: [ "for_pull_requests" ]
  exec_timeout_secs: 1800
  commands:
  - command: shell.exec
    params:
      working_dir: realm-core
      shell: bash
      env:
        COVERALLS_TOKEN: "${coveralls_token}"
      script: |-
        set -o errexit
        set -o verbose

        if [[ -n "${xcode_developer_dir}" ]]; then
            export DEVELOPER_DIR="${xcode_developer_dir}"
        fi

        if [[ -z "${enable_llvm_coverage}" ]]; then
          exit 0
        fi

        export LLVM_PROFILE_FILE="$(find ./coverage_data -name "*.profraw")"
        if [[ -z "$LLVM_PROFILE_FILE" ]]; then
          echo "No coverage data found"
          exit 1
        fi

        echo "Found coverage files: "
        find ./coverage_data -name "*.profraw"

        curl -LsS "${grcov_url}" | tar -xj
        chmod +x grcov

        if [[ -d ./clang_binaries/bin ]]; then
          LLVM_PROFDATA_DIR="$(evergreen/abspath.sh ./clang_binaries/bin)"
        elif [[ "$(uname -s)" == "Darwin" ]]; then
          LLVM_PROFDATA_PATH="$(xcrun -f llvm-profdata)"
          LLVM_PROFDATA_DIR="$(dirname $LLVM_PROFDATA_PATH)"
        else
          echo "Missing path to clang binaries."
          exit 1
        fi

        ./grcov ./coverage_data --source-dir . \
            --binary-path ./coverage_binaries \
            --llvm \
            -t coveralls+ \
            --branch \
            --ignore-not-existing \
            --llvm-path="$LLVM_PROFDATA_DIR" \
            --token="$COVERALLS_TOKEN" \
            --service-name="Evergreen" \
            --service-job-id="${task_id}" \
            --service-number="${revision_order_id}" \
            --service-pull-request="${github_pr_number}" \
            --service-flag-name="${coveralls_flag_name}" \
            --commit-sha="${github_commit}" \
            --vcs-branch="${branch_name}" \
            --parallel \
            --output-path=coveralls_${task_name}.json

        curl -X POST https://coveralls.io/api/v1/jobs -F 'json_file=@coveralls_${task_name}.json'

- name: finalize_coverage_data
  display_name: Finalize Coverage Data
  tags: [ "for_pull_requests" ]
  depends_on:
    - name: "process_coverage_data"
      variant: "*"
      status: "*"
  commands:
    - command: shell.exec
      params:
        shell: bash
        env:
          COVERALLS_TOKEN: "${coveralls_token}"
        script: |-
          set -o errexit

          if [[ -z "${enable_llvm_coverage}" ]]; then
            exit 0
          fi

          curl -X POST \
            -H 'Content-Type: application/json' \
            -d '{
                  "payload": {
                  "build_num": "${revision_order_id}",
                  "status": "done"
                  }
                }' \
            "https://coveralls.io/webhook?repo_token=$COVERALLS_TOKEN&carryforward=macos-arm64,ubuntu-x86_64"

- name: lint
  tags: [ "for_pull_requests" ]
  exec_timeout_secs: 1800
  commands:
  - func: "fetch source"
  - func: "fetch binaries"
  - command: shell.exec
    params:
      working_dir: realm-core
      shell: bash
      script: |-
        set -o verbose
        set -o errexit

        export PATH=$(./evergreen/abspath.sh ./clang_binaries/bin):$PATH

        if [[ "${is_patch}" == "true" ]]; then
            format_ref="$(git merge-base origin/${branch_name} HEAD)"
        else
            format_ref="${revision}"
        fi

        clang_command="git clang-format -v --diff $format_ref"
        out=$($clang_command)

        echo -e "CLANG: $clang_command\n$out"

        if [[ "$out" == *"no modified files to format"* ]]; then
            exit 0
        fi
        if [[ "$out" == *"clang-format did not modify any files"* ]]; then
            exit 0
        fi

        echo "ERROR: you need to run git clang-format on your commit"
        echo "COMMAND: git clang-format -f --commit $format_ref"
        exit 1

- name: fuzzer
  commands:
  - command: shell.exec
    params:
      working_dir: realm-core/build/test/realm-fuzzer
      shell: /bin/bash
      script: |-
        ${cmake_build_type|Debug}/realm-libfuzz -rss_limit_mb=0 -max_total_time=3600

task_groups:
- name: compile_test_and_package
  max_hosts: 1
  setup_group_can_fail_task: true
  setup_group:
  - func: "fetch source"
  - func: "fetch binaries"
  teardown_task:
  - func: "upload test results"
  timeout:
  - func: "run hang analyzer"
  tasks:
  - compile
  - .test_suite
  - package

- name: compile_test
  max_hosts: 1
  setup_group_can_fail_task: true
  setup_group:
  - func: "fetch source"
  - func: "fetch binaries"
  teardown_task:
  - func: "upload test results"
  timeout:
  - func: "run hang analyzer"
  tasks:
  - compile
  - .test_suite

- name: compile_test_coverage
  max_hosts: 1
  setup_group_can_fail_task: true
  setup_group:
  - func: "fetch source"
  - func: "fetch binaries"
  teardown_task:
  - func: "upload test results"
  timeout:
  - func: "run hang analyzer"
  tasks:
  - compile
  - .test_suite
  - process_coverage_data

- name: core_tests_group
  setup_group_can_fail_task: true
  setup_group:
  - func: "fetch source"
  - func: "fetch binaries"
  teardown_task:
  - func: "upload test results"
  timeout:
  - func: "run hang analyzer"
  tasks:
  - core-tests

- name: core_sync_tests_group
  setup_group_can_fail_task: true
  setup_group:
  - func: "fetch source"
  - func: "fetch binaries"
  teardown_task:
  - func: "upload test results"
  timeout:
  - func: "run hang analyzer"
  tasks:
  - compile
  - core-tests
  - sync-tests

- name: benchmarks
  setup_group_can_fail_task: true
  setup_group:
  - func: "fetch source"
  - func: "fetch binaries"
  - func: "compile"
    vars:
      target_to_build: "benchmarks"
  timeout:
  - func: "run hang analyzer"
  tasks:
  - .benchmark

- name: long-running-tests
  setup_group_can_fail_task: true
  setup_group:
  - func: "fetch source"
  - func: "fetch binaries"
  - func: "compile"
    vars:
      long_running_test_duration: 2
      target_to_build: CoreTests
  teardown_task:
  - func: "upload test results"
  timeout:
  - func: "run hang analyzer"
  tasks:
  - long-running-core-tests

- name: fuzzer-tests
  setup_group_can_fail_task: true
  setup_group:
  - func: "fetch source"
  - func: "fetch binaries"
  - func: "compile"
    vars:
      target_to_build: realm-libfuzz
  teardown_task:
  - func: "upload fuzzer results"
  tasks:
  - fuzzer

buildvariants:
- name: ubuntu2004
  display_name: "Ubuntu 20.04 x86_64 (Clang 11)"
  run_on: ubuntu2004-large
  expansions:
    clang_url: "https://s3.amazonaws.com/static.realm.io/evergreen-assets/clang%2Bllvm-11.0.0-x86_64-linux-gnu-ubuntu-20.04.tar.xz"
    cmake_url: "https://s3.amazonaws.com/static.realm.io/evergreen-assets/cmake-3.20.3-linux-x86_64.tar.gz"
    cmake_bindir: "./cmake_binaries/bin"
    fetch_missing_dependencies: On
    run_tests_against_baas: On
    c_compiler: "./clang_binaries/bin/clang"
    cxx_compiler: "./clang_binaries/bin/clang++"
    extra_flags: -DREALM_ENABLE_GEOSPATIAL=OFF # can be removed once SDKs pick this feature up
  tasks:
  - name: compile_test

- name: ubuntu2204
  display_name: "Ubuntu 22.04 x86_64 (Clang 16 + lint)"
  run_on: ubuntu2204-large
  expansions:
    clang_url: "https://s3.amazonaws.com/static.realm.io/evergreen-assets/clang%2Bllvm-16.0.2-x86_64-linux-gnu-ubuntu-22.04.tar.xz"
    cmake_url: "https://s3.amazonaws.com/static.realm.io/evergreen-assets/cmake-3.26.3-linux-x86_64.tar.gz"
    cmake_bindir: "./cmake_binaries/bin"
    fetch_missing_dependencies: On
    run_tests_against_baas: On
    c_compiler: "./clang_binaries/bin/clang"
    cxx_compiler: "./clang_binaries/bin/clang++"
  tasks:
  - name: lint
    distros:
    - ubuntu2204-small
  - name: core_sync_tests_group

- name: ubuntu2004-no-session-multiplexing
  display_name: "Ubuntu 20.04 x86_64 (Sync Multiplexing Disabled)"
  run_on: ubuntu2004-large
  expansions:
    clang_url: "https://s3.amazonaws.com/static.realm.io/evergreen-assets/clang%2Bllvm-11.0.0-x86_64-linux-gnu-ubuntu-20.04.tar.xz"
    cmake_url: "https://s3.amazonaws.com/static.realm.io/evergreen-assets/cmake-3.20.3-linux-x86_64.tar.gz"
    cmake_bindir: "./cmake_binaries/bin"
    fetch_missing_dependencies: On
    run_tests_against_baas: On
    c_compiler: "./clang_binaries/bin/clang"
    cxx_compiler: "./clang_binaries/bin/clang++"
    disable_sync_multiplexing: On
  tasks:
  - name: compile_test

- name: ubuntu2004-encryption-tsan
  display_name: "Ubuntu 20.04 x86_64 (Clang 11 Encryption Enabled w/TSAN)"
  run_on: ubuntu2004-small
  expansions:
    clang_url: "https://s3.amazonaws.com/static.realm.io/evergreen-assets/clang%2Bllvm-11.0.0-x86_64-linux-gnu-ubuntu-20.04.tar.xz"
    cmake_url: "https://s3.amazonaws.com/static.realm.io/evergreen-assets/cmake-3.20.3-linux-x86_64.tar.gz"
    cmake_bindir: "./cmake_binaries/bin"
    fetch_missing_dependencies: On
    run_tests_against_baas: On
    c_compiler: "./clang_binaries/bin/clang"
    cxx_compiler: "./clang_binaries/bin/clang++"
    run_with_encryption: On
    enable_tsan: On
  tasks:
  - name: core_tests_group
    distros:
    - ubuntu2004-large

- name: ubuntu2004-encryption-asan
  display_name: "Ubuntu 20.04 x86_64 (Clang 11 Encryption Enabled w/ASAN)"
  run_on: ubuntu2004-small
  expansions:
    clang_url: "https://s3.amazonaws.com/static.realm.io/evergreen-assets/clang%2Bllvm-11.0.0-x86_64-linux-gnu-ubuntu-20.04.tar.xz"
    cmake_url: "https://s3.amazonaws.com/static.realm.io/evergreen-assets/cmake-3.20.3-linux-x86_64.tar.gz"
    cmake_bindir: "./cmake_binaries/bin"
    fetch_missing_dependencies: On
    run_tests_against_baas: On
    c_compiler: "./clang_binaries/bin/clang"
    cxx_compiler: "./clang_binaries/bin/clang++"
    llvm_symbolizer: "./clang_binaries/bin/llvm-symbolizer"
    run_with_encryption: On
    enable_asan: On
  tasks:
  - name: core_tests_group
    distros:
    - ubuntu2004-large

- name: ubuntu2004-release
  display_name: "Ubuntu 20.04 x86_64 (Clang 11 Release build)"
  run_on: ubuntu2004-small
  expansions:
    clang_url: "https://s3.amazonaws.com/static.realm.io/evergreen-assets/clang%2Bllvm-11.0.0-x86_64-linux-gnu-ubuntu-20.04.tar.xz"
    cmake_url: "https://s3.amazonaws.com/static.realm.io/evergreen-assets/cmake-3.20.3-linux-x86_64.tar.gz"
    bloaty_url: "https://s3.amazonaws.com/static.realm.io/evergreen-assets/bloaty-v1.1-39-gefc1c61-ubuntu2004-x86_64.tar.gz"
    cmake_bindir: "./cmake_binaries/bin"
    cmake_build_type: RelWithDebInfo
    fetch_missing_dependencies: On
    run_tests_against_baas: On
    c_compiler: "./clang_binaries/bin/clang"
    cxx_compiler: "./clang_binaries/bin/clang++"
    python3: /opt/mongodbtoolchain/v3/bin/python3
  tasks:
  - name: compile_test_and_package
    distros:
    - ubuntu2004-large
  - name: benchmarks
    distros:
    - ubuntu2004-large
  - name: long-running-tests
  - name: bloaty

- name: ubuntu2004-asan
  display_name: "Ubuntu 20.04 x86_64 (Clang 11 ASAN)"
  run_on: ubuntu2004-small
  expansions:
    clang_url: "https://s3.amazonaws.com/static.realm.io/evergreen-assets/clang%2Bllvm-11.0.0-x86_64-linux-gnu-ubuntu-20.04.tar.xz"
    cmake_url: "https://s3.amazonaws.com/static.realm.io/evergreen-assets/cmake-3.20.3-linux-x86_64.tar.gz"
    cmake_bindir: "./cmake_binaries/bin"
    fetch_missing_dependencies: On
    run_tests_against_baas: On
    enable_asan: On
    c_compiler: "./clang_binaries/bin/clang"
    cxx_compiler: "./clang_binaries/bin/clang++"
    llvm_symbolizer: "./clang_binaries/bin/llvm-symbolizer"
  tasks:
  - name: compile_test
    distros:
    - ubuntu2004-large
  - name: long-running-tests

- name: ubuntu2004-tsan
  display_name: "Ubuntu 20.04 x86_64 (Clang 11 TSAN)"
  run_on: ubuntu2004-small
  expansions:
    clang_url: "https://s3.amazonaws.com/static.realm.io/evergreen-assets/clang%2Bllvm-11.0.0-x86_64-linux-gnu-ubuntu-20.04.tar.xz"
    cmake_url: "https://s3.amazonaws.com/static.realm.io/evergreen-assets/cmake-3.20.3-linux-x86_64.tar.gz"
    cmake_bindir: "./cmake_binaries/bin"
    fetch_missing_dependencies: On
    run_tests_against_baas: On
    enable_tsan: On
    c_compiler: "./clang_binaries/bin/clang"
    cxx_compiler: "./clang_binaries/bin/clang++"
  tasks:
  - name: compile_test
    distros:
    - ubuntu2004-large

- name: ubuntu2004-ubsan
  display_name: "Ubuntu 20.04 x86_64 (Clang 11 UBSAN)"
  run_on: ubuntu2004-small
  expansions:
    clang_url: "https://s3.amazonaws.com/static.realm.io/evergreen-assets/clang%2Bllvm-11.0.0-x86_64-linux-gnu-ubuntu-20.04.tar.xz"
    cmake_url: "https://s3.amazonaws.com/static.realm.io/evergreen-assets/cmake-3.20.3-linux-x86_64.tar.gz"
    cmake_bindir: "./cmake_binaries/bin"
    fetch_missing_dependencies: On
    run_tests_against_baas: On
    enable_ubsan: On
    c_compiler: "./clang_binaries/bin/clang"
    cxx_compiler: "./clang_binaries/bin/clang++"
  tasks:
  - name: compile_test
    distros:
    - ubuntu2004-large

- name: ubuntu2004-fuzzer
  display_name: "Ubuntu 20.04 x86_64 (Clang 11 Fuzzer)"
  run_on: ubuntu2004-large
  expansions:
    clang_url: "https://s3.amazonaws.com/static.realm.io/evergreen-assets/clang%2Bllvm-11.0.0-x86_64-linux-gnu-ubuntu-20.04.tar.xz"
    cmake_url: "https://s3.amazonaws.com/static.realm.io/evergreen-assets/cmake-3.20.3-linux-x86_64.tar.gz"
    cmake_bindir: "./cmake_binaries/bin"
    fetch_missing_dependencies: On
    run_tests_against_baas: On
    enable_ubsan: On
    c_compiler: "./clang_binaries/bin/clang"
    cxx_compiler: "./clang_binaries/bin/clang++"
    cmake_build_type: RelWithDebInfo
    run_with_encryption: On
    enable_fuzzer: On
  tasks:
  - name: fuzzer-tests
    cron: "@daily"
    patchable: true

- name: rhel70
  display_name: "RHEL 7 x86_64"
  run_on: rhel70-small
  expansions:
    c_compiler: /opt/mongodbtoolchain/v3/bin/gcc
    cxx_compiler: /opt/mongodbtoolchain/v3/bin/g++
    cmake_url: "https://s3.amazonaws.com/static.realm.io/evergreen-assets/cmake-3.20.3-linux-x86_64.tar.gz"
    cmake_bindir: "./cmake_binaries/bin"
    fetch_missing_dependencies: On
    curl: "/opt/mongodbtoolchain/v3/bin/curl"
    run_tests_against_baas: On
    python3: "/opt/mongodbtoolchain/v3/bin/python3"
    ninja: "/opt/mongodbtoolchain/v4/bin/ninja"
  tasks:
  - name: compile_test_and_package
    distros:
    - rhel70-large

- name: ubuntu-valgrind
  display_name: "Ubuntu 2204 Valgrind"
  run_on: ubuntu2204-large
  expansions:
    cmake_url: "https://s3.amazonaws.com/static.realm.io/evergreen-assets/cmake-3.20.3-linux-x86_64.tar.gz"
    cmake_bindir: "./cmake_binaries/bin"
    fetch_missing_dependencies: On
    enable_valgrind: On
    cmake_build_type: RelWithDebInfo
  tasks:
  - name: valgrind

- name: ubuntu2004-arm64
  display_name: "Ubuntu 20.04 ARM64"
  run_on: ubuntu2004-arm64-small
  expansions:
    cmake_url: "https://s3.amazonaws.com/static.realm.io/evergreen-assets/cmake-3.20.3-linux-aarch64.tar.gz"
    cmake_bindir: "./cmake_binaries/bin"
    python3: "/opt/mongodbtoolchain/v3/bin/python3"
    use_system_openssl: On
    fetch_missing_dependencies: On
  tasks:
  - name: compile_test_and_package
    distros:
    - ubuntu2004-arm64-large
  - name: benchmarks
    distros:
    - ubuntu2004-arm64-large

- name: macos
  display_name: "MacOS 11.0 x86_64"
  run_on: macos-1100
  expansions:
    cmake_url: "https://s3.amazonaws.com/static.realm.io/evergreen-assets/cmake-3.20.3-macos-universal.tar.gz"
    cmake_bindir: "./cmake_binaries/CMake.app/Contents/bin"
    cmake_toolchain_file: "./tools/cmake/xcode.toolchain.cmake"
    cmake_generator: Xcode
    max_jobs: $(sysctl -n hw.logicalcpu)
    run_tests_against_baas: On
    xcode_developer_dir: /Applications/Xcode13.1.app/Contents/Developer
    extra_flags: -DCMAKE_SYSTEM_NAME=Darwin -DCMAKE_OSX_ARCHITECTURES=x86_64
  tasks:
  - name: compile_test
  - name: swift-build-and-test

- name: macos-encrypted
  display_name: "MacOS 11.0 x86_64 (Encryption enabled)"
  run_on: macos-1100
  expansions:
    cmake_url: "https://s3.amazonaws.com/static.realm.io/evergreen-assets/cmake-3.20.3-macos-universal.tar.gz"
    cmake_bindir: "./cmake_binaries/CMake.app/Contents/bin"
    cmake_toolchain_file: "./tools/cmake/xcode.toolchain.cmake"
    cmake_generator: Xcode
    max_jobs: $(sysctl -n hw.logicalcpu)
    run_tests_against_baas: On
    xcode_developer_dir: /Applications/Xcode13.1.app/Contents/Developer
    extra_flags: -DCMAKE_SYSTEM_NAME=Darwin -DCMAKE_OSX_ARCHITECTURES=x86_64
    run_with_encryption: On
  tasks:
  - name: core_tests_group

- name: macos-release
  display_name: "MacOS 11.0 x86_64 (Release build)"
  run_on: macos-1100
  expansions:
    cmake_url: "https://s3.amazonaws.com/static.realm.io/evergreen-assets/cmake-3.20.3-macos-universal.tar.gz"
    cmake_bindir: "./cmake_binaries/CMake.app/Contents/bin"
    cmake_toolchain_file: "./tools/cmake/xcode.toolchain.cmake"
    cmake_generator: Xcode
    max_jobs: $(sysctl -n hw.logicalcpu)
    run_tests_against_baas: On
    cmake_build_type: Release
    xcode_developer_dir: /Applications/Xcode13.1.app/Contents/Developer
    extra_flags: -DCMAKE_SYSTEM_NAME=Darwin -DCMAKE_OSX_ARCHITECTURES=x86_64
  tasks:
  - name: compile_test_and_package
  - name: benchmarks
  - name: long-running-tests
  - name: swift-build-and-test
  - name: test-on-exfat

- name: macos-1100-arm64
  display_name: "MacOS 11 arm64"
  run_on: macos-1100-arm64
  expansions:
    cmake_url: "https://s3.amazonaws.com/static.realm.io/evergreen-assets/cmake-3.20.3-macos-universal.tar.gz"
    cmake_bindir: "./cmake_binaries/CMake.app/Contents/bin"
    cmake_toolchain_file: "./tools/cmake/xcode.toolchain.cmake"
    cmake_generator: Xcode
    max_jobs: $(sysctl -n hw.logicalcpu)
    run_tests_against_baas: On
    xcode_developer_dir: /Applications/Xcode13.1.app/Contents/Developer
    extra_flags: -DCMAKE_SYSTEM_NAME=Darwin -DCMAKE_OSX_ARCHITECTURES=arm64 -DREALM_ENABLE_GEOSPATIAL=OFF
  tasks:
  - name: compile_test
    distros:
    - macos-1100-arm64
  - name: swift-build-and-test

- name: macos-1100-arm64-release
  display_name: "MacOS 11 arm64 (Release build)"
  run_on: macos-1100-arm64
  expansions:
    cmake_url: "https://s3.amazonaws.com/static.realm.io/evergreen-assets/cmake-3.20.3-macos-universal.tar.gz"
    cmake_bindir: "./cmake_binaries/CMake.app/Contents/bin"
    cmake_toolchain_file: "./tools/cmake/xcode.toolchain.cmake"
    cmake_generator: Xcode
    max_jobs: $(sysctl -n hw.logicalcpu)
    cmake_build_type: Release
    run_tests_against_baas: On
    xcode_developer_dir: /Applications/Xcode13.1.app/Contents/Developer
    extra_flags: -DCMAKE_SYSTEM_NAME=Darwin -DCMAKE_OSX_ARCHITECTURES=arm64
  tasks:
  - name: compile_test_and_package
  - name: benchmarks
  - name: long-running-tests
  - name: swift-build-and-test

- name: macos-coverage
  display_name: "MacOS 11 arm64 (Code Coverage)"
  run_on: macos-1100-arm64
  expansions:
    cmake_url: "https://s3.amazonaws.com/static.realm.io/evergreen-assets/cmake-3.20.3-macos-universal.tar.gz"
    cmake_bindir: "./cmake_binaries/CMake.app/Contents/bin"
    cmake_toolchain_file: "./tools/cmake/xcode.toolchain.cmake"
    cmake_generator: Xcode
    max_jobs: $(sysctl -n hw.logicalcpu)
    run_tests_against_baas: On
    xcode_developer_dir: /Applications/Xcode13.1.app/Contents/Developer
    extra_flags: -DCMAKE_SYSTEM_NAME=Darwin -DCMAKE_OSX_ARCHITECTURES=arm64
    enable_llvm_coverage: On
    coveralls_flag_name: "macos-arm64"
    grcov_url: "https://s3.amazonaws.com/static.realm.io/evergreen-assets/grcov-aarch64-apple-darwin.tar.bz2"
  tasks:
  - name: compile_test_coverage

- name: ubuntu-coverage
  display_name: "Ubuntu (Code Coverage)"
  run_on: ubuntu2004-large
  expansions:
    clang_url: "https://s3.amazonaws.com/static.realm.io/evergreen-assets/clang%2Bllvm-11.0.0-x86_64-linux-gnu-ubuntu-20.04.tar.xz"
    cmake_url: "https://s3.amazonaws.com/static.realm.io/evergreen-assets/cmake-3.20.3-linux-x86_64.tar.gz"
    cmake_bindir: "./cmake_binaries/bin"
    fetch_missing_dependencies: On
    run_tests_against_baas: On
    c_compiler: "./clang_binaries/bin/clang"
    cxx_compiler: "./clang_binaries/bin/clang++"
    enable_llvm_coverage: On
    coveralls_flag_name: "ubuntu-x86_64"
    grcov_url: "https://s3.amazonaws.com/static.realm.io/evergreen-assets/grcov-x86_64-unknown-linux-gnu.tar.bz2"
  tasks:
  - name: compile_test_coverage
  - name: finalize_coverage_data

- name: windows-64-vs2019
  display_name: "Windows x86_64 (VS 2019)"
  run_on: windows-vsCurrent-large
  expansions:
    cmake_url: "https://s3.amazonaws.com/static.realm.io/evergreen-assets/cmake-3.20.3-windows-x86_64.zip"
    cmake_bindir: "./cmake-3.20.3-windows-x86_64/bin"
    cmake_generator: "Visual Studio 16 2019"
    extra_flags: "-A x64"
    max_jobs: $(($(grep -c proc /proc/cpuinfo) / 2))
    fetch_missing_dependencies: On
    python3: "/cygdrive/c/python/python37/python.exe"
  tasks:
  - name: compile_test_and_package
  - name: long-running-tests

- name: windows-64-encryption
  display_name: "Windows x86_64 (Encryption enabled)"
  run_on: windows-vsCurrent-large
  expansions:
    cmake_url: "https://s3.amazonaws.com/static.realm.io/evergreen-assets/cmake-3.20.3-windows-x86_64.zip"
    cmake_bindir: "./cmake-3.20.3-windows-x86_64/bin"
    cmake_generator: "Visual Studio 16 2019"
    extra_flags: "-A x64"
    max_jobs: $(($(grep -c proc /proc/cpuinfo) / 2))
    fetch_missing_dependencies: On
    python3: "/cygdrive/c/python/python37/python.exe"
    run_with_encryption: On
  tasks:
  - name: core_tests_group

- name: windows-64-vs2019-release
  display_name: "Windows x86_64 (VS 2019 Release build)"
  run_on: windows-vsCurrent-large
  expansions:
    cmake_url: "https://s3.amazonaws.com/static.realm.io/evergreen-assets/cmake-3.20.3-windows-x86_64.zip"
    cmake_bindir: "./cmake-3.20.3-windows-x86_64/bin"
    cmake_generator: "Visual Studio 16 2019"
    extra_flags: "-A x64"
    cmake_build_type: "Release"
    max_jobs: $(($(grep -c proc /proc/cpuinfo) / 2))
    fetch_missing_dependencies: On
    python3: "/cygdrive/c/python/python37/python.exe"
  tasks:
  - name: compile_test<|MERGE_RESOLUTION|>--- conflicted
+++ resolved
@@ -104,15 +104,7 @@
           if [ -n "${enable_llvm_coverage|}" ]; then
               set_cmake_var realm_vars REALM_LLVM_COVERAGE BOOL On
           fi
-<<<<<<< HEAD
-          
-=======
-
-          if [ -n "${enable_sync_multiplexing|}" ]; then
-              set_cmake_var realm_vars REALM_ENABLE_SYNC_MULTIPLEXING BOOL On
-          fi
-
->>>>>>> 7f48d61c
+
           set_cmake_var realm_vars REALM_BUILD_COMMANDLINE_TOOLS BOOL On
           set_cmake_var realm_vars REALM_ENABLE_ENCRYPTION BOOL On
 
