--- conflicted
+++ resolved
@@ -13,7 +13,6 @@
 set -o pipefail
 set -o functrace
 
-<<<<<<< HEAD
 # Set up catch function that runs when an error occurs
 trap 'catch $? ${LINENO}' ERR
 trap "exit" INT TERM
@@ -63,6 +62,7 @@
     LIBMONGO_URL=
     ASSISTED_AGG_URL=
     target="$(uname -s)"
+    platform_string="unknown"
     case "${target}" in
         Darwin)
             if [[ "$(uname -m)" == "arm64" ]]; then
@@ -70,7 +70,7 @@
                 MONGODB_DOWNLOAD_URL="https://downloads.mongodb.com/osx/mongodb-macos-arm64-enterprise-6.0.0-rc13.tgz"
                 MONGOSH_DOWNLOAD_URL="https://downloads.mongodb.com/compass/mongosh-1.5.0-darwin-arm64.zip"
                 # <-- Remove after enabling constants.sh
-                STITCH_SUPPORT_LIB_URL="https://s3.amazonaws.com/static.realm.io/stitch-support/stitch-support-macos-arm64-6.1.0-rc3-8-gb6e0525.tgz"
+                STITCH_SUPPORT_LIB_URL="https://stitch-artifacts.s3.amazonaws.com/stitch-support/macos-arm64/stitch-support-6.1.0-alpha-527-g796351f.tgz"
                 ASSISTED_AGG_URL="https://stitch-artifacts.s3.amazonaws.com/stitch-mongo-libs/stitch_mongo_libs_osx_patch_1e7861d9b7462f01ea220fad334f10e00f0f3cca_6513254ad6d80abfffa5fbdc_23_09_26_18_39_06/assisted_agg"
                 GOLANG_URL="https://s3.amazonaws.com/static.realm.io/evergreen-assets/go1.21.1.darwin-arm64.tar.gz"
                 # -->
@@ -89,12 +89,13 @@
                 export GOARCH=amd64
                 MONGODB_DOWNLOAD_URL="https://downloads.mongodb.com/osx/mongodb-macos-x86_64-enterprise-5.0.3.tgz"
                 # <-- Remove after enabling constants.sh
-                STITCH_SUPPORT_LIB_URL="https://s3.amazonaws.com/static.realm.io/stitch-support/stitch-support-macos-4.4.17-rc1-2-g85de0cc.tgz"
+                STITCH_SUPPORT_LIB_URL="https://stitch-artifacts.s3.amazonaws.com/stitch-support/macos-arm64/stitch-support-4.4.17-rc1-2-g85de0cc.tgz"
                 ASSISTED_AGG_URL="https://stitch-artifacts.s3.amazonaws.com/stitch-mongo-libs/stitch_mongo_libs_osx_patch_1e7861d9b7462f01ea220fad334f10e00f0f3cca_6513254ad6d80abfffa5fbdc_23_09_26_18_39_06/assisted_agg"
                 GOLANG_URL="https://s3.amazonaws.com/static.realm.io/evergreen-assets/go1.21.1.darwin-amd64.tar.gz"
                 # -->
                 BAAS_PLATFORM="Darwin_x86_64"
             fi
+            platform_string="${BAAS_PLATFORM}"
         ;;
         Linux)
             BAAS_PLATFORM="Linux_x86_64"
@@ -111,6 +112,7 @@
                 DISTRO_VERSION="$(lsb_release -s -r)"
                 DISTRO_VERSION_MAJOR="$(cut -d. -f1 <<< "${DISTRO_VERSION}")"
             fi
+            platform_string="${BAAS_PLATFORM} - ${DISTRO_NAME} ${DISTRO_VERSION}"
             case "${DISTRO_NAME}" in
                 ubuntu | linuxmint)
                     MONGODB_DOWNLOAD_URL="http://downloads.10gen.com/linux/mongodb-linux-$(uname -m)-enterprise-ubuntu${DISTRO_VERSION_MAJOR}04-5.0.3.tgz"
@@ -144,113 +146,11 @@
         ;;
         *)
             echo "Error: unsupported platform: ${target}"
-=======
-case $(uname -s) in
-    Darwin)
-        if [[ "$(uname -m)" == "arm64" ]]; then
-            export GOARCH=arm64
-            STITCH_SUPPORT_LIB_URL="https://stitch-artifacts.s3.amazonaws.com/stitch-support/macos-arm64/stitch-support-6.1.0-alpha-527-g796351f.tgz"
-            STITCH_ASSISTED_AGG_URL="https://stitch-artifacts.s3.amazonaws.com/stitch-mongo-libs/stitch_mongo_libs_osx_patch_1e7861d9b7462f01ea220fad334f10e00f0f3cca_6513254ad6d80abfffa5fbdc_23_09_26_18_39_06/assisted_agg"
-            GO_URL="https://s3.amazonaws.com/static.realm.io/evergreen-assets/go1.21.1.darwin-arm64.tar.gz"
-            MONGODB_DOWNLOAD_URL="https://downloads.mongodb.com/osx/mongodb-macos-arm64-enterprise-6.0.0-rc13.tgz"
-            MONGOSH_DOWNLOAD_URL="https://downloads.mongodb.com/compass/mongosh-1.5.0-darwin-arm64.zip"
-
-            # Go's scheduler is not BIG.little aware, and by default will spawn
-            # threads until they end up getting scheduled on efficiency cores,
-            # which is slower than just not using them. Limiting the threads to
-            # the number of performance cores results in them usually not
-            # running on efficiency cores. Checking the performance core count
-            # wasn't implemented until the first CPU with a performance core
-            # count other than 4 was released, so if it's unavailable it's 4.
-            GOMAXPROCS="$(sysctl -n hw.perflevel0.logicalcpu || echo 4)"
-            export GOMAXPROCS
-        else
-            export GOARCH=amd64
-            STITCH_SUPPORT_LIB_URL="https://stitch-artifacts.s3.amazonaws.com/stitch-support/macos-arm64/stitch-support-4.4.17-rc1-2-g85de0cc.tgz"
-            STITCH_ASSISTED_AGG_URL="https://stitch-artifacts.s3.amazonaws.com/stitch-mongo-libs/stitch_mongo_libs_osx_patch_1e7861d9b7462f01ea220fad334f10e00f0f3cca_6513254ad6d80abfffa5fbdc_23_09_26_18_39_06/assisted_agg"
-            GO_URL="https://s3.amazonaws.com/static.realm.io/evergreen-assets/go1.21.1.darwin-amd64.tar.gz"
-            MONGODB_DOWNLOAD_URL="https://downloads.mongodb.com/osx/mongodb-macos-x86_64-enterprise-5.0.3.tgz"
-        fi
-
-        NODE_URL="https://s3.amazonaws.com/static.realm.io/evergreen-assets/node-v14.17.0-darwin-x64.tar.gz"
-        JQ_DOWNLOAD_URL="https://s3.amazonaws.com/static.realm.io/evergreen-assets/jq-1.6-darwin-amd64"
-    ;;
-    Linux)
-        GO_URL="https://s3.amazonaws.com/static.realm.io/evergreen-assets/go1.21.1.linux-amd64.tar.gz"
-        JQ_DOWNLOAD_URL="https://s3.amazonaws.com/static.realm.io/evergreen-assets/jq-1.6-linux-amd64"
-        NODE_URL="https://s3.amazonaws.com/static.realm.io/evergreen-assets/node-v14.17.0-linux-x64.tar.gz"
-
-        # Only x86_64 Linux machines are supported
-        linux_arch="$(uname -m)"
-        if [[ "${linux_arch}" != "x86_64" ]]; then
-            echo "Error: only x86_64 Linux machines are supported: ${linux_arch}"
-            exit 1
-        fi
-
-        # Detect what distro/version of Linux we are running on to determine the right version of MongoDB to download
-        # /etc/os-release covers debian/ubuntu/suse
-        if [[ -e /etc/os-release ]]; then
-            # Amazon Linux 2 comes back as 'amzn'
-            DISTRO_NAME="$(. /etc/os-release ; echo "${ID}")"
-            DISTRO_VERSION="$(. /etc/os-release ; echo "${VERSION_ID}")"
-            DISTRO_VERSION_MAJOR="$(cut -d. -f1 <<< "${DISTRO_VERSION}" )"
-        elif [[ -e /etc/redhat-release ]]; then
-            # /etc/redhat-release covers RHEL
-            DISTRO_NAME=rhel
-            DISTRO_VERSION="$(lsb_release -s -r)"
-            DISTRO_VERSION_MAJOR="$(cut -d. -f1 <<< "${DISTRO_VERSION}" )"
-        fi
-        case $DISTRO_NAME in
-            ubuntu | linuxmint)
-                MONGODB_DOWNLOAD_URL="http://downloads.10gen.com/linux/mongodb-linux-$(uname -m)-enterprise-ubuntu${DISTRO_VERSION_MAJOR}04-5.0.3.tgz"
-                STITCH_ASSISTED_AGG_LIB_URL="https://stitch-artifacts.s3.amazonaws.com/stitch-mongo-libs/stitch_mongo_libs_ubuntu2004_x86_64_patch_1e7861d9b7462f01ea220fad334f10e00f0f3cca_65135b432fbabe741bd24429_23_09_26_22_29_24/libmongo-ubuntu2004-x86_64.so"
-                STITCH_SUPPORT_LIB_URL="https://s3.amazonaws.com/static.realm.io/stitch-support/stitch-support-ubuntu2004-4.4.17-rc1-2-g85de0cc.tgz"
-            ;;
-            rhel)
-                case ${DISTRO_VERSION_MAJOR} in
-                    7)
-                        MONGODB_DOWNLOAD_URL="https://downloads.mongodb.com/linux/mongodb-linux-x86_64-enterprise-rhel70-5.0.3.tgz"
-                        STITCH_ASSISTED_AGG_LIB_URL="https://stitch-artifacts.s3.amazonaws.com/stitch-mongo-libs/stitch_mongo_libs_linux_64_patch_1e7861d9b7462f01ea220fad334f10e00f0f3cca_65135b432fbabe741bd24429_23_09_26_22_29_24/libmongo.so"
-                        STITCH_SUPPORT_LIB_URL="https://stitch-artifacts.s3.amazonaws.com/stitch-support/linux-x64/stitch-support-4.4.17-rc1-2-g85de0cc.tgz"
-                    ;;
-                    *)
-                        echo "Error: unsupported version of RHEL ${DISTRO_VERSION}"
-                        exit 1
-                    ;;
-                esac
-            ;;
-            *)
-                if [[ -z "${MONGODB_DOWNLOAD_URL}" ]]; then
-                    echo "Error: missing MONGODB_DOWNLOAD_URL env variable to download mongodb from."
-                    exit 1
-                fi
-                if [[ -z "${STITCH_ASSISTED_AGG_LIB_PATH}" ]]; then
-                    echo "Error: missing STITCH_ASSISTED_AGG_LIB_PATH env variable to find assisted agg libmongo.so"
-                    exit 1
-                fi
-                if [[ -z "${STITCH_SUPPORT_LIB_PATH}" ]]; then
-                    echo "Error: missing STITCH_SUPPORT_LIB_PATH env variable to find the mongo stitch support library"
-                    exit 1
-                fi
-            ;;
-        esac
-    ;;
-    *)
-        if [[ -z "${MONGODB_DOWNLOAD_URL}" ]]; then
-            echo "Error: missing MONGODB_DOWNLOAD_URL env variable to download mongodb from."
-            exit 1
-        fi
-        if [[ -z "${STITCH_ASSISTED_AGG_LIB_PATH}" ]]; then
-            echo "Error: missing STITCH_ASSISTED_AGG_LIB_PATH env variable to find assisted agg libmongo.so"
-            exit 1
-        fi
-        if [[ -z "${STITCH_SUPPORT_LIB_PATH}" ]]; then
-            echo "Error: missing STITCH_SUPPORT_LIB_PATH env variable to find the mongo stitch support library"
->>>>>>> 7556b535
             exit 1
         ;;
     esac
     export BAAS_PLATFORM
+    echo "Platform: ${platform_string}"
     # shellcheck source=/dev/null
     # <-- Uncomment to enable constants.sh
     # source "${baas_contents_file}"
@@ -259,19 +159,19 @@
     exit_code=0
 
     if [[ -z "${GOLANG_URL}" ]]; then
-        echo "Error: GOLANG_URL not defined"
+        echo "Error: go download URL (GOLANG_URL) not defined for this platform"
         exit_code=1
     fi
     if [[ -z "${STITCH_SUPPORT_LIB_URL}" ]]; then
-        echo "Error: STITCH_SUPPORT_LIB_URL not defined"
+        echo "Error: baas support library URL (STITCH_SUPPORT_LIB_URL) not defined for this platform"
         exit_code=1
     fi
     if [[ "${target}" == "Linux" && -z "${LIBMONGO_URL}" ]]; then
-        echo "Error: LIBMONGO_URL not defined"
+        echo "Error: baas assisted agg library URL (LIBMONGO_URL) not defined for this Linux platform"
         exit_code=1
     fi
     if [[ "${target}" == "Darwin" && -z "${ASSISTED_AGG_URL}" ]]; then
-        echo "Error: ASSISTED_AGG_URL not defined for Mac OS target"
+        echo "Error: baas assisted agg library URL (ASSISTED_AGG_URL) not defined for this Mac OS platform"
         exit_code=1
     fi
     if [[ ${exit_code} -eq 1 ]]; then
@@ -673,5 +573,4 @@
 echo "Baas server ready"
 echo "---------------------------------------------"
 wait
-
 popd > /dev/null  # baas