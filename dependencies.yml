--- conflicted
+++ resolved
@@ -1,9 +1,5 @@
 PACKAGE_NAME: realm-core
-<<<<<<< HEAD
 VERSION: 20.0.1
-=======
-VERSION: 14.13.0
->>>>>>> c729fc80
 OPENSSL_VERSION: 3.3.1
 # https://github.com/10gen/baas/commits
 # 04e3f27ad0e is 2024 Sep 8th
