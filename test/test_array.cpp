--- conflicted
+++ resolved
@@ -1586,11 +1586,7 @@
     uint64_t a[2];
     a[0] = a[1] = 0;
     {
-<<<<<<< HEAD
-        bf_iterator it(a, 0, 7, 7, 8);
-=======
         BfIterator it(a, 0, 7, 7, 8);
->>>>>>> 8f1d4722
         REALM_ASSERT(*it == 0);
         auto it2(it);
         ++it2;
@@ -1604,11 +1600,7 @@
     // reverse polarity
     a[0] = a[1] = -1ULL;
     {
-<<<<<<< HEAD
-        bf_iterator it(a, 0, 7, 7, 8);
-=======
         BfIterator it(a, 0, 7, 7, 8);
->>>>>>> 8f1d4722
         REALM_ASSERT(*it == 127);
         auto it2(it);
         ++it2;
@@ -1621,34 +1613,7 @@
     }
 }
 
-<<<<<<< HEAD
-TEST(B_Array_creation)
-{
-    //    using Encoding = NodeHeader::Encoding;
-    //    Array array(Allocator::get_default());
-    //    auto& allocator = array.get_alloc();
-    //    auto mem = allocator.alloc(10);
-    //    init_header(mem.get_addr(), Encoding::Flex, 6, 1, 1, 1, 1);
-    //    array.init_from_mem(mem);
-    //    auto array_header = array.get_header();
-    //    auto encoding = array.get_encoding(array_header);
-    //    REALM_ASSERT(encoding == Encoding::Flex); // this is missing << operator in order to be printed in case of
-    //    error CHECK_EQUAL(array.get_flags(array_header), 6); CHECK_EQUAL(array.get_elementA_size(array_header), 1);
-    //    CHECK_EQUAL(array.get_elementB_size(array_header), 1);
-    //    CHECK_EQUAL(array.get_arrayA_num_elements(array_header), 1);
-    //    CHECK_EQUAL(array.get_arrayB_num_elements(array_header), 1);
-    //    // set flags explicitely (this should not change kind and encoding)
-    //    array.set_flags(array_header, 5);
-    //    auto flags = array.get_flags(array_header);
-    //    CHECK_EQUAL(flags, 5);
-    //    REALM_ASSERT(array.get_encoding(array_header) == Encoding::Flex);
-    //    allocator.free_(mem);
-}
-
-TEST(B_Array_encoding)
-=======
 TEST(Extended_Array_encoding)
->>>>>>> 8f1d4722
 {
     using Encoding = NodeHeader::Encoding;
     Array array(Allocator::get_default());
@@ -1668,8 +1633,6 @@
     array.get_alloc().free_(mem);
 }
 
-<<<<<<< HEAD
-=======
 TEST(Array_cares_about)
 {
     std::vector<uint64_t> expected{
@@ -2169,5 +2132,4 @@
 }
 
 
->>>>>>> 8f1d4722
 #endif // TEST_ARRAY