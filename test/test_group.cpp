/*************************************************************************
 *
 * Copyright 2016 Realm Inc.
 *
 * Licensed under the Apache License, Version 2.0 (the "License");
 * you may not use this file except in compliance with the License.
 * You may obtain a copy of the License at
 *
 * http://www.apache.org/licenses/LICENSE-2.0
 *
 * Unless required by applicable law or agreed to in writing, software
 * distributed under the License is distributed on an "AS IS" BASIS,
 * WITHOUT WARRANTIES OR CONDITIONS OF ANY KIND, either express or implied.
 * See the License for the specific language governing permissions and
 * limitations under the License.
 *
 **************************************************************************/

#include "testsettings.hpp"
#ifdef TEST_GROUP

#include <algorithm>
#include <fstream>

#include <sys/stat.h>
#ifndef _WIN32
#include <unistd.h>
#include <sys/types.h>
#endif

// File permissions for Windows
// http://stackoverflow.com/questions/592448/c-how-to-set-file-permissions-cross-platform
#ifdef _WIN32
#include <io.h>
typedef int mode_t2;
static const mode_t2 S_IWUSR = mode_t2(_S_IWRITE);
static const mode_t2 MS_MODE_MASK = 0x0000ffff;
#endif

#include <realm.hpp>
#include <realm/util/file.hpp>

#include "test.hpp"
#include "test_table_helper.hpp"

using namespace realm;
using namespace realm::util;
using namespace realm::test_util;

// Test independence and thread-safety
// -----------------------------------
//
// All tests must be thread safe and independent of each other. This
// is required because it allows for both shuffling of the execution
// order and for parallelized testing.
//
// In particular, avoid using std::rand() since it is not guaranteed
// to be thread safe. Instead use the API offered in
// `test/util/random.hpp`.
//
// All files created in tests must use the TEST_PATH macro (or one of
// its friends) to obtain a suitable file system path. See
// `test/util/test_path.hpp`.
//
//
// Debugging and the ONLY() macro
// ------------------------------
//
// A simple way of disabling all tests except one called `Foo`, is to
// replace TEST(Foo) with ONLY(Foo) and then recompile and rerun the
// test suite. Note that you can also use filtering by setting the
// environment varible `UNITTEST_FILTER`. See `README.md` for more on
// this.
//
// Another way to debug a particular test, is to copy that test into
// `experiments/testcase.cpp` and then run `sh build.sh
// check-testcase` (or one of its friends) from the command line.


namespace {

template <class T>
void test_table_add_columns(T t)
{
    t->add_column(type_String, "first");
    t->add_column(type_Int, "second");
    t->add_column(type_Bool, "third");
    t->add_column(type_Int, "fourth");
}

template <class T>
void setup_table(T t)
{
    t->create_object().set_all("a", 1, true, int(Wed));
    t->create_object().set_all("b", 15, true, int(Wed));
    t->create_object().set_all("ccc", 10, true, int(Wed));
    t->create_object().set_all("dddd", 20, true, int(Wed));
}

} // Anonymous namespace


#if REALM_ENABLE_ENCRYPTION
TEST(Group_OpenUnencryptedFileWithKey_SinglePage)
{
    // This results in a file which is too small to be an encrypted file
    GROUP_TEST_PATH(path);
    Group().write(path);
    CHECK_THROW(Group(path, crypt_key(true)), InvalidDatabase);
}

TEST(Group_OpenUnencryptedFileWithKey_TwoPages)
{
    // This results in a file which is large enough to be an encrypted file,
    // but the first four bytes will be zero, making the encryption layer think
    // it hasn't been written to
    GROUP_TEST_PATH(path);
    {
        Group group;
        TableRef table = group.get_or_add_table("table");
        auto col = table->add_column(type_String, "str");
        table->create_object().set(col, std::string(4096 - 100, '\1'));
        group.write(path);
    }

    CHECK_THROW(Group(path, crypt_key(true)), InvalidDatabase);
}

TEST(Group_OpenUnencryptedFileWithKey_ThreePages)
{
    // This creates a three-page file so that the footer's IV field is the first
    // non-zero field in an unencrypted streaming format file
    GROUP_TEST_PATH(path);
    {
        Group group;
        TableRef table = group.get_or_add_table("table");
        auto col = table->add_column(type_String, "str");
        std::string data(4096 - 100, '\1');
        table->create_object().set<String>(col, data);
        table->create_object().set<String>(col, data);
        group.write(path);
    }

    CHECK_THROW(Group(path, crypt_key(true)), InvalidDatabase);
}
#endif // REALM_ENABLE_ENCRYPTION

#ifndef _WIN32
TEST(Group_Permissions)
{
    if (getuid() == 0) {
        std::cout << "Group_Permissions test skipped because you are running it as root\n\n";
        return;
    }
    if (test_util::test_dir_is_exfat()) {
        return;
    }

    GROUP_TEST_PATH(path);
    {
        Group group1;
        TableRef t1 = group1.add_table("table1");
        t1->add_column(type_String, "s");
        t1->add_column(type_Int, "i");
        for (size_t i = 0; i < 4; ++i) {
            t1->create_object().set_all("a", 3);
        }
        group1.write(path, crypt_key());
    }

#ifdef _WIN32
    _chmod(path.c_str(), S_IWUSR & MS_MODE_MASK);
#else
    chmod(path.c_str(), S_IWUSR);
#endif

    CHECK_THROW_EX(Group(path, crypt_key()), FileAccessError, e.code() == ErrorCodes::PermissionDenied);
}
#endif

TEST(Group_BadFile)
{
    GROUP_TEST_PATH(path_1);

    {
        File file(path_1, File::mode_Append);
        file.write(0, "foo");
    }

    {
        auto group_open = [&] {
            Group group(path_1, crypt_key());
        };

        CHECK_THROW(group_open(), InvalidDatabase);
        CHECK_THROW(group_open(), InvalidDatabase); // Again
    }
}


TEST(Group_OpenBuffer)
{
    // Produce a valid buffer
    std::unique_ptr<char[]> buffer;
    size_t buffer_size;
    {
        GROUP_TEST_PATH(path);
        {
            Group group;
            group.write(path);
        }
        {
            File file(path);
            buffer_size = size_t(file.get_size());
            buffer.reset(new char[buffer_size]);
            CHECK(bool(buffer));
            file.read(0, buffer.get(), buffer_size);
        }
    }

    // Keep ownership of buffer
    {
        bool take_ownership = false;
        Group group(BinaryData(buffer.get(), buffer_size), take_ownership);
        CHECK(group.is_attached());
    }

    // Pass ownership of buffer
    {
        bool take_ownership = true;
        Group group(BinaryData(buffer.get(), buffer_size), take_ownership);
        CHECK(group.is_attached());
        buffer.release();
    }
}


TEST(Group_Size)
{
    Group group;
    CHECK(group.is_attached());
    CHECK(group.is_empty());

    group.add_table("a");
    CHECK_NOT(group.is_empty());
    CHECK_EQUAL(1, group.size());

    group.add_table("b");
    CHECK_NOT(group.is_empty());
    CHECK_EQUAL(2, group.size());
}


TEST(Group_AddTable)
{
    Group group;
    group.add_table("a");
    group.add_table("b");
    CHECK_EQUAL(2, group.size());
    CHECK_THROW(group.add_table("b"), TableNameInUse);
    CHECK_EQUAL(2, group.size());
}


TEST(Group_AddTableWithLinks)
{
    Group group;
    TableRef a = group.add_table("a");
    TableRef b = group.add_table("b");
    auto c0 = a->add_column(type_Int, "foo");
    auto c1 = b->add_column(*a, "bar");

    auto a_key = a->get_key();
    CHECK_EQUAL(b->get_opposite_table_key(c1), a_key);
    CHECK_EQUAL(a->get_opposite_table_key(c0), TableKey());

    group.add_table("c");

    CHECK_EQUAL(b->get_opposite_table_key(c1), a_key);
    CHECK_EQUAL(a->get_opposite_table_key(c0), TableKey());
}


TEST(Group_TableNameTooLong)
{
    Group group;
    size_t buf_len = 64;
    std::unique_ptr<char[]> buf(new char[buf_len]());
    CHECK_LOGIC_ERROR(group.add_table(StringData(buf.get(), buf_len)), ErrorCodes::InvalidName);
    group.add_table(StringData(buf.get(), buf_len - 1));
}


TEST(Group_TableKey)
{
    Group group;
    TableRef moja = group.add_table("moja");
    TableRef mbili = group.add_table("mbili");
    TableRef tatu = group.add_table("tatu");
    CHECK_EQUAL(3, group.size());
    CHECK_EQUAL(moja, group.get_table(moja->get_key()));
    CHECK_EQUAL(mbili, group.get_table(mbili->get_key()));
    CHECK_EQUAL(tatu, group.get_table(tatu->get_key()));
    CHECK_EQUAL("moja", group.get_table_name(moja->get_key()));
    CHECK_EQUAL("mbili", group.get_table_name(mbili->get_key()));
    CHECK_EQUAL("tatu", group.get_table_name(tatu->get_key()));
    CHECK_EQUAL(group.find_table("moja"), moja->get_key());
    CHECK_NOT(group.find_table("hello"));

    auto all_table_keys = group.get_table_keys();
    CHECK_EQUAL(all_table_keys.size(), 3);
    int cnt = 0;
    for (auto key : group.get_table_keys()) {
        CHECK_EQUAL(key, all_table_keys[cnt]);
        cnt++;
    }
    CHECK_EQUAL(cnt, 3);
}


TEST(Group_GetTable)
{
    Group group;
    const Group& cgroup = group;

    TableRef table_1 = group.add_table("table_1");
    TableRef table_2 = group.add_table("table_2");

    CHECK_NOT(group.get_table("foo"));
    CHECK_NOT(cgroup.get_table("foo"));
    CHECK_EQUAL(table_1, group.get_table("table_1"));
    CHECK_EQUAL(table_1, cgroup.get_table("table_1"));
    CHECK_EQUAL(table_2, group.get_table("table_2"));
    CHECK_EQUAL(table_2, cgroup.get_table("table_2"));
}


TEST(Group_GetOrAddTable)
{
    Group group;
    CHECK_EQUAL(0, group.size());
    group.get_or_add_table("a");
    CHECK_EQUAL(1, group.size());
    group.get_or_add_table("a");
    CHECK_EQUAL(1, group.size());

    bool was_created = false;
    group.get_or_add_table("foo", Table::Type::TopLevel, &was_created);
    CHECK(was_created);
    CHECK_EQUAL(2, group.size());
    group.get_or_add_table("foo", Table::Type::TopLevel, &was_created);
    CHECK_NOT(was_created);
    CHECK_EQUAL(2, group.size());
    group.get_or_add_table("bar", Table::Type::TopLevel, &was_created);
    CHECK(was_created);
    CHECK_EQUAL(3, group.size());
    group.get_or_add_table("baz", Table::Type::TopLevel, &was_created);
    CHECK(was_created);
    CHECK_EQUAL(4, group.size());
    group.get_or_add_table("bar", Table::Type::TopLevel, &was_created);
    CHECK_NOT(was_created);
    CHECK_EQUAL(4, group.size());
    group.get_or_add_table("baz", Table::Type::TopLevel, &was_created);
    CHECK_NOT(was_created);
    CHECK_EQUAL(4, group.size());
}


TEST(Group_GetOrAddTable2)
{
    Group group;
    bool was_inserted;
    group.get_or_add_table("foo", Table::Type::TopLevel, &was_inserted);
    CHECK_EQUAL(1, group.size());
    CHECK(was_inserted);
    group.get_or_add_table("foo", Table::Type::TopLevel, &was_inserted);
    CHECK_EQUAL(1, group.size());
    CHECK_NOT(was_inserted);
}


TEST(Group_BasicRemoveTable)
{
    Group group;
    TableRef alpha = group.add_table("alpha");
    TableRef beta = group.add_table("beta");
    TableRef gamma = group.add_table("gamma");
    TableRef delta = group.add_table("delta");
    CHECK_EQUAL(4, group.size());
    group.verify();
    group.remove_table(gamma->get_key()); // By key
    CHECK_EQUAL(3, group.size());
    CHECK(alpha);
    CHECK(beta);
    CHECK_NOT(gamma);
    CHECK(delta);
    CHECK_EQUAL("alpha", group.get_table_name(alpha->get_key()));
    CHECK_EQUAL("beta", group.get_table_name(beta->get_key()));
    CHECK_EQUAL("delta", group.get_table_name(delta->get_key()));
    group.remove_table(alpha->get_key()); // By key
    CHECK_EQUAL(2, group.size());
    CHECK_NOT(alpha);
    CHECK(beta);
    CHECK_NOT(gamma);
    CHECK(delta);
    CHECK_EQUAL("beta", group.get_table_name(beta->get_key()));
    CHECK_EQUAL("delta", group.get_table_name(delta->get_key()));
    group.remove_table("delta"); // By name
    CHECK_EQUAL(1, group.size());
    CHECK_NOT(alpha);
    CHECK(beta);
    CHECK_NOT(gamma);
    CHECK_NOT(delta);
    CHECK_EQUAL("beta", group.get_table_name(beta->get_key()));
    CHECK_THROW(group.remove_table("epsilon"), NoSuchTable);
    group.verify();
}


TEST(Group_ObjUseAfterTableDetach)
{
    Obj obj;
    ColKey col;
    {
        Group group;
        TableRef alpha = group.add_table("alpha");
        col = alpha->add_column(type_Int, "first");
        obj = alpha->create_object();
        obj.set(col, 42);
        CHECK_EQUAL(obj.get<int64_t>(col), 42);
    }
    CHECK_THROW(obj.get<int64_t>(col), realm::InvalidTableRef);
}

TEST(Group_RemoveTableWithColumns)
{
    Group group;

    TableRef alpha = group.add_table("alpha");
    TableRef beta = group.add_table("beta");
    TableRef gamma = group.add_table("gamma");
    TableRef delta = group.add_table("delta");
    TableRef epsilon = group.add_table("epsilon");
    CHECK_EQUAL(5, group.size());

    alpha->add_column(type_Int, "alpha-1");
    auto col_link = beta->add_column(*delta, "beta-1");
    gamma->add_column(*gamma, "gamma-1");
    delta->add_column(type_Int, "delta-1");
    epsilon->add_column(*delta, "epsilon-1");

    Obj obj = delta->create_object();
    ObjKey k = obj.get_key();
    beta->create_object().set<ObjKey>(col_link, k);
    auto view = obj.get_backlink_view(beta, col_link);
    CHECK_EQUAL(view.size(), 1);

    // Remove table with columns, but no link columns, and table is not a link
    // target.
    group.remove_table("alpha");
    CHECK_EQUAL(4, group.size());
    CHECK_NOT(alpha);
    CHECK(beta);
    CHECK(gamma);
    CHECK(delta);
    CHECK(epsilon);

    // Remove table with link column, and table is not a link target.
    group.remove_table("beta");
    CHECK_EQUAL(3, group.size());
    CHECK_NOT(beta);
    CHECK(gamma);
    CHECK(delta);
    CHECK(epsilon);
    view.sync_if_needed();
    CHECK_EQUAL(view.size(), 0);

    // Remove table with self-link column, and table is not a target of link
    // columns of other tables.
    group.remove_table("gamma");
    CHECK_EQUAL(2, group.size());
    CHECK_NOT(gamma);
    CHECK(delta);
    CHECK(epsilon);

    // Try, but fail to remove table which is a target of link columns of other
    // tables.
    CHECK_THROW(group.remove_table("delta"), CrossTableLinkTarget);
    CHECK_EQUAL(2, group.size());
    CHECK(delta);
    CHECK(epsilon);
}


TEST(Group_RemoveTableMovesTableWithLinksOver)
{
    // Create a scenario where a table is removed from the group, and the last
    // table in the group (which will be moved into the vacated slot) has both
    // link and backlink columns.

    Group group;
    TableRef first = group.add_table("alpha");
    TableRef second = group.add_table("beta");
    TableRef third = group.add_table("gamma");
    TableRef fourth = group.add_table("delta");

    auto one = first->add_column(*third, "one");

    auto two = third->add_column(*fourth, "two");
    auto three = third->add_column(*third, "three");

    auto four = fourth->add_column(*first, "four");
    auto five = fourth->add_column(*third, "five");

    std::vector<ObjKey> first_keys;
    std::vector<ObjKey> third_keys;
    std::vector<ObjKey> fourth_keys;
    first->create_objects(2, first_keys);
    third->create_objects(2, third_keys);
    fourth->create_object();
    fourth->create_object();
    fourth->create_objects(2, fourth_keys);
    first->get_object(first_keys[0]).set(one, third_keys[0]);    // first[0].one   = third[0]
    first->get_object(first_keys[1]).set(one, third_keys[1]);    // first[1].one   = third[1]
    third->get_object(third_keys[0]).set(two, fourth_keys[1]);   // third[0].two   = fourth[1]
    third->get_object(third_keys[1]).set(two, fourth_keys[0]);   // third[1].two   = fourth[0]
    third->get_object(third_keys[0]).set(three, third_keys[1]);  // third[0].three = third[1]
    third->get_object(third_keys[1]).set(three, third_keys[1]);  // third[1].three = third[1]
    fourth->get_object(fourth_keys[0]).set(four, first_keys[0]); // fourth[0].four = first[0]
    fourth->get_object(fourth_keys[1]).set(four, first_keys[0]); // fourth[1].four = first[0]
    fourth->get_object(fourth_keys[0]).set(five, third_keys[0]); // fourth[0].five = third[0]
    fourth->get_object(fourth_keys[1]).set(five, third_keys[1]); // fourth[1].five = third[1]

    group.verify();

    group.remove_table(second->get_key()); // Second

    group.verify();

    CHECK_EQUAL(3, group.size());
    CHECK(bool(first));
    CHECK_NOT(bool(second));
    CHECK(bool(third));
    CHECK(bool(fourth));
    CHECK_EQUAL(1, first->get_column_count());
    CHECK_EQUAL("one", first->get_column_name(one));
    CHECK_EQUAL(third, first->get_link_target(one));
    CHECK_EQUAL(2, third->get_column_count());
    CHECK_EQUAL("two", third->get_column_name(two));
    CHECK_EQUAL("three", third->get_column_name(three));
    CHECK_EQUAL(fourth, third->get_link_target(two));
    CHECK_EQUAL(third, third->get_link_target(three));
    CHECK_EQUAL(2, fourth->get_column_count());
    CHECK_EQUAL("four", fourth->get_column_name(four));
    CHECK_EQUAL("five", fourth->get_column_name(five));
    CHECK_EQUAL(first, fourth->get_link_target(four));
    CHECK_EQUAL(third, fourth->get_link_target(five));

    third->get_object(third_keys[0]).set(two, fourth_keys[0]);   // third[0].two   = fourth[0]
    fourth->get_object(fourth_keys[1]).set(four, first_keys[1]); // fourth[1].four = first[1]
    first->get_object(first_keys[0]).set(one, third_keys[1]);    // first[0].one   = third[1]

    group.verify();

    CHECK_EQUAL(2, first->size());
    CHECK_EQUAL(third_keys[1], first->get_object(first_keys[0]).get<ObjKey>(one));
    CHECK_EQUAL(third_keys[1], first->get_object(first_keys[1]).get<ObjKey>(one));
    CHECK_EQUAL(1, first->get_object(first_keys[0]).get_backlink_count(*fourth, four));
    CHECK_EQUAL(1, first->get_object(first_keys[1]).get_backlink_count(*fourth, four));

    CHECK_EQUAL(2, third->size());
    CHECK_EQUAL(fourth_keys[0], third->get_object(third_keys[0]).get<ObjKey>(two));
    CHECK_EQUAL(fourth_keys[0], third->get_object(third_keys[1]).get<ObjKey>(two));
    CHECK_EQUAL(third_keys[1], third->get_object(third_keys[0]).get<ObjKey>(three));
    CHECK_EQUAL(third_keys[1], third->get_object(third_keys[1]).get<ObjKey>(three));

    CHECK_EQUAL(0, third->get_object(third_keys[0]).get_backlink_count(*first, one));
    CHECK_EQUAL(2, third->get_object(third_keys[1]).get_backlink_count(*first, one));
    CHECK_EQUAL(0, third->get_object(third_keys[0]).get_backlink_count(*third, three));
    CHECK_EQUAL(2, third->get_object(third_keys[1]).get_backlink_count(*third, three));
    CHECK_EQUAL(1, third->get_object(third_keys[0]).get_backlink_count(*fourth, five));
    CHECK_EQUAL(1, third->get_object(third_keys[1]).get_backlink_count(*fourth, five));

    CHECK_EQUAL(4, fourth->size());
    CHECK_EQUAL(first_keys[0], fourth->get_object(fourth_keys[0]).get<ObjKey>(four));
    CHECK_EQUAL(first_keys[1], fourth->get_object(fourth_keys[1]).get<ObjKey>(four));
    CHECK_EQUAL(third_keys[0], fourth->get_object(fourth_keys[0]).get<ObjKey>(five));
    CHECK_EQUAL(third_keys[1], fourth->get_object(fourth_keys[1]).get<ObjKey>(five));

    CHECK_EQUAL(2, fourth->get_object(fourth_keys[0]).get_backlink_count(*third, two));
    CHECK_EQUAL(0, fourth->get_object(fourth_keys[1]).get_backlink_count(*third, two));
}


TEST(Group_RemoveLinkTable)
{
    Group group;
    TableRef table = group.add_table("table");
    table->add_column(*table, "link");
    group.remove_table(table->get_key());
    CHECK(group.is_empty());
    CHECK(!table);
    TableRef origin = group.add_table("origin");
    TableRef target = group.add_table("target");
    target->add_column(type_Int, "int");
    origin->add_column(*target, "link");
    CHECK_THROW(group.remove_table(target->get_key()), CrossTableLinkTarget);
    group.remove_table(origin->get_key());
    CHECK_EQUAL(1, group.size());
    CHECK(!origin);
    CHECK(target);
    group.verify();
}


TEST(Group_RenameTable)
{
    Group group;
    TableRef alpha = group.add_table("alpha");
    TableRef beta = group.add_table("beta");
    TableRef gamma = group.add_table("gamma");
    group.rename_table(beta->get_key(), "delta");
    CHECK_EQUAL("delta", beta->get_name());
    group.rename_table("delta", "epsilon");
    CHECK_EQUAL("alpha", alpha->get_name());
    CHECK_EQUAL("epsilon", beta->get_name());
    CHECK_EQUAL("gamma", gamma->get_name());
    CHECK_THROW(group.rename_table("eta", "theta"), NoSuchTable);
    CHECK_THROW(group.rename_table("epsilon", "alpha"), TableNameInUse);
    bool require_unique_name = false;
    group.rename_table("epsilon", "alpha", require_unique_name);
    CHECK_EQUAL("alpha", alpha->get_name());
    CHECK_EQUAL("alpha", beta->get_name());
    CHECK_EQUAL("gamma", gamma->get_name());
    group.verify();
}


TEST(Group_Equal)
{
    Group g1, g2, g3;
    CHECK(g1 == g2);
    auto t1 = g1.add_table("TABLE1");
    test_table_add_columns(t1);
    CHECK_NOT(g1 == g2);
    setup_table(t1);
    auto t2 = g2.add_table("TABLE1");
    test_table_add_columns(t2);
    setup_table(t2);
    CHECK(g1 == g2);
    t2->create_object().set_all("hey", 2, false, int(Thu));
    CHECK(g1 != g2); // table size differ
    auto t3 = g3.add_table("TABLE3");
    test_table_add_columns(t3);
    setup_table(t3);
    CHECK(g1 != g3); // table names differ
}

TEST(Group_Invalid1)
{
    GROUP_TEST_PATH(path);

    // Try to open non-existing file
    // (read-only files have to exists to before opening)
    CHECK_THROW_EX(Group(path, crypt_key()), FileAccessError, e.code() == ErrorCodes::FileNotFound);
}

TEST(Group_Invalid2)
{
    // Try to open buffer with invalid data
    const char* const str = "invalid data";
    CHECK_THROW(Group(BinaryData(str, strlen(str))), InvalidDatabase);
}

TEST(Group_Overwrite)
{
    GROUP_TEST_PATH(path);
    {
        Group g;
        g.write(path, crypt_key());
        CHECK_THROW_EX(g.write(path, crypt_key()), FileAccessError, e.code() == ErrorCodes::FileAlreadyExists);
    }
    {
        Group g(path, crypt_key());
        CHECK_THROW_EX(g.write(path, crypt_key()), FileAccessError, e.code() == ErrorCodes::FileAlreadyExists);
    }
    {
        Group g;
        File::try_remove(path);
        g.write(path, crypt_key());
    }
}


TEST(Group_Serialize0)
{
    GROUP_TEST_PATH(path);
    {
        // Create empty group and serialize to disk
        Group to_disk;
        to_disk.write(path, crypt_key());

        // Load the group
        Group from_disk(path, crypt_key());

        // Create new table in group
        auto t = from_disk.add_table("test");
        test_table_add_columns(t);
        auto cols = t->get_column_keys();

        CHECK_EQUAL(4, t->get_column_count());
        CHECK_EQUAL(0, t->size());

        // Modify table
        Obj obj = t->create_object();
        obj.set_all("Test", 1, true, int(Wed));

        CHECK_EQUAL("Test", obj.get<String>(cols[0]));
        CHECK_EQUAL(1, obj.get<Int>(cols[1]));
        CHECK_EQUAL(true, obj.get<Bool>(cols[2]));
        CHECK_EQUAL(Wed, obj.get<Int>(cols[3]));
    }
    {
        // Load the group and let it clean up without loading
        // any tables
        Group g(path, crypt_key());
    }
}


TEST(Group_Serialize1)
{
    GROUP_TEST_PATH(path);
    {
        // Create group with one table
        Group to_disk;
        auto table = to_disk.add_table("test");
        test_table_add_columns(table);
        table->create_object(ObjKey(0)).set_all("", 1, true, int(Wed));
        table->create_object(ObjKey(1)).set_all("", 15, true, int(Wed));
        table->create_object(ObjKey(2)).set_all("", 10, true, int(Wed));
        table->create_object(ObjKey(3)).set_all("", 20, true, int(Wed));
        table->create_object(ObjKey(4)).set_all("", 11, true, int(Wed));

        table->create_object(ObjKey(6)).set_all("", 45, true, int(Wed));
        table->create_object(ObjKey(7)).set_all("", 10, true, int(Wed));
        table->create_object(ObjKey(8)).set_all("", 0, true, int(Wed));
        table->create_object(ObjKey(9)).set_all("", 30, true, int(Wed));
        table->create_object(ObjKey(10)).set_all("", 9, true, int(Wed));

#ifdef REALM_DEBUG
        to_disk.verify();
#endif

        // Serialize to disk
        to_disk.write(path, crypt_key());

        // Load the table
        Group from_disk(path, crypt_key());
        auto t = from_disk.get_table("test");

        CHECK_EQUAL(4, t->get_column_count());
        CHECK_EQUAL(10, t->size());
        auto cols = t->get_column_keys();
        // Verify that original values are there
        CHECK(*table == *t);

        // Modify both tables
        table->get_object(ObjKey(0)).set(cols[0], "test");
        t->get_object(ObjKey(0)).set(cols[0], "test");

        table->create_object(ObjKey(5)).set_all("hello", 100, false, int(Mon));
        t->create_object(ObjKey(5)).set_all("hello", 100, false, int(Mon));
        table->remove_object(ObjKey(1));
        t->remove_object(ObjKey(1));

        // Verify that both changed correctly
        CHECK(*table == *t);
#ifdef REALM_DEBUG
        to_disk.verify();
        from_disk.verify();
#endif
    }
    {
        // Load the group and let it clean up without loading
        // any tables
        Group g(path, crypt_key());
    }
}


TEST(Group_Serialize2)
{
    GROUP_TEST_PATH(path);

    // Create group with two tables
    Group to_disk;
    TableRef table1 = to_disk.add_table("test1");
    test_table_add_columns(table1);
    table1->create_object().set_all("", 1, true, int(Wed));
    table1->create_object().set_all("", 15, true, int(Wed));
    table1->create_object().set_all("", 10, true, int(Wed));

    TableRef table2 = to_disk.add_table("test2");
    test_table_add_columns(table2);
    table2->create_object().set_all("hey", 0, true, int(Tue));
    table2->create_object().set_all("hello", 3232, false, int(Sun));

#ifdef REALM_DEBUG
    to_disk.verify();
#endif

    // Serialize to disk
    to_disk.write(path, crypt_key());

    // Load the tables
    Group from_disk(path, crypt_key());
    TableRef t1 = from_disk.get_table("test1");
    TableRef t2 = from_disk.get_table("test2");

    // Verify that original values are there
    CHECK(*table1 == *t1);
    CHECK(*table2 == *t2);

#ifdef REALM_DEBUG
    to_disk.verify();
    from_disk.verify();
#endif
}


TEST(Group_Serialize3)
{
    GROUP_TEST_PATH(path);

    // Create group with one table (including long strings
    Group to_disk;
    TableRef table = to_disk.add_table("test");
    test_table_add_columns(table);
    table->create_object().set_all("1 xxxxxxxx xxxxxxxx xxxxxxxx xxxxxxxx xxxxxxxx xxxxxxxx xxxxxxxx xxxxxxxx 1", 1,
                                   true, int(Wed));
    table->create_object().set_all("2 xxxxxxxx xxxxxxxx xxxxxxxx xxxxxxxx xxxxxxxx xxxxxxxx xxxxxxxx xxxxxxxx 2", 15,
                                   true, int(Wed));

#ifdef REALM_DEBUG
    to_disk.verify();
#endif

    // Serialize to disk
    to_disk.write(path, crypt_key());

    // Load the table
    Group from_disk(path, crypt_key());
    TableRef t = from_disk.get_table("test");

    // Verify that original values are there
    CHECK(*table == *t);
#ifdef REALM_DEBUG
    to_disk.verify();
    from_disk.verify();
#endif
}


TEST(Group_Serialize_Mem)
{
    // Create group with one table
    Group to_mem;
    TableRef table = to_mem.add_table("test");
    test_table_add_columns(table);
    table->create_object().set_all("", 1, true, int(Wed));
    table->create_object().set_all("", 15, true, int(Wed));
    table->create_object().set_all("", 10, true, int(Wed));
    table->create_object().set_all("", 20, true, int(Wed));
    table->create_object().set_all("", 11, true, int(Wed));
    table->create_object().set_all("", 45, true, int(Wed));
    table->create_object().set_all("", 10, true, int(Wed));
    table->create_object().set_all("", 0, true, int(Wed));
    table->create_object().set_all("", 30, true, int(Wed));
    table->create_object().set_all("", 9, true, int(Wed));

#ifdef REALM_DEBUG
    to_mem.verify();
#endif

    // Serialize to memory (we now own the buffer)
    BinaryData buffer = to_mem.write_to_mem();

    // Load the table
    Group from_mem(buffer);
    TableRef t = from_mem.get_table("test");

    CHECK_EQUAL(4, t->get_column_count());
    CHECK_EQUAL(10, t->size());

    // Verify that original values are there
    CHECK(*table == *t);
#ifdef REALM_DEBUG
    to_mem.verify();
    from_mem.verify();
#endif
}


TEST(Group_Close)
{
    Group to_mem;
    TableRef table = to_mem.add_table("test");
    test_table_add_columns(table);
    table->create_object().set_all("", 1, true, int(Wed));
    table->create_object().set_all("", 2, true, int(Wed));

    // Serialize to memory (we now own the buffer)
    BinaryData buffer = to_mem.write_to_mem();

    Group from_mem(buffer);
}

TEST(Group_Serialize_Optimized)
{
    // Create group with one table
    Group to_mem;
    TableRef table = to_mem.add_table("test");
    test_table_add_columns(table);

    for (size_t i = 0; i < 5; ++i) {
        table->create_object().set_all("abd", 1, true, int(Mon));
        table->create_object().set_all("eftg", 2, true, int(Tue));
        table->create_object().set_all("hijkl", 5, true, int(Wed));
        table->create_object().set_all("mnopqr", 8, true, int(Thu));
        table->create_object().set_all("stuvxyz", 9, true, int(Fri));
    }

    ColKey col_string = table->get_column_keys()[0];
    table->enumerate_string_column(col_string);

#ifdef REALM_DEBUG
    to_mem.verify();
#endif

    // Serialize to memory (we now own the buffer)
    BinaryData buffer = to_mem.write_to_mem();

    // Load the table
    Group from_mem(buffer);
    TableRef t = from_mem.get_table("test");

    CHECK_EQUAL(4, t->get_column_count());

    // Verify that original values are there
    CHECK(*table == *t);

    // Add a row with a known (but unique) value
    auto k = table->create_object().set_all("search_target", 9, true, int(Fri)).get_key();

    const auto res = table->find_first_string(col_string, "search_target");
    CHECK_EQUAL(k, res);

#ifdef REALM_DEBUG
    to_mem.verify();
    from_mem.verify();
#endif
}


TEST(Group_Serialize_All)
{
    // Create group with one table
    Group to_mem;
    TableRef table = to_mem.add_table("test");

    table->add_column(type_Int, "int");
    table->add_column(type_Bool, "bool");
    table->add_column(type_Timestamp, "date");
    table->add_column(type_String, "string");
    table->add_column(type_Binary, "binary");

    table->create_object(ObjKey(0)).set_all(12, true, Timestamp{12345, 0}, "test", BinaryData("binary", 7));

    // Serialize to memory (we now own the buffer)
    BinaryData buffer = to_mem.write_to_mem();

    // Load the table
    Group from_mem(buffer);
    TableRef t = from_mem.get_table("test");

    CHECK_EQUAL(5, t->get_column_count());
    CHECK_EQUAL(1, t->size());
    auto cols = t->get_column_keys();
    Obj obj = t->get_object(ObjKey(0));
    CHECK_EQUAL(12, obj.get<Int>(cols[0]));
    CHECK_EQUAL(true, obj.get<Bool>(cols[1]));
    CHECK(obj.get<Timestamp>(cols[2]) == Timestamp(12345, 0));
    CHECK_EQUAL("test", obj.get<String>(cols[3]));
    CHECK_EQUAL(7, obj.get<Binary>(cols[4]).size());
    CHECK_EQUAL("binary", obj.get<Binary>(cols[4]).data());
}


TEST(Group_ToJSON)
{
    Group g;
    TableRef table = g.add_table("test");
    test_table_add_columns(table);

    table->create_object().set_all("plain string", 1, true, int(Wed));
    // Test that control characters are correctly escaped
    table->create_object().set_all("\"key\":\t123,\n\"value\":\tjim", 1, true, int(Wed));
    std::ostringstream out;
    g.to_json(out);
    std::string str = out.str();
    CHECK(str.length() > 0);
    CHECK_EQUAL("{\n\"test\":"
                "["
                "{\"_key\":0,\"first\":\"plain string\",\"second\":1,\"third\":true,\"fourth\":2},"
                "{\"_key\":1,\"first\":\"\\\"key\\\":\\t123,\\n\\\"value\\\":\\tjim\",\"second\":1,\"third\":true,"
                "\"fourth\":2}"
                "]\n"
                "}\n",
                str);
}

TEST(Group_IndexString)
{
    Group to_mem;
    TableRef table = to_mem.add_table("test");
    test_table_add_columns(table);

    auto k0 = table->create_object().set_all("jeff", 1, true, int(Wed)).get_key();
    auto k1 = table->create_object().set_all("jim", 1, true, int(Wed)).get_key();
    table->create_object().set_all("jennifer", 1, true, int(Wed));
    table->create_object().set_all("john", 1, true, int(Wed));
    table->create_object().set_all("jimmy", 1, true, int(Wed));
    auto k5 = table->create_object().set_all("jimbo", 1, true, int(Wed)).get_key();
    auto k6 = table->create_object().set_all("johnny", 1, true, int(Wed)).get_key();
    table->create_object().set_all("jennifer", 1, true, int(Wed)); // duplicate

    ColKey col_string = table->get_column_key("first");
    table->add_search_index(col_string);
    CHECK(table->has_search_index(col_string));

    auto r1 = table->find_first_string(col_string, "jimmi");
    CHECK_EQUAL(null_key, r1);

    auto r2 = table->find_first_string(col_string, "jeff");
    auto r3 = table->find_first_string(col_string, "jim");
    auto r4 = table->find_first_string(col_string, "jimbo");
    auto r5 = table->find_first_string(col_string, "johnny");
    CHECK_EQUAL(k0, r2);
    CHECK_EQUAL(k1, r3);
    CHECK_EQUAL(k5, r4);
    CHECK_EQUAL(k6, r5);

    size_t c1 = table->count_string(col_string, "jennifer");
    CHECK_EQUAL(2, c1);

    // Serialize to memory (we now own the buffer)
    BinaryData buffer = to_mem.write_to_mem();

    // Load the table
    Group from_mem(buffer);
    TableRef t = from_mem.get_table("test");
    CHECK_EQUAL(4, t->get_column_count());
    CHECK_EQUAL(8, t->size());

    col_string = table->get_column_key("first");
    CHECK(t->has_search_index(col_string));

    auto m1 = t->find_first_string(col_string, "jimmi");
    CHECK_EQUAL(null_key, m1);

    auto m2 = t->find_first_string(col_string, "jeff");
    auto m3 = t->find_first_string(col_string, "jim");
    auto m4 = t->find_first_string(col_string, "jimbo");
    auto m5 = t->find_first_string(col_string, "johnny");
    CHECK_EQUAL(k0, m2);
    CHECK_EQUAL(k1, m3);
    CHECK_EQUAL(k5, m4);
    CHECK_EQUAL(k6, m5);

    size_t m6 = t->count_string(col_string, "jennifer");
    CHECK_EQUAL(2, m6);

    // Remove the search index and verify
    t->remove_search_index(col_string);
    CHECK(!t->has_search_index(col_string));
    from_mem.verify();

    auto m7 = t->find_first_string(col_string, "jimmi");
    auto m8 = t->find_first_string(col_string, "johnny");
    CHECK_EQUAL(null_key, m7);
    CHECK_EQUAL(k6, m8);
}

TEST(Group_verify_pk_constraints)
{

    Group to_mem;
    TableRef table = to_mem.add_table("test");
    auto col = table->add_column(type_String, "pk", true);
    auto col2 = table->add_column(type_String, "text");
    table->set_primary_key_column(col);
    auto obj = table->create_object_with_primary_key({"a"});
    obj.set(col2, "Text Text Text");

    // throw when trying to add a full text search for col
    CHECK_THROW(table->add_fulltext_index(col), InvalidColumnKey);

    // nothrow and remove search index for pk
    CHECK_NOTHROW(table->remove_search_index(col));
    auto pk = table->get_primary_key(obj.get_key());
    CHECK_EQUAL(pk.get_string(), "a");

    // throw when trying to set a col with a full text search as pk
    table->add_fulltext_index(col2);
    CHECK_THROW(table->set_primary_key_column(col2), InvalidColumnKey);
}

TEST(Group_CascadeNotify_SimpleWeak)
{
    Group g;
    TableRef t = g.add_table("target");
    t->add_column(type_Int, "int");
    TableRef origin = g.add_table("origin");
    auto col_link = origin->add_column(*t, "link");
    auto col_link_list = origin->add_column_list(*t, "linklist");

    std::vector<ObjKey> t_keys;
    t->create_objects(100, t_keys);

    bool called = false;
    g.set_cascade_notification_handler([&](const Group::CascadeNotification&) {
        called = true;
    });
    t->remove_object(t_keys[5]);
    t_keys.erase(t_keys.begin() + 5);
    CHECK(called);

    // remove_object() on a table with no (back)links just sends that single
    // row in the notification
    called = false;
    g.set_cascade_notification_handler([&](const Group::CascadeNotification& notification) {
        called = true;
        CHECK_EQUAL(0, notification.links.size());
        CHECK_EQUAL(1, notification.rows.size());
        CHECK_EQUAL(t->get_key(), notification.rows[0].table_key);
        CHECK_EQUAL(t_keys[5], notification.rows[0].key);
    });
    t->remove_object(t_keys[5]);
    t_keys.erase(t_keys.begin() + 5);
    CHECK(called);

    std::vector<ObjKey> o_keys;
    origin->create_objects(100, o_keys);

    // remove_object() on an un-linked-to row should still just send that row
    // in the notification
    called = false;
    g.set_cascade_notification_handler([&](const Group::CascadeNotification& notification) {
        called = true;
        CHECK_EQUAL(0, notification.links.size());
        CHECK_EQUAL(1, notification.rows.size());
        CHECK_EQUAL(t->get_key(), notification.rows[0].table_key);
        CHECK_EQUAL(t_keys[5], notification.rows[0].key);
    });
    t->remove_object(t_keys[5]);
    t_keys.erase(t_keys.begin() + 5);
    CHECK(called);

    // remove_object() on a linked-to row should send information about the
    // links which had linked to it
    // rows are arbitrarily different to make things less likely to pass by coincidence
    Obj obj10 = origin->get_object(o_keys[10]);
    Obj obj15 = origin->get_object(o_keys[15]);
    obj10.set(col_link, t_keys[11]);
    LnkLstPtr lv = obj15.get_linklist_ptr(col_link_list);
    lv->add(t_keys[11]);
    lv->add(t_keys[30]);
    called = false;
    g.set_cascade_notification_handler([&](const Group::CascadeNotification& notification) {
        called = true;
        CHECK_EQUAL(1, notification.rows.size());
        CHECK_EQUAL(t->get_key(), notification.rows[0].table_key);
        CHECK_EQUAL(t_keys[11], notification.rows[0].key);

        CHECK_EQUAL(2, notification.links.size());

        CHECK_EQUAL(col_link, notification.links[0].origin_col_key);
        CHECK_EQUAL(o_keys[10], notification.links[0].origin_key);
        CHECK_EQUAL(t_keys[11], notification.links[0].old_target_key);

        CHECK_EQUAL(col_link_list, notification.links[1].origin_col_key);
        CHECK_EQUAL(o_keys[15], notification.links[1].origin_key);
        CHECK_EQUAL(t_keys[11], notification.links[1].old_target_key);
    });
    t->remove_object(t_keys[11]);
    t_keys.erase(t_keys.begin() + 11);
    CHECK(called);

    // remove_object() on the origin table just sends the row being removed
    // because the links are weak
    obj10.set(col_link, t_keys[11]);
    called = false;
    g.set_cascade_notification_handler([&](const Group::CascadeNotification& notification) {
        called = true;
        CHECK_EQUAL(1, notification.rows.size());
        CHECK_EQUAL(origin->get_key(), notification.rows[0].table_key);
        CHECK_EQUAL(o_keys[10], notification.rows[0].key);

        CHECK_EQUAL(0, notification.links.size());
    });
    origin->remove_object(o_keys[10]);
    o_keys.erase(o_keys.begin() + 10);
    CHECK(called);
}


TEST(Group_CascadeNotify_TableClearWeak)
{
    Group g;
    TableRef t = g.add_table("target");
    t->add_column(type_Int, "int");
    TableRef origin = g.add_table("origin");
    auto col_link = origin->add_column(*t, "link");
    auto col_link_list = origin->add_column_list(*t, "linklist");

    std::vector<ObjKey> t_keys, o_keys;
    t->create_objects(10, t_keys);

    // clear() does not list the rows in the table being cleared because it
    // would be expensive and mostly pointless to do so
    bool called = false;
    g.set_cascade_notification_handler([&](const Group::CascadeNotification& notification) {
        called = true;
        CHECK_EQUAL(0, notification.links.size());
        CHECK_EQUAL(0, notification.rows.size());
    });
    t->clear();
    t_keys.clear();
    CHECK(called);

    origin->create_objects(10, o_keys);
    t->create_objects(10, t_keys);

    // clear() does report nullified links
    origin->get_object(o_keys[1]).set(col_link, t_keys[2]);
    origin->get_object(o_keys[3]).get_linklist(col_link_list).add(t_keys[4]);
    origin->get_object(o_keys[5]).get_linklist(col_link_list).add(t_keys[4]);

    called = false;
    g.set_cascade_notification_handler([&](const Group::CascadeNotification& notification) {
        called = true;
        CHECK_EQUAL(0, notification.rows.size());

        CHECK_EQUAL(3, notification.links.size());
        CHECK_EQUAL(col_link, notification.links[0].origin_col_key);
        CHECK_EQUAL(o_keys[1], notification.links[0].origin_key);
        CHECK_EQUAL(t_keys[2], notification.links[0].old_target_key);

        CHECK_EQUAL(col_link_list, notification.links[1].origin_col_key);
        CHECK_EQUAL(o_keys[3], notification.links[1].origin_key);
        CHECK_EQUAL(t_keys[4], notification.links[1].old_target_key);

        CHECK_EQUAL(col_link_list, notification.links[2].origin_col_key);
        CHECK_EQUAL(o_keys[5], notification.links[2].origin_key);
        CHECK_EQUAL(t_keys[4], notification.links[2].old_target_key);
    });
    t->clear();
    t_keys.clear();
    CHECK(called);
    g.verify();
}


TEST(Group_CascadeNotify_TableViewClearWeak)
{
    Group g;
    TableRef t = g.add_table("target");
    t->add_column(type_Int, "int");
    TableRef origin = g.add_table("origin");
    auto col_link = origin->add_column(*t, "link");
    auto col_link_list = origin->add_column_list(*t, "linklist");

    std::vector<ObjKey> t_keys, o_keys;
    t->create_objects(10, t_keys);

    // Unlike clearing a table, the rows removed by the clear() are included in
    // the notification so that cascaded deletions and direct deletions don't
    // need to be handled separately
    int calls = 0;
    g.set_cascade_notification_handler([&](const Group::CascadeNotification& notification) {
        calls++;
        CHECK_EQUAL(0, notification.links.size());
        CHECK_EQUAL(10, notification.rows.size());
    });
    t->where().find_all().clear();
    t_keys.clear();
    CHECK_EQUAL(calls, 1);

    origin->create_objects(10, o_keys);
    t->create_objects(10, t_keys);

    // should list which links were nullified
    origin->get_object(o_keys[1]).set(col_link, t_keys[2]);
    origin->get_object(o_keys[3]).get_linklist(col_link_list).add(t_keys[4]);

    g.set_cascade_notification_handler([&](const Group::CascadeNotification& notification) {
        calls++;
        CHECK_EQUAL(10, notification.rows.size());
        CHECK_EQUAL(2, notification.links.size());

        CHECK_EQUAL(col_link, notification.links[0].origin_col_key);
        CHECK_EQUAL(o_keys[1], notification.links[0].origin_key);
        CHECK_EQUAL(t_keys[2], notification.links[0].old_target_key);

        CHECK_EQUAL(col_link_list, notification.links[1].origin_col_key);
        CHECK_EQUAL(o_keys[3], notification.links[1].origin_key);
        CHECK_EQUAL(t_keys[4], notification.links[1].old_target_key);
    });
    t->where().find_all().clear();
    t_keys.clear();
    CHECK_EQUAL(calls, 2);
}


// more levels of cascade delete.... this does not seem to add any additional coverage
static void make_tree(Table& table, Obj& obj, ColKey left, ColKey right, int depth)
{
    if (depth < 4) {
        auto o_l = obj.create_and_set_linked_object(left);
        auto o_r = obj.create_and_set_linked_object(right);
        make_tree(table, o_l, left, right, depth + 1);
        make_tree(table, o_r, left, right, depth + 1);
    }
}

TEST(Group_CascadeNotify_TreeCascade)
{
    Group g;
    TableRef t = g.add_table("table", Table::Type::Embedded);
    TableRef parent = g.add_table("parent");
    auto left = t->add_column(*t, "left");
    auto right = t->add_column(*t, "right");
    auto col = parent->add_column(*t, "root");
    auto outer_root = parent->create_object();
    auto root = outer_root.create_and_set_linked_object(col);
    make_tree(*t, root, left, right, 0);
    CHECK_EQUAL(t->size(), 31);

    int calls = 0;
    g.set_cascade_notification_handler([&](const Group::CascadeNotification& notification) {
        // Each notification reports removing one more level of the tree, so
        // number of rows and links nullfied doubles each time
        CHECK_EQUAL(notification.rows.size(), 1 << calls);
        CHECK_EQUAL(notification.links.size(), 0);
        CHECK_EQUAL(t->size(), 32 - (1 << calls));
        calls++;
    });
    parent->clear();
    CHECK_EQUAL(calls, 5);
    CHECK_EQUAL(t->size(), 0);
}


TEST(Group_ChangeEmbeddedness)
{
    Group g;
    TableRef t = g.add_table("table");
    TableRef parent = g.add_table("parent");
    auto col = parent->add_column(*t, "child");
    auto p1 = parent->create_object();
    auto p2 = parent->create_object();
    auto p3 = parent->create_object();
    auto obj1 = t->create_object();
    auto obj2 = t->create_object();
    auto obj3 = t->create_object();
    p1.set(col, obj1.get_key());
    p2.set(col, obj2.get_key());

    // obj3 has no owner, so we can't make the table embedded
    CHECK_THROW_CONTAINING_MESSAGE(
        t->set_table_type(Table::Type::Embedded),
        "Cannot convert 'table' to embedded: at least one object has no incoming links and would be deleted.");
    CHECK_NOT(t->is_embedded());

    // Now it has owner
    p3.set(col, obj3.get_key());
    CHECK_NOTHROW(t->set_table_type(Table::Type::Embedded));
    CHECK(t->is_embedded());

    CHECK_NOTHROW(t->set_table_type(Table::Type::TopLevel));
    p3.set(col, obj2.get_key());
    obj3.remove();

    // Now obj2 has 2 parents
    CHECK_EQUAL(obj2.get_backlink_count(), 2);
    CHECK_THROW_CONTAINING_MESSAGE(
        t->set_table_type(Table::Type::Embedded),
        "Cannot convert 'table' to embedded: at least one object has more than one incoming link.");
    CHECK_NOT(t->is_embedded());
}

TEST(Group_MakeEmbedded_PrimaryKey)
{
    Group g;
    TableRef t = g.add_table_with_primary_key("child", type_Int, "_id");
    CHECK_THROW_CONTAINING_MESSAGE(t->set_table_type(Table::Type::Embedded),
                                   "Cannot change 'child' to embedded when using a primary key.");
    CHECK_NOT(t->is_embedded());
}

TEST(Group_MakeEmbedded_NoIncomingLinks_Empty)
{
    Group g;
    TableRef t = g.add_table("child");
    CHECK_NOTHROW(t->set_table_type(Table::Type::Embedded));
    CHECK(t->is_embedded());
    CHECK(t->size() == 0);
}

TEST(Group_MakeEmbedded_NoIncomingLinks_Nonempty)
{
    Group g;
    TableRef t = g.add_table("child");
    auto child_obj = t->create_object();
    CHECK_THROW_CONTAINING_MESSAGE(
        t->set_table_type(Table::Type::Embedded),
        "Cannot convert 'child' to embedded: at least one object has no incoming links and would be deleted.");
    CHECK_NOT(t->is_embedded());

    // Add an incoming link and it should now work
    TableRef parent = g.add_table("parent");
    parent->add_column(*t, "child");
    parent->create_object().set_all(child_obj.get_key());

    CHECK_NOTHROW(t->set_table_type(Table::Type::Embedded));
    CHECK(t->is_embedded());
    CHECK(t->size() == 1);
}

TEST(Group_MakeEmbedded_MultipleIncomingLinks_OneProperty)
{
    Group g;
    TableRef t = g.add_table("child");
    TableRef parent = g.add_table("parent");

    auto child_obj = t->create_object();

    parent->add_column(*t, "child");
    parent->create_object().set_all(child_obj.get_key());
    parent->create_object().set_all(child_obj.get_key());

    CHECK_THROW_CONTAINING_MESSAGE(
        t->set_table_type(Table::Type::Embedded),
        "Cannot convert 'child' to embedded: at least one object has more than one incoming link.");
    CHECK_NOT(t->is_embedded());

    // Should work after deleting one of the incoming links
    parent->begin()->remove();

    CHECK_NOTHROW(t->set_table_type(Table::Type::Embedded));
    CHECK(t->is_embedded());
    CHECK(t->size() == 1);
}

TEST(Group_MakeEmbedded_MultipleIncomingLinks_MultipleProperties)
{
    Group g;
    TableRef t = g.add_table("child");
    TableRef parent = g.add_table("parent");

    auto child_obj = t->create_object();

    parent->add_column(*t, "link 1");
    parent->add_column(*t, "link 2");
    parent->create_object().set_all(child_obj.get_key(), child_obj.get_key());

    CHECK_THROW_CONTAINING_MESSAGE(
        t->set_table_type(Table::Type::Embedded),
        "Cannot convert 'child' to embedded: at least one object has more than one incoming link.");
    CHECK_NOT(t->is_embedded());

    // Should work after deleting one of the incoming links
    parent->begin()->set_all(ObjKey());

    CHECK_NOTHROW(t->set_table_type(Table::Type::Embedded));
    CHECK(t->is_embedded());
    CHECK(t->size() == 1);
}

TEST(Group_MakeEmbedded_IncomingMixed_Single)
{
    Group g;
    TableRef t = g.add_table("child");
    auto child_obj = t->create_object();

    TableRef parent = g.add_table("parent");
    parent->add_column(type_Mixed, "mixed");
    parent->add_column(*t, "link");
    parent->create_object().set_all(Mixed(child_obj.get_link()), child_obj.get_key());

    CHECK_THROW_CONTAINING_MESSAGE(t->set_table_type(Table::Type::Embedded),
                                   "Cannot convert 'child' to embedded: there is an incoming link from the Mixed "
                                   "property 'parent.mixed', which does not support linking to embedded objects.");
    CHECK_NOT(t->is_embedded());

    // Should work after removing the Mixed link
    parent->begin()->set_all(Mixed());

    CHECK_NOTHROW(t->set_table_type(Table::Type::Embedded));
    CHECK(t->is_embedded());
    CHECK(t->size() == 1);
}

TEST(Group_MakeEmbedded_IncomingMixed_List)
{
    Group g;
    TableRef t = g.add_table("child");
    auto child_obj = t->create_object();

    TableRef parent = g.add_table("parent");
    parent->add_column(*t, "link");
    auto col = parent->add_column_list(type_Mixed, "mixed");
    auto obj = parent->create_object().set_all(child_obj.get_key());
    obj.get_list<Mixed>(col).add(child_obj.get_link());

    CHECK_THROW_CONTAINING_MESSAGE(t->set_table_type(Table::Type::Embedded),
                                   "Cannot convert 'child' to embedded: there is an incoming link from the Mixed "
                                   "property 'parent.mixed', which does not support linking to embedded objects.");
    CHECK_NOT(t->is_embedded());

    // Should work after removing the Mixed link
    obj.get_list<Mixed>(col).clear();

    CHECK_NOTHROW(t->set_table_type(Table::Type::Embedded));
    CHECK(t->is_embedded());
    CHECK(t->size() == 1);
}

TEST(Group_MakeEmbedded_IncomingMixed_Set)
{
    Group g;
    TableRef t = g.add_table("child");
    auto child_obj = t->create_object();

    TableRef parent = g.add_table("parent");
    parent->add_column(*t, "link");
    auto col = parent->add_column_set(type_Mixed, "mixed");
    auto obj = parent->create_object().set_all(child_obj.get_key());
    obj.get_set<Mixed>(col).insert(child_obj.get_link());

    CHECK_THROW_CONTAINING_MESSAGE(t->set_table_type(Table::Type::Embedded),
                                   "Cannot convert 'child' to embedded: there is an incoming link from the Mixed "
                                   "property 'parent.mixed', which does not support linking to embedded objects.");
    CHECK_NOT(t->is_embedded());

    // Should work after removing the Mixed link
    obj.get_set<Mixed>(col).clear();

    CHECK_NOTHROW(t->set_table_type(Table::Type::Embedded));
    CHECK(t->is_embedded());
    CHECK(t->size() == 1);
}

TEST(Group_MakeEmbedded_IncomingMixed_Dictionary)
{
    Group g;
    TableRef t = g.add_table("child");
    auto child_obj = t->create_object();

    TableRef parent = g.add_table("parent");
    parent->add_column(*t, "link");
    auto col = parent->add_column_dictionary(type_Mixed, "mixed");
    auto obj = parent->create_object().set_all(child_obj.get_key());
    obj.get_dictionary(col).insert("foo", child_obj.get_link());

    CHECK_THROW_CONTAINING_MESSAGE(t->set_table_type(Table::Type::Embedded),
                                   "Cannot convert 'child' to embedded: there is an incoming link from the Mixed "
                                   "property 'parent.mixed', which does not support linking to embedded objects.");
    CHECK_NOT(t->is_embedded());

    // Should work after removing the Mixed link
    obj.get_dictionary(col).clear();

    CHECK_NOTHROW(t->set_table_type(Table::Type::Embedded));
    CHECK(t->is_embedded());
    CHECK(t->size() == 1);
}

TEST(Group_MakeEmbedded_DeleteOrphans)
{
    Group g;
    TableRef t = g.add_table("child");
    auto col = t->add_column(type_Int, "value");
    std::vector<ObjKey> children;
    t->create_objects(10000, children);

    TableRef parent = g.add_table("parent");
    parent->add_column(*t, "link");
    for (int i = 0; i < 100; ++i) {
        t->get_object(children[i * 100]).set_all(i + 1);
        parent->create_object().set_all(children[i * 100]);
    }

    CHECK_NOTHROW(t->set_table_type(Table::Type::Embedded, true));
    CHECK(t->is_embedded());
    CHECK(t->size() == 100);
    for (int i = 0; i < 100; ++i) {
        Obj obj;
        if (CHECK_NOTHROW(obj = t->get_object(children[i * 100]))) {
            CHECK_EQUAL(obj.get<int64_t>(col), i + 1);
        }
    }
}

TEST(Group_MakeEmbedded_DuplicateObjectsForMultipleParentObjects)
{
    Group g;
    TableRef t = g.add_table("child");
    auto col = t->add_column(type_Int, "value");
    auto child = t->create_object().set_all(10);

    TableRef parent = g.add_table("parent");
    auto link_col = parent->add_column(*t, "link");
    for (int i = 0; i < 10000; ++i) {
        parent->create_object().set_all(child.get_key());
    }

    CHECK_NOTHROW(t->set_table_type(Table::Type::Embedded, true));
    CHECK(t->is_embedded());
    CHECK(t->size() == 10000);
    CHECK(parent->size() == 10000);
    CHECK_NOT(child.is_valid()); // original object should have been deleted

    for (auto parent_obj : *parent) {
        CHECK_EQUAL(t->get_object(parent_obj.get<ObjKey>(link_col)).get<int64_t>(col), 10);
    }
}

TEST(Group_MakeEmbedded_DuplicateObjectsForMultipleColumns)
{
    Group g;
    TableRef t = g.add_table("child");
    auto col = t->add_column(type_Int, "value");
    auto child = t->create_object().set_all(10);

    TableRef parent = g.add_table("parent");
    auto parent_obj = parent->create_object();
    for (int i = 0; i < 10; ++i) {
        auto col = parent->add_column(*t, util::format("link %1", i));
        parent_obj.set(col, child.get_key());
    }

    CHECK_NOTHROW(t->set_table_type(Table::Type::Embedded, true));
    CHECK(t->is_embedded());
    CHECK(t->size() == 10);
    CHECK(parent->size() == 1);
    CHECK_NOT(child.is_valid()); // original object should have been deleted

    for (auto link_col : parent->get_column_keys()) {
        CHECK_EQUAL(t->get_object(parent_obj.get<ObjKey>(link_col)).get<int64_t>(col), 10);
    }
}

TEST(Group_MakeEmbedded_DuplicateObjectsForList)
{
    Group g;
    TableRef t = g.add_table("child");
    auto col = t->add_column(type_Int, "value");
    auto child = t->create_object().set_all(10);

    TableRef parent = g.add_table("parent");
    auto parent_obj = parent->create_object();
    auto list = parent_obj.get_linklist(parent->add_column_list(*t, "link"));
    for (int i = 0; i < 10; ++i)
        list.add(child.get_key());

    CHECK_NOTHROW(t->set_table_type(Table::Type::Embedded, true));
    CHECK(t->is_embedded());
    CHECK(t->size() == 10);
    CHECK(parent->size() == 1);
    CHECK_NOT(child.is_valid()); // original object should have been deleted

    CHECK_EQUAL(list.size(), 10);
    for (int i = 0; i < 10; ++i)
        CHECK_EQUAL(t->get_object(list.get(i)).get<int64_t>(col), 10);
}

TEST(Group_MakeEmbedded_DuplicateObjectsForDictionary)
{
    Group g;
    TableRef t = g.add_table("child");
    auto col = t->add_column(type_Int, "value");
    auto child = t->create_object().set_all(10);

    TableRef parent = g.add_table("parent");
    auto parent_obj = parent->create_object();
    auto dict = parent_obj.get_dictionary(parent->add_column_dictionary(*t, "link"));
    for (int i = 0; i < 10; ++i)
        dict.insert(util::to_string(i), child.get_link());

    CHECK_NOTHROW(t->set_table_type(Table::Type::Embedded, true));
    CHECK(t->is_embedded());
    CHECK(t->size() == 10);
    CHECK(parent->size() == 1);
    CHECK_NOT(child.is_valid()); // original object should have been deleted

    CHECK_EQUAL(dict.size(), 10);
    for (auto [key, value] : dict)
        CHECK_EQUAL(g.get_object(value.get_link()).get<int64_t>(col), 10);
}

TEST(Group_MakeEmbedded_DeepCopy)
{
    Group g;
    TableRef t = g.add_table("table");
    auto obj = t->create_object();

    // Single/List/Set/Dictionary of a primitive value
    obj.set(t->add_column(type_Int, "int"), 1);
    auto int_list = obj.get_list<int64_t>(t->add_column_list(type_Int, "int list"));
    int_list.add(1);
    int_list.add(2);
    int_list.add(3);
    auto int_set = obj.get_set<int64_t>(t->add_column_set(type_Int, "int set"));
    int_set.insert(4);
    int_set.insert(5);
    int_set.insert(6);
    auto int_dict = obj.get_dictionary(t->add_column_dictionary(type_Int, "int dict"));
    int_dict.insert("a", 7);
    int_dict.insert("b", 8);
    int_dict.insert("c", 9);

    // Single/List/Set/Dictionary of a link to a top-level object
    TableRef target = g.add_table("target");
    target->add_column(type_Int, "value");
    auto target_obj1 = target->create_object().set_all(123);
    auto target_obj2 = target->create_object().set_all(456);
    auto target_obj3 = target->create_object().set_all(789);
    auto target_objkey1 = target_obj1.get_key();
    auto target_objkey2 = target_obj2.get_key();
    auto target_objkey3 = target_obj3.get_key();

    obj.set(t->add_column(*target, "link"), target_objkey1);
    auto obj_list = obj.get_linklist(t->add_column_list(*target, "obj list"));
    obj_list.add(target_objkey1);
    obj_list.add(target_objkey2);
    obj_list.add(target_objkey3);
    obj_list.add(target_objkey1);
    obj_list.add(target_objkey2);
    obj_list.add(target_objkey3);
    auto obj_set = obj.get_linkset(t->add_column_set(*target, "obj set"));
    obj_set.insert(target_objkey1);
    obj_set.insert(target_objkey2);
    obj_set.insert(target_objkey3);
    auto obj_dict = obj.get_dictionary(t->add_column_dictionary(*target, "obj dict"));
    obj_dict.insert("a", target_objkey1);
    obj_dict.insert("b", target_objkey2);
    obj_dict.insert("c", target_objkey3);
    obj_dict.insert("d", target_objkey1);
    obj_dict.insert("e", target_objkey2);
    obj_dict.insert("f", target_objkey3);

    // Single/List/Dictionary of a link to an embedded object
    TableRef embedded = g.add_table("embedded", Table::Type::Embedded);
    embedded->add_column(type_Int, "value");

    obj.create_and_set_linked_object(t->add_column(*embedded, "embedded link")).set_all(1);
    auto embedded_list = obj.get_linklist(t->add_column_list(*embedded, "embedded list"));
    embedded_list.create_and_insert_linked_object(0).set_all(2);
    embedded_list.create_and_insert_linked_object(1).set_all(3);
    embedded_list.create_and_insert_linked_object(2).set_all(4);
    auto embedded_dict = obj.get_dictionary(t->add_column_dictionary(*embedded, "embedded dict"));
    embedded_dict.create_and_insert_linked_object("a").set_all(5);
    embedded_dict.create_and_insert_linked_object("b").set_all(6);
    embedded_dict.create_and_insert_linked_object("c").set_all(7);

    // Parent object type for the table which'll be made embedded
    auto parent = g.add_table("parent");
    parent->add_column(*t, "link");
    parent->create_object().set_all(obj.get_key());
    parent->create_object().set_all(obj.get_key());

    // Pre-conversion sanity check
    CHECK_EQUAL(t->size(), 1);
    CHECK_EQUAL(target->size(), 3);
    CHECK_EQUAL(embedded->size(), 7);
    CHECK_EQUAL(parent->get_object(0).get<ObjKey>("link"), parent->get_object(1).get<ObjKey>("link"));

    CHECK_NOTHROW(t->set_table_type(Table::Type::Embedded, true));

    CHECK_EQUAL(t->size(), 2);
    CHECK_EQUAL(target->size(), 3);
    CHECK_EQUAL(embedded->size(), 14);
    CHECK_NOT_EQUAL(parent->get_object(0).get<ObjKey>("link"), parent->get_object(1).get<ObjKey>("link"));

    // The original objects should be deleted, except for target since that's still top-level
    CHECK_NOT(obj.is_valid());
    CHECK(target_obj1.is_valid());
    CHECK(target_obj2.is_valid());
    CHECK(target_obj3.is_valid());
    CHECK_NOT(int_list.is_attached());
    CHECK_NOT(int_set.is_attached());
    CHECK_NOT(int_dict.is_attached());
    CHECK_NOT(obj_list.is_attached());
    CHECK_NOT(obj_set.is_attached());
    CHECK_NOT(obj_dict.is_attached());
    CHECK_NOT(embedded_list.is_attached());
    CHECK_NOT(embedded_dict.is_attached());

    for (auto parent_obj : *parent) {
        auto obj = parent_obj.get_linked_object("link");
        CHECK_EQUAL(obj.get<int64_t>("int"), 1);

        auto int_list = obj.get_list<int64_t>("int list");
        CHECK_EQUAL(int_list.size(), 3);
        CHECK_EQUAL(int_list.get(0), 1);
        CHECK_EQUAL(int_list.get(1), 2);
        CHECK_EQUAL(int_list.get(2), 3);

        auto int_set = obj.get_set<int64_t>("int set");
        CHECK_EQUAL(int_set.size(), 3);
        CHECK_NOT_EQUAL(int_set.find(4), -1);
        CHECK_NOT_EQUAL(int_set.find(5), -1);
        CHECK_NOT_EQUAL(int_set.find(6), -1);

        auto int_dict = obj.get_dictionary("int dict");
        CHECK_EQUAL(int_dict.size(), 3);
        CHECK_EQUAL(int_dict.get("a"), 7);
        CHECK_EQUAL(int_dict.get("b"), 8);
        CHECK_EQUAL(int_dict.get("c"), 9);

        CHECK_EQUAL(obj.get<ObjKey>("link"), target_objkey1);

        auto obj_list = obj.get_linklist("obj list");
        CHECK_EQUAL(obj_list.size(), 6);
        CHECK_EQUAL(obj_list.get(0), target_objkey1);
        CHECK_EQUAL(obj_list.get(1), target_objkey2);
        CHECK_EQUAL(obj_list.get(2), target_objkey3);
        CHECK_EQUAL(obj_list.get(3), target_objkey1);
        CHECK_EQUAL(obj_list.get(4), target_objkey2);
        CHECK_EQUAL(obj_list.get(5), target_objkey3);

        auto obj_set = obj.get_linkset("obj set");
        CHECK_EQUAL(obj_set.size(), 3);
        CHECK_NOT_EQUAL(obj_set.find(target_objkey1), -1);
        CHECK_NOT_EQUAL(obj_set.find(target_objkey2), -1);
        CHECK_NOT_EQUAL(obj_set.find(target_objkey3), -1);

        auto obj_dict = obj.get_dictionary("obj dict");
        CHECK_EQUAL(obj_dict.size(), 6);
        CHECK_EQUAL(obj_dict.get("a"), target_obj1.get_link());
        CHECK_EQUAL(obj_dict.get("b"), target_obj2.get_link());
        CHECK_EQUAL(obj_dict.get("c"), target_obj3.get_link());
        CHECK_EQUAL(obj_dict.get("d"), target_obj1.get_link());
        CHECK_EQUAL(obj_dict.get("e"), target_obj2.get_link());
        CHECK_EQUAL(obj_dict.get("f"), target_obj3.get_link());

        CHECK_EQUAL(obj.get_linked_object("embedded link").get<int64_t>("value"), 1);

        auto embedded_list = obj.get_linklist("embedded list");
        CHECK_EQUAL(embedded_list[0].get<int64_t>("value"), 2);
        CHECK_EQUAL(embedded_list[1].get<int64_t>("value"), 3);
        CHECK_EQUAL(embedded_list[2].get<int64_t>("value"), 4);

        auto embedded_dict = obj.get_dictionary("embedded dict");
        CHECK_EQUAL(embedded_dict.get_object("a").get<int64_t>("value"), 5);
        CHECK_EQUAL(embedded_dict.get_object("b").get<int64_t>("value"), 6);
        CHECK_EQUAL(embedded_dict.get_object("c").get<int64_t>("value"), 7);
    }
}

TEST(Group_WriteEmpty)
{
    SHARED_GROUP_TEST_PATH(path_1);
    GROUP_TEST_PATH(path_2);
    auto db = DB::create(path_1);
    {
        Group group;
        group.write(path_2);
    }
    File::remove(path_2);
    {
        Group group(path_1, 0);
        group.write(path_2);
    }
}


#ifdef REALM_DEBUG
#ifdef REALM_TO_DOT

TEST(Group_ToDot)
{
    // Create group with one table
    Group mygroup;

    // Create table with all column types
    TableRef table = mygroup.add_table("test");
    DescriptorRef subdesc;
    table->add_column(type_Int, "int");
    table->add_column(type_Bool, "bool");
    table->add_column(type_String, "string");
    table->add_column(type_String, "string_long");
    table->add_column(type_String, "string_enum"); // becomes StringEnumColumn
    table->add_column(type_Binary, "binary");
    table->add_column(type_Mixed, "mixed");
    subdesc->add_column(type_Int, "sub_first");
    subdesc->add_column(type_String, "sub_second");
    subdesc.reset();

    // Add some rows
    for (size_t i = 0; i < 15; ++i) {
        table->insert_empty_row(i);
        table->set_int(0, i, i);
        table->set_bool(1, i, (i % 2 ? true : false));
        table->set_olddatetime(2, i, 12345);

        std::stringstream ss;
        ss << "string" << i;
        table->set_string(3, i, ss.str().c_str());

        ss << " very long string.........";
        table->set_string(4, i, ss.str().c_str());

        switch (i % 3) {
            case 0:
                table->set_string(5, i, "test1");
                break;
            case 1:
                table->set_string(5, i, "test2");
                break;
            case 2:
                table->set_string(5, i, "test3");
                break;
        }

        table->set_binary(6, i, BinaryData("binary", 7));

        switch (i % 3) {
            case 0:
                table->set_mixed(7, i, false);
                break;
            case 1:
                table->set_mixed(7, i, (int64_t)i);
                break;
            case 2:
                table->set_mixed(7, i, "string");
                break;
        }

        // Add sub-tables
        if (i == 2) {
            // To mixed column
            table->set_mixed(7, i, Mixed::subtable_tag());
            TableRef st = table->get_subtable(7, i);

            st->add_column(type_Int, "first");
            st->add_column(type_String, "second");

            st->insert_empty_row(0);
            st->set_int(0, 0, 42);
            st->set_string(1, 0, "meaning");

            // To table column
            TableRef subtable2 = table->get_subtable(8, i);
            subtable2->add_empty_row();
            subtable2->set_int(0, 0, 42);
            subtable2->set_string(1, 0, "meaning");
        }
    }

    // We also want StringEnumColumn's
    table->optimize();

#if 1
    // Write array graph to std::cout
    std::stringstream ss;
    mygroup.to_dot(ss);
    std::cout << ss.str() << std::endl;
#endif

    // Write array graph to file in dot format
    std::ofstream fs("realm_graph.dot", std::ios::out | std::ios::binary);
    if (!fs.is_open())
        std::cout << "file open error " << strerror(errno) << std::endl;
    mygroup.to_dot(fs);
    fs.close();
}

#endif // REALM_TO_DOT
#endif // REALM_DEBUG

TEST_TYPES(Group_TimestampAddAIndexAndThenInsertEmptyRows, std::true_type, std::false_type)
{
    constexpr bool nullable = TEST_TYPE::value;
    Group g;
    TableRef table = g.add_table("");
    auto col = table->add_column(type_Timestamp, "date", nullable);
    table->add_search_index(col);
    std::vector<ObjKey> keys;
    table->create_objects(5, keys);
    CHECK_EQUAL(table->size(), 5);
}

TEST(Group_SharedMappingsForReadOnlyStreamingForm)
{
    GROUP_TEST_PATH(path);
    {
        Group g;
        auto table = g.add_table("table");
        table->add_column(type_Int, "col");
        table->create_object();
        g.write(path, crypt_key());
    }

    {
        Group g1(path, crypt_key());
        auto table1 = g1.get_table("table");
        CHECK(table1 && table1->size() == 1);

        Group g2(path, crypt_key());
        auto table2 = g2.get_table("table");
        CHECK(table2 && table2->size() == 1);
    }
}


// This test ensures that cascading delete works by testing that
// a linked row is deleted when the parent row is deleted, but only
// if it is the only parent row. It is also tested that an optional
// notification handler is called appropriately.
// It is tested that it works both with one and two levels of links
// and also if the links creates a cycle
TEST(Group_RemoveRecursive)
{
    Group g;
    TableRef target = g.add_table("target");
    TableRef origin = g.add_table("origin");
    TableKey target_key = target->get_key();

    target->add_column(type_Int, "integers", true);
    auto link_col_t = target->add_column(*target, "links");
    auto link_col_o = origin->add_column(*target, "links");

    // Delete one at a time
    ObjKey key_target = target->create_object().get_key();
    ObjKey k0 = origin->create_object().set(link_col_o, key_target).get_key();
    ObjKey k1 = origin->create_object().set(link_col_o, key_target).get_key();
    CHECK_EQUAL(target->size(), 1);
    origin->remove_object_recursive(k0);
    // Should not have deleted child
    CHECK_EQUAL(target->size(), 1);
    // Delete last link
    origin->remove_object_recursive(k1);
    // Now it should be gone
    CHECK_EQUAL(target->size(), 0);

    // 3 rows linked together in a list
    std::vector<ObjKey> keys;
    target->create_objects(3, keys);
    target->get_object(keys[0]).set(link_col_t, keys[1]);
    target->get_object(keys[1]).set(link_col_t, keys[2]);
    int calls = 0;
    g.set_cascade_notification_handler([&](const Group::CascadeNotification& notification) {
        CHECK_EQUAL(notification.rows.size(), 1);
        CHECK_EQUAL(0, notification.links.size());
        CHECK_EQUAL(target_key, notification.rows[0].table_key);
        CHECK_EQUAL(keys[calls], notification.rows[0].key);
        calls++;
    });
    target->remove_object_recursive(keys[0]);
    CHECK_EQUAL(calls, 3);
    CHECK_EQUAL(target->size(), 0);

    // 3 rows linked together in circle
    keys.clear();
    target->create_objects(3, keys);
    target->get_object(keys[0]).set(link_col_t, keys[1]);
    target->get_object(keys[1]).set(link_col_t, keys[2]);
    target->get_object(keys[2]).set(link_col_t, keys[0]);

    calls = 0;
    g.set_cascade_notification_handler([&](const Group::CascadeNotification& notification) {
        // First deletion nullifies the link from 2 -> 0, none others do
        CHECK_EQUAL(calls == 0, notification.links.size());
        CHECK_EQUAL(notification.rows.size(), 1);
        CHECK_EQUAL(target_key, notification.rows[0].table_key);
        CHECK_EQUAL(keys[calls], notification.rows[0].key);
        calls++;
    });
    target->remove_object_recursive(keys[0]);
    CHECK_EQUAL(calls, 3);
    CHECK_EQUAL(target->size(), 0);

    // Object linked to itself
    k0 = target->create_object().get_key();
    target->get_object(k0).set(link_col_t, k0);
    g.set_cascade_notification_handler(nullptr);
    target->remove_object_recursive(k0);
    CHECK_EQUAL(target->size(), 0);
}

TEST(Group_IntPrimaryKeyCol)
{
    Group g;
    TableRef table = g.add_table_with_primary_key("class_foo", type_Int, "primary", true);
    ColKey primary_key_column = table->get_primary_key_column();
    CHECK(primary_key_column);
    CHECK(table->has_search_index(primary_key_column));

    auto obj = table->create_object_with_primary_key({1});
    CHECK_EQUAL(obj.get<Int>(primary_key_column), 1);
    auto obj1 = table->create_object_with_primary_key({});
    CHECK(obj1.is_null(primary_key_column));
    CHECK_EQUAL(table->size(), 2);

    table->set_primary_key_column(ColKey{});
    table->add_search_index(primary_key_column);
    CHECK(table->get_primary_key_column() == ColKey{});
    CHECK(table->has_search_index(primary_key_column));

    table->set_primary_key_column(primary_key_column);
    CHECK(table->get_primary_key_column() == primary_key_column);
    CHECK(table->has_search_index(primary_key_column));
}

TEST(Group_StringPrimaryKeyCol)
{
    Group g;
    TableRef table = g.add_table_with_primary_key("class_foo", type_String, "primary");
    ColKey primary_key_column = table->get_primary_key_column();
    CHECK(primary_key_column);
    ColKey col1 = primary_key_column;
    ColKey col2 = table->add_column(type_String, "secondary");
    ColKey col3 = table->add_column(type_Int, "another");
    ColKey list_col = table->add_column_list(type_Float, "floats");
    CHECK_NOT(table->find_first(primary_key_column, StringData("Exactly!")));
    CHECK(table->has_search_index(primary_key_column));

    auto obj1 = table->create_object_with_primary_key("Exactly!", {{col3, 5}, {col2, "last"}});
    CHECK_THROW_ANY(table->create_object_with_primary_key("Exactly!", {{}}, Table::UpdateMode::never));
    table->create_object_with_primary_key("Exactly!", {{col2, "first"}}, Table::UpdateMode::changed);

    table->create_object_with_primary_key("Paul", {{col2, "John"}});
    table->create_object_with_primary_key("John", {{col2, "Paul"}});
    table->create_object_with_primary_key("George", {{col2, "George"}});
    CHECK_EQUAL(obj1.get<String>(primary_key_column), "Exactly!");
    auto k = table->find_first(primary_key_column, StringData("Exactly!"));
    CHECK_EQUAL(k, obj1.get_key());
    auto list = obj1.get_list<Float>(list_col);
    for (int f = 0; f < 10; f++) {
        list.add(float(f) / 2.f);
    }
    g.validate_primary_columns();

    auto table1 = g.add_table("class_bar");
    auto col_link = table1->add_column(*table, "link");
    auto col_linklist = table1->add_column_list(*table, "linklist");
    Obj origin_obj = table1->create_object();
    origin_obj.set(col_link, k);
    auto ll = origin_obj.get_linklist(col_linklist);
    for (auto o : *table) {
        ll.add(o.get_key());
    }
    // Changing PK
    table->set_primary_key_column(col2);
    g.validate_primary_columns();
    g.verify();
    CHECK(table->get_primary_key_column() == col2);
    CHECK(table->has_search_index(col2));
    CHECK_NOT(table->has_search_index(primary_key_column));

    auto obj2 = table->create_object_with_primary_key({"FooBar"}).set(col1, "second");
    k = table->find_first(col2, StringData("FooBar"));
    CHECK_EQUAL(k, obj2.get_key());
    k = table->find_first(col2, StringData("first"));
    CHECK(obj1.is_valid());
    obj1 = table->get_object(k);
    CHECK_EQUAL(obj1.get<String>(col1), "Exactly!");
    CHECK_EQUAL(origin_obj.get<ObjKey>(col_link), k);
    CHECK_EQUAL(ll.size(), 4);
    CHECK(table->is_valid(ll.get(0)));
    list = obj1.get_list<Float>(list_col);
    CHECK_EQUAL(list.size(), 10);
    CHECK_EQUAL(list.get(5), 2.5f);
    CHECK_EQUAL(table->size(), 5);
    CHECK(table->find_first(col2, StringData("Paul")));
    CHECK(table->find_first(col2, StringData("John")));
    CHECK(table->find_first(col2, StringData("George")));

    // Changing PK back
    table->add_search_index(primary_key_column);
    CHECK(table->get_primary_key_column() == col2);
    CHECK(table->has_search_index(primary_key_column));
    CHECK(table->has_search_index(col2));

    table->set_primary_key_column(primary_key_column);
    g.validate_primary_columns();
    CHECK(table->get_primary_key_column() == primary_key_column);
    CHECK(table->has_search_index(primary_key_column));
    CHECK_NOT(table->has_search_index(col2));
}

TEST(Group_SetColumnWithDuplicateValuesToPrimaryKey)
{
    Group g;
    TableRef table = g.add_table("table");
    ColKey string_col = table->add_column(type_String, "string");
    ColKey int_col = table->add_column(type_Int, "int");

    std::vector<ObjKey> keys;
    table->create_objects(2, keys);

    CHECK_THROW(table->set_primary_key_column(string_col), MigrationFailed);
    CHECK_EQUAL(table->get_primary_key_column(), ColKey());
    CHECK_THROW(table->set_primary_key_column(int_col), MigrationFailed);
    CHECK_EQUAL(table->get_primary_key_column(), ColKey());
}

TEST(Group_SetColumnWithNullPrimaryKeyy)
{
    Group g;
    TableRef table = g.add_table("table");
    ColKey string_col = table->add_column(type_String, "string", true);

    std::vector<ObjKey> keys;
    table->create_objects(2, keys);
    table->get_object(keys[0]).set_any(string_col, {"first"});
    table->get_object(keys[1]).set_any(string_col, {});
    CHECK(!table->get_object(keys[0]).is_null(string_col));
    CHECK_EQUAL(table->get_object(keys[0]).get<StringData>(string_col), "first");
    CHECK(table->get_object(keys[1]).is_null(string_col));
    CHECK(table->get_primary_key_column() != string_col);
    CHECK_EQUAL(table->size(), 2);
    table->set_primary_key_column(string_col);
    CHECK_EQUAL(table->get_primary_key_column(), string_col);
    ObjKey first = table->find_first_string(string_col, "first");
    ObjKey second = table->find_first_null(string_col);
    ObjKey third = table->find_first_string(string_col, "not found");
    CHECK(bool(first));
    CHECK(bool(second));
    CHECK(!bool(third));
    CHECK_EQUAL(table->size(), 2);
}

TEST(Group_ChangeIntPrimaryKeyValuesInMigration)
{
    Group g;
    TableRef table = g.add_table_with_primary_key("table", type_Int, "pk");
    ColKey value_col = table->add_column(type_Int, "value");
    ColKey pk_col = table->get_primary_key_column();

    for (int i = 0; i < 10; ++i) {
        table->create_object_with_primary_key(i).set<int64_t>(value_col, i + 10);
    }

    TableView tv = table->where().find_all();
    for (size_t i = 0; i < tv.size(); ++i) {
        Obj obj = tv.get_object(i);
        obj.set(pk_col, obj.get<int64_t>(value_col));
    }
    table->validate_primary_column();

    for (int64_t i = 0; i < 10; ++i) {
        ObjKey key = table->find_first(pk_col, i + 10);
        CHECK(key);
        Obj obj = table->get_object(key);
        CHECK_EQUAL(obj.get<int64_t>(pk_col), i + 10);
        CHECK_EQUAL(obj.get<int64_t>(value_col), i + 10);
    }
}

TEST(Group_ChangeStringPrimaryKeyValuesInMigration)
{
    Group g;
    TableRef table = g.add_table_with_primary_key("table", type_String, "pk");
    ColKey value_col = table->add_column(type_String, "value");
    ColKey pk_col = table->get_primary_key_column();

    for (int i = 0; i < 10; ++i) {
        table->create_object_with_primary_key(util::to_string(i)).set(value_col, util::to_string(i + 10));
    }

    TableView tv = table->where().find_all();
    for (size_t i = 0; i < tv.size(); ++i) {
        Obj obj = tv.get_object(i);
        obj.set(pk_col, obj.get<StringData>(value_col));
    }
    table->validate_primary_column();

    for (int64_t i = 0; i < 10; ++i) {
        auto str = util::to_string(i + 10);
        ObjKey key = table->find_first<StringData>(pk_col, str);
        CHECK(key);
        Obj obj = table->get_object(key);
        CHECK_EQUAL(obj.get<StringData>(pk_col), str);
        CHECK_EQUAL(obj.get<StringData>(value_col), str);
    }
}

TEST(Group_UniqueColumnKeys)
{
    // Table key is shifted 30 bits before added to ColKey, so when handled as
    // 32 bit value, only the two LSB has effect
    Group g;
    g.add_table("0");
    auto foo = g.add_table("foo"); // TableKey == 1
    g.add_table("2");
    g.add_table("3");
    g.add_table("4");
    auto bar = g.add_table("bar"); // Tablekey == 5. Upper bit stripped off before fix, so equal to 1
    auto col_foo = foo->add_column(type_Int, "ints");
    auto col_bar = bar->add_column(type_Int, "ints");
    CHECK_NOT_EQUAL(col_foo, col_bar);
}

TEST(Group_ArrayCompression_Correctness)
{
    GROUP_TEST_PATH(path);

    // Create group with one list<int> which maps to array_integer
    Group to_disk;
    TableRef table = to_disk.add_table("test");
    auto col_key = table->add_column_list(type_Int, "lint");
    auto obj = table->create_object();
    auto array = obj.get_list<int64_t>(col_key);
    array.add(16388);
    array.add(409);
    array.add(16388);
    array.add(16388);
    array.add(409);
    array.add(16388);
    CHECK_EQUAL(array.size(), 6);
    CHECK_EQUAL(array.get_any(0).get_int(), 16388);
    CHECK_EQUAL(array.get_any(1).get_int(), 409);
    CHECK_EQUAL(array.get_any(2).get_int(), 16388);
    CHECK_EQUAL(array.get_any(3).get_int(), 16388);
    CHECK_EQUAL(array.get_any(4).get_int(), 409);
    CHECK_EQUAL(array.get_any(5).get_int(), 16388);

    // Serialize to disk (compression should happen when the proper leaf array is serialized to disk)
    to_disk.write(path, crypt_key());

#ifdef REALM_DEBUG
    to_disk.verify();
#endif

    // Load the tables
    Group from_disk(path, crypt_key());
    TableRef read_table = from_disk.get_table("test");
    auto col_key1 = read_table->get_column_key("lint");
    auto obj1 = read_table->get_object(0);
    auto l1 = obj1.get_list<int64_t>(col_key1);
    CHECK(l1.size() == array.size());
    CHECK(*read_table == *table);
    for (size_t i = 0; i < l1.size(); ++i) {
        CHECK_EQUAL(l1.get_any(i), array.get_any(i));
    }

#ifdef REALM_DEBUG
    from_disk.verify();
#endif
}

TEST(Group_ArrayCompression_Correctness_Negative)
{
    GROUP_TEST_PATH(path);

    // Create group with one list<int> which maps to array_integer
    Group to_disk;
    TableRef table = to_disk.add_table("test");
    auto col_key = table->add_column_list(type_Int, "lint");
    auto obj = table->create_object();
    auto array = obj.get_list<int64_t>(col_key);

    array.add(-1);
    array.add(-1);
    array.add(-1);
    array.add(-1);
    array.add(std::numeric_limits<int64_t>::max());
    array.add(std::numeric_limits<int64_t>::max());

    CHECK_EQUAL(array.size(), 6);
    CHECK_EQUAL(array.get_any(0).get_int(), -1);
    CHECK_EQUAL(array.get_any(1).get_int(), -1);
    CHECK_EQUAL(array.get_any(2).get_int(), -1);
    CHECK_EQUAL(array.get_any(3).get_int(), -1);
    CHECK_EQUAL(array.get_any(4).get_int(), std::numeric_limits<int64_t>::max());
    CHECK_EQUAL(array.get_any(5).get_int(), std::numeric_limits<int64_t>::max());

    // Serialize to disk (compression should happen when the proper leaf array is serialized to disk)
    to_disk.write(path, crypt_key());

#ifdef REALM_DEBUG
    to_disk.verify();
#endif

    // Load the tables
    Group from_disk(path, crypt_key());
    TableRef read_table = from_disk.get_table("test");
    auto col_key1 = read_table->get_column_key("lint");
    auto obj1 = read_table->get_object(0);
    auto l1 = obj1.get_list<int64_t>(col_key1);
    CHECK(l1.size() == array.size());
    CHECK(*read_table == *table);
    for (size_t i = 0; i < l1.size(); ++i) {
        CHECK_EQUAL(l1.get_any(i), array.get_any(i));
    }

#ifdef REALM_DEBUG
    from_disk.verify();
#endif
}

TEST(Group_ArrayCompression_Correctness_Funny_Values)
{
    GROUP_TEST_PATH(path);

    // Create group with one list<int> which maps to array_integer
    Group to_disk;
    TableRef table = to_disk.add_table("test");
    auto col_key = table->add_column_list(type_Int, "lint");
    auto obj = table->create_object();
    auto array = obj.get_list<int64_t>(col_key);

    std::vector<int64_t> vs = {3656152302, 2814021986, 4195757081, 3272933168, 3466127978, 2777289082,
                               4247467684, 3825361855, 2496524560, 4052938301, 3765455798, 2527633011,
                               3448934593, 3699340964, 4057735040, 3294068800};

    size_t ndx = 0;
    for (const auto v : vs) {
        array.add(v);
        CHECK_EQUAL(v, array.get(ndx++));
    }
    CHECK_EQUAL(array.size(), vs.size());

    // Serialize to disk (compression should happen when the proper leaf array is serialized to disk)
    to_disk.write(path, crypt_key());

#ifdef REALM_DEBUG
    to_disk.verify();
#endif

    // Load the tables
    Group from_disk(path, crypt_key());
    TableRef read_table = from_disk.get_table("test");
    auto col_key1 = read_table->get_column_key("lint");
    auto obj1 = read_table->get_object(0);
    auto l1 = obj1.get_list<int64_t>(col_key1);
    CHECK(l1.size() == array.size());
    CHECK(*read_table == *table);
    for (size_t i = 0; i < l1.size(); ++i) {
        CHECK_EQUAL(l1.get_any(i), array.get_any(i));
    }

#ifdef REALM_DEBUG
    from_disk.verify();
#endif
}


TEST(Group_ArrayCompression_Correctness_Random_Input)
{
    GROUP_TEST_PATH(path);

    // Create group with one list<int> which maps to array_integer
    Group to_disk;
    TableRef table = to_disk.add_table("test");
    auto col_key = table->add_column_list(type_Int, "lint");
    auto obj = table->create_object();
    auto array = obj.get_list<int64_t>(col_key);

    std::random_device dev;
    std::mt19937 rng(dev());
    constexpr auto min = std::numeric_limits<int64_t>::min();
    constexpr auto max = std::numeric_limits<int64_t>::max();
    std::uniform_int_distribution<std::mt19937::result_type> dist6(static_cast<unsigned int>(min),
                                                                   static_cast<unsigned int>(max));
    for (size_t i = 0; i < 1000; ++i) {
        const auto v = dist6(rng);
        array.add(v);
        const auto stored_v = array.get_any(i).get_int();
        CHECK_EQUAL(stored_v, v);
    }

    // Serialize to disk (compression should happen when the proper leaf array is serialized to disk)
    to_disk.write(path, crypt_key());

#ifdef REALM_DEBUG
    to_disk.verify();
#endif

    // Load the tables
    Group from_disk(path, crypt_key());
    TableRef read_table = from_disk.get_table("test");
    auto col_key1 = read_table->get_column_key("lint");
    auto obj1 = read_table->get_object(0);
    auto l1 = obj1.get_list<int64_t>(col_key1);
    CHECK(l1.size() == array.size());
    CHECK(*read_table == *table);
    for (size_t i = 0; i < l1.size(); ++i) {
        CHECK_EQUAL(l1.get_any(i), array.get_any(i));
    }

#ifdef REALM_DEBUG
    from_disk.verify();
#endif
}

TEST(Group_ArrayCompression_Strings)
{
    GROUP_TEST_PATH(path);

    // create a bunch of string related properties that are going to be compressed and verify write/read machinery
    // and string correctness.
    Group to_disk;
    TableRef table = to_disk.add_table("test");
    auto col_key_string = table->add_column(type_String, "string");
    auto col_key_list_string = table->add_column_list(type_String, "list_strings");
    auto col_key_set_string = table->add_column_set(type_String, "set_strings");
    auto col_key_dict_string = table->add_column_dictionary(type_String, "dict_strings");
    auto obj = table->create_object();


    obj.set_any(col_key_string, {"Test"});
    auto list_s = obj.get_list<String>(col_key_list_string);
    auto set_s = obj.get_set<String>(col_key_set_string);
    auto dictionary_s = obj.get_dictionary(col_key_dict_string);

    std::string tmp{"aabbbcccaaaaddfwregfgklnjytojfs"};
    for (size_t i = 0; i < 10; ++i) {
        list_s.add({tmp + std::to_string(i)});
    }
    for (size_t i = 0; i < 10; ++i) {
        set_s.insert({tmp + std::to_string(i)});
    }
    for (size_t i = 0; i < 10; ++i) {
        const auto key_value = tmp + std::to_string(i);
        dictionary_s.insert({key_value}, {key_value});
    }

    CHECK(list_s.size() == 10);
    CHECK(set_s.size() == 10);
    CHECK(dictionary_s.size() == 10);

    // Serialize to disk (compression should happen when the proper leaf array is serialized to disk)
    to_disk.write(path, crypt_key());

#ifdef REALM_DEBUG
    to_disk.verify();
#endif

    // Load the tables
    Group from_disk(path, crypt_key());
    TableRef read_table = from_disk.get_table("test");
    auto obj1 = read_table->get_object(0);

    auto list_s1 = obj.get_list<String>("list_strings");
    auto set_s1 = obj.get_set<String>("set_strings");
    auto dictionary_s1 = obj.get_dictionary("dict_strings");

    CHECK(obj1.get_any("string") == obj.get_any("string"));


    CHECK(list_s1.size() == list_s.size());
    CHECK(set_s1.size() == set_s.size());
    CHECK(dictionary_s1.size() == dictionary_s.size());

    CHECK(*read_table == *table);

    for (size_t i = 0; i < list_s1.size(); ++i) {
        CHECK_EQUAL(list_s1.get_any(i), list_s.get_any(i));
    }

    for (size_t i = 0; i < set_s1.size(); ++i) {
        CHECK_EQUAL(set_s1.get_any(i), set_s.get_any(i));
    }

    for (size_t i = 0; i < dictionary_s1.size(); ++i) {
        CHECK_EQUAL(dictionary_s1.get_key(i), dictionary_s.get_key(i));
        CHECK_EQUAL(dictionary_s1.get_any(i), dictionary_s.get_any(i));
    }

#ifdef REALM_DEBUG
    from_disk.verify();
#endif
}

<<<<<<< HEAD
=======
TEST(Test_Commit_Compression_Strings)
{
    auto generate_random_str_len = []() {
        std::random_device rd;
        std::mt19937 generator(rd());
        std::uniform_int_distribution<> distribution(1, 100);
        return distribution(generator);
    };

    auto generate_random_string = [](size_t length) {
        const std::string alphabet = "ABCDEFGHIJKLMNOPQRSTUVWXYZabcdefghijklmnopqrstuv"
                                     "wxyz0123456789";
        std::random_device rd;
        std::mt19937 generator(rd());
        std::uniform_int_distribution<> distribution(0, (int)alphabet.size() - 1);

        std::string random_str;
        for (size_t i = 0; i < length; ++i)
            random_str += alphabet[distribution(generator)];

        return random_str;
    };

    SHARED_GROUP_TEST_PATH(path);
    auto hist = make_in_realm_history();
    DBRef db = DB::create(*hist, path);
    ColKey col_key_string, col_key_list_string, col_key_set_string, col_key_dict_string;
    ObjKey obj_key;
    TableKey table_key;

    auto rt = db->start_read();
    {
        WriteTransaction wt(db);
        auto table = wt.add_table("test");
        table_key = table->get_key();
        col_key_string = table->add_column(type_String, "string");
        col_key_list_string = table->add_column_list(type_String, "list_strings");
        col_key_set_string = table->add_column_set(type_String, "set_strings");
        col_key_dict_string = table->add_column_dictionary(type_String, "dict_strings");
        Obj obj = table->create_object();
        obj_key = obj.get_key();
        wt.commit();
    }
    // check verify that columns have been created
    rt->advance_read();
    rt->verify();

    // commit random strings in all the string based columns and verify interner updates

    for (size_t i = 0; i < 50; ++i) {

        // some string
        const auto str = generate_random_string(generate_random_str_len());

        rt = db->start_read();
        {
            WriteTransaction wt(db);
            auto table = wt.get_table(table_key);
            auto obj = table->get_object(obj_key);

            obj.set_any(col_key_string, {str});
            auto list_s = obj.get_list<String>(col_key_list_string);
            auto set_s = obj.get_set<String>(col_key_set_string);
            auto dictionary_s = obj.get_dictionary(col_key_dict_string);

            list_s.add({str});
            set_s.insert({str});
            dictionary_s.insert({str}, {str});

            wt.commit();
        }
        rt->advance_read();
        rt->verify();

        auto table = rt->get_table(table_key);
        auto obj = table->get_object(obj_key);
        const auto current_str = obj.get_any(col_key_string).get_string();
        CHECK_EQUAL(current_str, str);

        auto list_s = obj.get_list<String>(col_key_list_string);
        auto set_s = obj.get_set<String>(col_key_set_string);
        auto dictionary_s = obj.get_dictionary(col_key_dict_string);

        CHECK_EQUAL(list_s.size(), i + 1);
        CHECK_EQUAL(set_s.size(), i + 1);
        CHECK_EQUAL(dictionary_s.size(), i + 1);

        CHECK_EQUAL(list_s.get_any(i), str);
        CHECK_NOT_EQUAL(set_s.find_any(str), not_found);
        CHECK_NOT_EQUAL(dictionary_s.find_any(str), not_found);
    }
}
>>>>>>> 499e6303

#endif // TEST_GROUP<|MERGE_RESOLUTION|>--- conflicted
+++ resolved
@@ -2587,8 +2587,6 @@
 #endif
 }
 
-<<<<<<< HEAD
-=======
 TEST(Test_Commit_Compression_Strings)
 {
     auto generate_random_str_len = []() {
@@ -2681,6 +2679,5 @@
         CHECK_NOT_EQUAL(dictionary_s.find_any(str), not_found);
     }
 }
->>>>>>> 499e6303
 
 #endif // TEST_GROUP