/*************************************************************************
 *
 * Copyright 2016 Realm Inc.
 *
 * Licensed under the Apache License, Version 2.0 (the "License");
 * you may not use this file except in compliance with the License.
 * You may obtain a copy of the License at
 *
 * http://www.apache.org/licenses/LICENSE-2.0
 *
 * Unless required by applicable law or agreed to in writing, software
 * distributed under the License is distributed on an "AS IS" BASIS,
 * WITHOUT WARRANTIES OR CONDITIONS OF ANY KIND, either express or implied.
 * See the License for the specific language governing permissions and
 * limitations under the License.
 *
 **************************************************************************/

#include <iostream>
#include <iomanip>
#include <set>
#include <sstream>
#include <set>

#include <realm.hpp>
#if REALM_ENABLE_GEOSPATIAL
#include <realm/geospatial.hpp>
#endif
#include <realm/string_data.hpp>
#include <realm/util/file.hpp>

#include "../test_types_helper.hpp"
#include "../util/timer.hpp"
#include "../util/random.hpp"
#include "../util/benchmark_results.hpp"
#include "../util/test_path.hpp"
#include "../util/unit_test.hpp"
#if REALM_ENABLE_ENCRYPTION
#include "../util/crypt_key.hpp"
#endif

using namespace realm;
using namespace realm::util;
using namespace realm::test_util;

static std::set<std::string> g_bench_filter;

namespace {
// not smaller than 100.000 or the UID based benchmarks has to be modified!
#define BASE_SIZE 200000

/**
  This bechmark suite represents a number of common use cases,
  from the perspective of the bindings. It does *not* benchmark
  the type-safe C++ API, but only the things that language bindings
  are likely to use internally.

  This has the following implications:
  - All access is done with a DB in transactions.
  - The DB has MemOnly durability (is not backed by a file).
    (but a few benchmarks are also run with Full durability where that is more relevant)
  - Cases have been derived from:
    https://github.com/realm/realm-java/blob/bp-performance-test/realm/src/androidTest/java/io/realm/RealmPerformanceTest.java
  - Other cases has been added to track improvements (e.g. TimeStamp queries)
  - And yet other has been added to reflect change in idiomatic use (e.g. core5->core6)
*/

const size_t min_repetitions = 5;
const size_t max_repetitions = 1000;
const double min_duration_s = 0.5;
const double min_warmup_time_s = 0.1;

const char* to_lead_cstr(DBOptions::Durability level);
const char* to_ident_cstr(DBOptions::Durability level);

struct Benchmark {
    Benchmark()
    {
    }
    virtual ~Benchmark()
    {
    }
    virtual const char* name() const = 0;
    virtual void before_all(DBRef)
    {
    }
    virtual void after_all(DBRef)
    {
        m_keys.clear();
    }
    virtual void before_each(DBRef db)
    {
        m_tr.reset(new WriteTransaction(db));
        m_table = m_tr->get_table(name());
    }
    virtual void after_each(DBRef)
    {
        m_table = nullptr;
        m_tr = nullptr;
    }
    virtual void operator()(DBRef) = 0;
    DBOptions::Durability m_durability = DBOptions::Durability::Full;
    const char* m_encryption_key = nullptr;
    std::vector<ObjKey> m_keys;
    ColKey m_col;
    std::unique_ptr<WriteTransaction> m_tr;
    TableRef m_table;
};

struct BenchmarkUnorderedTableViewClear : Benchmark {
    const char* name() const
    {
        return "UnorderedTableViewClear";
    }
    void before_all(DBRef group)
    {
        const size_t rows = BASE_SIZE;
        WriteTransaction tr(group);
        TableRef tbl = tr.add_table(name());
        m_col = tbl->add_column(type_String, "s", true);
        tbl->create_objects(rows, m_keys);

        for (size_t t = 0; t < rows / 3; t += 3) {
            tbl->get_object(m_keys[t + 0]).set(m_col, StringData("foo"));
            tbl->get_object(m_keys[t + 1]).set(m_col, StringData("bar"));
            tbl->get_object(m_keys[t + 2]).set(m_col, StringData("hello"));
        }
        tr.commit();
    }
    void operator()(DBRef)
    {
        TableRef tbl = m_table;
        TableView tv = (tbl->column<String>(m_col) == "foo").find_all();
        tv.clear();
    }
};

struct BenchmarkUnorderedTableViewClearIndexed : BenchmarkUnorderedTableViewClear {
    const char* name() const
    {
        return "UnorderedTableViewClearIndexed";
    }
    void before_all(DBRef group)
    {
        BenchmarkUnorderedTableViewClear::before_all(group);
        WriteTransaction tr(group);
        TableRef tbl = tr.get_table(name());
        tbl->add_search_index(m_col);
        tr.commit();
    }
};

struct AddTable : Benchmark {
    const char* name() const
    {
        return "AddTable";
    }

    void operator()(DBRef group)
    {
        WriteTransaction tr(group); // FIXME: Includes some transaction management in what's measured.
        TableRef t = tr.add_table(name());
        t->add_column(type_String, "first");
        t->add_column(type_Int, "second");
        t->add_column(type_Float, "third");
        tr.commit();
    }
    void before_each(DBRef) {}
    void after_each(DBRef group)
    {
        WriteTransaction tr(group);
        tr.get_group().remove_table(name());
        tr.commit();
    }
};

struct BenchmarkWithStringsTable : Benchmark {
    void before_all(DBRef group)
    {
        WriteTransaction tr(group);
        TableRef t = tr.add_table(name());
        m_col = t->add_column(type_String, "chars");
        tr.commit();
    }

    void after_all(DBRef group)
    {
        WriteTransaction tr(group);
        tr.get_group().remove_table(name());
        tr.commit();
    }
};

struct BenchmarkWithStrings : BenchmarkWithStringsTable {
    void before_all(DBRef group)
    {
        BenchmarkWithStringsTable::before_all(group);
        WriteTransaction tr(group);
        TableRef t = tr.get_table(name());

        for (size_t i = 0; i < BASE_SIZE; ++i) {
            std::stringstream ss;
            ss << rand();
            auto s = ss.str();
            Obj obj = t->create_object();
            obj.set<StringData>(m_col, s);
            m_keys.push_back(obj.get_key());
        }
        tr.commit();
    }
};

struct BenchmarkWithStringsFewDup : BenchmarkWithStringsTable {
    void before_all(DBRef group)
    {
        BenchmarkWithStringsTable::before_all(group);
        WriteTransaction tr(group);
        TableRef t = tr.get_table(name());

        Random r;
        for (size_t i = 0; i < BASE_SIZE; ++i) {
            std::stringstream ss;
            ss << r.draw_int(0, BASE_SIZE / 2);
            auto s = ss.str();
            Obj obj = t->create_object();
            obj.set<StringData>(m_col, s);
            m_keys.push_back(obj.get_key());
        }
        t->add_search_index(m_col);
        tr.commit();
    }
};

struct BenchmarkWithStringsManyDup : BenchmarkWithStringsTable {
    void before_all(DBRef group)
    {
        BenchmarkWithStringsTable::before_all(group);
        WriteTransaction tr(group);
        TableRef t = tr.get_table(name());
        Random r;
        for (size_t i = 0; i < BASE_SIZE; ++i) {
            std::stringstream ss;
            ss << r.draw_int(0, 100);
            auto s = ss.str();
            Obj obj = t->create_object();
            obj.set<StringData>(m_col, s);
            m_keys.push_back(obj.get_key());
        }
        t->add_search_index(m_col);
        tr.commit();
    }
};

struct BenchmarkLongStringsManyDup : BenchmarkWithStringsTable {
    void before_all(DBRef group)
    {
        const char* strings[] = {
            "An object database (also object-oriented database management system) is a database management system in "
            "which information is represented in the form of objects as used in object-oriented programming. Object "
            "databases are different from relational databases which are table-oriented. Object-relational databases "
            "are a hybrid of both approaches.",
            "Object database management systems grew out of research during the early to mid-1970s into having "
            "intrinsic database management support for graph-structured objects. The term 'object-oriented database "
            "system' first appeared around 1985.[4] Notable research projects included Encore-Ob/Server (Brown "
            "University), EXODUS (University of Wisconsin–Madison), IRIS (Hewlett-Packard), ODE (Bell Labs), ORION "
            "(Microelectronics and Computer Technology Corporation or MCC), Vodak (GMD-IPSI), and Zeitgeist (Texas "
            "Instruments). The ORION project had more published papers than any of the other efforts. Won Kim of MCC "
            "compiled the best of those papers in a book published by The MIT Press.",
            "Early commercial products included Gemstone (Servio Logic, name changed to GemStone Systems), Gbase "
            "(Graphael), and Vbase (Ontologic). The early to mid-1990s saw additional commercial products enter the "
            "market. These included ITASCA (Itasca Systems), Jasmine (Fujitsu, marketed by Computer Associates), "
            "Matisse (Matisse Software), Objectivity/DB (Objectivity, Inc.), ObjectStore (Progress Software, "
            "acquired from eXcelon which was originally Object Design), ONTOS (Ontos, Inc., name changed from "
            "Ontologic), O2[6] (O2 Technology, merged with several companies, acquired by Informix, which was in "
            "turn acquired by IBM), POET (now FastObjects from Versant which acquired Poet Software), Versant Object "
            "Database (Versant Corporation), VOSS (Logic Arts) and JADE (Jade Software Corporation). Some of these "
            "products remain on the market and have been joined by new open source and commercial products such as "
            "InterSystems Caché.",
            "As the usage of web-based technology increases with the implementation of Intranets and extranets, "
            "companies have a vested interest in OODBMSs to display their complex data. Using a DBMS that has been "
            "specifically designed to store data as objects gives an advantage to those companies that are geared "
            "towards multimedia presentation or organizations that utilize computer-aided design (CAD).[3]",
            "Object database management systems added the concept of persistence to object programming languages. "
            "The early commercial products were integrated with various languages: GemStone (Smalltalk), Gbase "
            "(LISP), Vbase (COP) and VOSS (Virtual Object Storage System for Smalltalk). For much of the 1990s, C++ "
            "dominated the commercial object database management market. Vendors added Java in the late 1990s and "
            "more recently, C#.",
            "L’archive ouverte pluridisciplinaire HAL, est destinée au dépôt et à la diffusion de documents "
            "scientifiques de niveau recherche, publiés ou non, émanant des établissements d’enseignement et de "
            "recherche français ou étrangers, des laboratoires publics ou privés.",
            "object object object object object duplicates",
        };

        BenchmarkWithStringsTable::before_all(group);
        WriteTransaction tr(group);
        TableRef t = tr.get_table(name());
        Random r;
        for (size_t i = 0; i < BASE_SIZE; ++i) {
            Obj obj = t->create_object();
            obj.set<StringData>(m_col, strings[i % 7]);
            m_keys.push_back(obj.get_key());
        }
        t->add_fulltext_index(m_col);
        tr.commit();
    }
};

struct BenchmarkFindAllStringFewDupes : BenchmarkWithStringsFewDup {
    const char* name() const
    {
        return "FindAllStringFewDupes";
    }

    void operator()(DBRef)
    {
        ConstTableRef table = m_table;
        TableView view = table->where().equal(m_col, StringData("10", 2)).find_all();
    }
};

struct BenchmarkFindAllStringManyDupes : BenchmarkWithStringsManyDup {
    const char* name() const
    {
        return "FindAllStringManyDupes";
    }

    void operator()(DBRef)
    {
        ConstTableRef table = m_table;
        TableView view = table->where().equal(m_col, StringData("10", 2)).find_all();
    }
};

struct BenchmarkFindAllFulltextStringManyDupes : BenchmarkLongStringsManyDup {
    const char* name() const
    {
        return "FindAllFulltextStringManyDupes";
    }

    void operator()(DBRef)
    {
        ConstTableRef table = m_table;
        TableView view = table->where().fulltext(m_col, "object gemstone").find_all();
    }
};

template <bool index>
struct BenchmarkCountStringManyDupes : BenchmarkWithStringsManyDup {
    const char* name() const
    {
        if constexpr (index) {
            return "CountStringManyDupesIndexed";
        }
        return "CountStringManyDupesNonIndexed";
    }

    void before_all(DBRef group)
    {
        BenchmarkWithStringsManyDup::before_all(group);
        WriteTransaction tr(group);
        TableRef t = tr.get_table(name());
        if constexpr (index) {
            t->add_search_index(m_col);
        }
        else {
            t->remove_search_index(m_col);
        }
        tr.commit();
    }

    void operator()(DBRef)
    {
        ConstTableRef table = m_table;
        std::vector<std::string> strs = {
            "10", "20", "30", "40", "50", "60", "70", "80", "90", "100",
        };
        for (auto s : strs) {
            table->where().equal(m_col, StringData(s)).count();
        }
    }
};


struct BenchmarkFindFirstStringFewDupes : BenchmarkWithStringsFewDup {
    const char* name() const
    {
        return "FindFirstStringFewDupes";
    }

    void operator()(DBRef)
    {
        ConstTableRef table = m_table;
        std::vector<std::string> strs = {
            "10", "20", "30", "40", "50", "60", "70", "80", "90", "100",
        };
        for (auto s : strs) {
            table->where().equal(m_col, StringData(s)).find();
        }
    }
};

struct BenchmarkQueryStringOverLinks : BenchmarkWithStringsFewDup {
    ColKey link_col;
    ColKey id_col;
    void before_all(DBRef group)
    {
        BenchmarkWithStringsFewDup::before_all(group);
        WriteTransaction tr(group);
        TableRef t = tr.add_table("Links");
        id_col = t->add_column(type_Int, "id");
        TableRef strings = tr.get_table(name());
        link_col = t->add_column(*strings, "myLink");
        const size_t num_links = strings->size();

        auto target = strings->begin();
        for (size_t i = 0; i < num_links; ++i) {
            t->create_object().set_all(int64_t(i), target->get_key());
            ++target;
        }
        tr.commit();
    }
    const char* name() const
    {
        return "QueryStringOverLinks";
    }
    virtual void before_each(DBRef group)
    {
        m_tr.reset(new WriteTransaction(group));
        m_table = m_tr->get_table("Links");
    }
    virtual void after_each(DBRef)
    {
        m_table = nullptr;
        m_tr = nullptr;
    }
    void operator()(DBRef)
    {
        TableRef table = m_table;
        std::vector<std::string> strs = {
            "10", "20", "30", "40", "50", "60", "70", "80", "90", "100",
        };

        for (auto s : strs) {
            Query query = table->link(link_col).column<String>(m_col) == StringData(s);
            TableView results = query.find_all();
        }
    }

    void after_all(DBRef group)
    {
        WriteTransaction tr(group);
        tr.get_group().remove_table("Links");
        tr.commit();
        BenchmarkWithStringsFewDup::after_all(group);
    }
};

struct BenchmarkSubQuery : BenchmarkQueryStringOverLinks {
    const char* name() const
    {
        return "SubqueryStrings";
    }
    void operator()(DBRef)
    {
        Query subquery = m_table->get_link_target(link_col)->column<String>(m_col) == "20";
        Query query = m_table->column<Link>(link_col, subquery).count() >= 1;
        TableView results = query.find_all();
    }
};

struct BenchmarkFindFirstStringManyDupes : BenchmarkWithStringsManyDup {
    const char* name() const
    {
        return "FindFirstStringManyDupes";
    }

    void operator()(DBRef)
    {
        ConstTableRef table = m_table;
        std::vector<std::string> strs = {
            "10", "20", "30", "40", "50", "60", "70", "80", "90", "100",
        };
        for (auto s : strs) {
            table->where().equal(m_col, StringData(s)).find();
        }
    }
};

struct BenchmarkWithLongStrings : BenchmarkWithStrings {
    void before_all(DBRef group)
    {
        BenchmarkWithStrings::before_all(group);
        WriteTransaction tr(group);
        TableRef t = tr.get_table(name());

        // This should be enough to upgrade the entire array:
        static std::string really_long_string = "A really long string, longer than 63 bytes at least, I guess......";
        t->get_object(m_keys[0]).set<StringData>(m_col, really_long_string);
        t->get_object(m_keys[BASE_SIZE / 4]).set<StringData>(m_col, really_long_string);
        t->get_object(m_keys[BASE_SIZE * 2 / 4]).set<StringData>(m_col, really_long_string);
        t->get_object(m_keys[BASE_SIZE * 3 / 4]).set<StringData>(m_col, really_long_string);
        tr.commit();
    }
};

// Note: this benchmark is sensitive to changes in test_types_helper.hpp
template <class Type>
struct BenchmarkWithType : Benchmark {
    std::string benchmark_name;
    using underlying_type = typename Type::underlying_type;
    std::vector<Mixed> needles;
    BenchmarkWithType()
        : Benchmark()
    {
        set_name_with_prefix("QueryEqual");
    }
    void set_name_with_prefix(std::string_view prefix)
    {
        benchmark_name =
            util::format("%1<%2><%3><%4>", prefix, get_data_type_name(Type::data_type),
                         Type::is_nullable ? "Nullable" : "NonNullable", Type::is_indexed ? "Indexed" : "NonIndexed");
    }
    void before_all(DBRef group)
    {
        TestValueGenerator gen;
        WriteTransaction tr(group);
        TableRef t = tr.add_table(name());
        m_col = t->add_column(Type::data_type, name(), Type::is_nullable);
        Random r;
        for (size_t i = 0; i < BASE_SIZE / 2; ++i) {
            int64_t randomness = r.draw_int<int64_t>(0, 1000000);
            auto value = gen.convert_for_test<underlying_type>(randomness);
            // a hand full of duplicates
            for (size_t j = 0; j < 2; ++j) {
                t->create_object().set_any(m_col, value);
            }
        }
        while (needles.size() < 50) {
            Mixed needle;
            while (needle.is_null()) {
                needle = t->get_object(r.draw_int<size_t>(0, t->size())).get_any(m_col);
            }
            needles.push_back(needle);
        }
        if constexpr (Type::is_indexed) {
            t->add_search_index(m_col);
        }
        tr.commit();
    }

    const char* name() const
    {
        return benchmark_name.c_str();
    }

    void operator()(DBRef)
    {
        for (Mixed needle : needles) {
            TableView results = m_table->where().equal(m_col, needle.get<underlying_type>()).find_all();
            static_cast<void>(results);
        }
    }
    void after_all(DBRef group)
    {
        WriteTransaction tr(group);
        tr.get_group().remove_table(name());
        tr.commit();
    }
};

template <typename Type>
struct BenchmarkMixedCaseInsensitiveEqual : public BenchmarkWithType<Type> {
    using Base = BenchmarkWithType<Type>;
    using underlying_type = typename Type::underlying_type;
    BenchmarkMixedCaseInsensitiveEqual<Type>()
        : BenchmarkWithType<Type>()
    {
        BenchmarkWithType<Type>::set_name_with_prefix("QueryInsensitiveEqual");
    }

    void operator()(DBRef)
    {
        constexpr bool insensitive_matching = false;
        for (Mixed needle : Base::needles) {
            if constexpr (std::is_same_v<underlying_type, Mixed>) {
                TableView results =
                    Base::m_table->where().equal(Base::m_col, needle, insensitive_matching).find_all();
                static_cast<void>(results);
            }
            else {
                TableView results = Base::m_table->where()
                                        .equal(Base::m_col, needle.get<underlying_type>(), insensitive_matching)
                                        .find_all();
                static_cast<void>(results);
            }
        }
    }
};

struct BenchmarkWithTimestamps : Benchmark {
    std::multiset<Timestamp> values;
    Timestamp needle;
    size_t num_results_to_needle;
    size_t num_nulls_added = 0;
    double percent_results_to_needle = 0.5;
    double percent_chance_of_null = 0.0;
    ColKey timestamps_col_ndx;
    void before_all(DBRef group)
    {
        WriteTransaction tr(group);
        TableRef t = tr.add_table(name());
        m_col = t->add_column(type_Timestamp, name(), true);
        Random r;
        for (size_t i = 0; i < BASE_SIZE; ++i) {
            Timestamp time{r.draw_int<int64_t>(0, 1000000), r.draw_int<int32_t>(0, 1000000)};
            if (r.draw_int<int64_t>(0, 100) / 100.0 < percent_chance_of_null) {
                time = Timestamp{};
                ++num_nulls_added;
            } else {
                values.insert(time);
            }
            auto obj = t->create_object();
            obj.set<Timestamp>(m_col, time);
        }
        tr.commit();
        // simulate a work load where this percent of random results match
        num_results_to_needle = size_t(values.size() * percent_results_to_needle);
        // this relies on values being stored in sorted order by std::multiset
        auto it = values.begin();
        for (size_t i = 0; i < num_results_to_needle; ++i) {
            ++it;
        }
        needle = *it;
    }

    void after_all(DBRef group)
    {
        WriteTransaction tr(group);
        tr.get_group().remove_table(name());
        tr.commit();
    }
};

struct BenchmarkQueryTimestampGreater : BenchmarkWithTimestamps {
    void before_all(DBRef group) {
        percent_chance_of_null = 0.10f;
        percent_results_to_needle = 0.80f;
        BenchmarkWithTimestamps::before_all(group);
    }
    const char* name() const
    {
        return "QueryTimestampGreater";
    }

    void operator()(DBRef)
    {
        ConstTableRef table = m_table;
        Query query = table->where().greater(m_col, needle);
        TableView results = query.find_all();
        REALM_ASSERT_EX(results.size() == values.size() - num_results_to_needle - 1, results.size(), num_results_to_needle, values.size());
        static_cast<void>(results);
    }
};

struct BenchmarkQueryTimestampGreaterOverLinks : BenchmarkQueryTimestampGreater {
    ColKey link_col_ndx;
    ColKey id_col_ndx;
    void before_all(DBRef group)
    {
        BenchmarkQueryTimestampGreater::before_all(group);
        WriteTransaction tr(group);
        TableRef t = tr.add_table("Links");
        id_col_ndx = t->add_column(type_Int, "id");
        TableRef timestamps = tr.get_table(name());
        link_col_ndx = t->add_column(*timestamps, "myLink");
        const size_t num_timestamps = timestamps->size();
        auto target = timestamps->begin();
        for (size_t i = 0; i < num_timestamps; ++i) {
            t->create_object().set<Int>(id_col_ndx, i).set(link_col_ndx, target->get_key());
            ++target;
        }
        tr.commit();
    }
    const char* name() const
    {
        return "QueryTimestampGreaterOverLinks";
    }

    void operator()(DBRef)
    {
        TableRef table = m_tr->get_table("Links");
        Query query = table->link(link_col_ndx).column<Timestamp>(m_col) > needle;
        TableView results = query.find_all();
        REALM_ASSERT_EX(results.size() == values.size() - num_results_to_needle - 1, results.size(),
                        num_results_to_needle, values.size());
        static_cast<void>(results);
    }

    void after_all(DBRef group)
    {
        WriteTransaction tr(group);
        tr.get_group().remove_table("Links");
        tr.commit();
    }
};


struct BenchmarkQueryTimestampGreaterEqual : BenchmarkWithTimestamps {
    void before_all(DBRef group) {
        percent_chance_of_null = 0.10f;
        percent_results_to_needle = 0.80f;
        BenchmarkWithTimestamps::before_all(group);
    }
    const char* name() const
    {
        return "QueryTimestampGreaterEqual";
    }

    void operator()(DBRef)
    {
        ConstTableRef table = m_table;
        Query query = table->where().greater_equal(m_col, needle);
        TableView results = query.find_all();
        REALM_ASSERT_EX(results.size() == values.size() - num_results_to_needle, results.size(), num_results_to_needle, values.size());
        static_cast<void>(results);
    }
};


struct BenchmarkQueryTimestampLess : BenchmarkWithTimestamps {
    void before_all(DBRef group) {
        percent_chance_of_null = 0.10f;
        percent_results_to_needle = 0.20f;
        BenchmarkWithTimestamps::before_all(group);
    }
    const char* name() const
    {
        return "QueryTimestampLess";
    }

    void operator()(DBRef)
    {
        ConstTableRef table = m_table;
        Query query = table->where().less(m_col, needle);
        TableView results = query.find_all();
        REALM_ASSERT_EX(results.size() == num_results_to_needle, results.size(), num_results_to_needle, values.size());
        static_cast<void>(results);
    }
};

struct BenchmarkQueryTimestampLessEqual : BenchmarkWithTimestamps {
    void before_all(DBRef group) {
        percent_chance_of_null = 0.10f;
        percent_results_to_needle = 0.20f;
        BenchmarkWithTimestamps::before_all(group);
    }
    const char* name() const
    {
        return "QueryTimestampLessEqual";
    }

    void operator()(DBRef)
    {
        ConstTableRef table = m_table;
        Query query = table->where().less_equal(m_col, needle);
        TableView results = query.find_all();
        REALM_ASSERT_EX(results.size() == num_results_to_needle + 1, results.size(), num_results_to_needle, values.size());
        static_cast<void>(results);
    }
};


struct BenchmarkQueryTimestampEqual : BenchmarkWithTimestamps {
    void before_all(DBRef group) {
        percent_chance_of_null = 0.10f;
        percent_results_to_needle = 0.33f;
        BenchmarkWithTimestamps::before_all(group);
    }
    const char* name() const
    {
        return "QueryTimestampEqual";
    }

    void operator()(DBRef)
    {
        ConstTableRef table = m_table;
        Query query = table->where().equal(m_col, needle);
        TableView results = query.find_all();
        REALM_ASSERT_EX(results.size() == values.count(needle), results.size(), num_results_to_needle, values.count(needle), values.size());
        static_cast<void>(results);
    }
};

struct BenchmarkQueryTimestampNotEqual : BenchmarkWithTimestamps {
    void before_all(DBRef group) {
        percent_chance_of_null = 0.60f;
        percent_results_to_needle = 0.10f;
        BenchmarkWithTimestamps::before_all(group);
    }
    const char* name() const
    {
        return "QueryTimestampNotEqual";
    }

    void operator()(DBRef)
    {
        ConstTableRef table = m_table;
        Query query = table->where().not_equal(m_col, needle);
        TableView results = query.find_all();
        REALM_ASSERT_EX(results.size() == values.size() - values.count(needle) + num_nulls_added, results.size(), values.size(), values.count(needle));
        static_cast<void>(results);
    }
};

struct BenchmarkQueryTimestampNotNull : BenchmarkWithTimestamps {
    void before_all(DBRef group) {
        percent_chance_of_null = 0.60f;
        percent_results_to_needle = 0.0;
        BenchmarkWithTimestamps::before_all(group);
        needle = Timestamp{};
    }
    const char* name() const
    {
        return "QueryTimestampNotNull";
    }

    void operator()(DBRef)
    {
        ConstTableRef table = m_table;
        Query query = table->where().not_equal(m_col, realm::null());
        TableView results = query.find_all();
        REALM_ASSERT_EX(results.size() == values.size(), results.size(), num_nulls_added, num_results_to_needle, values.size());
        static_cast<void>(results);
    }
};

struct BenchmarkQueryTimestampEqualNull : BenchmarkWithTimestamps {
    void before_all(DBRef group) {
        percent_chance_of_null = 0.10;
        percent_results_to_needle = 0.0;
        BenchmarkWithTimestamps::before_all(group);
        needle = Timestamp{};
    }
    const char* name() const
    {
        return "QueryTimestampEqualNull";
    }
    void operator()(DBRef)
    {
        ConstTableRef table = m_table;
        Query query = table->where().equal(m_col, realm::null());
        TableView results = query.find_all();
        REALM_ASSERT_EX(results.size() == num_nulls_added, results.size(), num_nulls_added, values.size());
        static_cast<void>(results);
    }
};

struct BenchmarkWithIntsTable : Benchmark {
    void before_all(DBRef group)
    {
        WriteTransaction tr(group);
        TableRef t = tr.add_table(name());
        m_col = t->add_column(type_Int, "ints");
        tr.commit();
    }

    void after_all(DBRef group)
    {
        WriteTransaction tr(group);
        tr.get_group().remove_table(name());
        tr.commit();
    }
};

struct BenchmarkWithInts : BenchmarkWithIntsTable {
    void before_all(DBRef group)
    {
        BenchmarkWithIntsTable::before_all(group);
        WriteTransaction tr(group);
        TableRef t = tr.get_table(name());

        Random r;
        for (size_t i = 0; i < BASE_SIZE; ++i) {
            int64_t val;
            do {
                val = r.draw_int<int64_t>();
            } while (val < 0);
            Obj obj = t->create_object(ObjKey(val));
            obj.set(m_col, val);
            m_keys.push_back(obj.get_key());
        }
        tr.commit();
    }
};

struct BenchmarkIntVsDoubleColumns : Benchmark {
    ColKey ints_col_ndx;
    ColKey doubles_col_ndx;
    constexpr static size_t num_rows = BASE_SIZE * 4;
    void before_all(DBRef group)
    {
        WriteTransaction tr(group);
        TableRef t = tr.add_table(name());
        ints_col_ndx = t->add_column(type_Int, "ints");
        doubles_col_ndx = t->add_column(type_Double, "doubles");
        for (size_t i = 0; i < num_rows; ++i) {
            t->create_object().set<Int>(ints_col_ndx, i).set(doubles_col_ndx, double(num_rows - i));
        }
        tr.commit();
    }
    const char* name() const
    {
        return "QueryIntsVsDoubleColumns";
    }
    void operator()(DBRef)
    {
        TableRef table = m_table;
        Query q = (table->column<Int>(ints_col_ndx) > table->column<Double>(doubles_col_ndx));
        REALM_ASSERT_3(q.count(), ==, ((num_rows / 2) - 1));
    }

    void after_all(DBRef group)
    {
        WriteTransaction tr(group);
        tr.get_group().remove_table(name());
        tr.commit();
    }
};


struct BenchmarkQueryIntListSize : Benchmark {
    ColKey int_list_col_ndx;
    constexpr static size_t num_rows = BASE_SIZE * 4;
    void before_all(DBRef group)
    {
        WriteTransaction tr(group);
        TableRef t = tr.add_table(name());
        int_list_col_ndx = t->add_column_list(type_Int, "ints");
        for (size_t i = 0; i < num_rows; ++i) {
            t->create_object().set_list_values<Int>(int_list_col_ndx, {0, 1, 2});
        }
        tr.commit();
    }
    const char* name() const
    {
        return "QueryListOfPrimitiveIntsSize";
    }
    void operator()(DBRef)
    {
        TableRef table = m_table;
        Query q = table->where().size_equal(int_list_col_ndx, 3);
        size_t count = q.count();
        REALM_ASSERT_3(count, ==, (num_rows));
    }

    void after_all(DBRef group)
    {
        WriteTransaction tr(group);
        tr.get_group().remove_table(name());
        tr.commit();
    }
};


struct BenchmarkWithIntUIDsRandomOrderSeqAccess : BenchmarkWithIntsTable {
    const char* name() const
    {
        return "IntUIDsRandomOrderSeqAccess";
    }
    void before_all(DBRef group)
    {
        BenchmarkWithIntsTable::before_all(group);
        WriteTransaction tr(group);
        TableRef t = tr.get_table(name());
        Random r;
        for (size_t i = 0; i < BASE_SIZE; ++i) {
            int64_t val;
            while (1) { // make all ints unique
                val = r.draw_int<int64_t>();
                if (val < 0)
                    continue;
                auto search = m_key_set.find(val);
                if (search == m_key_set.end()) {
                    m_key_set.insert(val);
                    break;
                }
            }
            m_keys.push_back(ObjKey(val));
            Obj obj = t->create_object(ObjKey(val));
            obj.set(m_col, val);
        }
        tr.commit();
    }
    void operator()(DBRef)
    {
        ConstTableRef t = m_table;
        volatile uint64_t sum = 0;
        for (size_t i = 0; i < 100000; ++i) {
            auto obj = t->get_object(m_keys[i]);
            sum = sum + obj.get<Int>(m_col);
        }
    }
    std::set<int64_t> m_key_set;
};

struct BenchmarkWithIntUIDsRandomOrderRandomAccess : BenchmarkWithIntUIDsRandomOrderSeqAccess {
    const char* name() const
    {
        return "IntUIDsRandomOrderRandomAccess";
    }
    void before_all(DBRef group)
    {
        BenchmarkWithIntUIDsRandomOrderSeqAccess::before_all(group);
        // randomize key order for later access
        std::random_device rd;
        std::mt19937 g(rd());
        std::shuffle(m_keys.begin(), m_keys.end(), g);
    }
};

struct BenchmarkWithIntUIDsRandomOrderRandomDelete : BenchmarkWithIntUIDsRandomOrderRandomAccess {
    const char* name() const
    {
        return "IntUIDsRandomOrderRandomDelete";
    }
    void before_all(DBRef group)
    {
        BenchmarkWithIntUIDsRandomOrderRandomAccess::before_all(group);
    }
    void operator()(DBRef)
    {
        TableRef t = m_table;
        for (size_t i = 0; i < 10000; ++i) {
            t->remove_object(m_keys[i]);
        }
        // note: abort transaction so next run can start afresh
    }
};
struct BenchmarkWithIntUIDsRandomOrderRandomCreate : BenchmarkWithIntUIDsRandomOrderRandomAccess {
    const char* name() const
    {
        return "IntUIDsRandomOrderRandomCreate";
    }
    void before_all(DBRef group)
    {
        BenchmarkWithIntUIDsRandomOrderRandomAccess::before_all(group);
        int64_t val;
        // produce 10000 more unique keys to drive later object creations
        Random r;
        for (size_t i = 0; i < 10000; ++i) {
            while (1) { // make all ints unique
                val = r.draw_int<int64_t>();
                if (val < 0)
                    continue;
                auto search = m_key_set.find(val);
                if (search == m_key_set.end()) {
                    m_key_set.insert(val);
                    break;
                }
            }
            m_keys.push_back(ObjKey(val));
        }
    }
    void operator()(DBRef)
    {
        TableRef t = m_table;
        for (size_t i = 0; i < 10000; ++i) {
            auto val = m_keys[BASE_SIZE + i];
            Obj obj = t->create_object(val);
            obj.set<Int>(m_col, val.value);
        }
        // abort transaction
    }
};

struct BenchmarkQueryChainedOrInts : BenchmarkWithIntsTable {
    const size_t num_queried_matches = 1000;
    const size_t num_rows = BASE_SIZE;
    std::vector<int64_t> values_to_query;
    const char* name() const
    {
        return "QueryChainedOrInts";
    }

    void before_all(DBRef group)
    {
        BenchmarkWithIntsTable::before_all(group);
        WriteTransaction tr(group);
        TableRef t = tr.get_table(name());
        std::vector<ObjKey> keys;
        t->create_objects(num_rows, keys);
        REALM_ASSERT(num_rows > num_queried_matches);
        Random r;
        size_t i = 0;
        for (auto e : *t) {
            e.set<Int>(m_col, i);
            ++i;
        }
        for (i = 0; i < num_queried_matches; ++i) {
            size_t ndx_to_match = (num_rows / num_queried_matches) * i;
            values_to_query.push_back(t->get_object(ndx_to_match).get<Int>(m_col));
        }
        tr.commit();
    }

    void operator()(DBRef)
    {
        ConstTableRef table = m_table;
        Query query = table->where();
        for (size_t i = 0; i < values_to_query.size(); ++i) {
            query.Or().equal(m_col, values_to_query[i]);
        }
        TableView results = query.find_all();
        REALM_ASSERT_EX(results.size() == num_queried_matches, results.size(), num_queried_matches,
                        values_to_query.size());
        static_cast<void>(results);
    }
};

struct BenchmarkQueryChainedOrIntsIndexed : BenchmarkQueryChainedOrInts {
    const char* name() const
    {
        return "QueryChainedOrIntsIndexed";
    }
    void before_all(DBRef group)
    {
        BenchmarkQueryChainedOrInts::before_all(group);
        WriteTransaction tr(group);
        TableRef t = tr.get_table(name());
        t->add_search_index(m_col);
        tr.commit();
    }
};


struct BenchmarkQueryIntEquality : BenchmarkQueryChainedOrInts {
    const char* name() const
    {
        return "QueryIntEquality";
    }

    void operator()(DBRef)
    {
        ConstTableRef table = m_table;
        for (int k = 0; k < 1000; k++) {
            Query query = table->where().equal(m_col, k);
            TableView results = query.find_all();
            REALM_ASSERT_EX(results.size() == 1, results.size(), 1);
            static_cast<void>(results);
        }
    }
};

struct BenchmarkQueryIntEqualityIndexed : BenchmarkQueryIntEquality {
    const char* name() const
    {
        return "QueryIntEqualityIndexed";
    }
    void before_all(DBRef group)
    {
        BenchmarkQueryIntEquality::before_all(group);
        WriteTransaction tr(group);
        TableRef t = tr.get_table(name());
        t->add_search_index(m_col);
        tr.commit();
    }
};

struct BenchmarkQuery : BenchmarkWithStrings {
    const char* name() const
    {
        return "Query";
    }

    void operator()(DBRef)
    {
        ConstTableRef table = m_table;
        TableView view = table->find_all_string(m_col, "200");
    }
};

struct BenchmarkWithStringsTableForIn : BenchmarkWithStringsTable {
    const size_t num_queried_matches = 200;
    const size_t num_rows = BASE_SIZE;
    std::vector<std::string> values_to_query;

    void create_table(DBRef group, bool index)
    {
        BenchmarkWithStringsTable::before_all(group);
        WriteTransaction tr(group);
        TableRef t = tr.get_table(name());
        REALM_ASSERT(num_rows > num_queried_matches);
        for (size_t i = 0; i < num_rows; ++i) {
            t->create_object().set(m_col, util::to_string(i));
        }
        if (index)
            t->add_search_index(m_col);
        for (size_t i = 0; i < num_queried_matches; ++i) {
            size_t ndx_to_match = (num_rows / num_queried_matches) * i;
            auto obj = t->get_object(ndx_to_match);
            values_to_query.push_back(obj.get<String>(m_col));
        }
        tr.commit();
    }
};

template <bool index>
struct BenchmarkQueryNotChainedOrStrings : BenchmarkWithStringsTableForIn {
    const char* name() const
    {
        return index ? "QueryNotChainedOrStringsIndexed" : "QueryNotChainedOrStrings";
    }

    void before_all(DBRef group)
    {
        create_table(group, index);
    }

    void operator()(DBRef)
    {
        ConstTableRef table = m_table;
        Query query = table->where();
        query.Not();
        query.group();
        for (size_t i = 0; i < values_to_query.size(); ++i) {
            query.Or().equal(m_col, StringData(values_to_query[i]));
        }
        query.end_group();
        TableView results = query.find_all();
        REALM_ASSERT_EX(results.size() == num_rows - num_queried_matches, results.size(),
                        num_rows - num_queried_matches, values_to_query.size());
        static_cast<void>(results);
    }
};

template <bool index>
struct BenchmarkQueryChainedOrStrings : BenchmarkWithStringsTableForIn {
    const char* name() const
    {
        return index ? "QueryChainedOrStringsIndexed" : "QueryChainedOrStrings";
    }

    void before_all(DBRef group)
    {
        create_table(group, index);
    }

    void operator()(DBRef)
    {
        ConstTableRef table = m_table;
        Query query = table->where();
        for (size_t i = 0; i < values_to_query.size(); ++i) {
            query.Or().equal(m_col, StringData(values_to_query[i]));
        }
        TableView results = query.find_all();
        REALM_ASSERT_EX(results.size() == num_queried_matches, results.size(), num_queried_matches,
                        values_to_query.size());
        static_cast<void>(results);
    }
};

struct BenchmarkSort : BenchmarkWithStrings {
    const char* name() const
    {
        return "Sort";
    }

    void operator()(DBRef)
    {
        ConstTableRef table = m_table;
        TableView view = table->get_sorted_view(m_col);
    }
};

struct BenchmarkEmptyCommit : Benchmark {
    const char* name() const
    {
        return "EmptyCommit";
    }
    void before_all(DBRef) {}
    void after_all(DBRef) {}
    void before_each(DBRef) {}
    void after_each(DBRef) {}
    void operator()(DBRef group)
    {
        WriteTransaction tr(group);
        tr.commit();
    }
};

struct BenchmarkSortInt : BenchmarkWithInts {
    const char* name() const
    {
        return "SortInt";
    }

    void operator()(DBRef)
    {
        ConstTableRef table = m_table;
        TableView view = table->get_sorted_view(m_col);
    }
};

struct BenchmarkSortIntList : Benchmark {
    const char* name() const
    {
        return "SortIntList";
    }

    void before_all(DBRef group)
    {
        WriteTransaction tr(group);
        TableRef t = tr.add_table(name());
        m_col = t->add_column_list(type_Int, "ints");
        auto obj = t->create_object();
        m_obj = obj.get_key();

        auto list = obj.get_list<int64_t>(m_col);
        Random r;
        for (size_t i = 0; i < BASE_SIZE; ++i) {
            list.add(r.draw_int<int64_t>());
        }
        tr.commit();
        m_indices.reserve(BASE_SIZE);
    }

    void after_all(DBRef db)
    {
        WriteTransaction tr(db);
        tr.get_group().remove_table(name());
        tr.commit();
    }

    void operator()(DBRef db)
    {
        realm::ReadTransaction tr(db);
        auto table = tr.get_group().get_table(name());
        auto list = table->get_object(m_obj).get_list<int64_t>(m_col);
        list.sort(m_indices, true);
        list.sort(m_indices, false);
        m_indices.clear();
    }

    ColKey m_col;
    ObjKey m_obj;
    std::vector<size_t> m_indices;
};

struct BenchmarkSortIntDictionary : Benchmark {
    const char* name() const
    {
        return "SortIntDictionary";
    }

    void before_all(DBRef group)
    {
        WriteTransaction tr(group);
        TableRef t = tr.add_table(name());
        m_col = t->add_column_dictionary(type_Int, "ints");
        auto obj = t->create_object();
        m_obj = obj.get_key();

        Dictionary dict = obj.get_dictionary(m_col);
        Random r;
        for (size_t i = 0; i < BASE_SIZE; ++i) {
            dict.insert(util::to_string(i), r.draw_int<int64_t>());
        }
        tr.commit();
        m_indices.reserve(BASE_SIZE);
    }

    void after_all(DBRef db)
    {
        WriteTransaction tr(db);
        tr.get_group().remove_table(name());
        tr.commit();
    }

    void operator()(DBRef db)
    {
        realm::ReadTransaction tr(db);
        auto table = tr.get_group().get_table(name());
        auto dict = table->get_object(m_obj).get_dictionary(m_col);
        dict.sort(m_indices, true);
        dict.sort(m_indices, false);
        m_indices.clear();
    }

    ColKey m_col;
    ObjKey m_obj;
    std::vector<size_t> m_indices;
};

struct BenchmarkInsert : BenchmarkWithStringsTable {
    const char* name() const
    {
        return "Insert";
    }

    void operator()(DBRef)
    {
        TableRef t = m_table;

        for (size_t i = 0; i < 10000; ++i) {
            Obj obj = t->create_object();
            obj.set(m_col, "a");
            m_keys.push_back(obj.get_key());
        }
    }
};

struct BenchmarkGetString : BenchmarkWithStrings {
    const char* name() const
    {
        return "GetString";
    }

    void operator()(DBRef)
    {
        ConstTableRef table = m_table;

        volatile int dummy = 0;
        for (auto obj : *table) {
            StringData str = obj.get<String>(m_col);
            dummy = dummy + str[0]; // to avoid over-optimization
        }
    }
};

struct BenchmarkSetString : BenchmarkWithStrings {
    const char* name() const
    {
        return "SetString";
    }

    void operator()(DBRef)
    {
        TableRef table = m_table;

        for (auto obj : *table) {
            obj.set<String>(m_col, "c");
        }
    }
};

struct BenchmarkCreateIndex : BenchmarkWithStrings {
    const char* name() const
    {
        return "CreateIndex";
    }
    void operator()(DBRef)
    {
        TableRef table = m_table;
        table->add_search_index(m_col);
    }
};

struct BenchmarkGetLongString : BenchmarkWithLongStrings {
    const char* name() const
    {
        return "GetLongString";
    }

    void operator()(DBRef)
    {
        ConstTableRef table = m_table;
        volatile int dummy = 0;
        for (auto obj : *table) {
            StringData str = obj.get<String>(m_col);
            dummy = dummy + str[0]; // to avoid over-optimization
        }
    }
};

struct BenchmarkQueryLongString : BenchmarkWithStrings {
    static constexpr const char* long_string = "This is some other long string, that takes a lot of time to find";
    bool ok;

    const char* name() const
    {
        return "QueryLongString";
    }

    void before_all(DBRef group)
    {
        BenchmarkWithStrings::before_all(group);
        WriteTransaction tr(group);
        TableRef t = tr.get_table(name());
        auto it = t->begin();
        it->set<String>(m_col, "Some random string");
        ++it;
        it->set<String>(m_col, long_string);
        tr.commit();
    }

    void operator()(DBRef)
    {
        ConstTableRef table = m_table;
        StringData str(long_string);
        ok = true;
        auto q = table->where().equal(m_col, str);
        for (size_t ndx = 0; ndx < 1000; ndx++) {
            auto res = q.find();
            if (res != ObjKey(1)) {
                ok = false;
            }
        }
    }
};

struct BenchmarkQueryInsensitiveString : BenchmarkWithStringsTable {
    const char* name() const
    {
        return "QueryInsensitiveString";
    }

    std::string gen_random_case_string(size_t length)
    {
        std::stringstream ss;
        for (size_t c = 0; c < length; ++c) {
            bool lowercase = (rand() % 2) == 0;
            // choose characters from a-z or A-Z
            ss << char((rand() % 26) + (lowercase ? 97 : 65));
        }
        return ss.str();
    }

    std::string shuffle_case(std::string str)
    {
        for (size_t i = 0; i < str.size(); ++i) {
            char c = str[i];
            if ((c >= 'A' && c <= 'Z') || (c >= 'a' && c <= 'z')) {
                bool change_case = (rand() % 2) == 0;
                c ^= change_case ? 0x20 : 0;
            }
            str[i] = c;
        }
        return str;
    }

    size_t rand() {
        return seeded_rand.draw_int<size_t>();
    }

    void before_all(DBRef group)
    {
        BenchmarkWithStringsTable::before_all(group);

        // chosen by fair dice roll, guaranteed to be random
        static const unsigned long seed = 4;
        seeded_rand.seed(seed);

        WriteTransaction tr(group);
        TableRef t = tr.get_table(name());

        const size_t max_chars_in_string = 100;

        for (size_t i = 0; i < BASE_SIZE; ++i) {
            size_t num_chars = rand() % max_chars_in_string;
            std::string randomly_cased_string = gen_random_case_string(num_chars);
            Obj obj = t->create_object();
            obj.set<String>(m_col, randomly_cased_string);
            m_keys.push_back(obj.get_key());
        }
        tr.commit();
    }
    std::string needle;
    bool successful = false;
    Random seeded_rand;

    void before_each(DBRef group)
    {
        m_tr.reset(new WriteTransaction(group)); // just go get a nonconst TableRef..
        ConstTableRef table = m_tr->get_table(name());
        size_t target_row = rand() % table->size();
        Obj obj = table->get_object(m_keys[target_row]);
        StringData target_str = obj.get<String>(m_col);
        needle = shuffle_case(target_str.data());
        m_table = m_tr->get_table(name());
    }

    void operator()(DBRef)
    {
        ConstTableRef table = m_table;
        StringData str(needle);
        for (int i = 0; i < 1000; ++i) {
            Query q = table->where().equal(m_col, str, false);
            TableView res = q.find_all();
            successful = res.size() > 0;
        }
    }
};

struct BenchmarkQueryInsensitiveStringIndexed : BenchmarkQueryInsensitiveString {
    const char* name() const
    {
        return "QueryInsensitiveStringIndexed";
    }
    void before_all(DBRef group)
    {
        BenchmarkQueryInsensitiveString::before_all(group);
        WriteTransaction tr(group);
        TableRef t = tr.get_table(name());
        t->add_search_index(m_col);
        tr.commit();
    }
};

struct BenchmarkSetLongString : BenchmarkWithLongStrings {
    const char* name() const
    {
        return "SetLongString";
    }

    void operator()(DBRef)
    {
        TableRef table = m_table;
        size_t len = m_keys.size();
        for (size_t i = 0; i < len; ++i) {
            Obj obj = table->get_object(m_keys[i]);
            obj.set<String>(m_col, "c");
        }
        // don't commit
    }
};

struct BenchmarkQueryNot : Benchmark {
    const char* name() const
    {
        return "QueryNot";
    }

    void before_all(DBRef group)
    {
        WriteTransaction tr(group);
        TableRef table = tr.add_table(name());
        m_col = table->add_column(type_Int, "first");
        for (size_t i = 0; i < BASE_SIZE; ++i) {
            table->create_object().set(m_col, 1);
        }
        tr.commit();
    }

    void operator()(DBRef)
    {
        ConstTableRef table = m_table;
        Query q = table->where();
        q.not_equal(m_col, 2); // never found, = worst case
        TableView results = q.find_all();
        results.size();
    }

    void after_all(DBRef group)
    {
        WriteTransaction tr(group);
        tr.get_group().remove_table(name());
        tr.commit();
    }

};

struct BenchmarkGetLinkList : Benchmark {
    const char* name() const
    {
        return "GetLinkList";
    }
    static const size_t rows = BASE_SIZE;

    void before_all(DBRef group)
    {
        WriteTransaction tr(group);
        std::string n = std::string(name()) + "_Destination";
        TableRef destination_table = tr.add_table(n);
        TableRef table = tr.add_table(name());
        m_col_link = table->add_column_list(*destination_table, "linklist");
        table->create_objects(rows, m_keys);
        tr.commit();
    }

    void operator()(DBRef)
    {
        ConstTableRef table = m_table;
        std::vector<LnkLstPtr> linklists(rows);
        for (size_t i = 0; i < rows; ++i) {
            auto obj = table->get_object(m_keys[i]);
            linklists[i] = obj.get_linklist_ptr(m_col_link);
        }
        for (size_t i = 0; i < rows; ++i) {
            auto obj = table->get_object(m_keys[i]);
            obj.get_linklist_ptr(m_col_link);
        }
        for (size_t i = 0; i < rows; ++i) {
            linklists[i].reset();
        }
    }

    void after_all(DBRef group)
    {
        WriteTransaction tr(group);
        tr.get_group().remove_table(name());
        auto n = std::string(name()) + "_Destination";
        tr.get_group().remove_table(n);
        tr.commit();
    }

    ColKey m_col_link;
};

struct BenchmarkNonInitiatorOpen : Benchmark {
    const char* name() const
    {
        return "NonInitiatorOpen";
    }
    // the shared realm will be removed after the benchmark finishes
    std::unique_ptr<realm::test_util::DBTestPathGuard> path;
    DBRef initiator;

    DBRef do_open()
    {
        return DB::create(*path, false, DBOptions(m_durability, m_encryption_key));
    }

    void before_all(DBRef)
    {
        // Generate the benchmark result texts:
        std::string ident = util::format("BenchmarkCommonTasks_%1_%2", this->name(), to_ident_cstr(m_durability));

        unit_test::TestDetails test_details;
        test_details.suite_name = "BenchmarkCommonTasks";
        test_details.test_name = ident.c_str();
        test_details.file_name = __FILE__;
        test_details.line_number = __LINE__;

        path = std::make_unique<DBTestPathGuard>(get_test_path(ident, ".realm"));

        // open once - session initiation
        initiator = do_open();
    }
    void before_each(DBRef) {}
    void after_each(DBRef) {}
    void operator()(DBRef)
    {
        // use groups of 10 to get higher times
        for (size_t i = 0; i < 10; ++i) {
            do_open();
            // let it close, otherwise we get error: too many open files
        }
    }
};

struct BenchmarkInitiatorOpen : public BenchmarkNonInitiatorOpen {
    const char* name() const
    {
        return "InitiatorOpen";
    }
    void before_all(DBRef r)
    {
        BenchmarkNonInitiatorOpen::before_all(r); // create file
        initiator.reset();                        // for close.
    }
};

struct IterateTableByIterator : Benchmark {
    const char* name() const override
    {
        return "IterateTableByIterator";
    }

    static const int row_count = 100'000;

    void before_all(DBRef db) override
    {
        WriteTransaction tr(db);
        TableRef t = tr.add_table(name());
        for (int i = 0; i < row_count; ++i)
            t->create_object();
        tr.commit();

        m_tr.reset(new WriteTransaction(db));
        m_table = m_tr->get_table(name());
    }
    void after_all(DBRef) override
    {
        m_tr.reset();
    }
    void before_each(DBRef) override {}
    void after_each(DBRef) override {}

    void operator()(DBRef) override
    {
        for (auto& obj : *m_table)
            static_cast<void>(obj.get_key());
    }
};

struct IterateTableByIteratorIndex : Benchmark {
    const char* name() const override
    {
        return "IterateTableByIteratorIndex";
    }

    static const int row_count = 100'000;

    void before_all(DBRef db) override
    {
        WriteTransaction tr(db);
        TableRef t = tr.add_table(name());
        for (int i = 0; i < row_count; ++i)
            t->create_object();
        tr.commit();

        m_tr.reset(new WriteTransaction(db));
        m_table = m_tr->get_table(name());
    }
    void after_all(DBRef) override
    {
        m_tr.reset();
    }
    void before_each(DBRef) override {}
    void after_each(DBRef) override {}

    void operator()(DBRef) override
    {
        auto it = m_table->begin();
        for (size_t i = 0; i < m_table->size(); ++i) {
            it.go(i);
            static_cast<void>(it->get_key());
        }
    }
};

struct IterateTableByIndexNoPrimaryKey : Benchmark {
    const char* name() const override
    {
        return "IterateTableByIndexNoPrimaryKey";
    }

    static const int row_count = 100'000;

    void before_all(DBRef db) override
    {
        WriteTransaction tr(db);
        TableRef t = tr.add_table(name());
        for (int i = 0; i < row_count; ++i)
            t->create_object();
        tr.commit();

        m_tr.reset(new WriteTransaction(db));
        m_table = m_tr->get_table(name());
    }
    void after_all(DBRef) override
    {
        m_tr.reset();
    }
    void before_each(DBRef) override {}
    void after_each(DBRef) override {}

    void operator()(DBRef) override
    {
        for (size_t i = 0, size = m_table->size(); i < size; ++i) {
            m_table->get_object(i);
        }
    }
};

struct IterateTableByIndexIntPrimaryKey : IterateTableByIndexNoPrimaryKey {
    const char* name() const override
    {
        return "IterateTableByIndexIntPrimaryKey";
    }

    void before_all(DBRef db) override
    {
        WriteTransaction tr(db);
        TableRef t = tr.get_group().add_table_with_primary_key("class_table", type_Int, "pk", false);
        for (int i = 0; i < row_count; ++i)
            t->create_object_with_primary_key(i);
        tr.commit();

        m_tr.reset(new WriteTransaction(db));
        m_table = m_tr->get_table("class_table");
    }
};

struct IterateTableByIndexStringPrimaryKey : IterateTableByIndexNoPrimaryKey {
    const char* name() const override
    {
        return "IterateTableByIndexStringPrimaryKey";
    }

    void before_all(DBRef db) override
    {
        WriteTransaction tr(db);

        TableRef t = tr.get_group().add_table_with_primary_key("class_table", type_String, "pk", false);
        for (int i = 0; i < row_count; ++i)
            t->create_object_with_primary_key(util::to_string(i).c_str());
        tr.commit();

        m_tr.reset(new WriteTransaction(db));
        m_table = m_tr->get_table("class_table");
    }
};

struct TransactionDuplicate : Benchmark {
    const char* name() const
    {
        return "TransactionDuplicate";
    }

    void operator()(DBRef db)
    {
        auto tr = db->start_read();
        for (int i = 0; i < 10'000; ++i)
            tr->duplicate();
    }
    void before_each(DBRef) {}
    void after_each(DBRef) {}
};

#if REALM_ENABLE_GEOSPATIAL

struct BenchmarkWithGeospatial : Benchmark {
    std::string loc_name() const
    {
        return std::string(name()) + "Location";
    }

    void before_all(DBRef group) override
    {
        WriteTransaction tr(group);

        bool was_added = false;
        auto t = tr.get_or_add_table(name(), Table::Type::TopLevel, &was_added);

        if (was_added) {
            auto loc = tr.add_table(loc_name(), Table::Type::Embedded);
            loc->add_column(type_String, "type");
            loc->add_column_list(type_Double, "coordinates");
            m_col = t->add_column(*loc, "location");
        }

        tr.commit();
    }

    void after_all(DBRef group) override
    {
        (void)group;
        WriteTransaction tr(group);
        tr.get_group().remove_table(name());
        tr.get_group().remove_table(loc_name());
        tr.commit();
    }

    void assign_points(TableRef table)
    {
        for (size_t i = 0; i < BASE_SIZE; ++i) {
            double lon = ((double)i / BASE_SIZE) * 360 - 180;
            double lat = (i / 1000.0) / (BASE_SIZE / 1000.0) * 180 - 90;
            table->get_object(i).set(m_col, Geospatial{GeoPoint{lon, lat, 42.24}});
        }
    }

    void add_records(TableRef table, bool assign_value = true)
    {
        for (size_t i = 0; i < BASE_SIZE; ++i)
            table->create_object();

        if (assign_value)
            assign_points(table);
    }
};

struct BenchmarkWithGeoPoints : BenchmarkWithGeospatial {
    void before_all(DBRef group) override
    {
        BenchmarkWithGeospatial::before_all(group);
        WriteTransaction tr(group);
        add_records(tr.get_table(name()));
        tr.commit();
    }
};

struct BenchmarkAssignGeoPoints : BenchmarkWithGeoPoints {
    const char* name() const override
    {
        return "AssignGeoPoints";
    }

    void operator()(DBRef) override
    {
        assign_points(m_table);
    }
};

struct BenchmarkAssignGeoPointsFromNull : BenchmarkWithGeoPoints {
    const char* name() const override
    {
        return "AssignGeoPointsFromNull";
    }

    void before_all(DBRef group) override
    {
        BenchmarkWithGeospatial::before_all(group);
        WriteTransaction tr(group);
        add_records(tr.get_table(name()), false);
        tr.commit();
    }

    void operator()(DBRef) override
    {
        assign_points(m_table);
    }
};

struct BenchmarkFetchGeoPoints : BenchmarkWithGeoPoints {
    const char* name() const override
    {
        return "FetchGeoPoints";
    }

    void operator()(DBRef) override
    {
        for (size_t i = 0; i < BASE_SIZE; ++i) {
            auto g = m_table->get_object(i).get<Geospatial>(m_col);
            if (!g.is_valid().is_ok() || g.get_type() != Geospatial::Type::Point)
                throw std::logic_error("Invalid GeoPoint");
        }
    }
};

struct BenchmarkGeoPointsWithinBox : BenchmarkWithGeoPoints {
    const char* name() const override
    {
        return "GeoPointsWithinBox";
    }

    void operator()(DBRef) override
    {
        auto geometry = GeoBox{{-34.0, -34.0}, {42.0, 42.0}};
        m_table->column<Link>(m_col).geo_within(geometry).count();
    }
};

struct BenchmarkGeoPointsWithinBoxRQL : BenchmarkWithGeoPoints {
    const char* name() const override
    {
        return "GeoPointsWithinBoxRQL";
    }

    void operator()(DBRef) override
    {
        m_table->query("location geoWithin geoBox([-34.0, -34.0], [42.0, 42.0])").count();
    }
};

struct BenchmarkGeoPointsWithinCircle : BenchmarkWithGeoPoints {
    const char* name() const override
    {
        return "GeoPointsWithinCircle";
    }

    void operator()(DBRef) override
    {
        auto geometry = GeoCircle::from_kms(5000, {42.0, 42.0});
        m_table->column<Link>(m_col).geo_within(geometry).count();
    }
};

struct BenchmarkGeoPointsWithinCircleRQL : BenchmarkWithGeoPoints {
    const char* name() const override
    {
        return "GeoPointsWithinCircleRQL";
    }

    void operator()(DBRef) override
    {
        m_table->query("location geoWithin geoCircle([42.0, 42.0], 0.78393252)").count();
    }
};

struct BenchmarkGeoPointsWithinPolygon : BenchmarkWithGeoPoints {
    const char* name() const override
    {
        return "GeoPointsWithinPolygon";
    }

    void operator()(DBRef) override
    {
<<<<<<< HEAD
        GeoPolygon geometry{{{-24, -24}, {-34, 34}, {44, 44}, {-55, 55}, {-24, -24}}};
=======
        GeoPolygon geometry{{{{-24, -24}, {-34, 34}, {44, 44}, {-55, 55}, {-24, -24}}}};
>>>>>>> f1434caa
        m_table->column<Link>(m_col).geo_within(geometry).count();
    }
};

struct BenchmarkGeoPointsWithinPolygonRQL : BenchmarkWithGeoPoints {
    const char* name() const override
    {
        return "GeoPointsWithinPolygonRQL";
    }

    void operator()(DBRef) override
    {
        m_table
            ->query("location geoWithin geoPolygon({[-24.0, -24.0], [-34.0, 34.0], [44.0, 44.0], [-55.0, 55], "
                    "[-24.0, -24.0]})")
            .count();
    }
};

#endif

const char* to_lead_cstr(DBOptions::Durability level)
{
    switch (level) {
        case DBOptions::Durability::Full:
            return "Full   ";
        case DBOptions::Durability::MemOnly:
            return "MemOnly";
        case DBOptions::Durability::Unsafe:
            return "Unsafe ";
    }
    return nullptr;
}

const char* to_ident_cstr(DBOptions::Durability level)
{
    switch (level) {
        case DBOptions::Durability::Full:
            return "Full";
        case DBOptions::Durability::MemOnly:
            return "MemOnly";
        case realm::DBOptions::Durability::Unsafe:
            return "Unsafe";
    }
    return nullptr;
}

void run_benchmark_once(Benchmark& benchmark, DBRef sg, Timer& timer)
{
    timer.pause();
    benchmark.before_each(sg);
    timer.unpause();

    benchmark(sg);

    timer.pause();
    benchmark.after_each(sg);
    timer.unpause();
}


/// This little piece of likely over-engineering runs the benchmark a number of times,
/// with each durability setting, and reports the results for each run.
template <typename B>
void run_benchmark(BenchmarkResults& results, bool force_full = false)
{
    typedef std::pair<DBOptions::Durability, const char*> config_pair;
    std::vector<config_pair> configs;

    if (force_full) {
        configs.push_back(config_pair(DBOptions::Durability::Full, nullptr));
#if REALM_ENABLE_ENCRYPTION
        configs.push_back(config_pair(DBOptions::Durability::Full, crypt_key(true)));
#endif
    }
    else {
        configs.push_back(config_pair(DBOptions::Durability::MemOnly, nullptr));
    }

    Timer timer(Timer::type_UserTime);

    for (auto it = configs.begin(); it != configs.end(); ++it) {
        DBOptions::Durability level = it->first;
        const char* key = it->second;

        B benchmark;
        if (!g_bench_filter.empty() && g_bench_filter.find(benchmark.name()) == g_bench_filter.end())
            return;

        benchmark.m_durability = level;
        benchmark.m_encryption_key = key;

        // Generate the benchmark result texts:
        std::stringstream lead_text_ss;
        std::stringstream ident_ss;
        lead_text_ss << benchmark.name() << " (" << to_lead_cstr(level) << ", "
                     << (key == nullptr ? "EncryptionOff" : "EncryptionOn") << ")";
        ident_ss << benchmark.name() << "_" << to_ident_cstr(level)
                 << (key == nullptr ? "_EncryptionOff" : "_EncryptionOn");
        std::string ident = ident_ss.str();

        realm::test_util::unit_test::TestDetails test_details;
        test_details.suite_name = "BenchmarkCommonTasks";
        test_details.test_name = ident.c_str();
        test_details.file_name = __FILE__;
        test_details.line_number = __LINE__;

        // Open a SharedGroup:
        realm::test_util::DBTestPathGuard realm_path(
            test_util::get_test_path("benchmark_common_tasks_" + ident, ".realm"));
        DBRef group;
        group = DB::create(realm_path, false, DBOptions(level, key));
        benchmark.before_all(group);

        // Warm-up and initial measuring:
        size_t num_warmup_reps = 1;
        double time_to_execute_warmup_reps = 0;
        while (time_to_execute_warmup_reps < min_warmup_time_s && num_warmup_reps < max_repetitions) {
            num_warmup_reps *= 3;
            Timer t(Timer::type_UserTime);
            for (size_t i = 0; i < num_warmup_reps; ++i) {
                run_benchmark_once(benchmark, group, t);
            }
            time_to_execute_warmup_reps = t.get_elapsed_time();
        }
        double time_to_execute_one_rep = time_to_execute_warmup_reps / num_warmup_reps;
        size_t required_reps = size_t(min_duration_s / time_to_execute_one_rep);
        if (required_reps < min_repetitions) {
            required_reps = min_repetitions;
        }
        if (required_reps > max_repetitions) {
            required_reps = max_repetitions;
        }
        std::cout << "Req runs: " << std::setw(4) << required_reps << "  ";
        for (size_t rep = 0; rep < required_reps; ++rep) {
            Timer t;
            run_benchmark_once(benchmark, group, t);
            double s = t.get_elapsed_time();
            results.submit(ident.c_str(), s);
        }

        benchmark.after_all(group);

        results.finish(ident, lead_text_ss.str(), "runtime_secs");
    }
    std::cout << std::endl;
}

} // anonymous namespace

extern "C" int benchmark_common_tasks_main();

int benchmark_common_tasks_main()
{
    std::string results_file_stem = realm::test_util::get_test_path_prefix();
    std::cout << "Results path: " << results_file_stem << std::endl;
    results_file_stem += "results";
    BenchmarkResults results(40, "benchmark-common-tasks", results_file_stem.c_str());

#define BENCH(B) run_benchmark<B>(results)
#define BENCH2(B, mode) run_benchmark<B>(results, mode)

    BENCH2(BenchmarkEmptyCommit, true);
    BENCH2(BenchmarkEmptyCommit, false);
    BENCH2(BenchmarkNonInitiatorOpen, true);
    BENCH2(BenchmarkInitiatorOpen, true);
    BENCH2(AddTable, true);
    BENCH2(AddTable, false);

    BENCH(IterateTableByIndexNoPrimaryKey);
    BENCH(IterateTableByIndexIntPrimaryKey);
    BENCH(IterateTableByIndexStringPrimaryKey);
    BENCH(IterateTableByIterator);
    BENCH(IterateTableByIteratorIndex);

    BENCH(BenchmarkSort);
    BENCH(BenchmarkSortInt);
    BENCH(BenchmarkSortIntList);
    BENCH(BenchmarkSortIntDictionary);

    BENCH(BenchmarkUnorderedTableViewClear);
    BENCH(BenchmarkUnorderedTableViewClearIndexed);

    // getting/setting - tableview or not
    BENCH(BenchmarkGetString);
    BENCH(BenchmarkSetString);
    BENCH(BenchmarkGetLinkList);
    BENCH(BenchmarkInsert);
    BENCH2(BenchmarkCreateIndex, true);
    BENCH2(BenchmarkCreateIndex, false);
    BENCH(BenchmarkGetLongString);
    BENCH(BenchmarkSetLongString);

    // queries / searching
    BENCH(BenchmarkFindAllStringFewDupes);
    BENCH(BenchmarkFindAllStringManyDupes);
    BENCH(BenchmarkFindAllFulltextStringManyDupes);
    BENCH(BenchmarkFindFirstStringFewDupes);
    BENCH(BenchmarkFindFirstStringManyDupes);
    BENCH(BenchmarkCountStringManyDupes<false>);
    BENCH(BenchmarkCountStringManyDupes<true>);
    BENCH(BenchmarkQuery);
    BENCH(BenchmarkQueryNot);
    BENCH(BenchmarkQueryLongString);

    BENCH(BenchmarkQueryInsensitiveString);
    BENCH(BenchmarkQueryInsensitiveStringIndexed);
    BENCH(BenchmarkQueryChainedOrStrings<false>);
    BENCH(BenchmarkQueryChainedOrStrings<true>);
    BENCH(BenchmarkQueryNotChainedOrStrings<false>);
    BENCH(BenchmarkQueryNotChainedOrStrings<true>);
    BENCH(BenchmarkQueryChainedOrInts);
    BENCH(BenchmarkQueryChainedOrIntsIndexed);
    BENCH(BenchmarkQueryIntEquality);
    BENCH(BenchmarkQueryIntEqualityIndexed);
    BENCH(BenchmarkIntVsDoubleColumns);
    BENCH(BenchmarkQueryStringOverLinks);
    BENCH(BenchmarkSubQuery);
    BENCH(BenchmarkWithType<Indexed<Mixed>>);
    BENCH(BenchmarkWithType<Prop<Mixed>>);
    BENCH(BenchmarkWithType<Indexed<UUID>>);
    BENCH(BenchmarkWithType<Prop<UUID>>);
    BENCH(BenchmarkWithType<Indexed<ObjectId>>);
    BENCH(BenchmarkWithType<Prop<ObjectId>>);
    BENCH(BenchmarkWithType<Indexed<Timestamp>>);
    BENCH(BenchmarkWithType<Prop<Timestamp>>);
    BENCH(BenchmarkWithType<Indexed<Bool>>);
    BENCH(BenchmarkWithType<Prop<Bool>>);
    BENCH(BenchmarkMixedCaseInsensitiveEqual<Prop<Mixed>>);
    BENCH(BenchmarkMixedCaseInsensitiveEqual<Indexed<Mixed>>);
    BENCH(BenchmarkMixedCaseInsensitiveEqual<Prop<String>>);
    BENCH(BenchmarkMixedCaseInsensitiveEqual<Indexed<String>>);

    BENCH(BenchmarkQueryTimestampGreaterOverLinks);
    BENCH(BenchmarkQueryTimestampGreater);
    BENCH(BenchmarkQueryTimestampGreaterEqual);
    BENCH(BenchmarkQueryTimestampLess);
    BENCH(BenchmarkQueryTimestampLessEqual);
    BENCH(BenchmarkQueryTimestampEqual);
    BENCH(BenchmarkQueryTimestampNotEqual);
    BENCH(BenchmarkQueryTimestampNotNull);
    BENCH(BenchmarkQueryTimestampEqualNull);
    BENCH(BenchmarkQueryIntListSize);

    BENCH(BenchmarkWithIntUIDsRandomOrderSeqAccess);
    BENCH(BenchmarkWithIntUIDsRandomOrderRandomAccess);
    BENCH(BenchmarkWithIntUIDsRandomOrderRandomDelete);
    BENCH(BenchmarkWithIntUIDsRandomOrderRandomCreate);

    BENCH(TransactionDuplicate);

#if REALM_ENABLE_GEOSPATIAL
    BENCH(BenchmarkAssignGeoPoints);
    BENCH(BenchmarkAssignGeoPointsFromNull);
    BENCH(BenchmarkFetchGeoPoints);
    BENCH(BenchmarkGeoPointsWithinBox);
    BENCH(BenchmarkGeoPointsWithinBoxRQL);
    BENCH(BenchmarkGeoPointsWithinCircle);
    BENCH(BenchmarkGeoPointsWithinCircleRQL);
    BENCH(BenchmarkGeoPointsWithinPolygon);
    BENCH(BenchmarkGeoPointsWithinPolygonRQL);
#endif

#undef BENCH
#undef BENCH2
    return 0;
}

int main(int argc, const char** argv)
{
    if (argc > 1) {
        std::string arg_path = argv[1];
        if (arg_path == "-h" || arg_path == "--help") {
            std::cout << "Usage: " << argv[0] << " [-h|--help] [PATH] [NAMES]" << std::endl
                      << "Run the common tasks benchmark test application." << std::endl
                      << "Results are placed in the executable directory by default." << std::endl
                      << std::endl
                      << "Arguments:" << std::endl
                      << "  -h, --help      display this help" << std::endl
                      << "  PATH            alternate path to store the results files;" << std::endl
                      << "                  this path should end with a slash." << std::endl
                      << "  NAMES           benchmark names to run (',' separated)" << std::endl
                      << std::endl;
            return 1;
        }
    }

    if (!initialize_test_path(argc, argv))
        return 1;

    if (argc > 2) {
        std::string filter = argv[2];
        for (size_t i = 0, j = 0, len = filter.size(); i <= len; ++i) {
            if (i == len || filter[i] == ',') {
                if (j < i)
                    g_bench_filter.insert(filter.substr(j, i - j));
                j = i + 1;
            }
        }
    }

    return benchmark_common_tasks_main();
}<|MERGE_RESOLUTION|>--- conflicted
+++ resolved
@@ -2087,11 +2087,7 @@
 
     void operator()(DBRef) override
     {
-<<<<<<< HEAD
-        GeoPolygon geometry{{{-24, -24}, {-34, 34}, {44, 44}, {-55, 55}, {-24, -24}}};
-=======
         GeoPolygon geometry{{{{-24, -24}, {-34, 34}, {44, 44}, {-55, 55}, {-24, -24}}}};
->>>>>>> f1434caa
         m_table->column<Link>(m_col).geo_within(geometry).count();
     }
 };
