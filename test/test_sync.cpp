--- conflicted
+++ resolved
@@ -146,15 +146,8 @@
         if (state != ConnectionState::disconnected)
             return;
         REALM_ASSERT(error_info);
-<<<<<<< HEAD
-        bool is_fatal = error_info->is_fatal();
         CHECK_EQUAL(error_info->status, ErrorCodes::BadSyncPartitionValue);
-        CHECK(is_fatal);
-=======
-        std::error_code ec = error_info->status.get_std_error_code();
-        CHECK_EQUAL(sync::ProtocolError::illegal_realm_path, ec);
         CHECK(error_info->is_fatal);
->>>>>>> a175488d
         ++nerrors;
         if (nerrors == 3)
             fixture.stop();
@@ -577,13 +570,7 @@
             if (state != ConnectionState::disconnected)
                 return;
             REALM_ASSERT(error_info);
-<<<<<<< HEAD
             CHECK_EQUAL(error_info->status, ErrorCodes::SyncPermissionDenied);
-=======
-            std::error_code ec = error_info->status.get_std_error_code();
-            CHECK(ec == sync::ProtocolError::token_expired || ec == sync::ProtocolError::bad_authentication ||
-                  ec == sync::ProtocolError::permission_denied);
->>>>>>> a175488d
             did_fail = true;
             fixture.stop();
         };
@@ -612,11 +599,7 @@
         TEST_DIR(dir);
         TEST_CLIENT_DB(db);
         ClientServerFixture fixture(dir, test_context);
-<<<<<<< HEAD
         auto error_handler = [&](Status, bool) {
-=======
-        auto error_handler = [&](Status, bool, const std::string&) {
->>>>>>> a175488d
             did_fail = true;
             fixture.stop();
         };
@@ -799,13 +782,8 @@
             return;
         REALM_ASSERT(error_info);
         CHECK_EQUAL(error_info->status, ErrorCodes::BadChangeset);
-<<<<<<< HEAD
-        CHECK(!error_info->is_fatal());
+        CHECK(!error_info->is_fatal);
         CHECK_EQUAL(error_info->status.reason(),
-=======
-        CHECK(!error_info->is_fatal);
-        CHECK_EQUAL(error_info->message,
->>>>>>> a175488d
                     "Failed to transform received changeset: Schema mismatch: " + expected_error);
         fixture.stop();
     }
@@ -1493,15 +1471,9 @@
         {
             ClientServerFixture fixture(server_dir, test_context);
             fixture.set_client_side_error_rate(1, 1); // 100% chance of failure
-<<<<<<< HEAD
             auto error_handler = [&](Status status, bool is_fatal) {
                 CHECK_EQUAL(status, ErrorCodes::RuntimeError);
                 CHECK_EQUAL(status.reason(), "Simulated failure during sync client websocket read");
-=======
-            auto error_handler = [&](Status status, bool is_fatal, const std::string&) {
-                auto ec = status.get_std_error_code();
-                CHECK_EQUAL(_impl::SimulatedFailure::sync_client__read_head, ec);
->>>>>>> a175488d
                 CHECK_NOT(is_fatal);
                 client_side_read_did_fail = true;
                 fixture.stop();
@@ -1528,16 +1500,10 @@
         TEST_DIR(dir);
         ClientServerFixture fixture{dir, test_context};
         fixture.set_client_side_error_rate(5, 100); // 5% chance of failure
-<<<<<<< HEAD
         auto error_handler = [&](Status status, bool is_fatal) {
             if (CHECK_EQUAL(status.reason(), "Simulated failure during sync client websocket read")) {
                 CHECK_EQUAL(status, ErrorCodes::RuntimeError);
                 CHECK_NOT(is_fatal);
-=======
-        auto error_handler = [&](Status status, bool, const std::string&) {
-            auto ec = status.get_std_error_code();
-            if (CHECK_EQUAL(_impl::SimulatedFailure::sync_client__read_head, ec))
->>>>>>> a175488d
                 fixture.cancel_reconnect_delay();
             }
         };
@@ -1597,11 +1563,7 @@
         TEST_DIR(dir);
         ClientServerFixture fixture{dir, test_context};
         fixture.set_server_side_error_rate(5, 100); // 5% chance of failure
-<<<<<<< HEAD
         auto error_handler = [&](Status, bool is_fatal) {
-=======
-        auto error_handler = [&](Status, bool is_fatal, const std::string&) {
->>>>>>> a175488d
             CHECK_NOT(is_fatal);
             fixture.cancel_reconnect_delay();
         };
@@ -1680,13 +1642,8 @@
     bool did_fail = false;
     {
         ClientServerFixture fixture(server_dir, test_context);
-<<<<<<< HEAD
         auto error_handler = [&](Status status, bool is_fatal) {
             CHECK_EQUAL(status, ErrorCodes::SyncClientResetRequired);
-=======
-        auto error_handler = [&](Status status, bool is_fatal, const std::string&) {
-            CHECK_EQUAL(ProtocolError::bad_server_version, status.get_std_error_code());
->>>>>>> a175488d
             CHECK(is_fatal);
             did_fail = true;
             fixture.stop();
@@ -1895,13 +1852,8 @@
     bool did_fail = false;
     {
         ClientServerFixture fixture(server_dir, test_context);
-<<<<<<< HEAD
         auto error_handler = [&](Status status, bool is_fatal) {
             CHECK_EQUAL(status, ErrorCodes::SyncClientResetRequired);
-=======
-        auto error_handler = [&](Status status, bool is_fatal, const std::string&) {
-            CHECK_EQUAL(ProtocolError::bad_server_version, status.get_std_error_code());
->>>>>>> a175488d
             CHECK(is_fatal);
             did_fail = true;
             fixture.stop();
@@ -1978,13 +1930,8 @@
     bool did_fail = false;
     {
         ClientServerFixture fixture(server_dir, test_context);
-<<<<<<< HEAD
         auto error_handler = [&](Status status, bool is_fatal) {
             CHECK_EQUAL(status, ErrorCodes::SyncClientResetRequired);
-=======
-        auto error_handler = [&](Status status, bool is_fatal, const std::string&) {
-            CHECK_EQUAL(ProtocolError::bad_client_version, status.get_std_error_code());
->>>>>>> a175488d
             CHECK(is_fatal);
             did_fail = true;
             fixture.stop();
@@ -2050,13 +1997,8 @@
     bool did_fail = false;
     {
         ClientServerFixture fixture(server_dir, test_context);
-<<<<<<< HEAD
         auto error_handler = [&](Status status, bool is_fatal) {
             CHECK_EQUAL(status, ErrorCodes::SyncClientResetRequired);
-=======
-        auto error_handler = [&](Status status, bool is_fatal, const std::string&) {
-            CHECK_EQUAL(ProtocolError::diverging_histories, status.get_std_error_code());
->>>>>>> a175488d
             CHECK(is_fatal);
             did_fail = true;
             fixture.stop();
@@ -2139,13 +2081,8 @@
     bool did_fail = false;
     {
         ClientServerFixture fixture(server_dir, test_context);
-<<<<<<< HEAD
         auto error_handler = [&](Status status, bool is_fatal) {
             CHECK_EQUAL(status, ErrorCodes::SyncClientResetRequired);
-=======
-        auto error_handler = [&](Status status, bool is_fatal, const std::string&) {
-            CHECK_EQUAL(ProtocolError::diverging_histories, status.get_std_error_code());
->>>>>>> a175488d
             CHECK(is_fatal);
             did_fail = true;
             fixture.stop();
@@ -2329,13 +2266,8 @@
     TEST_DIR(server_dir);
     MultiClientServerFixture fixture(2, 1, server_dir, test_context);
     bool did_get_permission_denied = false;
-<<<<<<< HEAD
     fixture.set_client_side_error_handler(1, [&](Status status, bool) {
         CHECK_EQUAL(status, ErrorCodes::SyncPermissionDenied);
-=======
-    fixture.set_client_side_error_handler(1, [&](Status status, bool, const std::string&) {
-        CHECK_EQUAL(ProtocolError::permission_denied, status.get_std_error_code());
->>>>>>> a175488d
         did_get_permission_denied = true;
         fixture.get_client(1).shutdown();
     });
@@ -2728,13 +2660,8 @@
     TEST_DIR(server_dir);
 
     ClientServerFixture fixture{server_dir, test_context};
-<<<<<<< HEAD
     fixture.set_client_side_error_handler([&](Status status, bool) {
         CHECK_EQUAL("", status.reason());
-=======
-    fixture.set_client_side_error_handler([&](Status, bool, const std::string& message) {
-        CHECK_EQUAL("", message);
->>>>>>> a175488d
         did_see_error_for_valid = true;
     });
     fixture.start();
@@ -2803,11 +2730,7 @@
     session_config.verify_servers_ssl_certificate = true;
     session_config.ssl_trust_certificate_path = ca_dir + "dns-chain.crt.pem";
 
-<<<<<<< HEAD
     auto error_handler = [&](Status status, bool) {
-=======
-    auto error_handler = [&](Status status, bool, const std::string&) {
->>>>>>> a175488d
         CHECK_EQUAL(status, ErrorCodes::TlsHandshakeFailed);
         did_fail = true;
         fixture.stop();
@@ -2958,11 +2881,7 @@
 
     ClientServerFixture fixture{server_dir, test_context, config};
 
-<<<<<<< HEAD
     auto error_handler = [&](Status status, bool) {
-=======
-    auto error_handler = [&](Status status, bool, const std::string&) {
->>>>>>> a175488d
         CHECK_EQUAL(status, ErrorCodes::TlsHandshakeFailed);
         did_fail = true;
         fixture.stop();
@@ -3959,11 +3878,7 @@
 
         BowlOfStonesSemaphore bowl;
         auto handler = [&](const SessionErrorInfo& info) {
-<<<<<<< HEAD
             if (CHECK_EQUAL(info.status, ErrorCodes::ConnectionClosed))
-=======
-            if (CHECK_EQUAL(info.status.get_std_error_code(), ProtocolError::connection_closed))
->>>>>>> a175488d
                 bowl.add_stone();
         };
         Session session = fixture.make_session(db, "/test");
@@ -3985,11 +3900,7 @@
 
         BowlOfStonesSemaphore bowl;
         auto handler = [&](const SessionErrorInfo& info) {
-<<<<<<< HEAD
             if (CHECK_EQUAL(info.status, ErrorCodes::ConnectionClosed))
-=======
-            if (CHECK_EQUAL(info.status.get_std_error_code(), ProtocolError::connection_closed))
->>>>>>> a175488d
                 bowl.add_stone();
         };
         Session session = fixture.make_session(db, "/test");
@@ -4012,11 +3923,7 @@
         {
             BowlOfStonesSemaphore bowl;
             auto handler = [&](const SessionErrorInfo& info) {
-<<<<<<< HEAD
                 if (CHECK_EQUAL(info.status, ErrorCodes::ConnectionClosed))
-=======
-                if (CHECK_EQUAL(info.status.get_std_error_code(), ProtocolError::connection_closed))
->>>>>>> a175488d
                     bowl.add_stone();
             };
             Session session = fixture.make_session(db, "/test");
@@ -4052,11 +3959,7 @@
 
         BowlOfStonesSemaphore bowl;
         auto handler = [&](const SessionErrorInfo& info) {
-<<<<<<< HEAD
             if (CHECK_EQUAL(info.status, ErrorCodes::BadSyncPartitionValue))
-=======
-            if (CHECK_EQUAL(info.status.get_std_error_code(), ProtocolError::illegal_realm_path))
->>>>>>> a175488d
                 bowl.add_stone();
         };
         Session session = fixture.make_session(db, "/..");
@@ -4079,11 +3982,7 @@
 
         BowlOfStonesSemaphore bowl;
         auto handler = [&](const SessionErrorInfo& info) {
-<<<<<<< HEAD
             if (CHECK_EQUAL(info.status, ErrorCodes::BadSyncPartitionValue))
-=======
-            if (CHECK_EQUAL(info.status.get_std_error_code(), ProtocolError::illegal_realm_path))
->>>>>>> a175488d
                 bowl.add_stone();
         };
         Session session = fixture.make_session(db, "/..");
@@ -4588,14 +4487,9 @@
         config.client_pong_timeout = 0; // time out immediately
         ClientServerFixture fixture(dir, test_context, std::move(config));
 
-<<<<<<< HEAD
         auto error_handler = [&](Status status, bool) {
             CHECK_EQUAL(status, ErrorCodes::ConnectionClosed);
             CHECK_EQUAL(status.reason(), "Timed out waiting for PONG message");
-=======
-        auto error_handler = [&](Status status, bool, const std::string&) {
-            CHECK_EQUAL(status, ErrorCodes::ConnectionClosed);
->>>>>>> a175488d
             did_fail = true;
             fixture.stop();
         };
@@ -4622,14 +4516,9 @@
     ClientServerFixture fixture(dir, test_context, std::move(config));
 
     BowlOfStonesSemaphore bowl;
-<<<<<<< HEAD
     auto error_handler = [&](Status status, bool) {
         if (CHECK_EQUAL(status, ErrorCodes::ConnectionClosed)) {
             CHECK_EQUAL(status.reason(), "Timed out waiting for PONG message");
-=======
-    auto error_handler = [&](Status status, bool, const std::string&) {
-        if (CHECK_EQUAL(status, ErrorCodes::ConnectionClosed))
->>>>>>> a175488d
             bowl.add_stone();
         }
     };
@@ -4653,14 +4542,9 @@
 
         ClientServerFixture fixture(dir, test_context, std::move(config));
 
-<<<<<<< HEAD
         auto error_handler = [&](Status status, bool) {
             CHECK_EQUAL(status, ErrorCodes::ConnectionClosed);
             CHECK_EQUAL(status.reason(), "Timed out waiting for PONG message");
-=======
-        auto error_handler = [&](Status status, bool, const std::string&) {
-            CHECK_EQUAL(status, ErrorCodes::ConnectionClosed);
->>>>>>> a175488d
             did_fail = true;
             fixture.stop();
         };
@@ -4688,11 +4572,7 @@
     ClientServerFixture fixture(dir, test_context, std::move(config));
 
     BowlOfStonesSemaphore bowl;
-<<<<<<< HEAD
     auto error_handler = [&](Status status, bool) {
-=======
-    auto error_handler = [&](Status status, bool, const std::string&) {
->>>>>>> a175488d
         CHECK_EQUAL(status, ErrorCodes::ConnectionClosed);
         bowl.add_stone();
     };
@@ -5287,14 +5167,8 @@
         auto listener = [&](ConnectionState state, const util::Optional<ErrorInfo>& error_info) {
             if (state == ConnectionState::disconnected) {
                 CHECK(error_info);
-<<<<<<< HEAD
                 client_logger->debug("State change: disconnected, error_code = %1, is_fatal = %2", error_info->status,
-                                     error_info->is_fatal());
-=======
-                client_logger->debug(
-                    "State change: disconnected, error_code = %1, is_fatal = %2, detailed_message = %3",
-                    error_info->status.get_std_error_code(), error_info->is_fatal, error_info->message);
->>>>>>> a175488d
+                                     error_info->is_fatal);
                 // We expect to get through the SSL handshake but will hit an error due to the wrong token.
                 CHECK_NOT_EQUAL(error_info->status, ErrorCodes::TlsHandshakeFailed);
                 client.shutdown();
@@ -5370,15 +5244,8 @@
             if (state != ConnectionState::disconnected)
                 return;
             REALM_ASSERT(error_info);
-<<<<<<< HEAD
             CHECK_EQUAL(error_info->status, ErrorCodes::BadChangeset);
-            CHECK(error_info->is_fatal());
-=======
-            std::error_code ec = error_info->status.get_std_error_code();
-            bool is_fatal = error_info->is_fatal;
-            CHECK_EQUAL(sync::ProtocolError::bad_changeset, ec);
-            CHECK(is_fatal);
->>>>>>> a175488d
+            CHECK(error_info->is_fatal);
             did_fail = true;
             fixture.stop();
         };
