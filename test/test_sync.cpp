--- conflicted
+++ resolved
@@ -6680,7 +6680,6 @@
                    StringData(e.what()).contains("Failed to parse received changeset: Invalid interned string"));
 }
 
-<<<<<<< HEAD
 TEST(Sync_DifferentUsersMultiplexing)
 {
     ClientServerFixture::Config fixture_config;
@@ -6722,7 +6721,8 @@
                     user_2_sess_1.sess.get_appservices_connection_id());
     CHECK_NOT_EQUAL(user_1_sess_2.sess.get_appservices_connection_id(),
                     user_2_sess_2.sess.get_appservices_connection_id());
-=======
+}
+
 // Tests that an empty reciprocal changesets is set and retrieved correctly.
 TEST(Sync_SetAndGetEmptyReciprocalChangeset)
 {
@@ -6892,7 +6892,6 @@
     group_1.verify();
     group_2.verify();
     CHECK(compare_groups(rt_1, rt_2));
->>>>>>> 13ce20f6
 }
 
 } // unnamed namespace