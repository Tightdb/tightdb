#include <cstddef>
#include <cstdint>
#include <cmath>
#include <cstdlib>
#include <cstring>
#include <memory>
#include <tuple>
#include <set>
#include <string>
#include <sstream>
#include <mutex>
#include <condition_variable>
#include <thread>
#include <chrono>

#include <realm.hpp>
#include <realm/chunked_binary.hpp>
#include <realm/data_type.hpp>
#include <realm/history.hpp>
#include <realm/impl/simulated_failure.hpp>
#include <realm/list.hpp>
#include <realm/sync/binding_callback_thread_observer.hpp>
#include <realm/sync/changeset.hpp>
#include <realm/sync/changeset_encoder.hpp>
#include <realm/sync/client.hpp>
#include <realm/sync/history.hpp>
#include <realm/sync/instructions.hpp>
#include <realm/sync/network/default_socket.hpp>
#include <realm/sync/network/http.hpp>
#include <realm/sync/network/network.hpp>
#include <realm/sync/network/websocket.hpp>
#include <realm/sync/noinst/protocol_codec.hpp>
#include <realm/sync/noinst/server/server.hpp>
#include <realm/sync/noinst/server/server_dir.hpp>
#include <realm/sync/noinst/server/server_history.hpp>
#include <realm/sync/object_id.hpp>
#include <realm/sync/protocol.hpp>
#include <realm/sync/transform.hpp>
#include <realm/util/buffer.hpp>
#include <realm/util/features.h>
#include <realm/util/logger.hpp>
#include <realm/util/random.hpp>
#include <realm/util/uri.hpp>
#include <realm/version.hpp>

#include "sync_fixtures.hpp"

#include "test.hpp"
#include "util/demangle.hpp"
#include "util/semaphore.hpp"
#include "util/thread_wrapper.hpp"
#include "util/compare_groups.hpp"

using namespace realm;
using namespace realm::sync;
using namespace realm::test_util;
using namespace realm::fixtures;


// Test independence and thread-safety
// -----------------------------------
//
// All tests must be thread safe and independent of each other. This
// is required because it allows for both shuffling of the execution
// order and for parallelized testing.
//
// In particular, avoid using std::rand() since it is not guaranteed
// to be thread safe. Instead use the API offered in
// `test/util/random.hpp`.
//
// All files created in tests must use the TEST_PATH macro (or one of
// its friends) to obtain a suitable file system path. See
// `test/util/test_path.hpp`.
//
//
// Debugging and the ONLY() macro
// ------------------------------
//
// A simple way of disabling all tests except one called `Foo`, is to
// replace TEST(Foo) with ONLY(Foo) and then recompile and rerun the
// test suite. Note that you can also use filtering by setting the
// environment variable `UNITTEST_FILTER`. See `README.md` for more on
// this.
//
// Another way to debug a particular test, is to copy that test into
// `experiments/testcase.cpp` and then run `sh build.sh
// check-testcase` (or one of its friends) from the command line.


namespace {

using ErrorInfo = SessionErrorInfo;

class TestServerHistoryContext : public _impl::ServerHistory::Context {
public:
    std::mt19937_64& server_history_get_random() noexcept override final
    {
        return m_random;
    }

private:
    std::mt19937_64 m_random;
};

#define TEST_CLIENT_DB(name)                                                                                         \
    SHARED_GROUP_TEST_PATH(name##_path);                                                                             \
    auto name = DB::create(make_client_replication(), name##_path);

template <typename Function>
void write_transaction_notifying_session(DBRef db, Session& session, Function&& function)
{
    WriteTransaction wt(db);
    function(wt);
    auto new_version = wt.commit();
    session.nonsync_transact_notify(new_version);
}

ClientReplication& get_replication(DBRef db)
{
    auto repl = dynamic_cast<ClientReplication*>(db->get_replication());
    REALM_ASSERT(repl);
    return *repl;
}

ClientHistory& get_history(DBRef db)
{
    return get_replication(db).get_history();
}

TEST(Sync_BadVirtualPath)
{
    // NOTE:  This test is no longer valid after migration to MongoDB Realm
    //  It still passes because it runs against the mock C++ server, but the
    //  MongoDB Realm server will behave differently

    TEST_DIR(dir);
    TEST_CLIENT_DB(db_1);
    TEST_CLIENT_DB(db_2);
    TEST_CLIENT_DB(db_3);
    ClientServerFixture fixture(dir, test_context);
    fixture.start();

    int nerrors = 0;

    auto listener = [&](ConnectionState state, util::Optional<ErrorInfo> error_info) {
        if (state != ConnectionState::disconnected)
            return;
        REALM_ASSERT(error_info);
        std::error_code ec = error_info->status.get_std_error_code();
        CHECK_EQUAL(sync::ProtocolError::illegal_realm_path, ec);
        CHECK(error_info->is_fatal);
        ++nerrors;
        if (nerrors == 3)
            fixture.stop();
    };

    Session session_1 = fixture.make_session(db_1, "/test.realm");
    session_1.set_connection_state_change_listener(listener);
    session_1.bind();

    Session session_2 = fixture.make_session(db_2, "/../test");
    session_2.set_connection_state_change_listener(listener);
    session_2.bind();

    Session session_3 = fixture.make_session(db_3, "test%abc ");
    session_3.set_connection_state_change_listener(listener);
    session_3.bind();

    session_1.wait_for_download_complete_or_client_stopped();
    session_2.wait_for_download_complete_or_client_stopped();
    session_3.wait_for_download_complete_or_client_stopped();
    CHECK_EQUAL(nerrors, 3);
}


TEST(Sync_AsyncWaitForUploadCompletion)
{
    TEST_DIR(dir);
    TEST_CLIENT_DB(db);
    ClientServerFixture fixture(dir, test_context);
    fixture.start();

    Session session = fixture.make_bound_session(db, "/test");

    auto wait = [&] {
        BowlOfStonesSemaphore bowl;
        auto handler = [&](Status status) {
            if (CHECK(status.is_ok()))
                bowl.add_stone();
        };
        session.async_wait_for_upload_completion(handler);
        bowl.get_stone();
    };

    // Empty
    wait();

    // Nonempty
    write_transaction_notifying_session(db, session, [](WriteTransaction& wt) {
        wt.get_group().add_table_with_primary_key("class_foo", type_Int, "id");
    });
    wait();

    // Already done
    wait();

    // More
    write_transaction_notifying_session(db, session, [](WriteTransaction& wt) {
        wt.get_group().add_table_with_primary_key("class_bar", type_Int, "id");
    });
    wait();
}


TEST(Sync_AsyncWaitForUploadCompletionNoPendingLocalChanges)
{
    TEST_DIR(dir);
    TEST_CLIENT_DB(db);
    ClientServerFixture fixture(dir, test_context);
    fixture.start();

    Session session = fixture.make_bound_session(db, "/test");

    write_transaction_notifying_session(db, session, [](WriteTransaction& wt) {
        wt.get_group().add_table_with_primary_key("class_foo", type_Int, "id");
    });

    auto pf = util::make_promise_future<bool>();
    session.async_wait_for_upload_completion(
        [promise = std::move(pf.promise), tr = db->start_read()](Status status) mutable {
            REALM_ASSERT(status.is_ok());
            tr->advance_read();
            promise.emplace_value(tr->get_history()->no_pending_local_changes(tr->get_version()));
        });
    CHECK(pf.future.get());
}


TEST(Sync_AsyncWaitForDownloadCompletion)
{
    TEST_DIR(dir);
    TEST_CLIENT_DB(db_1);
    TEST_CLIENT_DB(db_2);
    ClientServerFixture fixture(dir, test_context);
    fixture.start();

    auto wait = [&](Session& session) {
        BowlOfStonesSemaphore bowl;
        auto handler = [&](Status status) {
            if (CHECK(status.is_ok()))
                bowl.add_stone();
        };
        session.async_wait_for_download_completion(handler);
        bowl.get_stone();
    };

    // Nothing to download
    Session session_1 = fixture.make_bound_session(db_1, "/test");
    wait(session_1);

    // Again
    wait(session_1);

    // Upload something via session 2
    Session session_2 = fixture.make_bound_session(db_2, "/test");
    write_transaction_notifying_session(db_2, session_2, [](WriteTransaction& wt) {
        wt.get_group().add_table_with_primary_key("class_foo", type_Int, "id");
    });
    session_2.wait_for_upload_complete_or_client_stopped();

    // Wait for session 1 to download it
    wait(session_1);
    {
        ReadTransaction rt_1(db_1);
        ReadTransaction rt_2(db_2);
        CHECK(compare_groups(rt_1, rt_2));
    }

    // Again
    wait(session_1);

    // Wait for session 2 to download nothing
    wait(session_2);

    // Upload something via session 1
    write_transaction_notifying_session(db_1, session_1, [](WriteTransaction& wt) {
        wt.get_group().add_table_with_primary_key("class_bar", type_Int, "id");
    });
    session_1.wait_for_upload_complete_or_client_stopped();

    // Wait for session 2 to download it
    wait(session_2);
    {
        ReadTransaction rt_1(db_1);
        ReadTransaction rt_2(db_2);
        CHECK(compare_groups(rt_1, rt_2));
    }
}


TEST(Sync_AsyncWaitForSyncCompletion)
{
    TEST_DIR(dir);
    TEST_CLIENT_DB(db_1);
    TEST_CLIENT_DB(db_2);
    ClientServerFixture fixture(dir, test_context);
    fixture.start();

    auto wait = [&](Session& session) {
        BowlOfStonesSemaphore bowl;
        auto handler = [&](Status status) {
            if (CHECK(status.is_ok()))
                bowl.add_stone();
        };
        session.async_wait_for_sync_completion(handler);
        bowl.get_stone();
    };

    // Nothing to synchronize
    Session session_1 = fixture.make_bound_session(db_1);
    wait(session_1);

    // Again
    wait(session_1);

    // Generate changes to be downloaded (uploading via session 2)
    Session session_2 = fixture.make_bound_session(db_2);
    write_transaction_notifying_session(db_2, session_2, [](WriteTransaction& wt) {
        wt.get_group().add_table_with_primary_key("class_foo", type_Int, "id");
    });
    session_2.wait_for_upload_complete_or_client_stopped();

    // Generate changes to be uploaded
    write_transaction_notifying_session(db_1, session_1, [](WriteTransaction& wt) {
        wt.get_group().add_table_with_primary_key("class_bar", type_Int, "id");
    });

    // Nontrivial synchronization (upload and download required)
    wait(session_1);
    wait(session_2);

    {
        ReadTransaction rt_1(db_1);
        ReadTransaction rt_2(db_2);
        CHECK(compare_groups(rt_1, rt_2));
    }
}


TEST(Sync_AsyncWaitCancellation)
{
    TEST_DIR(dir);
    TEST_CLIENT_DB(db);
    ClientServerFixture fixture(dir, test_context);

    BowlOfStonesSemaphore bowl;
    auto completion_handler = [&](Status status) {
        CHECK_EQUAL(status, ErrorCodes::OperationAborted);
        bowl.add_stone();
    };
    {
        Session session = fixture.make_bound_session(db, "/test");
        session.async_wait_for_upload_completion(completion_handler);
        session.async_wait_for_download_completion(completion_handler);
        session.async_wait_for_sync_completion(completion_handler);
        // Destruction of session cancels wait operations
    }
    fixture.start();
    bowl.get_stone();
    bowl.get_stone();
    bowl.get_stone();
}


TEST(Sync_WaitForUploadCompletion)
{
    TEST_DIR(dir);
    TEST_CLIENT_DB(db);
    ClientServerFixture fixture{dir, test_context};
    std::string virtual_path = "/test";
    std::string server_path = fixture.map_virtual_to_real_path(virtual_path);
    fixture.start();

    // Empty
    Session session = fixture.make_bound_session(db);
    // Since the Realm is empty, the following wait operation can complete
    // without the client ever having been in contact with the server
    session.wait_for_upload_complete_or_client_stopped();

    // Nonempty
    write_transaction_notifying_session(db, session, [](WriteTransaction& wt) {
        wt.get_group().add_table_with_primary_key("class_foo", type_Int, "id");
    });
    // Since the Realm is no longer empty, the following wait operation cannot
    // complete until the client has been in contact with the server, and caused
    // the server to create the server-side file
    session.wait_for_upload_complete_or_client_stopped();
    CHECK(util::File::exists(server_path));

    // Already done
    session.wait_for_upload_complete_or_client_stopped();

    // More changes
    write_transaction_notifying_session(db, session, [](WriteTransaction& wt) {
        wt.get_group().add_table_with_primary_key("class_bar", type_Int, "id");
    });
    session.wait_for_upload_complete_or_client_stopped();
}


TEST(Sync_WaitForUploadCompletionAfterEmptyTransaction)
{
    TEST_DIR(dir);
    TEST_CLIENT_DB(db);
    ClientServerFixture fixture(dir, test_context);
    fixture.start();

    Session session = fixture.make_bound_session(db);
    for (int i = 0; i < 100; ++i) {
        WriteTransaction wt(db);
        version_type new_version = wt.commit();
        session.nonsync_transact_notify(new_version);
        session.wait_for_upload_complete_or_client_stopped();
    }
    {
        WriteTransaction wt(db);
        wt.get_group().add_table_with_primary_key("class_foo", type_Int, "id");
        version_type new_version = wt.commit();
        session.nonsync_transact_notify(new_version);
        session.wait_for_upload_complete_or_client_stopped();
    }
}


TEST(Sync_WaitForDownloadCompletion)
{
    TEST_DIR(dir);
    TEST_CLIENT_DB(db_1);
    TEST_CLIENT_DB(db_2);
    ClientServerFixture fixture(dir, test_context);
    fixture.start();

    // Noting to download
    Session session_1 = fixture.make_bound_session(db_1);
    session_1.wait_for_download_complete_or_client_stopped();

    // Again
    session_1.wait_for_download_complete_or_client_stopped();

    // Upload something via session 2
    Session session_2 = fixture.make_bound_session(db_2);
    write_transaction_notifying_session(db_2, session_2, [](WriteTransaction& wt) {
        wt.get_group().add_table_with_primary_key("class_foo", type_Int, "id");
    });
    session_2.wait_for_upload_complete_or_client_stopped();

    // Wait for session 1 to download it
    session_1.wait_for_download_complete_or_client_stopped();
    {
        ReadTransaction rt_1(db_1);
        ReadTransaction rt_2(db_2);
        CHECK(compare_groups(rt_1, rt_2));
    }

    // Again
    session_1.wait_for_download_complete_or_client_stopped();

    // Wait for session 2 to download nothing
    session_2.wait_for_download_complete_or_client_stopped();

    // Upload something via session 1
    write_transaction_notifying_session(db_1, session_1, [](WriteTransaction& wt) {
        wt.get_group().add_table_with_primary_key("class_bar", type_Int, "id");
    });
    session_1.wait_for_upload_complete_or_client_stopped();

    // Wait for session 2 to download it
    session_2.wait_for_download_complete_or_client_stopped();
    {
        ReadTransaction rt_1(db_1);
        ReadTransaction rt_2(db_2);
        CHECK(compare_groups(rt_1, rt_2));
    }
}


TEST(Sync_WaitForDownloadCompletionAfterEmptyTransaction)
{
    TEST_DIR(dir);
    TEST_CLIENT_DB(db);
    ClientServerFixture fixture(dir, test_context);

    {
        WriteTransaction wt(db);
        wt.commit();
    }
    fixture.start();
    for (int i = 0; i < 8; ++i) {
        Session session = fixture.make_bound_session(db, "/test");
        session.wait_for_download_complete_or_client_stopped();
        session.wait_for_download_complete_or_client_stopped();
        {
            WriteTransaction wt(db);
            wt.commit();
        }
        session.wait_for_download_complete_or_client_stopped();
        session.wait_for_download_complete_or_client_stopped();
    }
}


TEST(Sync_WaitForDownloadCompletionManyConcurrent)
{
    TEST_DIR(dir);
    TEST_CLIENT_DB(db);
    ClientServerFixture fixture(dir, test_context);
    fixture.start();

    Session session = fixture.make_bound_session(db);
    constexpr int num_threads = 8;
    std::thread threads[num_threads];
    for (int i = 0; i < num_threads; ++i) {
        auto handler = [&] {
            session.wait_for_download_complete_or_client_stopped();
        };
        threads[i] = std::thread{handler};
    }
    for (int i = 0; i < num_threads; ++i)
        threads[i].join();
}


TEST(Sync_WaitForSessionTerminations)
{
    TEST_DIR(server_dir);
    TEST_CLIENT_DB(db);

    ClientServerFixture fixture(server_dir, test_context);
    fixture.start();

    Session session = fixture.make_bound_session(db, "/test");
    session.wait_for_download_complete_or_client_stopped();
    // Note: Atomicity would not be needed if
    // Session::async_wait_for_download_completion() was assumed to work.
    std::atomic<bool> called{false};
    auto handler = [&](Status) {
        called = true;
    };
    session.async_wait_for_download_completion(std::move(handler));
    session.detach();
    // The completion handler of an asynchronous wait operation is guaranteed
    // to be called, and no later than at session termination time. Also, any
    // callback function associated with a session on which termination has been
    // initiated, including the completion handler of the asynchronous wait
    // operation, must have finished executing when
    // Client::wait_for_session_terminations_or_client_stopped() returns.
    fixture.wait_for_session_terminations_or_client_stopped();
    CHECK(called);
}


TEST(Sync_TokenWithoutExpirationAllowed)
{
    bool did_fail = false;
    {
        TEST_DIR(dir);
        TEST_CLIENT_DB(db);
        ClientServerFixture fixture(dir, test_context);

        auto listener = [&](ConnectionState state, util::Optional<ErrorInfo> error_info) {
            if (state != ConnectionState::disconnected)
                return;
            REALM_ASSERT(error_info);
            std::error_code ec = error_info->status.get_std_error_code();
            CHECK(ec == sync::ProtocolError::token_expired || ec == sync::ProtocolError::bad_authentication ||
                  ec == sync::ProtocolError::permission_denied);
            did_fail = true;
            fixture.stop();
        };

        fixture.start();

        Session::Config sess_config;
        sess_config.signed_user_token = g_signed_test_user_token_expiration_unspecified;
        Session session = fixture.make_session(db, "/test", std::move(sess_config));
        session.set_connection_state_change_listener(listener);
        session.bind();
        write_transaction_notifying_session(db, session, [](WriteTransaction& wt) {
            wt.get_group().add_table_with_primary_key("class_foo", type_Int, "id");
        });
        session.wait_for_upload_complete_or_client_stopped();
        session.wait_for_download_complete_or_client_stopped();
    }
    CHECK_NOT(did_fail);
}


TEST(Sync_TokenWithNullExpirationAllowed)
{
    bool did_fail = false;
    {
        TEST_DIR(dir);
        TEST_CLIENT_DB(db);
        ClientServerFixture fixture(dir, test_context);
        auto error_handler = [&](Status, bool, const std::string&) {
            did_fail = true;
            fixture.stop();
        };
        fixture.set_client_side_error_handler(error_handler);
        fixture.start();

        Session::Config config;
        config.signed_user_token = g_signed_test_user_token_expiration_null;
        Session session = fixture.make_session(db, "/test", std::move(config));
        session.bind();
        {
            write_transaction_notifying_session(db, session, [](WriteTransaction& wt) {
                wt.get_group().add_table_with_primary_key("class_foo", type_Int, "id");
            });
        }
        session.wait_for_upload_complete_or_client_stopped();
        session.wait_for_download_complete_or_client_stopped();
    }
    CHECK_NOT(did_fail);
}


TEST(Sync_Upload)
{
    TEST_DIR(dir);
    TEST_CLIENT_DB(db);
    ClientServerFixture fixture(dir, test_context);
    fixture.start();

    Session session = fixture.make_bound_session(db);

    {
        write_transaction_notifying_session(db, session, [](WriteTransaction& wt) {
            TableRef table = wt.get_group().add_table_with_primary_key("class_foo", type_Int, "id");
            table->add_column(type_Int, "i");
        });
        for (int i = 0; i < 100; ++i) {
            WriteTransaction wt(db);
            TableRef table = wt.get_table("class_foo");
            table->create_object_with_primary_key(i);
            version_type new_version = wt.commit();
            session.nonsync_transact_notify(new_version);
        }
    }
    session.wait_for_upload_complete_or_client_stopped();
    session.wait_for_download_complete_or_client_stopped();
}


TEST(Sync_Replication)
{
    // Replicate changes in file 1 to file 2.

    TEST_CLIENT_DB(db_1);
    TEST_CLIENT_DB(db_2);

    {
        TEST_DIR(dir);
        ClientServerFixture fixture(dir, test_context);
        fixture.start();

        version_type sync_transact_callback_version = 0;
        auto sync_transact_callback = [&](VersionID, VersionID new_version) {
            // May be called once or multiple times depending on timing
            sync_transact_callback_version = new_version.version;
        };

        Session session_1 = fixture.make_bound_session(db_1);

        Session session_2 = fixture.make_session(db_2, "/test");
        session_2.set_sync_transact_callback(std::move(sync_transact_callback));
        session_2.bind();

        // Create schema
        write_transaction_notifying_session(db_1, session_1, [](WriteTransaction& wt) {
            TableRef table = wt.get_group().add_table_with_primary_key("class_foo", type_Int, "id");
            table->add_column(type_Int, "i");
        });
        Random random(random_int<unsigned long>()); // Seed from slow global generator
        for (int i = 0; i < 100; ++i) {
            WriteTransaction wt(db_1);
            TableRef table = wt.get_table("class_foo");
            table->create_object_with_primary_key(i);
            Obj obj = *(table->begin() + random.draw_int_mod(table->size()));
            obj.set<int64_t>("i", random.draw_int_max(0x7FFFFFFFFFFFFFFF));
            version_type new_version = wt.commit();
            session_1.nonsync_transact_notify(new_version);
        }

        session_1.wait_for_upload_complete_or_client_stopped();
        session_2.wait_for_download_complete_or_client_stopped();

        {
            ReadTransaction rt(db_2);
            CHECK_EQUAL(rt.get_version(), sync_transact_callback_version);
        }
    }

    ReadTransaction rt_1(db_1);
    ReadTransaction rt_2(db_2);
    const Group& group_1 = rt_1;
    const Group& group_2 = rt_2;
    group_1.verify();
    group_2.verify();
    CHECK(compare_groups(rt_1, rt_2));
    ConstTableRef table = group_1.get_table("class_foo");
    CHECK_EQUAL(100, table->size());
}


TEST(Sync_Merge)
{

    TEST_CLIENT_DB(db_1);
    TEST_CLIENT_DB(db_2);

    {
        TEST_DIR(dir);
        MultiClientServerFixture fixture(2, 1, dir, test_context);
        fixture.start();

        Session session_1 = fixture.make_session(0, 0, db_1, "/test");
        session_1.bind();

        Session session_2 = fixture.make_session(1, 0, db_2, "/test");
        session_2.bind();

        // Create schema on both clients.
        auto create_schema = [](Session& sess, DBRef db) {
            WriteTransaction wt(db);
            if (wt.has_table("class_foo"))
                return;
            TableRef table = wt.get_group().add_table_with_primary_key("class_foo", type_Int, "id");
            table->add_column(type_Int, "i");
            version_type new_version = wt.commit();
            sess.nonsync_transact_notify(new_version);
        };
        create_schema(session_1, db_1);
        create_schema(session_2, db_2);

        write_transaction_notifying_session(db_1, session_1, [](WriteTransaction& wt) {
            TableRef table = wt.get_table("class_foo");
            table->create_object_with_primary_key(1).set("i", 5);
            table->create_object_with_primary_key(2).set("i", 6);
        });
        write_transaction_notifying_session(db_2, session_2, [](WriteTransaction& wt) {
            TableRef table = wt.get_table("class_foo");
            table->create_object_with_primary_key(3).set("i", 7);
            table->create_object_with_primary_key(4).set("i", 8);
        });

        session_1.wait_for_upload_complete_or_client_stopped();
        session_2.wait_for_upload_complete_or_client_stopped();
        session_1.wait_for_download_complete_or_client_stopped();
        session_2.wait_for_download_complete_or_client_stopped();
    }

    ReadTransaction rt_1(db_1);
    ReadTransaction rt_2(db_2);
    const Group& group_1 = rt_1;
    const Group& group_2 = rt_2;
    group_1.verify();
    group_2.verify();
    CHECK(compare_groups(rt_1, rt_2));
    ConstTableRef table = group_1.get_table("class_foo");
    CHECK_EQUAL(4, table->size());
}

struct ExpectChangesetError {
    unit_test::TestContext& test_context;
    MultiClientServerFixture& fixture;
    std::string expected_error;

    void operator()(ConnectionState state, util::Optional<ErrorInfo> error_info) const noexcept
    {
        if (state == ConnectionState::disconnected) {
            return;
        }
        if (!error_info)
            return;
        REALM_ASSERT(error_info);
        CHECK_EQUAL(error_info->status, ErrorCodes::BadChangeset);
<<<<<<< HEAD
        CHECK(!error_info->is_fatal);
=======
        CHECK(!error_info->is_fatal());
>>>>>>> 82402234
        CHECK_EQUAL(error_info->message,
                    "Failed to transform received changeset: Schema mismatch: " + expected_error);
        fixture.stop();
    }
};

void test_schema_mismatch(unit_test::TestContext& test_context, util::FunctionRef<void(WriteTransaction&)> fn_1,
                          util::FunctionRef<void(WriteTransaction&)> fn_2, const char* expected_error_1,
                          const char* expected_error_2 = nullptr)
{
    TEST_CLIENT_DB(db_1);
    TEST_CLIENT_DB(db_2);

    TEST_DIR(dir);
    MultiClientServerFixture fixture(2, 1, dir, test_context);
    fixture.allow_server_errors(0, 1);
    fixture.start();

    Session session_1 = fixture.make_session(0, 0, db_1, "/test");
    Session session_2 = fixture.make_session(1, 0, db_2, "/test");

    if (!expected_error_2)
        expected_error_2 = expected_error_1;

    session_1.set_connection_state_change_listener(ExpectChangesetError{test_context, fixture, expected_error_1});
    session_2.set_connection_state_change_listener(ExpectChangesetError{test_context, fixture, expected_error_2});

    session_1.bind();
    session_2.bind();

    write_transaction_notifying_session(db_1, session_1, fn_1);
    write_transaction_notifying_session(db_2, session_2, fn_2);

    session_1.wait_for_upload_complete_or_client_stopped();
    session_2.wait_for_upload_complete_or_client_stopped();
    session_1.wait_for_download_complete_or_client_stopped();
    session_2.wait_for_download_complete_or_client_stopped();
}


TEST(Sync_DetectSchemaMismatch_ColumnType)
{
    test_schema_mismatch(
        test_context,
        [](WriteTransaction& wt) {
            TableRef table = wt.get_group().add_table_with_primary_key("class_foo", type_Int, "id");
            ColKey col_ndx = table->add_column(type_Int, "column");
            table->create_object_with_primary_key(1).set<int64_t>(col_ndx, 123);
        },
        [](WriteTransaction& wt) {
            TableRef table = wt.get_group().add_table_with_primary_key("class_foo", type_Int, "id");
            ColKey col_ndx = table->add_column(type_String, "column");
            table->create_object_with_primary_key(2).set(col_ndx, "Hello, World!");
        },
        "Property 'column' in class 'foo' is of type Int on one side and type String on the other.",
        "Property 'column' in class 'foo' is of type String on one side and type Int on the other.");
}


TEST(Sync_DetectSchemaMismatch_Nullability)
{
    test_schema_mismatch(
        test_context,
        [](WriteTransaction& wt) {
            TableRef table = wt.get_group().add_table_with_primary_key("class_foo", type_Int, "id");
            bool nullable = false;
            ColKey col_ndx = table->add_column(type_Int, "column", nullable);
            table->create_object_with_primary_key(1).set<int64_t>(col_ndx, 123);
        },
        [](WriteTransaction& wt) {
            TableRef table = wt.get_group().add_table_with_primary_key("class_foo", type_Int, "id");
            bool nullable = true;
            ColKey col_ndx = table->add_column(type_Int, "column", nullable);
            table->create_object_with_primary_key(2).set<int64_t>(col_ndx, 123);
        },
        "Property 'column' in class 'foo' is nullable on one side and not on the other.");
}


TEST(Sync_DetectSchemaMismatch_Links)
{
    test_schema_mismatch(
        test_context,
        [](WriteTransaction& wt) {
            TableRef table = wt.get_group().add_table_with_primary_key("class_foo", type_Int, "id");
            TableRef target = wt.get_group().add_table_with_primary_key("class_bar", type_Int, "id");
            table->add_column(*target, "column");
        },
        [](WriteTransaction& wt) {
            TableRef table = wt.get_group().add_table_with_primary_key("class_foo", type_Int, "id");
            TableRef target = wt.get_group().add_table_with_primary_key("class_baz", type_Int, "id");
            table->add_column(*target, "column");
        },
        "Link property 'column' in class 'foo' points to class 'bar' on one side and to 'baz' on the other.",
        "Link property 'column' in class 'foo' points to class 'baz' on one side and to 'bar' on the other.");
}


TEST(Sync_DetectSchemaMismatch_PrimaryKeys_Name)
{
    test_schema_mismatch(
        test_context,
        [](WriteTransaction& wt) {
            wt.get_group().add_table_with_primary_key("class_foo", type_Int, "a");
        },
        [](WriteTransaction& wt) {
            wt.get_group().add_table_with_primary_key("class_foo", type_Int, "b");
        },
        "'foo' has primary key 'a' on one side, but primary key 'b' on the other.",
        "'foo' has primary key 'b' on one side, but primary key 'a' on the other.");
}


TEST(Sync_DetectSchemaMismatch_PrimaryKeys_Type)
{
    test_schema_mismatch(
        test_context,
        [](WriteTransaction& wt) {
            wt.get_group().add_table_with_primary_key("class_foo", type_Int, "a");
        },
        [](WriteTransaction& wt) {
            wt.get_group().add_table_with_primary_key("class_foo", type_String, "a");
        },
        "'foo' has primary key 'a', which is of type Int on one side and type String on the other.",
        "'foo' has primary key 'a', which is of type String on one side and type Int on the other.");
}


TEST(Sync_DetectSchemaMismatch_PrimaryKeys_Nullability)
{
    test_schema_mismatch(
        test_context,
        [](WriteTransaction& wt) {
            bool nullable = false;
            wt.get_group().add_table_with_primary_key("class_foo", type_Int, "a", nullable);
        },
        [](WriteTransaction& wt) {
            bool nullable = true;
            wt.get_group().add_table_with_primary_key("class_foo", type_Int, "a", nullable);
        },
        "'foo' has primary key 'a', which is nullable on one side, but not the other.");
}


TEST(Sync_LateBind)
{
    // Test that a session can be initiated at a point in time where the client
    // already has established a connection to the server.

    TEST_CLIENT_DB(db_1);
    TEST_CLIENT_DB(db_2);

    {
        TEST_DIR(dir);
        ClientServerFixture fixture(dir, test_context);
        fixture.start();

        Session session_1 = fixture.make_bound_session(db_1);
        write_transaction_notifying_session(db_1, session_1, [](WriteTransaction& wt) {
            wt.get_group().add_table_with_primary_key("class_foo", type_Int, "id");
        });
        session_1.wait_for_upload_complete_or_client_stopped();

        Session session_2 = fixture.make_bound_session(db_2);
        write_transaction_notifying_session(db_2, session_2, [](WriteTransaction& wt) {
            wt.get_group().add_table_with_primary_key("class_bar", type_Int, "id");
        });
        session_2.wait_for_upload_complete_or_client_stopped();

        session_1.wait_for_download_complete_or_client_stopped();
        session_2.wait_for_download_complete_or_client_stopped();
    }

    ReadTransaction rt_1(db_1);
    ReadTransaction rt_2(db_2);
    const Group& group_1 = rt_1;
    const Group& group_2 = rt_2;
    group_1.verify();
    group_2.verify();
    CHECK(compare_groups(rt_1, rt_2));
    CHECK_EQUAL(2, group_1.size());
}


TEST(Sync_EarlyUnbind)
{
    // Verify that it is possible to unbind one session while another session
    // keeps the connection to the server open.

    TEST_DIR(dir);
    TEST_CLIENT_DB(db_1);
    TEST_CLIENT_DB(db_2);
    TEST_CLIENT_DB(db_3);
    ClientServerFixture fixture(dir, test_context);
    fixture.start();

    // Session 1 is here only to keep the connection alive
    Session session_1 = fixture.make_bound_session(db_1, "/dummy");
    {
        Session session_2 = fixture.make_bound_session(db_2);
        write_transaction_notifying_session(db_2, session_2, [](WriteTransaction& wt) {
            wt.get_group().add_table_with_primary_key("class_foo", type_Int, "id");
        });
        session_2.wait_for_upload_complete_or_client_stopped();
        // Session 2 is now connected, but will be abandoned at end of scope
    }
    {
        // Starting a new session 3 forces closure of all previously abandoned
        // sessions, in turn forcing session 2 to be enlisted for writing its
        // UNBIND before session 3 is enlisted for writing BIND.
        Session session_3 = fixture.make_bound_session(db_3);
        // We now use MARK messages to wait for a complete unbind of session
        // 2. The client is guaranteed to receive the UNBIND response for session
        // 2 before it receives the MARK response for session 3.
        session_3.wait_for_download_complete_or_client_stopped();
    }
}


TEST(Sync_FastRebind)
{
    // Verify that it is possible to create multiple immediately consecutive
    // sessions for the same Realm file.

    TEST_DIR(dir);
    TEST_CLIENT_DB(db_1);
    TEST_CLIENT_DB(db_2);
    ClientServerFixture fixture(dir, test_context);
    fixture.start();

    // Session 1 is here only to keep the connection alive
    Session session_1 = fixture.make_bound_session(db_1, "/dummy");
    {
        Session session_2 = fixture.make_bound_session(db_2, "/test");
        WriteTransaction wt(db_2);
        TableRef table = wt.get_group().add_table_with_primary_key("class_foo", type_Int, "id");
        table->add_column(type_Int, "i");
        table->create_object_with_primary_key(1);
        version_type new_version = wt.commit();
        session_2.nonsync_transact_notify(new_version);
        session_2.wait_for_upload_complete_or_client_stopped();
    }
    for (int i = 0; i < 100; ++i) {
        Session session_2 = fixture.make_bound_session(db_2, "/test");
        WriteTransaction wt(db_2);
        TableRef table = wt.get_table("class_foo");
        table->begin()->set<int64_t>("i", i);
        version_type new_version = wt.commit();
        session_2.nonsync_transact_notify(new_version);
        session_2.wait_for_upload_complete_or_client_stopped();
    }
}


TEST(Sync_UnbindBeforeActivation)
{
    // This test tries to make it likely that the server receives an UNBIND
    // message for a session that is still not activated, i.e., before the
    // server receives the IDENT message.

    TEST_DIR(dir);
    TEST_CLIENT_DB(db_1);
    TEST_CLIENT_DB(db_2);
    ClientServerFixture fixture(dir, test_context);
    fixture.start();

    // Session 1 is here only to keep the connection alive
    Session session_1 = fixture.make_bound_session(db_1);
    for (int i = 0; i < 1000; ++i) {
        Session session_2 = fixture.make_bound_session(db_2);
        session_2.wait_for_upload_complete_or_client_stopped();
    }
}


TEST(Sync_AbandonUnboundSessions)
{
    TEST_DIR(dir);
    TEST_CLIENT_DB(db_1);
    TEST_CLIENT_DB(db_2);
    TEST_CLIENT_DB(db_3);
    ClientServerFixture fixture(dir, test_context);
    fixture.start();

    int n = 32;
    for (int i = 0; i < n; ++i) {
        fixture.make_session(db_1, "/test");
        fixture.make_session(db_2, "/test");
        fixture.make_session(db_3, "/test");
    }

    for (int i = 0; i < n; ++i) {
        fixture.make_session(db_1, "/test");
        Session session = fixture.make_session(db_2, "/test");
        fixture.make_session(db_3, "/test");
        session.bind();
    }

    for (int i = 0; i < n; ++i) {
        fixture.make_session(db_1, "/test");
        Session session = fixture.make_session(db_2, "/test");
        fixture.make_session(db_3, "/test");
        session.bind();
        session.wait_for_upload_complete_or_client_stopped();
    }

    for (int i = 0; i < n; ++i) {
        fixture.make_session(db_1, "/test");
        Session session = fixture.make_session(db_2, "/test");
        fixture.make_session(db_3, "/test");
        session.bind();
        session.wait_for_download_complete_or_client_stopped();
    }
}


#if 0  // FIXME: Disabled because substring operations are not yet supported in Core 6.

// This test illustrates that our instruction set and merge rules
// do not have higher order convergence. The final merge result depends
// on the order with which the changesets reach the server. This example
// employs three clients operating on the same state. The state consists
// of two tables, "source" and "target". "source" has a link list pointing
// to target. Target contains three rows 0, 1, and 2. Source contains one
// row with a link list whose value is 2.
//
// The three clients produce changesets with client 1 having the earliest time
// stamp, client 2 the middle time stamp, and client 3 the latest time stamp.
// The clients produce the following changesets.
//
// client 1: target.move_last_over(0)
// client 2: source.link_list.set(0, 0);
// client 3: source.link_list.set(0, 1);
//
// In part a of the test, the order of the clients reaching the server is
// 1, 2, 3. The result is an empty link list since the merge of client 1 and 2
// produces a nullify link list instruction.
//
// In part b, the order of the clients reaching the server is 3, 1, 2. The
// result is a link list of size 1, since client 3 wins due to having the
// latest time stamp.
//
// If the "natural" peer to peer system of these merge rules were built, the
// transition from server a to server b involves an insert link instruction. In
// other words, the diff between two servers differing in the order of one
// move_last_over and two link_list_set instructions is an insert instruction.
// Repeated application of the pairwise merge rules would never produce this
// result.
//
// The test is not run in general since it just checks that we do not have
// higher order convergence, and the absence of higher order convergence is not
// a desired feature in itself.
TEST_IF(Sync_NonDeterministicMerge, false)
{
    TEST_DIR(dir);
    TEST_CLIENT_DB(db_a1);
    TEST_CLIENT_DB(db_a2);
    TEST_CLIENT_DB(db_a3);
    TEST_CLIENT_DB(db_b1);
    TEST_CLIENT_DB(db_b2);
    TEST_CLIENT_DB(db_b3);

    ClientServerFixture fixture{dir, test_context};
    fixture.start();

    // Part a of the test.
    {
        WriteTransaction wt{db_a1};

        TableRef table_target = wt.get_group().add_table_with_primary_key("class_target");
        ColKey col_ndx = table_target->add_column(type_Int, "value");
        CHECK_EQUAL(col_ndx, 1);
        Obj row0 = table_target->create_object_with_primary_key(i);
        Obj row1 = table_target->create_object_with_primary_key(i);
        Obj row2 = table_target->create_object_with_primary_key(i);
        row0.set(col_ndx, 123);
        row1.set(col_ndx, 456);
        row2.set(col_ndx, 789);

        TableRef table_source = wt.get_group().add_table_with_primary_key("class_source");
        col_ndx = table_source->add_column_link(type_LinkList, "target_link",
                                                *table_target);
        CHECK_EQUAL(col_ndx, 1);
        Obj obj = table_source->create_object_with_primary_key(i);
        auto ll = obj.get_linklist(col_ndx);
        ll.insert(0, row2.get_key());
        CHECK_EQUAL(ll.size(), 1);
        wt.commit();
    }

    {
        Session session = fixture.make_bound_session(db_a1, "/server-path-a");
        session.wait_for_upload_complete_or_client_stopped();
    }

    {
        Session session = fixture.make_bound_session(db_a2, "/server-path-a");
        session.wait_for_download_complete_or_client_stopped();
    }

    {
        Session session = fixture.make_bound_session(db_a3, "/server-path-a");
        session.wait_for_download_complete_or_client_stopped();
    }

    {
        WriteTransaction wt{db_a1};
        TableRef table = wt.get_table("class_target");
        table->remove_object(table->begin());
        CHECK_EQUAL(table->size(), 2);
        wt.commit();
    }

    {
        WriteTransaction wt{db_a2};
        TableRef table = wt.get_table("class_source");
        auto ll = table->get_linklist(1, 0);
        CHECK_EQUAL(ll->size(), 1);
        CHECK_EQUAL(ll->get(0).get_int(1), 789);
        ll->set(0, 0);
        CHECK_EQUAL(ll->get(0).get_int(1), 123);
        wt.commit();
    }

    {
        WriteTransaction wt{db_a3};
        TableRef table = wt.get_table("class_source");
        auto ll = table->get_linklist(1, 0);
        CHECK_EQUAL(ll->size(), 1);
        CHECK_EQUAL(ll->get(0).get_int(1), 789);
        ll->set(0, 1);
        CHECK_EQUAL(ll->get(0).get_int(1), 456);
        wt.commit();
    }

    {
        Session session = fixture.make_bound_session(db_a1, "/server-path-a");
        session.wait_for_upload_complete_or_client_stopped();
    }

    {
        Session session = fixture.make_bound_session(db_a2, "/server-path-a");
        session.wait_for_upload_complete_or_client_stopped();
    }

    {
        Session session = fixture.make_bound_session(db_a3, "/server-path-a");
        session.wait_for_upload_complete_or_client_stopped();
    }

    {
        Session session = fixture.make_bound_session(db_a1, "/server-path-a");
        session.wait_for_download_complete_or_client_stopped();
    }

    // Part b of the test.
    {
        WriteTransaction wt{db_b1};

        TableRef table_target = wt.get_group().add_table_with_primary_key("class_target");
        ColKey col_ndx = table_target->add_column(type_Int, "value");
        CHECK_EQUAL(col_ndx, 1);
        table_target->create_object_with_primary_key(i);
        table_target->create_object_with_primary_key(i);
        table_target->create_object_with_primary_key(i);
        table_target->begin()->set(col_ndx, 123);
        table_target->get_object(1).set(col_ndx, 456);
        table_target->get_object(2).set(col_ndx, 789);

        TableRef table_source = wt.get_group().add_table_with_primary_key("class_source");
        col_ndx = table_source->add_column_link(type_LinkList, "target_link",
                                                *table_target);
        CHECK_EQUAL(col_ndx, 1);
        table_source->create_object_with_primary_key(i);
        auto ll = table_source->get_linklist(col_ndx, 0);
        ll->insert(0, 2);
        CHECK_EQUAL(ll->size(), 1);
        wt.commit();
    }

    {
        Session session = fixture.make_bound_session(db_b1, "/server-path-b");
        session.wait_for_upload_complete_or_client_stopped();
    }

    {
        Session session = fixture.make_bound_session(db_b2, "/server-path-b");
        session.wait_for_download_complete_or_client_stopped();
    }

    {
        Session session = fixture.make_bound_session(db_b3, "/server-path-b");
        session.wait_for_download_complete_or_client_stopped();
    }

    {
        WriteTransaction wt{db_b1};
        TableRef table = wt.get_table("class_target");
        table->move_last_over(0);
        CHECK_EQUAL(table->size(), 2);
        wt.commit();
    }

    {
        WriteTransaction wt{db_b2};
        TableRef table = wt.get_table("class_source");
        auto ll = table->get_linklist(1, 0);
        CHECK_EQUAL(ll->size(), 1);
        CHECK_EQUAL(ll->get(0).get_int(1), 789);
        ll->set(0, 0);
        CHECK_EQUAL(ll->get(0).get_int(1), 123);
        wt.commit();
    }

    {
        WriteTransaction wt{db_b3};
        TableRef table = wt.get_table("class_source");
        auto ll = table->get_linklist(1, 0);
        CHECK_EQUAL(ll->size(), 1);
        CHECK_EQUAL(ll->get(0).get_int(1), 789);
        ll->set(0, 1);
        CHECK_EQUAL(ll->get(0).get_int(1), 456);
        wt.commit();
    }

    // The crucial difference between part a and b is that client 3
    // uploads it changes first in part b and last in part a.
    {
        Session session = fixture.make_bound_session(db_b3, "/server-path-b");
        session.wait_for_upload_complete_or_client_stopped();
    }

    {
        Session session = fixture.make_bound_session(db_b1, "/server-path-b");
        session.wait_for_upload_complete_or_client_stopped();
    }

    {
        Session session = fixture.make_bound_session(db_b2, "/server-path-b");
        session.wait_for_upload_complete_or_client_stopped();
    }

    {
        Session session = fixture.make_bound_session(db_b1, "/server-path-b");
        session.wait_for_download_complete_or_client_stopped();
    }


    // Check the end result.

    size_t size_link_list_a;
    size_t size_link_list_b;

    {
        ReadTransaction wt{db_a1};
        ConstTableRef table = wt.get_table("class_source");
        auto ll = table->get_linklist(1, 0);
        size_link_list_a = ll->size();
    }

    {
        ReadTransaction wt{db_b1};
        ConstTableRef table = wt.get_table("class_source");
        auto ll = table->get_linklist(1, 0);
        size_link_list_b = ll->size();
        CHECK_EQUAL(ll->size(), 1);
    }

    // The final link list has size 0 in part a and size 1 in part b.
    // These checks confirm that the OT system behaves as expected.
    // The expected behavior is higher order divergence.
    CHECK_EQUAL(size_link_list_a, 0);
    CHECK_EQUAL(size_link_list_b, 1);
    CHECK_NOT_EQUAL(size_link_list_a, size_link_list_b);
}
#endif // 0


TEST(Sync_Randomized)
{
    constexpr size_t num_clients = 7;

    auto client_test_program = [](DBRef db, Session& session) {
        // Create the schema
        write_transaction_notifying_session(db, session, [](WriteTransaction& wt) {
            if (wt.has_table("class_foo"))
                return;
            TableRef table = wt.get_group().add_table_with_primary_key("class_foo", type_Int, "id");
            table->add_column(type_Int, "i");
            table->create_object_with_primary_key(1);
        });

        Random random(random_int<unsigned long>()); // Seed from slow global generator
        for (int i = 0; i < 100; ++i) {
            WriteTransaction wt(db);
            if (random.chance(4, 5)) {
                TableRef table = wt.get_table("class_foo");
                if (random.chance(1, 5)) {
                    table->create_object_with_primary_key(i);
                }
                int value = random.draw_int(-32767, 32767);
                size_t row_ndx = random.draw_int_mod(table->size());
                table->get_object(row_ndx).set("i", value);
            }
            version_type new_version = wt.commit();
            session.nonsync_transact_notify(new_version);
        }
    };

    TEST_DIR(dir);
    MultiClientServerFixture fixture(num_clients, 1, dir, test_context);
    fixture.start();

    std::unique_ptr<DBTestPathGuard> client_path_guards[num_clients];
    DBRef client_shared_groups[num_clients];
    for (size_t i = 0; i < num_clients; ++i) {
        std::string suffix = util::format(".client_%1.realm", i);
        std::string test_path = get_test_path(test_context.get_test_name(), suffix);
        client_path_guards[i].reset(new DBTestPathGuard(test_path));
        client_shared_groups[i] = DB::create(make_client_replication(), test_path);
    }

    std::vector<std::unique_ptr<Session>> sessions(num_clients);
    for (size_t i = 0; i < num_clients; ++i) {
        auto db = client_shared_groups[i];
        sessions[i] = std::make_unique<Session>(fixture.make_session(int(i), 0, db, "/test"));
        sessions[i]->bind();
    }

    auto run_client_test_program = [&](size_t i) {
        try {
            client_test_program(client_shared_groups[i], *sessions[i]);
        }
        catch (...) {
            fixture.stop();
            throw;
        }
    };

    ThreadWrapper client_program_threads[num_clients];
    for (size_t i = 0; i < num_clients; ++i)
        client_program_threads[i].start([=] {
            run_client_test_program(i);
        });

    for (size_t i = 0; i < num_clients; ++i)
        CHECK(!client_program_threads[i].join());

    log("All client programs completed");

    // Wait until all local changes are uploaded, and acknowledged by the
    // server.
    for (size_t i = 0; i < num_clients; ++i)
        sessions[i]->wait_for_upload_complete_or_client_stopped();

    log("Everything uploaded");

    // Now wait for all previously uploaded changes to be downloaded by all
    // others.
    for (size_t i = 0; i < num_clients; ++i)
        sessions[i]->wait_for_download_complete_or_client_stopped();

    log("Everything downloaded");

    REALM_ASSERT(num_clients > 0);
    ReadTransaction rt_0(client_shared_groups[0]);
    rt_0.get_group().verify();
    for (size_t i = 1; i < num_clients; ++i) {
        ReadTransaction rt(client_shared_groups[i]);
        rt.get_group().verify();
        // Logger is guaranteed to be defined
        CHECK(compare_groups(rt_0, rt, *test_context.logger));
    }
}


#ifdef REALM_DEBUG // Failure simulation only works in debug mode

TEST(Sync_ReadFailureSimulation)
{
    TEST_DIR(server_dir);
    TEST_CLIENT_DB(db);

    // Check that read failure simulation works on the client-side
    {
        bool client_side_read_did_fail = false;
        {
            ClientServerFixture fixture(server_dir, test_context);
            fixture.set_client_side_error_rate(1, 1); // 100% chance of failure
            auto error_handler = [&](Status status, bool is_fatal, const std::string&) {
                auto ec = status.get_std_error_code();
                CHECK_EQUAL(_impl::SimulatedFailure::sync_client__read_head, ec);
                CHECK_NOT(is_fatal);
                client_side_read_did_fail = true;
                fixture.stop();
            };
            fixture.set_client_side_error_handler(error_handler);
            Session session = fixture.make_bound_session(db, "/test");
            fixture.start();
            session.wait_for_download_complete_or_client_stopped();
        }
        CHECK(client_side_read_did_fail);
    }

    // FIXME: Figure out a way to check that read failure simulation works on
    // the server-side
}

#endif // REALM_DEBUG


TEST(Sync_FailingReadsOnClientSide)
{
    TEST_CLIENT_DB(db_1);
    TEST_CLIENT_DB(db_2);

    {
        TEST_DIR(dir);
        ClientServerFixture fixture{dir, test_context};
        fixture.set_client_side_error_rate(5, 100); // 5% chance of failure
        auto error_handler = [&](Status status, bool, const std::string&) {
            auto ec = status.get_std_error_code();
            if (CHECK_EQUAL(_impl::SimulatedFailure::sync_client__read_head, ec))
                fixture.cancel_reconnect_delay();
        };
        fixture.set_client_side_error_handler(error_handler);
        fixture.start();

        Session session_1 = fixture.make_bound_session(db_1);

        Session session_2 = fixture.make_bound_session(db_2);

        write_transaction_notifying_session(db_1, session_1, [](WriteTransaction& wt) {
            TableRef table = wt.get_group().add_table_with_primary_key("class_foo", type_Int, "id");
            table->add_column(type_Int, "i");
            table->create_object_with_primary_key(1);
        });
        write_transaction_notifying_session(db_2, session_2, [](WriteTransaction& wt) {
            TableRef table = wt.get_group().add_table_with_primary_key("class_bar", type_Int, "id");
            table->add_column(type_Int, "i");
            table->create_object_with_primary_key(2);
        });
        for (int i = 0; i < 100; ++i) {
            session_1.wait_for_upload_complete_or_client_stopped();
            session_2.wait_for_upload_complete_or_client_stopped();
            for (int i = 0; i < 10; ++i) {
                write_transaction_notifying_session(db_1, session_1, [=](WriteTransaction& wt) {
                    TableRef table = wt.get_table("class_foo");
                    table->begin()->set("i", i);
                });
                write_transaction_notifying_session(db_2, session_2, [=](WriteTransaction& wt) {
                    TableRef table = wt.get_table("class_bar");
                    table->begin()->set("i", i);
                });
            }
        }
        session_1.wait_for_upload_complete_or_client_stopped();
        session_2.wait_for_upload_complete_or_client_stopped();
        session_1.wait_for_download_complete_or_client_stopped();
        session_2.wait_for_download_complete_or_client_stopped();
    }

    ReadTransaction rt_1(db_1);
    ReadTransaction rt_2(db_2);
    const Group& group_1 = rt_1;
    const Group& group_2 = rt_2;
    group_1.verify();
    group_2.verify();
    CHECK(compare_groups(rt_1, rt_2));
}


TEST(Sync_FailingReadsOnServerSide)
{
    TEST_CLIENT_DB(db_1);
    TEST_CLIENT_DB(db_2);

    {
        TEST_DIR(dir);
        ClientServerFixture fixture{dir, test_context};
        fixture.set_server_side_error_rate(5, 100); // 5% chance of failure
        auto error_handler = [&](Status, bool is_fatal, const std::string&) {
            CHECK_NOT(is_fatal);
            fixture.cancel_reconnect_delay();
        };
        fixture.set_client_side_error_handler(error_handler);
        fixture.start();

        Session session_1 = fixture.make_bound_session(db_1);

        Session session_2 = fixture.make_bound_session(db_2);

        write_transaction_notifying_session(db_1, session_1, [](WriteTransaction& wt) {
            TableRef table = wt.get_group().add_table_with_primary_key("class_foo", type_Int, "id");
            table->add_column(type_Int, "i");
            table->create_object_with_primary_key(1);
        });
        write_transaction_notifying_session(db_2, session_2, [](WriteTransaction& wt) {
            TableRef table = wt.get_group().add_table_with_primary_key("class_bar", type_Int, "id");
            table->add_column(type_Int, "i");
            table->create_object_with_primary_key(2);
        });
        for (int i = 0; i < 100; ++i) {
            session_1.wait_for_upload_complete_or_client_stopped();
            session_2.wait_for_upload_complete_or_client_stopped();
            for (int i = 0; i < 10; ++i) {
                write_transaction_notifying_session(db_1, session_1, [=](WriteTransaction& wt) {
                    TableRef table = wt.get_table("class_foo");
                    table->begin()->set("i", i);
                });
                write_transaction_notifying_session(db_2, session_2, [=](WriteTransaction& wt) {
                    TableRef table = wt.get_table("class_bar");
                    table->begin()->set("i", i);
                });
            }
        }
        session_1.wait_for_upload_complete_or_client_stopped();
        session_2.wait_for_upload_complete_or_client_stopped();
        session_1.wait_for_download_complete_or_client_stopped();
        session_2.wait_for_download_complete_or_client_stopped();
    }

    ReadTransaction rt_1(db_1);
    ReadTransaction rt_2(db_2);
    const Group& group_1 = rt_1;
    const Group& group_2 = rt_2;
    group_1.verify();
    group_2.verify();
    CHECK(compare_groups(rt_1, rt_2));
}


TEST(Sync_ErrorAfterServerRestore_BadClientFileIdent)
{
    TEST_DIR(server_dir);
    TEST_CLIENT_DB(db);

    std::string server_path = "/test";
    std::string server_realm_path;

    // Make a change and synchronize with server
    {
        ClientServerFixture fixture(server_dir, test_context);
        server_realm_path = fixture.map_virtual_to_real_path(server_path);
        Session session = fixture.make_bound_session(db, server_path);
        WriteTransaction wt{db};
        wt.get_group().add_table_with_primary_key("class_table", type_Int, "id");
        auto new_version = wt.commit();
        session.nonsync_transact_notify(new_version);
        fixture.start();
        session.wait_for_upload_complete_or_client_stopped();
    }

    // Emulate a server-side restore to before the creation of the Realm
    util::File::remove(server_realm_path);

    // Provoke error by attempting to resynchronize
    bool did_fail = false;
    {
        ClientServerFixture fixture(server_dir, test_context);
        auto error_handler = [&](Status status, bool is_fatal, const std::string&) {
            CHECK_EQUAL(ProtocolError::bad_server_version, status.get_std_error_code());
            CHECK(is_fatal);
            did_fail = true;
            fixture.stop();
        };
        fixture.set_client_side_error_handler(error_handler);
        Session session = fixture.make_bound_session(db, server_path);
        fixture.start();
        session.wait_for_download_complete_or_client_stopped();
    }
    CHECK(did_fail);
}


TEST(Sync_HTTP404NotFound)
{
    TEST_DIR(server_dir);

    std::string server_address = "localhost";

    Server::Config server_config;
    server_config.logger = std::make_shared<util::PrefixLogger>("Server: ", test_context.logger);
    server_config.listen_address = server_address;
    server_config.listen_port = "";
    server_config.tcp_no_delay = true;

    util::Optional<PKey> public_key = PKey::load_public(test_server_key_path());
    Server server(server_dir, std::move(public_key), server_config);
    server.start();
    network::Endpoint endpoint = server.listen_endpoint();

    ThreadWrapper server_thread;
    server_thread.start([&] {
        server.run();
    });

    HTTPRequest request;
    request.path = "/not-found";

    HTTPRequestClient client(test_context.logger, endpoint, request);
    client.fetch_response();

    server.stop();

    server_thread.join();

    const HTTPResponse& response = client.get_response();

    CHECK(response.status == HTTPStatus::NotFound);
    CHECK(response.headers.find("Server")->second == "RealmSync/" REALM_VERSION_STRING);
}


namespace {

class RequestWithContentLength {
public:
    RequestWithContentLength(test_util::unit_test::TestContext& test_context, network::Service& service,
                             const network::Endpoint& endpoint, const std::string& content_length,
                             const std::string& expected_response_line)
        : test_context{test_context}
        , m_socket{service}
        , m_endpoint{endpoint}
        , m_content_length{content_length}
        , m_expected_response_line{expected_response_line}
    {
        m_request = "POST /does-not-exist-1234 HTTP/1.1\r\n"
                    "Content-Length: " +
                    m_content_length +
                    "\r\n"
                    "\r\n";
    }

    void write_completion_handler(std::error_code ec, size_t nbytes)
    {
        CHECK_NOT(ec);
        CHECK_EQUAL(m_request.size(), nbytes);
        auto handler = [&](std::error_code ec, size_t nbytes) {
            this->read_completion_handler(ec, nbytes);
        };
        m_socket.async_read_until(m_buffer, m_buf_size, '\n', m_read_ahead_buffer, handler);
    }

    void read_completion_handler(std::error_code ec, size_t nbytes)
    {
        CHECK_NOT(ec);
        std::string response_line{m_buffer, nbytes};
        CHECK_EQUAL(response_line, m_expected_response_line);
    }

    void start()
    {
        std::error_code ec;
        m_socket.connect(m_endpoint, ec);
        CHECK_NOT(ec);

        auto handler = [&](std::error_code ec, size_t nbytes) {
            this->write_completion_handler(ec, nbytes);
        };
        m_socket.async_write(m_request.data(), m_request.size(), handler);
    }

private:
    test_util::unit_test::TestContext& test_context;
    network::Socket m_socket;
    network::ReadAheadBuffer m_read_ahead_buffer;
    static constexpr size_t m_buf_size = 1000;
    char m_buffer[m_buf_size];
    const network::Endpoint& m_endpoint;
    const std::string m_content_length;
    std::string m_request;
    const std::string m_expected_response_line;
};

} // namespace

// Test the server's HTTP response to a Content-Length header of zero, empty,
// and a non-number string.
TEST(Sync_HTTP_ContentLength)
{
    TEST_DIR(server_dir);

    std::string server_address = "localhost";

    Server::Config server_config;
    server_config.logger = std::make_shared<util::PrefixLogger>("Server: ", test_context.logger);
    server_config.listen_address = server_address;
    server_config.listen_port = "";
    server_config.tcp_no_delay = true;

    util::Optional<PKey> public_key = PKey::load_public(test_server_key_path());
    Server server(server_dir, std::move(public_key), server_config);
    server.start();
    network::Endpoint endpoint = server.listen_endpoint();

    ThreadWrapper server_thread;
    server_thread.start([&] {
        server.run();
    });

    network::Service service;

    RequestWithContentLength req_0(test_context, service, endpoint, "0", "HTTP/1.1 404 Not Found\r\n");

    RequestWithContentLength req_1(test_context, service, endpoint, "", "HTTP/1.1 404 Not Found\r\n");

    RequestWithContentLength req_2(test_context, service, endpoint, "abc", "HTTP/1.1 400 Bad Request\r\n");

    RequestWithContentLength req_3(test_context, service, endpoint, "5abc", "HTTP/1.1 400 Bad Request\r\n");

    req_0.start();
    req_1.start();
    req_2.start();
    req_3.start();

    service.run();

    server.stop();
    server_thread.join();
}


TEST(Sync_ErrorAfterServerRestore_BadServerVersion)
{
    TEST_DIR(server_dir);
    TEST_DIR(backup_dir);
    TEST_CLIENT_DB(db);

    std::string server_path = "/test";
    std::string server_realm_path;
    std::string backup_realm_path = util::File::resolve("test.realm", backup_dir);

    // Create schema and synchronize with server
    {
        ClientServerFixture fixture(server_dir, test_context);
        server_realm_path = fixture.map_virtual_to_real_path(server_path);
        Session session = fixture.make_bound_session(db, server_path);
        WriteTransaction wt{db};
        TableRef table = wt.get_group().add_table_with_primary_key("class_table", type_Int, "id");
        table->add_column(type_Int, "column");
        auto new_version = wt.commit();
        session.nonsync_transact_notify(new_version);
        fixture.start();
        session.wait_for_upload_complete_or_client_stopped();
    }

    // Save a snapshot of the server-side Realm file
    util::File::copy(server_realm_path, backup_realm_path);

    // Make change in which will be lost when restoring snapshot
    {
        ClientServerFixture fixture(server_dir, test_context);
        Session session = fixture.make_bound_session(db, server_path);
        WriteTransaction wt{db};
        TableRef table = wt.get_table("class_table");
        table->create_object_with_primary_key(1);
        auto new_version = wt.commit();
        session.nonsync_transact_notify(new_version);
        fixture.start();
        session.wait_for_upload_complete_or_client_stopped();
    }

    // Restore the snapshot
    util::File::copy(backup_realm_path, server_realm_path);

    // Provoke error by resynchronizing
    bool did_fail = false;
    {
        ClientServerFixture fixture(server_dir, test_context);
        auto error_handler = [&](Status status, bool is_fatal, const std::string&) {
            CHECK_EQUAL(ProtocolError::bad_server_version, status.get_std_error_code());
            CHECK(is_fatal);
            did_fail = true;
            fixture.stop();
        };
        fixture.set_client_side_error_handler(error_handler);
        Session session = fixture.make_bound_session(db, server_path);
        fixture.start();
        session.wait_for_download_complete_or_client_stopped();
    }
    CHECK(did_fail);
}


TEST(Sync_ErrorAfterServerRestore_BadClientVersion)
{
    TEST_DIR(server_dir);
    TEST_DIR(backup_dir);
    TEST_CLIENT_DB(db_1);
    TEST_CLIENT_DB(db_2);

    std::string server_path = "/test";
    std::string server_realm_path;
    std::string backup_realm_path = util::File::resolve("test.realm", backup_dir);

    // Create schema and synchronize client files
    {
        ClientServerFixture fixture(server_dir, test_context);
        server_realm_path = fixture.map_virtual_to_real_path(server_path);
        Session session_1 = fixture.make_bound_session(db_1, server_path);
        Session session_2 = fixture.make_bound_session(db_2, server_path);
        WriteTransaction wt{db_1};
        TableRef table = wt.get_group().add_table_with_primary_key("class_table", type_Int, "id");
        table->add_column(type_Int, "column");
        auto new_version = wt.commit();
        session_1.nonsync_transact_notify(new_version);
        fixture.start();
        session_1.wait_for_upload_complete_or_client_stopped();
        session_2.wait_for_download_complete_or_client_stopped();
    }

    // Save a snapshot of the server-side Realm file
    util::File::copy(server_realm_path, backup_realm_path);

    // Make change in 1st file which will be lost when restoring snapshot
    {
        ClientServerFixture fixture(server_dir, test_context);
        Session session = fixture.make_bound_session(db_1, server_path);
        WriteTransaction wt{db_1};
        TableRef table = wt.get_table("class_table");
        table->create_object_with_primary_key(1);
        auto new_version = wt.commit();
        session.nonsync_transact_notify(new_version);
        fixture.start();
        session.wait_for_upload_complete_or_client_stopped();
    }

    // Restore the snapshot
    util::File::copy(backup_realm_path, server_realm_path);

    // Make a conflicting change in 2nd file relative to reverted server state
    {
        ClientServerFixture fixture(server_dir, test_context);
        Session session = fixture.make_bound_session(db_2, server_path);
        WriteTransaction wt{db_2};
        TableRef table = wt.get_table("class_table");
        table->create_object_with_primary_key(2);
        auto new_version = wt.commit();
        session.nonsync_transact_notify(new_version);
        fixture.start();
        session.wait_for_upload_complete_or_client_stopped();
    }

    // Provoke error by synchronizing 1st file
    bool did_fail = false;
    {
        ClientServerFixture fixture(server_dir, test_context);
        auto error_handler = [&](Status status, bool is_fatal, const std::string&) {
            CHECK_EQUAL(ProtocolError::bad_client_version, status.get_std_error_code());
            CHECK(is_fatal);
            did_fail = true;
            fixture.stop();
        };
        fixture.set_client_side_error_handler(error_handler);
        Session session = fixture.make_bound_session(db_1, server_path);
        fixture.start();
        session.wait_for_download_complete_or_client_stopped();
    }
    CHECK(did_fail);
}


TEST(Sync_ErrorAfterServerRestore_BadClientFileIdentSalt)
{
    TEST_DIR(server_dir);
    TEST_DIR(backup_dir);
    TEST_CLIENT_DB(db_1);
    TEST_CLIENT_DB(db_2);
    TEST_CLIENT_DB(db_3);

    std::string server_path = "/test";
    std::string server_realm_path;
    std::string backup_realm_path = util::File::resolve("test.realm", backup_dir);

    // Register 1st file with server
    {
        ClientServerFixture fixture(server_dir, test_context);
        server_realm_path = fixture.map_virtual_to_real_path(server_path);
        Session session = fixture.make_bound_session(db_1, server_path);
        WriteTransaction wt{db_1};
        TableRef table = wt.get_group().add_table_with_primary_key("class_table_1", type_Int, "id");
        table->add_column(type_Int, "column");
        auto new_version = wt.commit();
        session.nonsync_transact_notify(new_version);
        fixture.start();
        session.wait_for_upload_complete_or_client_stopped();
    }

    // Save a snapshot of the server-side Realm file
    util::File::copy(server_realm_path, backup_realm_path);

    // Register 2nd file with server
    {
        ClientServerFixture fixture(server_dir, test_context);
        Session session = fixture.make_bound_session(db_2, server_path);
        fixture.start();
        session.wait_for_download_complete_or_client_stopped();
    }

    // Restore the snapshot
    util::File::copy(backup_realm_path, server_realm_path);

    // Register 3rd conflicting file with server
    {
        ClientServerFixture fixture(server_dir, test_context);
        Session session = fixture.make_bound_session(db_3, server_path);
        fixture.start();
        session.wait_for_download_complete_or_client_stopped();
    }

    // Provoke error by resynchronizing 2nd file
    bool did_fail = false;
    {
        ClientServerFixture fixture(server_dir, test_context);
        auto error_handler = [&](Status status, bool is_fatal, const std::string&) {
            CHECK_EQUAL(ProtocolError::diverging_histories, status.get_std_error_code());
            CHECK(is_fatal);
            did_fail = true;
            fixture.stop();
        };
        fixture.set_client_side_error_handler(error_handler);
        Session session = fixture.make_bound_session(db_2, server_path);
        fixture.start();
        session.wait_for_download_complete_or_client_stopped();
    }
    CHECK(did_fail);
}


TEST(Sync_ErrorAfterServerRestore_BadServerVersionSalt)
{
    TEST_DIR(server_dir);
    TEST_DIR(backup_dir);
    TEST_CLIENT_DB(db_1);
    TEST_CLIENT_DB(db_2);
    TEST_CLIENT_DB(db_3);

    std::string server_path = "/test";
    std::string server_realm_path;
    std::string backup_realm_path = util::File::resolve("test.realm", backup_dir);

    // Create schema and synchronize client files
    {
        ClientServerFixture fixture(server_dir, test_context);
        server_realm_path = fixture.map_virtual_to_real_path(server_path);
        Session session_1 = fixture.make_bound_session(db_1, server_path);
        Session session_2 = fixture.make_bound_session(db_2, server_path);
        Session session_3 = fixture.make_bound_session(db_3, server_path);
        WriteTransaction wt{db_1};
        TableRef table = wt.get_group().add_table_with_primary_key("class_table", type_Int, "id");
        table->add_column(type_Int, "column");
        auto new_version = wt.commit();
        session_1.nonsync_transact_notify(new_version);
        fixture.start();
        session_1.wait_for_upload_complete_or_client_stopped();
        session_2.wait_for_download_complete_or_client_stopped();
        session_3.wait_for_download_complete_or_client_stopped();
    }

    // Save a snapshot of the server-side Realm file
    util::File::copy(server_realm_path, backup_realm_path);

    // Make change in 1st file which will be lost when restoring snapshot, and
    // make 2nd file download it.
    {
        ClientServerFixture fixture(server_dir, test_context);
        Session session_1 = fixture.make_bound_session(db_1, server_path);
        Session session_2 = fixture.make_bound_session(db_2, server_path);
        WriteTransaction wt{db_1};
        TableRef table = wt.get_table("class_table");
        table->create_object_with_primary_key(1);
        auto new_version = wt.commit();
        session_1.nonsync_transact_notify(new_version);
        fixture.start();
        session_1.wait_for_upload_complete_or_client_stopped();
        session_2.wait_for_download_complete_or_client_stopped();
    }

    // Restore the snapshot
    util::File::copy(backup_realm_path, server_realm_path);

    // Make a conflicting change in 3rd file relative to reverted server state
    {
        ClientServerFixture fixture(server_dir, test_context);
        Session session = fixture.make_bound_session(db_3, server_path);
        WriteTransaction wt{db_3};
        TableRef table = wt.get_table("class_table");
        table->create_object_with_primary_key(2);
        auto new_version = wt.commit();
        session.nonsync_transact_notify(new_version);
        fixture.start();
        session.wait_for_upload_complete_or_client_stopped();
    }

    // Provoke error by synchronizing 2nd file
    bool did_fail = false;
    {
        ClientServerFixture fixture(server_dir, test_context);
        auto error_handler = [&](Status status, bool is_fatal, const std::string&) {
            CHECK_EQUAL(ProtocolError::diverging_histories, status.get_std_error_code());
            CHECK(is_fatal);
            did_fail = true;
            fixture.stop();
        };
        fixture.set_client_side_error_handler(error_handler);
        Session session = fixture.make_bound_session(db_2, server_path);
        fixture.start();
        session.wait_for_download_complete_or_client_stopped();
    }
    CHECK(did_fail);
}


TEST(Sync_MultipleServers)
{
    // Check that a client can make lots of connection to lots of servers in a
    // concurrent manner.

    const int num_servers = 2;
    const int num_realms_per_server = 2;
    const int num_files_per_realm = 4;
    const int num_sessions_per_file = 8;
    const int num_transacts_per_session = 2;

    TEST_DIR(dir);
    int num_clients = 1;
    MultiClientServerFixture fixture(num_clients, num_servers, dir, test_context);
    fixture.start();

    TEST_DIR(dir_2);
    auto get_file_path = [&](int server_index, int realm_index, int file_index) {
        std::ostringstream out;
        out << server_index << "_" << realm_index << "_" << file_index << ".realm";
        return util::File::resolve(out.str(), dir_2);
    };
    std::atomic<int> id = 0;

    auto run = [&](int server_index, int realm_index, int file_index) {
        try {
            std::string path = get_file_path(server_index, realm_index, file_index);
            DBRef db = DB::create(make_client_replication(), path);
            {
                WriteTransaction wt(db);
                TableRef table = wt.get_group().add_table_with_primary_key("class_table", type_Int, "id");
                table->add_column(type_Int, "server_index");
                table->add_column(type_Int, "realm_index");
                table->add_column(type_Int, "file_index");
                table->add_column(type_Int, "session_index");
                table->add_column(type_Int, "transact_index");
                wt.commit();
            }
            std::string server_path = "/" + std::to_string(realm_index);
            for (int i = 0; i < num_sessions_per_file; ++i) {
                int client_index = 0;
                Session session = fixture.make_session(client_index, server_index, db, server_path);
                session.bind();
                for (int j = 0; j < num_transacts_per_session; ++j) {
                    WriteTransaction wt(db);
                    TableRef table = wt.get_table("class_table");
                    Obj obj = table->create_object_with_primary_key(id.fetch_add(1));
                    obj.set("server_index", server_index);
                    obj.set("realm_index", realm_index);
                    obj.set("file_index", file_index);
                    obj.set("session_index", i);
                    obj.set("transact_index", j);
                    version_type new_version = wt.commit();
                    session.nonsync_transact_notify(new_version);
                }
                session.wait_for_upload_complete_or_client_stopped();
            }
        }
        catch (...) {
            fixture.stop();
            throw;
        }
    };

    auto finish_download = [&](int server_index, int realm_index, int file_index) {
        try {
            int client_index = 0;
            std::string path = get_file_path(server_index, realm_index, file_index);
            DBRef db = DB::create(make_client_replication(), path);
            std::string server_path = "/" + std::to_string(realm_index);
            Session session = fixture.make_session(client_index, server_index, db, server_path);
            session.bind();
            session.wait_for_download_complete_or_client_stopped();
        }
        catch (...) {
            fixture.stop();
            throw;
        }
    };

    // Make and upload changes
    {
        ThreadWrapper threads[num_servers][num_realms_per_server][num_files_per_realm];
        for (int i = 0; i < num_servers; ++i) {
            for (int j = 0; j < num_realms_per_server; ++j) {
                for (int k = 0; k < num_files_per_realm; ++k)
                    threads[i][j][k].start([=] {
                        run(i, j, k);
                    });
            }
        }
        for (size_t i = 0; i < num_servers; ++i) {
            for (size_t j = 0; j < num_realms_per_server; ++j) {
                for (size_t k = 0; k < num_files_per_realm; ++k)
                    CHECK_NOT(threads[i][j][k].join());
            }
        }
    }

    // Finish downloading
    {
        ThreadWrapper threads[num_servers][num_realms_per_server][num_files_per_realm];
        for (int i = 0; i < num_servers; ++i) {
            for (int j = 0; j < num_realms_per_server; ++j) {
                for (int k = 0; k < num_files_per_realm; ++k)
                    threads[i][j][k].start([=] {
                        finish_download(i, j, k);
                    });
            }
        }
        for (size_t i = 0; i < num_servers; ++i) {
            for (size_t j = 0; j < num_realms_per_server; ++j) {
                for (size_t k = 0; k < num_files_per_realm; ++k)
                    CHECK_NOT(threads[i][j][k].join());
            }
        }
    }

    // Check that all client side Realms have been correctly synchronized
    std::set<std::tuple<int, int, int>> expected_rows;
    for (int i = 0; i < num_files_per_realm; ++i) {
        for (int j = 0; j < num_sessions_per_file; ++j) {
            for (int k = 0; k < num_transacts_per_session; ++k)
                expected_rows.emplace(i, j, k);
        }
    }
    for (size_t i = 0; i < num_servers; ++i) {
        for (size_t j = 0; j < num_realms_per_server; ++j) {
            REALM_ASSERT(num_files_per_realm > 0);
            int file_index_0 = 0;
            std::string path_0 = get_file_path(int(i), int(j), file_index_0);
            std::unique_ptr<Replication> history_0 = make_client_replication();
            DBRef db_0 = DB::create(*history_0, path_0);
            ReadTransaction rt_0(db_0);
            {
                ConstTableRef table = rt_0.get_table("class_table");
                if (CHECK(table)) {
                    std::set<std::tuple<int, int, int>> rows;
                    for (const Obj& obj : *table) {
                        int server_index = int(obj.get<int64_t>("server_index"));
                        int realm_index = int(obj.get<int64_t>("realm_index"));
                        int file_index = int(obj.get<int64_t>("file_index"));
                        int session_index = int(obj.get<int64_t>("session_index"));
                        int transact_index = int(obj.get<int64_t>("transact_index"));
                        CHECK_EQUAL(i, server_index);
                        CHECK_EQUAL(j, realm_index);
                        rows.emplace(file_index, session_index, transact_index);
                    }
                    CHECK(rows == expected_rows);
                }
            }
            for (int k = 1; k < num_files_per_realm; ++k) {
                std::string path = get_file_path(int(i), int(j), k);
                DBRef db = DB::create(make_client_replication(), path);
                ReadTransaction rt(db);
                CHECK(compare_groups(rt_0, rt));
            }
        }
    }
}


TEST_IF(Sync_ReadOnlyClient, false)
{
    TEST_CLIENT_DB(db_1);
    TEST_CLIENT_DB(db_2);

    TEST_DIR(server_dir);
    MultiClientServerFixture fixture(2, 1, server_dir, test_context);
    bool did_get_permission_denied = false;
    fixture.set_client_side_error_handler(1, [&](Status status, bool, const std::string&) {
        CHECK_EQUAL(ProtocolError::permission_denied, status.get_std_error_code());
        did_get_permission_denied = true;
        fixture.get_client(1).shutdown();
    });
    fixture.start();

    // Write some stuff from the client that can upload
    {
        Session session_1 = fixture.make_bound_session(0, db_1, 0, "/test");
        WriteTransaction wt(db_1);
        auto table = wt.get_group().add_table_with_primary_key("class_foo", type_Int, "id");
        table->add_column(type_Int, "i");
        table->create_object_with_primary_key(1);
        table->begin()->set("i", 123);
        session_1.nonsync_transact_notify(wt.commit());
        session_1.wait_for_upload_complete_or_client_stopped();
    }

    // Check that the stuff was received on the read-only client
    {
        Session session_2 = fixture.make_bound_session(1, db_2, 0, "/test", g_signed_test_user_token_readonly);
        session_2.wait_for_download_complete_or_client_stopped();
        {
            ReadTransaction rt(db_2);
            auto table = rt.get_table("class_foo");
            CHECK_EQUAL(table->begin()->get<Int>("i"), 123);
        }
        // Try to upload something
        {
            WriteTransaction wt(db_2);
            auto table = wt.get_table("class_foo");
            table->begin()->set("i", 456);
            session_2.nonsync_transact_notify(wt.commit());
        }
        session_2.wait_for_upload_complete_or_client_stopped();
        CHECK(did_get_permission_denied);
    }

    // Check that the original client was unchanged
    {
        Session session_1 = fixture.make_bound_session(0, db_1, 0, "/test");
        session_1.wait_for_download_complete_or_client_stopped();
        ReadTransaction rt(db_1);
        auto table = rt.get_table("class_foo");
        CHECK_EQUAL(table->begin()->get<Int>("i"), 123);
    }
}


// This test is a performance study. A single client keeps creating
// transactions that creates new objects and uploads them. The time to perform
// upload completion is measured and logged at info level.
TEST(Sync_SingleClientUploadForever_CreateObjects)
{
    int_fast32_t number_of_transactions = 100; // Set to low number in ordinary testing.

    util::Logger& logger = *(test_context.logger);

    logger.info("Sync_SingleClientUploadForever_CreateObjects test. Number of transactions = %1",
                number_of_transactions);

    TEST_DIR(server_dir);
    TEST_CLIENT_DB(db);

    ClientServerFixture fixture(server_dir, test_context);
    fixture.start();

    ColKey col_int;
    ColKey col_str;
    ColKey col_dbl;
    ColKey col_time;

    {
        WriteTransaction wt{db};
        TableRef tr = wt.get_group().add_table_with_primary_key("class_table", type_Int, "id");
        col_int = tr->add_column(type_Int, "integer column");
        col_str = tr->add_column(type_String, "string column");
        col_dbl = tr->add_column(type_Double, "double column");
        col_time = tr->add_column(type_Timestamp, "timestamp column");
        wt.commit();
    }

    Session session = fixture.make_bound_session(db);
    session.wait_for_upload_complete_or_client_stopped();

    for (int_fast32_t i = 0; i < number_of_transactions; ++i) {
        WriteTransaction wt{db};
        TableRef tr = wt.get_table("class_table");
        auto obj = tr->create_object_with_primary_key(i);
        int_fast32_t number = i;
        obj.set<Int>(col_int, number);
        std::string str = "str: " + std::to_string(number);
        StringData str_data = StringData(str);
        obj.set(col_str, str_data);
        obj.set(col_dbl, double(number));
        obj.set(col_time, Timestamp{123, 456});
        version_type version = wt.commit();
        auto before_upload = std::chrono::steady_clock::now();
        session.nonsync_transact_notify(version);
        session.wait_for_upload_complete_or_client_stopped();
        auto after_upload = std::chrono::steady_clock::now();

        // We only log the duration every 1000 transactions. The duration is for a single changeset.
        if (i % 1000 == 0) {
            auto duration =
                std::chrono::duration_cast<std::chrono::milliseconds>(after_upload - before_upload).count();
            logger.info("Duration of single changeset upload(%1) = %2 ms", i, duration);
        }
    }
}


// This test is a performance study. A single client keeps creating
// transactions that changes the value of an existing object and uploads them.
// The time to perform upload completion is measured and logged at info level.
TEST(Sync_SingleClientUploadForever_MutateObject)
{
    int_fast32_t number_of_transactions = 100; // Set to low number in ordinary testing.

    util::Logger& logger = *(test_context.logger);

    logger.info("Sync_SingleClientUploadForever_MutateObject test. Number of transactions = %1",
                number_of_transactions);

    TEST_DIR(server_dir);
    TEST_CLIENT_DB(db);

    ClientServerFixture fixture(server_dir, test_context);
    fixture.start();

    ColKey col_int;
    ColKey col_str;
    ColKey col_dbl;
    ColKey col_time;
    ObjKey obj_key;

    {
        WriteTransaction wt{db};
        TableRef tr = wt.get_group().add_table_with_primary_key("class_table", type_Int, "id");
        col_int = tr->add_column(type_Int, "integer column");
        col_str = tr->add_column(type_String, "string column");
        col_dbl = tr->add_column(type_Double, "double column");
        col_time = tr->add_column(type_Timestamp, "timestamp column");
        obj_key = tr->create_object_with_primary_key(1).get_key();
        wt.commit();
    }

    Session session = fixture.make_bound_session(db);
    session.wait_for_upload_complete_or_client_stopped();

    for (int_fast32_t i = 0; i < number_of_transactions; ++i) {
        WriteTransaction wt{db};
        TableRef tr = wt.get_table("class_table");
        int_fast32_t number = i;
        auto obj = tr->get_object(obj_key);
        obj.set<Int>(col_int, number);
        std::string str = "str: " + std::to_string(number);
        StringData str_data = StringData(str);
        obj.set(col_str, str_data);
        obj.set(col_dbl, double(number));
        obj.set(col_time, Timestamp{123, 456});
        version_type version = wt.commit();
        auto before_upload = std::chrono::steady_clock::now();
        session.nonsync_transact_notify(version);
        session.wait_for_upload_complete_or_client_stopped();
        auto after_upload = std::chrono::steady_clock::now();

        // We only log the duration every 1000 transactions. The duration is for a single changeset.
        if (i % 1000 == 0) {
            auto duration =
                std::chrono::duration_cast<std::chrono::milliseconds>(after_upload - before_upload).count();
            logger.info("Duration of single changeset upload(%1) = %2 ms", i, duration);
        }
    }
}


// This test is used to time upload and download.
// The test might be moved to a performance test directory later.
TEST(Sync_LargeUploadDownloadPerformance)
{
    int_fast32_t number_of_transactions = 2;         // Set to low number in ordinary testing.
    int_fast32_t number_of_rows_per_transaction = 5; // Set to low number in ordinary testing.
    int number_of_download_clients = 1;              // Set to low number in ordinary testing
    bool print_durations = false;                    // Set to false in ordinary testing.

    if (print_durations) {
        std::cerr << "Number of transactions = " << number_of_transactions << std::endl;
        std::cerr << "Number of rows per transaction = " << number_of_rows_per_transaction << std::endl;
        std::cerr << "Number of download clients = " << number_of_download_clients << std::endl;
    }

    TEST_DIR(server_dir);
    ClientServerFixture fixture(server_dir, test_context);
    fixture.start();

    TEST_CLIENT_DB(db_upload);

    // Populate path_upload realm with data.
    auto start_data_creation = std::chrono::steady_clock::now();
    {
        {
            WriteTransaction wt{db_upload};
            TableRef tr = wt.get_group().add_table_with_primary_key("class_table", type_Int, "id");
            tr->add_column(type_Int, "integer column");
            tr->add_column(type_String, "string column");
            tr->add_column(type_Double, "double column");
            tr->add_column(type_Timestamp, "timestamp column");
            wt.commit();
        }

        for (int_fast32_t i = 0; i < number_of_transactions; ++i) {
            WriteTransaction wt{db_upload};
            TableRef tr = wt.get_table("class_table");
            for (int_fast32_t j = 0; j < number_of_rows_per_transaction; ++j) {
                Obj obj = tr->create_object_with_primary_key(i);
                int_fast32_t number = i * number_of_rows_per_transaction + j;
                obj.set("integer column", number);
                std::string str = "str: " + std::to_string(number);
                StringData str_data = StringData(str);
                obj.set("string column", str_data);
                obj.set("double column", double(number));
                obj.set("timestamp column", Timestamp{123, 456});
            }
            wt.commit();
        }
    }
    auto end_data_creation = std::chrono::steady_clock::now();
    auto duration_data_creation =
        std::chrono::duration_cast<std::chrono::milliseconds>(end_data_creation - start_data_creation).count();
    if (print_durations)
        std::cerr << "Duration of data creation = " << duration_data_creation << " ms" << std::endl;

    // Upload the data.
    auto start_session_upload = std::chrono::steady_clock::now();

    Session session_upload = fixture.make_bound_session(db_upload);
    session_upload.wait_for_upload_complete_or_client_stopped();

    auto end_session_upload = std::chrono::steady_clock::now();
    auto duration_upload =
        std::chrono::duration_cast<std::chrono::milliseconds>(end_session_upload - start_session_upload).count();
    if (print_durations)
        std::cerr << "Duration of uploading = " << duration_upload << " ms" << std::endl;


    // Download the data to the download realms.
    auto start_sesion_download = std::chrono::steady_clock::now();

    std::vector<DBTestPathGuard> shared_group_test_path_guards;
    std::vector<DBRef> dbs;
    std::vector<Session> sessions;

    for (int i = 0; i < number_of_download_clients; ++i) {
        std::string path = get_test_path(test_context.get_test_name(), std::to_string(i));
        shared_group_test_path_guards.emplace_back(path);
        dbs.push_back(DB::create(make_client_replication(), path));
        sessions.push_back(fixture.make_bound_session(dbs.back()));
    }

    // Wait for all Realms to finish. They might finish in another order than
    // started, but calling download_complete on a client after it finished only
    // adds a tiny amount of extra mark messages.
    for (auto& session : sessions)
        session.wait_for_download_complete_or_client_stopped();


    auto end_session_download = std::chrono::steady_clock::now();
    auto duration_download =
        std::chrono::duration_cast<std::chrono::milliseconds>(end_session_download - start_sesion_download).count();
    if (print_durations)
        std::cerr << "Duration of downloading = " << duration_download << " ms" << std::endl;


    // Check convergence.
    for (int i = 0; i < number_of_download_clients; ++i) {
        ReadTransaction rt_1(db_upload);
        ReadTransaction rt_2(dbs[i]);
        CHECK(compare_groups(rt_1, rt_2));
    }
}


// This test creates a changeset that is larger than 4GB, uploads it and downloads it to another client.
// The test checks that compression and other aspects of large changeset handling works.
// The test is disabled since it requires a powerful machine to run.
TEST_IF(Sync_4GB_Messages, false)
{
    // The changeset will be slightly larger.
    const uint64_t approximate_changeset_size = uint64_t(1) << 32;

    TEST_DIR(dir);
    TEST_CLIENT_DB(db_1);
    TEST_CLIENT_DB(db_2);
    ClientServerFixture fixture(dir, test_context);
    fixture.start();

    Session session_1 = fixture.make_bound_session(db_1);
    session_1.wait_for_download_complete_or_client_stopped();

    Session session_2 = fixture.make_bound_session(db_2);
    session_2.wait_for_download_complete_or_client_stopped();

    const size_t single_object_data_size = size_t(1e7); // 10 MB which is below the 16 MB limit
    const int num_objects = approximate_changeset_size / single_object_data_size + 1;

    const std::string str_a(single_object_data_size, 'a');
    BinaryData bd_a(str_a.data(), single_object_data_size);

    const std::string str_b(single_object_data_size, 'b');
    BinaryData bd_b(str_b.data(), single_object_data_size);

    const std::string str_c(single_object_data_size, 'c');
    BinaryData bd_c(str_c.data(), single_object_data_size);

    {
        WriteTransaction wt{db_1};

        TableRef tr = wt.get_group().add_table_with_primary_key("class_simple_data", type_Int, "id");
        auto col_key = tr->add_column(type_Binary, "binary column");
        for (int i = 0; i < num_objects; ++i) {
            Obj obj = tr->create_object_with_primary_key(i);
            switch (i % 3) {
                case 0:
                    obj.set(col_key, bd_a);
                    break;
                case 1:
                    obj.set(col_key, bd_b);
                    break;
                default:
                    obj.set(col_key, bd_c);
            }
        }
        version_type new_version = wt.commit();
        session_1.nonsync_transact_notify(new_version);
    }
    session_1.wait_for_upload_complete_or_client_stopped();
    session_2.wait_for_download_complete_or_client_stopped();

    // Check convergence.
    {
        ReadTransaction rt_1(db_1);
        ReadTransaction rt_2(db_2);
        CHECK(compare_groups(rt_1, rt_2));
    }
}


TEST(Sync_RefreshSignedUserToken)
{
    TEST_DIR(dir);
    TEST_CLIENT_DB(db);
    ClientServerFixture fixture(dir, test_context);
    fixture.start();

    Session session = fixture.make_bound_session(db);
    session.wait_for_download_complete_or_client_stopped();
    session.refresh(g_signed_test_user_token);
    session.wait_for_download_complete_or_client_stopped();
}


// This test refreshes the user token multiple times right after binding
// the session. The test tries to achieve a situation where a session is
// enlisted to send after sending BIND but before receiving ALLOC.
// The token is refreshed multiple times to increase the probability that the
// refresh took place after BIND. The check of the test is just the absence of
// errors.
TEST(Sync_RefreshRightAfterBind)
{
    TEST_DIR(dir);
    TEST_CLIENT_DB(db);
    ClientServerFixture fixture(dir, test_context);
    fixture.start();

    Session session = fixture.make_bound_session(db);
    for (int i = 0; i < 50; ++i) {
        session.refresh(g_signed_test_user_token_readonly);
        std::this_thread::sleep_for(std::chrono::milliseconds{1});
    }
    session.wait_for_download_complete_or_client_stopped();
}


TEST(Sync_Permissions)
{
    TEST_CLIENT_DB(db_valid);

    bool did_see_error_for_valid = false;

    TEST_DIR(server_dir);

    ClientServerFixture fixture{server_dir, test_context};
    fixture.set_client_side_error_handler([&](Status, bool, const std::string& message) {
        CHECK_EQUAL("", message);
        did_see_error_for_valid = true;
    });
    fixture.start();

    Session session_valid = fixture.make_bound_session(db_valid, "/valid", g_signed_test_user_token_for_path);

    // Insert some dummy data
    WriteTransaction wt_valid{db_valid};
    wt_valid.get_group().add_table_with_primary_key("class_a", type_Int, "id");
    session_valid.nonsync_transact_notify(wt_valid.commit());
    session_valid.wait_for_upload_complete_or_client_stopped();

    CHECK_NOT(did_see_error_for_valid);
}


// This test checks that a client SSL connection to localhost succeeds when the
// server presents a certificate issued to localhost signed by a CA whose
// certificate the client loads.
TEST(Sync_SSL_Certificate_1)
{
    TEST_DIR(server_dir);
    TEST_CLIENT_DB(db);
    std::string ca_dir = get_test_resource_path();

    ClientServerFixture::Config config;
    config.enable_server_ssl = true;
    config.server_ssl_certificate_path = ca_dir + "localhost-chain.crt.pem";
    config.server_ssl_certificate_key_path = ca_dir + "localhost-server.key.pem";

    ClientServerFixture fixture{server_dir, test_context, std::move(config)};

    Session::Config session_config;
    session_config.protocol_envelope = ProtocolEnvelope::realms;
    session_config.verify_servers_ssl_certificate = true;
    session_config.ssl_trust_certificate_path = ca_dir + "crt.pem";
    session_config.signed_user_token = g_signed_test_user_token;

    Session session = fixture.make_session(db, "/test", std::move(session_config));
    session.bind();

    fixture.start();
    session.wait_for_download_complete_or_client_stopped();
}


// This test checks that a client SSL connection to localhost does not succeed
// when the server presents a certificate issued to localhost signed by a CA whose
// certificate does not match the certificate loaded by the client.
TEST(Sync_SSL_Certificate_2)
{
    bool did_fail = false;
    TEST_DIR(server_dir);
    TEST_CLIENT_DB(db);
    std::string ca_dir = get_test_resource_path();

    ClientServerFixture::Config config;
    config.enable_server_ssl = true;
    config.server_ssl_certificate_path = ca_dir + "localhost-chain.crt.pem";
    config.server_ssl_certificate_key_path = ca_dir + "localhost-server.key.pem";

    ClientServerFixture fixture{server_dir, test_context, std::move(config)};

    Session::Config session_config;
    session_config.protocol_envelope = ProtocolEnvelope::realms;
    session_config.verify_servers_ssl_certificate = true;
    session_config.ssl_trust_certificate_path = ca_dir + "dns-chain.crt.pem";

    auto error_handler = [&](Status status, bool, const std::string&) {
        CHECK_EQUAL(status, ErrorCodes::TlsHandshakeFailed);
        did_fail = true;
        fixture.stop();
    };
    fixture.set_client_side_error_handler(std::move(error_handler));

    Session session = fixture.make_bound_session(db, "/test", g_signed_test_user_token, std::move(session_config));
    fixture.start();
    session.wait_for_download_complete_or_client_stopped();
    CHECK(did_fail);
}


// This test checks that a client SSL connection to localhost succeeds
// if verify_servers_ssl_certificate = false, even when
// when the server presents a certificate issued to localhost signed by a CA whose
// certificate does not match the certificate loaded by the client.
// This test is identical to Sync_SSL_Certificate_2 except for
// the value of verify_servers_ssl_certificate.
TEST(Sync_SSL_Certificate_3)
{
    TEST_DIR(server_dir);
    TEST_CLIENT_DB(db);
    std::string ca_dir = get_test_resource_path();

    ClientServerFixture::Config config;
    config.enable_server_ssl = true;
    config.server_ssl_certificate_path = ca_dir + "localhost-chain.crt.pem";
    config.server_ssl_certificate_key_path = ca_dir + "localhost-server.key.pem";

    ClientServerFixture fixture{server_dir, test_context, std::move(config)};

    Session::Config session_config;
    session_config.protocol_envelope = ProtocolEnvelope::realms;
    session_config.verify_servers_ssl_certificate = false;
    session_config.ssl_trust_certificate_path = ca_dir + "dns-chain.crt.pem";

    Session session = fixture.make_bound_session(db, "/test", g_signed_test_user_token, std::move(session_config));
    fixture.start();
    session.wait_for_download_complete_or_client_stopped();
}


#if REALM_HAVE_SECURE_TRANSPORT

// This test checks that the client can also use a certificate in DER format.
TEST(Sync_SSL_Certificate_DER)
{
    TEST_DIR(server_dir);
    TEST_CLIENT_DB(db);
    std::string ca_dir = get_test_resource_path();

    ClientServerFixture::Config config;
    config.enable_server_ssl = true;
    config.server_ssl_certificate_path = ca_dir + "localhost-chain.crt.pem";
    config.server_ssl_certificate_key_path = ca_dir + "localhost-server.key.pem";

    ClientServerFixture fixture{server_dir, test_context, std::move(config)};

    Session::Config session_config;
    session_config.protocol_envelope = ProtocolEnvelope::realms;
    session_config.verify_servers_ssl_certificate = true;
    session_config.ssl_trust_certificate_path = ca_dir + "localhost-chain.crt.cer";
    session_config.signed_user_token = g_signed_test_user_token;

    Session session = fixture.make_session(db, "/test", std::move(session_config));
    session.bind();

    fixture.start();
    session.wait_for_download_complete_or_client_stopped();
}

#endif // REALM_HAVE_SECURE_TRANSPORT


#if REALM_HAVE_OPENSSL

// This test checks that the SSL connection is accepted if the verify callback
// always returns true.
TEST(Sync_SSL_Certificate_Verify_Callback_1)
{
    TEST_DIR(server_dir);
    TEST_CLIENT_DB(db);
    std::string ca_dir = get_test_resource_path();

    Session::port_type server_port_ssl;
    auto ssl_verify_callback = [&](const std::string server_address, Session::port_type server_port, const char*,
                                   size_t, int, int) {
        CHECK_EQUAL(server_address, "localhost");
        server_port_ssl = server_port;
        return true;
    };

    ClientServerFixture::Config config;
    config.enable_server_ssl = true;
    config.server_ssl_certificate_path = ca_dir + "localhost-chain.crt.pem";
    config.server_ssl_certificate_key_path = ca_dir + "localhost-server.key.pem";

    ClientServerFixture fixture{server_dir, test_context, config};

    Session::Config session_config;
    session_config.protocol_envelope = ProtocolEnvelope::realms;
    session_config.verify_servers_ssl_certificate = true;
    session_config.ssl_trust_certificate_path = util::none;
    session_config.ssl_verify_callback = ssl_verify_callback;

    Session session = fixture.make_bound_session(db, "/test", g_signed_test_user_token, std::move(session_config));
    fixture.start();
    session.wait_for_download_complete_or_client_stopped();

    Session::port_type server_port_actual = fixture.get_server().listen_endpoint().port();
    CHECK_EQUAL(server_port_ssl, server_port_actual);
}


// This test checks that the SSL connection is rejected if the verify callback
// always returns false. It also checks that preverify_ok and depth have
// the expected values.
TEST(Sync_SSL_Certificate_Verify_Callback_2)
{
    bool did_fail = false;
    TEST_DIR(server_dir);
    TEST_CLIENT_DB(db);
    std::string ca_dir = get_test_resource_path();

    Session::port_type server_port_ssl;
    auto ssl_verify_callback = [&](const std::string server_address, Session::port_type server_port,
                                   const char* pem_data, size_t pem_size, int preverify_ok, int depth) {
        CHECK_EQUAL(server_address, "localhost");
        server_port_ssl = server_port;
        CHECK_EQUAL(preverify_ok, 0);
        CHECK_EQUAL(depth, 1);
        CHECK_EQUAL(pem_size, 2082);
        std::string pem(pem_data, pem_size);

        std::string expected = "-----BEGIN CERTIFICATE-----\n"
                               "MIIF0zCCA7ugAwIBAgIBCDANBgkqhkiG9w0BAQsFADB1MRIwEAYKCZImiZPyLGQB\n";

        CHECK_EQUAL(expected, pem.substr(0, expected.size()));

        return false;
    };

    ClientServerFixture::Config config;
    config.enable_server_ssl = true;
    config.server_ssl_certificate_path = ca_dir + "localhost-chain.crt.pem";
    config.server_ssl_certificate_key_path = ca_dir + "localhost-server.key.pem";

    ClientServerFixture fixture{server_dir, test_context, config};

    auto error_handler = [&](Status status, bool, const std::string&) {
        CHECK_EQUAL(status, ErrorCodes::TlsHandshakeFailed);
        did_fail = true;
        fixture.stop();
    };
    fixture.set_client_side_error_handler(std::move(error_handler));

    Session::Config session_config;
    session_config.protocol_envelope = ProtocolEnvelope::realms;
    session_config.verify_servers_ssl_certificate = true;
    session_config.ssl_trust_certificate_path = util::none;
    session_config.ssl_verify_callback = ssl_verify_callback;

    Session session = fixture.make_bound_session(db, "/test", g_signed_test_user_token, std::move(session_config));
    fixture.start();
    session.wait_for_download_complete_or_client_stopped();
    CHECK(did_fail);
    Session::port_type server_port_actual = fixture.get_server().listen_endpoint().port();
    CHECK_EQUAL(server_port_ssl, server_port_actual);
}


// This test checks that the verify callback function receives the expected
// certificates.
TEST(Sync_SSL_Certificate_Verify_Callback_3)
{
    TEST_DIR(server_dir);
    TEST_CLIENT_DB(db);
    std::string ca_dir = get_test_resource_path();

    Session::port_type server_port_ssl = 0;
    auto ssl_verify_callback = [&](const std::string server_address, Session::port_type server_port,
                                   const char* pem_data, size_t pem_size, int preverify_ok, int depth) {
        CHECK_EQUAL(server_address, "localhost");
        server_port_ssl = server_port;

        CHECK(depth == 0 || depth == 1);
        if (depth == 1) {
            CHECK_EQUAL(pem_size, 2082);
            CHECK_EQUAL(pem_data[93], 'G');
        }
        else {
            CHECK_EQUAL(pem_size, 1700);
            CHECK_EQUAL(preverify_ok, 1);
            CHECK_EQUAL(pem_data[1667], '2');
            CHECK_EQUAL(pem_data[1698], '-');
            CHECK_EQUAL(pem_data[1699], '\n');
        }

        return true;
    };

    ClientServerFixture::Config config;
    config.enable_server_ssl = true;
    config.server_ssl_certificate_path = ca_dir + "localhost-chain.crt.pem";
    config.server_ssl_certificate_key_path = ca_dir + "localhost-server.key.pem";

    ClientServerFixture fixture{server_dir, test_context, config};

    Session::Config session_config;
    session_config.protocol_envelope = ProtocolEnvelope::realms;
    session_config.verify_servers_ssl_certificate = true;
    session_config.ssl_trust_certificate_path = util::none;
    session_config.ssl_verify_callback = ssl_verify_callback;

    Session session = fixture.make_bound_session(db, "/test", g_signed_test_user_token, std::move(session_config));
    fixture.start();
    session.wait_for_download_complete_or_client_stopped();
    Session::port_type server_port_actual = fixture.get_server().listen_endpoint().port();
    CHECK_EQUAL(server_port_ssl, server_port_actual);
}


// This test is used to verify the ssl_verify_callback function against an
// external server. The tests should only be used for debugging should normally
// be disabled.
TEST_IF(Sync_SSL_Certificate_Verify_Callback_External, false)
{
    const std::string server_address = "www.writeurl.com";
    Session::port_type port = 443;

    TEST_CLIENT_DB(db);

    Client::Config config;
    config.logger = std::make_shared<util::PrefixLogger>("Client: ", test_context.logger);
    auto socket_provider = std::make_shared<websocket::DefaultSocketProvider>(config.logger, "");
    config.socket_provider = socket_provider;
    config.reconnect_mode = ReconnectMode::testing;
    Client client(config);

    auto ssl_verify_callback = [&](const std::string server_address, Session::port_type server_port,
                                   const char* pem_data, size_t pem_size, int preverify_ok, int depth) {
        StringData pem{pem_data, pem_size};
        test_context.logger->info("server_address = %1, server_port = %2, pem =\n%3\n, "
                                  " preverify_ok = %4, depth = %5",
                                  server_address, server_port, pem, preverify_ok, depth);
        if (depth == 0)
            client.shutdown();
        return true;
    };

    Session::Config session_config;
    session_config.server_address = server_address;
    session_config.server_port = port;
    session_config.protocol_envelope = ProtocolEnvelope::realms;
    session_config.verify_servers_ssl_certificate = true;
    session_config.ssl_trust_certificate_path = util::none;
    session_config.ssl_verify_callback = ssl_verify_callback;

    Session session(client, db, nullptr, nullptr, std::move(session_config));
    session.bind();
    session.wait_for_download_complete_or_client_stopped();

    client.shutdown_and_wait();
}

#endif // REALM_HAVE_OPENSSL


// This test has a single client connected to a server with
// one session.
// The client creates four changesets at various times and
// uploads them to the server. The session has a registered
// progress_handler. It is checked that downloaded_bytes,
// downloadable_bytes, uploaded_bytes, and uploadable_bytes
// are correct. This client does not have any downloaded_bytes
// or downloadable bytes because it created all the changesets
// itself.
TEST(Sync_UploadDownloadProgress_1)
{
    TEST_DIR(server_dir);
    TEST_CLIENT_DB(db);

    uint_fast64_t global_snapshot_version;

    {
        int handler_entry = 0;

        bool cond_var_signaled = false;
        std::mutex mutex;
        std::condition_variable cond_var;

        std::atomic<uint_fast64_t> downloaded_bytes;
        std::atomic<uint_fast64_t> downloadable_bytes;
        std::atomic<uint_fast64_t> uploaded_bytes;
        std::atomic<uint_fast64_t> uploadable_bytes;
        std::atomic<uint_fast64_t> progress_version;
        std::atomic<uint_fast64_t> snapshot_version;

        ClientServerFixture fixture(server_dir, test_context);
        fixture.start();

        Session session = fixture.make_session(db, "/test");

        auto progress_handler = [&](uint_fast64_t downloaded, uint_fast64_t downloadable, uint_fast64_t uploaded,
                                    uint_fast64_t uploadable, uint_fast64_t progress, uint_fast64_t snapshot) {
            downloaded_bytes = downloaded;
            downloadable_bytes = downloadable;
            uploaded_bytes = uploaded;
            uploadable_bytes = uploadable;
            progress_version = progress;
            snapshot_version = snapshot;

            if (handler_entry == 0) {
                std::unique_lock<std::mutex> lock(mutex);
                cond_var_signaled = true;
                lock.unlock();
                cond_var.notify_one();
            }
            ++handler_entry;
        };

        std::unique_lock<std::mutex> lock(mutex);
        session.set_progress_handler(progress_handler);
        session.bind();
        cond_var.wait(lock, [&] {
            return cond_var_signaled;
        });

        CHECK_EQUAL(downloaded_bytes, uint_fast64_t(0));
        CHECK_EQUAL(downloadable_bytes, uint_fast64_t(0));
        CHECK_EQUAL(uploaded_bytes, uint_fast64_t(0));
        CHECK_EQUAL(uploadable_bytes, uint_fast64_t(0));
        CHECK_GREATER_EQUAL(snapshot_version, uint_fast64_t(1));

        uint_fast64_t commit_version;
        {
            WriteTransaction wt{db};
            TableRef tr = wt.get_group().add_table_with_primary_key("class_table", type_Int, "id");
            tr->add_column(type_Int, "integer column");
            commit_version = wt.commit();
            session.nonsync_transact_notify(commit_version);
        }

        session.wait_for_upload_complete_or_client_stopped();
        session.wait_for_download_complete_or_client_stopped();

        CHECK_EQUAL(downloaded_bytes, uint_fast64_t(0));
        CHECK_EQUAL(downloadable_bytes, uint_fast64_t(0));
        CHECK_NOT_EQUAL(uploaded_bytes, uint_fast64_t(0));
        CHECK_NOT_EQUAL(uploadable_bytes, uint_fast64_t(0));
        CHECK_GREATER(progress_version, uint_fast64_t(0));
        CHECK_GREATER_EQUAL(snapshot_version, commit_version);

        {
            WriteTransaction wt{db};
            TableRef tr = wt.get_table("class_table");
            tr->create_object_with_primary_key(1).set("integer column", 42);
            commit_version = wt.commit();
            session.nonsync_transact_notify(commit_version);
        }

        session.wait_for_upload_complete_or_client_stopped();
        session.wait_for_download_complete_or_client_stopped();

        CHECK_EQUAL(downloaded_bytes, uint_fast64_t(0));
        CHECK_EQUAL(downloadable_bytes, uint_fast64_t(0));
        CHECK_NOT_EQUAL(uploaded_bytes, uint_fast64_t(0));
        CHECK_NOT_EQUAL(uploadable_bytes, uint_fast64_t(0));
        CHECK_GREATER_EQUAL(snapshot_version, commit_version);

        global_snapshot_version = snapshot_version;
    }

    {
        // Here we check that the progress handler is called
        // after the session is bound, and that the values
        // are the ones stored in the Realm in the previous
        // session.

        bool cond_var_signaled = false;
        std::mutex mutex;
        std::condition_variable cond_var;

        Client::Config config;
        config.logger = std::make_shared<util::PrefixLogger>("Client: ", test_context.logger);
        auto socket_provider = std::make_shared<websocket::DefaultSocketProvider>(config.logger, "");
        config.socket_provider = socket_provider;
        config.reconnect_mode = ReconnectMode::testing;
        Client client(config);

        Session::Config sess_config;
        sess_config.server_address = "no server";
        sess_config.server_port = 8000;
        sess_config.realm_identifier = "/test";
        sess_config.signed_user_token = g_signed_test_user_token;

        Session session(client, db, nullptr, nullptr, std::move(sess_config));

        int number_of_handler_calls = 0;

        auto progress_handler = [&](uint_fast64_t downloaded_bytes, uint_fast64_t downloadable_bytes,
                                    uint_fast64_t uploaded_bytes, uint_fast64_t uploadable_bytes,
                                    uint_fast64_t progress_version, uint_fast64_t snapshot_version) {
            CHECK_EQUAL(downloaded_bytes, 0);
            CHECK_EQUAL(downloadable_bytes, 0);
            CHECK_NOT_EQUAL(uploaded_bytes, 0);
            CHECK_NOT_EQUAL(uploadable_bytes, 0);
            CHECK_EQUAL(progress_version, 0);
            CHECK_EQUAL(snapshot_version, global_snapshot_version);
            number_of_handler_calls++;

            std::unique_lock<std::mutex> lock(mutex);
            cond_var_signaled = true;
            lock.unlock();
            cond_var.notify_one();
        };

        std::unique_lock<std::mutex> lock(mutex);
        session.set_progress_handler(progress_handler);
        session.bind();
        cond_var.wait(lock, [&] {
            return cond_var_signaled;
        });

        client.shutdown();
        CHECK_EQUAL(number_of_handler_calls, 1);
    }
}


// This test creates one server and a client with
// two sessions that synchronizes with the same server Realm.
// The clients generate changesets, uploads and downloads, and
// waits for upload/download completion. Both sessions have a
// progress handler registered, and it is checked that the
// progress handlers report the correct values.
TEST(Sync_UploadDownloadProgress_2)
{
    TEST_DIR(server_dir);
    TEST_CLIENT_DB(db_1);
    TEST_CLIENT_DB(db_2);

    ClientServerFixture fixture(server_dir, test_context);
    fixture.start();

    Session session_1 = fixture.make_session(db_1, "/test");
    Session session_2 = fixture.make_session(db_2, "/test");

    uint_fast64_t downloaded_bytes_1 = 123; // Not zero
    uint_fast64_t downloadable_bytes_1 = 123;
    uint_fast64_t uploaded_bytes_1 = 123;
    uint_fast64_t uploadable_bytes_1 = 123;
    uint_fast64_t progress_version_1 = 123;
    uint_fast64_t snapshot_version_1 = 0;

    auto progress_handler_1 = [&](uint_fast64_t downloaded_bytes, uint_fast64_t downloadable_bytes,
                                  uint_fast64_t uploaded_bytes, uint_fast64_t uploadable_bytes,
                                  uint_fast64_t progress_version, uint_fast64_t snapshot_version) {
        downloaded_bytes_1 = downloaded_bytes;
        downloadable_bytes_1 = downloadable_bytes;
        uploaded_bytes_1 = uploaded_bytes;
        uploadable_bytes_1 = uploadable_bytes;
        progress_version_1 = progress_version;
        snapshot_version_1 = snapshot_version;
    };

    session_1.set_progress_handler(progress_handler_1);

    uint_fast64_t downloaded_bytes_2 = 123;
    uint_fast64_t downloadable_bytes_2 = 123;
    uint_fast64_t uploaded_bytes_2 = 123;
    uint_fast64_t uploadable_bytes_2 = 123;
    uint_fast64_t progress_version_2 = 123;
    uint_fast64_t snapshot_version_2 = 0;

    auto progress_handler_2 = [&](uint_fast64_t downloaded_bytes, uint_fast64_t downloadable_bytes,
                                  uint_fast64_t uploaded_bytes, uint_fast64_t uploadable_bytes,
                                  uint_fast64_t progress_version, uint_fast64_t snapshot_version) {
        downloaded_bytes_2 = downloaded_bytes;
        downloadable_bytes_2 = downloadable_bytes;
        uploaded_bytes_2 = uploaded_bytes;
        uploadable_bytes_2 = uploadable_bytes;
        progress_version_2 = progress_version;
        snapshot_version_2 = snapshot_version;
    };

    session_2.set_progress_handler(progress_handler_2);

    session_1.bind();
    session_2.bind();

    session_1.wait_for_upload_complete_or_client_stopped();
    session_2.wait_for_upload_complete_or_client_stopped();
    session_1.wait_for_download_complete_or_client_stopped();
    session_2.wait_for_download_complete_or_client_stopped();

    CHECK_EQUAL(downloaded_bytes_1, downloadable_bytes_1);
    CHECK_EQUAL(downloaded_bytes_2, downloadable_bytes_2);
    CHECK_EQUAL(downloaded_bytes_1, downloaded_bytes_2);
    CHECK_EQUAL(downloadable_bytes_1, 0);
    CHECK_GREATER(progress_version_1, 0);
    CHECK_GREATER(snapshot_version_1, 0);

    CHECK_EQUAL(uploaded_bytes_1, 0);
    CHECK_EQUAL(uploadable_bytes_1, 0);

    CHECK_EQUAL(uploaded_bytes_2, 0);
    CHECK_EQUAL(uploadable_bytes_2, 0);
    CHECK_GREATER(progress_version_2, 0);
    CHECK_GREATER(snapshot_version_2, 0);

    write_transaction_notifying_session(db_1, session_1, [](WriteTransaction& wt) {
        TableRef tr = wt.get_group().add_table_with_primary_key("class_table", type_Int, "id");
        tr->add_column(type_Int, "integer column");
    });

    session_1.wait_for_upload_complete_or_client_stopped();
    session_2.wait_for_upload_complete_or_client_stopped();
    session_1.wait_for_download_complete_or_client_stopped();
    session_2.wait_for_download_complete_or_client_stopped();

    CHECK_EQUAL(downloaded_bytes_1, 0);
    CHECK_EQUAL(downloadable_bytes_1, 0);

    CHECK_NOT_EQUAL(downloaded_bytes_2, 0);
    CHECK_NOT_EQUAL(downloadable_bytes_2, 0);

    CHECK_NOT_EQUAL(uploaded_bytes_1, 0);
    CHECK_NOT_EQUAL(uploadable_bytes_1, 0);

    CHECK_EQUAL(uploaded_bytes_2, 0);
    CHECK_EQUAL(uploadable_bytes_2, 0);

    CHECK_GREATER(snapshot_version_1, 1);
    CHECK_GREATER(snapshot_version_2, 1);

    write_transaction_notifying_session(db_1, session_1, [](WriteTransaction& wt) {
        TableRef tr = wt.get_table("class_table");
        tr->create_object_with_primary_key(1).set("integer column", 42);
    });

    write_transaction_notifying_session(db_1, session_1, [](WriteTransaction& wt) {
        TableRef tr = wt.get_table("class_table");
        tr->create_object_with_primary_key(2).set("integer column", 44);
    });

    write_transaction_notifying_session(db_2, session_2, [](WriteTransaction& wt) {
        TableRef tr = wt.get_table("class_table");
        tr->create_object_with_primary_key(3).set("integer column", 43);
    });

    session_1.wait_for_upload_complete_or_client_stopped();
    session_2.wait_for_upload_complete_or_client_stopped();
    session_1.wait_for_download_complete_or_client_stopped();
    session_2.wait_for_download_complete_or_client_stopped();

    CHECK_NOT_EQUAL(downloaded_bytes_1, 0);
    CHECK_NOT_EQUAL(downloadable_bytes_1, 0);

    CHECK_NOT_EQUAL(downloaded_bytes_2, 0);
    CHECK_NOT_EQUAL(downloadable_bytes_2, 0);

    CHECK_NOT_EQUAL(uploaded_bytes_1, 0);
    CHECK_NOT_EQUAL(uploadable_bytes_1, 0);

    CHECK_NOT_EQUAL(uploaded_bytes_2, 0);
    CHECK_NOT_EQUAL(uploadable_bytes_2, 0);

    CHECK_GREATER(snapshot_version_1, 4);
    CHECK_GREATER(snapshot_version_2, 3);

    write_transaction_notifying_session(db_1, session_1, [](WriteTransaction& wt) {
        TableRef tr = wt.get_table("class_table");
        tr->begin()->set("integer column", 101);
    });

    write_transaction_notifying_session(db_2, session_2, [](WriteTransaction& wt) {
        TableRef tr = wt.get_table("class_table");
        tr->begin()->set("integer column", 102);
    });

    session_1.wait_for_upload_complete_or_client_stopped();
    session_2.wait_for_upload_complete_or_client_stopped();
    session_1.wait_for_download_complete_or_client_stopped();
    session_2.wait_for_download_complete_or_client_stopped();

    CHECK_EQUAL(downloaded_bytes_1, downloadable_bytes_1);

    // uncertainty due to merge
    CHECK_NOT_EQUAL(downloaded_bytes_1, 0);

    CHECK_EQUAL(downloaded_bytes_2, downloadable_bytes_2);
    CHECK_NOT_EQUAL(downloaded_bytes_2, 0);

    CHECK_NOT_EQUAL(uploaded_bytes_1, 0);
    CHECK_NOT_EQUAL(uploadable_bytes_1, 0);

    CHECK_NOT_EQUAL(uploaded_bytes_2, 0);
    CHECK_NOT_EQUAL(uploadable_bytes_2, 0);

    CHECK_GREATER(snapshot_version_1, 6);
    CHECK_GREATER(snapshot_version_2, 5);

    CHECK_GREATER(snapshot_version_1, 6);
    CHECK_GREATER(snapshot_version_2, 5);

    // Check convergence.
    {
        ReadTransaction rt_1(db_1);
        ReadTransaction rt_2(db_2);
        CHECK(compare_groups(rt_1, rt_2));
    }
}


// This test creates a server and a client. Initially, the server is not running.
// The client generates changes and binds a session. It is verified that the
// progress_handler() is called and that the four arguments of progress_handler()
// have the correct values. The server is started in the first call to
// progress_handler() and it is checked that after upload and download completion,
// the upload_progress_handler has been called again, and that the four arguments
// have the correct values. After this, the server is stopped and the client produces
// more changes. It is checked that the progress_handler() is called and that the
// final values are correct.
TEST(Sync_UploadDownloadProgress_3)
{
    TEST_DIR(server_dir);
    TEST_CLIENT_DB(db);

    std::string server_address = "localhost";

    Server::Config server_config;
    server_config.logger = std::make_shared<util::PrefixLogger>("Server: ", test_context.logger);
    server_config.listen_address = server_address;
    server_config.listen_port = "";
    server_config.tcp_no_delay = true;

    util::Optional<PKey> public_key = PKey::load_public(test_server_key_path());
    Server server(server_dir, std::move(public_key), server_config);
    server.start();
    auto server_port = server.listen_endpoint().port();

    ThreadWrapper server_thread;

    // The server is not running.

    {
        WriteTransaction wt{db};
        TableRef tr = wt.get_group().add_table_with_primary_key("class_table", type_Int, "id");
        tr->add_column(type_Int, "integer column");
        wt.commit();
    }


    Client::Config client_config;
    client_config.logger = std::make_shared<util::PrefixLogger>("Client: ", test_context.logger);
    auto socket_provider = std::make_shared<websocket::DefaultSocketProvider>(client_config.logger, "");
    client_config.socket_provider = socket_provider;
    client_config.reconnect_mode = ReconnectMode::testing;
    Client client(client_config);

    // when connecting to the C++ server, use URL prefix:
    Session::Config config;
    config.service_identifier = "/realm-sync";
    config.server_address = server_address;
    config.signed_user_token = g_signed_test_user_token;
    config.server_port = server_port;
    config.realm_identifier = "/test";

    Session session(client, db, nullptr, nullptr, std::move(config));

    // entry is used to count the number of calls to
    // progress_handler. At the first call, the server is
    // not running, and it is started by progress_handler().

    bool should_signal_cond_var = false;
    auto signal_pf = util::make_promise_future<void>();

    uint_fast64_t downloaded_bytes_1 = 123; // Not zero
    uint_fast64_t downloadable_bytes_1 = 123;
    uint_fast64_t uploaded_bytes_1 = 123;
    uint_fast64_t uploadable_bytes_1 = 123;
    uint_fast64_t progress_version_1 = 123;
    uint_fast64_t snapshot_version_1 = 0;

    auto progress_handler = [&, entry = int(0), promise = util::CopyablePromiseHolder(std::move(signal_pf.promise))](
                                uint_fast64_t downloaded_bytes, uint_fast64_t downloadable_bytes,
                                uint_fast64_t uploaded_bytes, uint_fast64_t uploadable_bytes,
                                uint_fast64_t progress_version, uint_fast64_t snapshot_version) mutable {
        downloaded_bytes_1 = downloaded_bytes;
        downloadable_bytes_1 = downloadable_bytes;
        uploaded_bytes_1 = uploaded_bytes;
        uploadable_bytes_1 = uploadable_bytes;
        progress_version_1 = progress_version;
        snapshot_version_1 = snapshot_version;

        if (entry == 0) {
            CHECK_EQUAL(downloaded_bytes, 0);
            CHECK_EQUAL(downloadable_bytes, 0);
            CHECK_EQUAL(uploaded_bytes, 0);
            CHECK_NOT_EQUAL(uploadable_bytes, 0);
            CHECK_EQUAL(snapshot_version, 2);
        }

        if (entry == 0) {
            server_thread.start([&] {
                server.run();
            });
        }

        if (should_signal_cond_var) {
            promise.get_promise().emplace_value();
        }

        entry++;
    };

    session.set_progress_handler(progress_handler);

    session.bind();

    session.wait_for_upload_complete_or_client_stopped();
    session.wait_for_download_complete_or_client_stopped();

    // Now the server is running.

    CHECK_EQUAL(downloaded_bytes_1, 0);
    CHECK_EQUAL(downloadable_bytes_1, 0);
    CHECK_NOT_EQUAL(uploaded_bytes_1, 0);
    CHECK_NOT_EQUAL(uploadable_bytes_1, 0);
    CHECK_GREATER(progress_version_1, 0);
    CHECK_GREATER_EQUAL(snapshot_version_1, 2);

    server.stop();

    // The server is stopped

    should_signal_cond_var = true;

    uint_fast64_t commited_version;
    {
        WriteTransaction wt{db};
        TableRef tr = wt.get_table("class_table");
        tr->create_object_with_primary_key(123).set("integer column", 42);
        commited_version = wt.commit();
        session.nonsync_transact_notify(commited_version);
    }

    signal_pf.future.get();

    CHECK_EQUAL(downloaded_bytes_1, 0);
    CHECK_EQUAL(downloadable_bytes_1, 0);
    CHECK_NOT_EQUAL(uploaded_bytes_1, 0);
    CHECK_NOT_EQUAL(uploadable_bytes_1, 0);
    CHECK_EQUAL(snapshot_version_1, commited_version);

    server_thread.join();
}


// This test creates a server and two clients. The first client uploads two
// large changesets. The other client downloads them. The download messages to
// the second client contains one changeset because the changesets are larger
// than the soft size limit for changesets in the DOWNLOAD message. This implies
// that after receiving the first DOWNLOAD message, the second client will have
// downloaded_bytes < downloadable_bytes.
TEST(Sync_UploadDownloadProgress_4)
{
    TEST_DIR(server_dir);
    TEST_CLIENT_DB(db_1);
    TEST_CLIENT_DB(db_2);

    {
        WriteTransaction wt{db_1};
        TableRef tr = wt.get_group().add_table_with_primary_key("class_table", type_Int, "id");
        auto col = tr->add_column(type_Binary, "binary column");
        tr->create_object_with_primary_key(1);
        std::string str(size_t(5e5), 'a');
        BinaryData bd(str.data(), str.size());
        tr->begin()->set(col, bd);
        wt.commit();
    }

    {
        WriteTransaction wt{db_1};
        TableRef tr = wt.get_table("class_table");
        auto col = tr->get_column_key("binary column");
        tr->create_object_with_primary_key(2);
        std::string str(size_t(1e6), 'a');
        BinaryData bd(str.data(), str.size());
        tr->begin()->set(col, bd);
        wt.commit();
    }

    ClientServerFixture::Config config;
    config.max_download_size = size_t(1e5);
    ClientServerFixture fixture(server_dir, test_context, std::move(config));
    fixture.start();

    Session session_1 = fixture.make_session(db_1, "/test");

    int entry_1 = 0;

    auto progress_handler_1 = [&](uint_fast64_t downloaded_bytes, uint_fast64_t downloadable_bytes,
                                  uint_fast64_t uploaded_bytes, uint_fast64_t uploadable_bytes,
                                  uint_fast64_t progress_version, uint_fast64_t snapshot_version) {
        CHECK_EQUAL(downloaded_bytes, 0);
        CHECK_EQUAL(downloadable_bytes, 0);
        CHECK_NOT_EQUAL(uploadable_bytes, 0);

        if (entry_1 == 0) {
            CHECK_EQUAL(progress_version, 0);
            CHECK_EQUAL(uploaded_bytes, 0);
            CHECK_EQUAL(snapshot_version, 3);
        }
        else {
            CHECK_GREATER(progress_version, 0);
            CHECK_GREATER(snapshot_version, 3);
        }

        ++entry_1;
    };

    session_1.set_progress_handler(progress_handler_1);

    session_1.bind();

    session_1.wait_for_upload_complete_or_client_stopped();
    session_1.wait_for_download_complete_or_client_stopped();

    CHECK_NOT_EQUAL(entry_1, 0);

    Session session_2 = fixture.make_session(db_2, "/test");

    int entry_2 = 0;

    auto progress_handler_2 = [&](uint_fast64_t downloaded_bytes, uint_fast64_t downloadable_bytes,
                                  uint_fast64_t uploaded_bytes, uint_fast64_t uploadable_bytes,
                                  uint_fast64_t progress_version, uint_fast64_t snapshot_version) {
        CHECK_EQUAL(uploaded_bytes, 0);
        CHECK_EQUAL(uploadable_bytes, 0);

        if (entry_2 == 0) {
            CHECK_EQUAL(progress_version, 0);
            CHECK_EQUAL(downloaded_bytes, 0);
            CHECK_EQUAL(downloadable_bytes, 0);
            CHECK_EQUAL(snapshot_version, 1);
        }
        else if (entry_2 == 1) {
            CHECK_GREATER(progress_version, 0);
            CHECK_NOT_EQUAL(downloaded_bytes, 0);
            CHECK_NOT_EQUAL(downloadable_bytes, 0);
            CHECK_EQUAL(snapshot_version, 3);
        }
        else if (entry_2 == 2) {
            CHECK_GREATER(progress_version, 0);
            CHECK_NOT_EQUAL(downloaded_bytes, 0);
            CHECK_NOT_EQUAL(downloadable_bytes, 0);
            CHECK_EQUAL(snapshot_version, 4);
        }

        ++entry_2;
    };

    session_2.set_progress_handler(progress_handler_2);

    session_2.bind();

    session_2.wait_for_upload_complete_or_client_stopped();
    session_2.wait_for_download_complete_or_client_stopped();
}


// This test has a single client connected to a server with one session. The
// client does not create any changesets. The test verifies that the client gets
// a confirmation from the server of downloadable_bytes = 0.
TEST(Sync_UploadDownloadProgress_5)
{
    TEST_DIR(server_dir);
    TEST_CLIENT_DB(db);

    auto [progress_handled_promise, progress_handled] = util::make_promise_future<void>();

    ClientServerFixture fixture(server_dir, test_context);
    fixture.start();

    Session session = fixture.make_session(db, "/test");

    auto progress_handler = [&, promise = util::CopyablePromiseHolder(std::move(progress_handled_promise))](
                                uint_fast64_t downloaded_bytes, uint_fast64_t downloadable_bytes,
                                uint_fast64_t uploaded_bytes, uint_fast64_t uploadable_bytes,
                                uint_fast64_t progress_version, uint_fast64_t snapshot_version) mutable {
        CHECK_EQUAL(downloaded_bytes, 0);
        CHECK_EQUAL(downloadable_bytes, 0);
        CHECK_EQUAL(uploaded_bytes, 0);
        CHECK_EQUAL(uploadable_bytes, 0);

        if (progress_version > 0) {
            CHECK_EQUAL(snapshot_version, 3);
            promise.get_promise().emplace_value();
        }
    };

    session.set_progress_handler(progress_handler);

    session.bind();
    progress_handled.get();

    // The check is that we reach this point.
}


// This test has a single client connected to a server with one session.
// The session has a registered progress handler.
TEST(Sync_UploadDownloadProgress_6)
{
    TEST_DIR(server_dir);
    TEST_CLIENT_DB(db);

    Server::Config server_config;
    server_config.logger = std::make_shared<util::PrefixLogger>("Server: ", test_context.logger);
    server_config.listen_address = "localhost";
    server_config.listen_port = "";
    server_config.tcp_no_delay = true;

    util::Optional<PKey> public_key = PKey::load_public(test_server_key_path());
    Server server(server_dir, std::move(public_key), server_config);
    server.start();

    auto server_port = server.listen_endpoint().port();

    ThreadWrapper server_thread;
    server_thread.start([&] {
        server.run();
    });

    Client::Config client_config;
    client_config.logger = std::make_shared<util::PrefixLogger>("Client: ", test_context.logger);
    auto socket_provider = std::make_shared<websocket::DefaultSocketProvider>(client_config.logger, "");
    client_config.socket_provider = socket_provider;
    client_config.reconnect_mode = ReconnectMode::testing;
    client_config.one_connection_per_session = false;
    Client client(client_config);

    Session::Config session_config;
    session_config.server_address = "localhost";
    session_config.server_port = server_port;
    session_config.realm_identifier = "/test";
    session_config.signed_user_token = g_signed_test_user_token;

    std::mutex mutex;
    std::condition_variable session_cv;
    auto session = std::make_unique<Session>(client, db, nullptr, nullptr, std::move(session_config));

    auto progress_handler = [&](uint_fast64_t downloaded_bytes, uint_fast64_t downloadable_bytes,
                                uint_fast64_t uploaded_bytes, uint_fast64_t uploadable_bytes,
                                uint_fast64_t progress_version, uint_fast64_t snapshot_version) {
        CHECK_EQUAL(downloaded_bytes, 0);
        CHECK_EQUAL(downloadable_bytes, 0);
        CHECK_EQUAL(uploaded_bytes, 0);
        CHECK_EQUAL(uploadable_bytes, 0);
        CHECK_EQUAL(progress_version, 0);
        CHECK_EQUAL(snapshot_version, 1);
        std::lock_guard lock{mutex};
        session.reset();
        session_cv.notify_one();
    };

    session->set_progress_handler(progress_handler);

    {
        std::unique_lock lock{mutex};
        session->bind();
        // Wait until the progress handler is called on the session before tearing down the client
        session_cv.wait_for(lock, std::chrono::seconds(30), [&session]() {
            return !bool(session);
        });
    }

    client.shutdown_and_wait();
    server.stop();
    server_thread.join();

    // The check is that we reach this point without deadlocking or throwing an assert while tearing
    // down the active session
}

// This test has a single client starting to connect to the server with one session.
// The client is torn down immediately after bind is called on the session.
// The session will still be active and has an unactualized session wrapper when the
// client is torn down, which leads to both calls to finalize_before_actualization() and
// and finalize().
TEST(Sync_UploadDownloadProgress_7)
{
    TEST_DIR(server_dir);
    TEST_CLIENT_DB(db);

    Server::Config server_config;
    server_config.logger = std::make_shared<util::PrefixLogger>("Server: ", test_context.logger);
    server_config.listen_address = "localhost";
    server_config.listen_port = "";
    server_config.tcp_no_delay = true;

    util::Optional<PKey> public_key = PKey::load_public(test_server_key_path());
    Server server(server_dir, std::move(public_key), server_config);
    server.start();

    auto server_port = server.listen_endpoint().port();

    ThreadWrapper server_thread;
    server_thread.start([&] {
        server.run();
    });

    Client::Config client_config;
    client_config.logger = std::make_shared<util::PrefixLogger>("Client: ", test_context.logger);
    auto socket_provider = std::make_shared<websocket::DefaultSocketProvider>(client_config.logger, "");
    client_config.socket_provider = socket_provider;
    client_config.reconnect_mode = ReconnectMode::testing;
    client_config.one_connection_per_session = false;
    Client client(client_config);

    Session::Config session_config;
    session_config.server_address = "localhost";
    session_config.server_port = server_port;
    session_config.realm_identifier = "/test";
    session_config.signed_user_token = g_signed_test_user_token;

    auto session = std::make_unique<Session>(client, db, nullptr, nullptr, std::move(session_config));
    session->bind();

    client.shutdown_and_wait();
    server.stop();
    server_thread.join();

    // The check is that we reach this point without deadlocking or throwing an assert while tearing
    // down the session that is in the process of being created.
}

// Commenting out test for now and will be fixed in a later PR
#if 0
TEST(Sync_MultipleSyncAgentsNotAllowed)
{
    // At most one sync agent is allowed to participate in a Realm file access
    // session at any particular point in time. Note that a Realm file access
    // session is a group of temporally overlapping accesses to a Realm file,
    // and that the group of participants is the transitive closure of a
    // particular session participant over the "temporally overlapping access"
    // relation.

    using namespace std::literals::chrono_literals;

    std::mutex thread_mutex;
    bool create_thread_called = false;
    bool destroy_thread_called = false;
    std::string error_message;
    std::condition_variable error_cv;

    auto&& create_thread = [&thread_mutex, &create_thread_called]() {
        std::lock_guard<std::mutex> lock(thread_mutex);
        create_thread_called = true;
    };

    auto&& destroy_thread = [&thread_mutex, &destroy_thread_called]() {
        std::lock_guard<std::mutex> lock(thread_mutex);
        destroy_thread_called = true;
    };

    auto&& handle_error = [&thread_mutex, &error_cv, &error_message](const std::exception& e) {
        std::unique_lock<std::mutex> lock(thread_mutex);
        error_message = e.what();
        error_cv.notify_all();
        return true;
    };

    // Since the event loop thread has been moved into the DefaultSocketProvider, use the
    // client local BindingCallbackThreadObserver to receive the error message
    auto observer_ptr = std::make_shared<BindingCallbackThreadObserver>(
        std::move(create_thread), std::move(destroy_thread), std::move(handle_error));

    CHECK(observer_ptr->has_handle_error());
    {
        auto no_handle_error_ptr = std::make_shared<BindingCallbackThreadObserver>(
            nullopt, nullopt, nullopt);
        no_handle_error_ptr->did_create_thread(); // should not crash
        no_handle_error_ptr->will_destroy_thread(); // should not crash
        CHECK(!no_handle_error_ptr->has_handle_error()); // no handler, returns false
        CHECK(!no_handle_error_ptr->handle_error(MultipleSyncAgents())); // no handler, returns false
    }

    TEST_CLIENT_DB(db);
    Client::Config config;
    config.logger = test_context.logger;
    auto socket_provider = std::make_shared<websocket::DefaultSocketProvider>(
        config.logger, "", observer_ptr, websocket::DefaultSocketProvider::AutoStart{false});
    config.socket_provider = socket_provider;
    config.reconnect_mode = ReconnectMode::testing;
    Client client{config};
    {
        Session session_1{client, db, nullptr};
        Session session_2{client, db, nullptr};
        session_1.bind("realm://foo/bar", "blablabla");
        session_2.bind("realm://foo/bar", "blablabla");
        socket_provider->start();

        {
            std::unique_lock<std::mutex> lock(thread_mutex);
            // Wait up to 10 seconds for the exception to be thrown by event loop
            // Skip the wait if the exception has already been processed
            if (error_message.empty()) {
                CHECK(error_cv.wait_for(lock, 10s, [&error_message]() {
                    return !error_message.empty();
                }));
            }
            CHECK_STRING_CONTAINS(error_message, "Multiple sync agents attempted to join the same session");
        }
    }
    socket_provider->stop(true);
    {
        std::unique_lock<std::mutex> lock(thread_mutex);
        CHECK(create_thread_called);
        CHECK(destroy_thread_called);
    }
    // restart the socket_provider event loop thread after the exception so we can clean up and resume
    socket_provider->start();
    // Now start the client shutdown
    client.shutdown();
}
#endif

TEST(Sync_CancelReconnectDelay)
{
    TEST_DIR(server_dir);
    TEST_CLIENT_DB(db);
    TEST_CLIENT_DB(db_x);

    ClientServerFixture::Config fixture_config;
    fixture_config.one_connection_per_session = false;

    // After connection-level error, and at session-level.
    {
        ClientServerFixture fixture{server_dir, test_context, std::move(fixture_config)};
        fixture.start();

        BowlOfStonesSemaphore bowl;
        auto handler = [&](const SessionErrorInfo& info) {
            if (CHECK_EQUAL(info.status.get_std_error_code(), ProtocolError::connection_closed))
                bowl.add_stone();
        };
        Session session = fixture.make_session(db, "/test");
        session.set_error_handler(std::move(handler));
        session.bind();
        session.wait_for_download_complete_or_client_stopped();
        fixture.close_server_side_connections();
        bowl.get_stone();

        session.cancel_reconnect_delay();
        session.wait_for_download_complete_or_client_stopped();
    }

    // After connection-level error, and at client-level while connection
    // object exists (ConnectionImpl in clinet.cpp).
    {
        ClientServerFixture fixture{server_dir, test_context, std::move(fixture_config)};
        fixture.start();

        BowlOfStonesSemaphore bowl;
        auto handler = [&](const SessionErrorInfo& info) {
            if (CHECK_EQUAL(info.status.get_std_error_code(), ProtocolError::connection_closed))
                bowl.add_stone();
        };
        Session session = fixture.make_session(db, "/test");
        session.set_error_handler(std::move(handler));
        session.bind();
        session.wait_for_download_complete_or_client_stopped();
        fixture.close_server_side_connections();
        bowl.get_stone();

        fixture.cancel_reconnect_delay();
        session.wait_for_download_complete_or_client_stopped();
    }

    // After connection-level error, and at client-level while connection object
    // does not exist (ConnectionImpl in clinet.cpp).
    {
        ClientServerFixture fixture{server_dir, test_context, std::move(fixture_config)};
        fixture.start();

        {
            BowlOfStonesSemaphore bowl;
            auto handler = [&](const SessionErrorInfo& info) {
                if (CHECK_EQUAL(info.status.get_std_error_code(), ProtocolError::connection_closed))
                    bowl.add_stone();
            };
            Session session = fixture.make_session(db, "/test");
            session.set_error_handler(std::move(handler));
            session.bind();
            session.wait_for_download_complete_or_client_stopped();
            fixture.close_server_side_connections();
            bowl.get_stone();
        }

        fixture.wait_for_session_terminations_or_client_stopped();
        fixture.wait_for_session_terminations_or_client_stopped();
        // The connection object no longer exists at this time. After the first
        // of the two waits above, the invocation of ConnectionImpl::on_idle()
        // (in client.cpp) has been scheduled. After the second wait, it has
        // been called, and that destroys the connection object.

        fixture.cancel_reconnect_delay();
        {
            Session session = fixture.make_bound_session(db, "/test");
            session.wait_for_download_complete_or_client_stopped();
        }
    }

    // After session-level error, and at session-level.
    {
        ClientServerFixture fixture{server_dir, test_context, std::move(fixture_config)};
        fixture.start();

        // Add a session for the purpose of keeping the connection open
        Session session_x = fixture.make_bound_session(db_x, "/x");
        session_x.wait_for_download_complete_or_client_stopped();

        BowlOfStonesSemaphore bowl;
        auto handler = [&](const SessionErrorInfo& info) {
            if (CHECK_EQUAL(info.status.get_std_error_code(), ProtocolError::illegal_realm_path))
                bowl.add_stone();
        };
        Session session = fixture.make_session(db, "/..");
        session.set_error_handler(std::move(handler));
        session.bind();
        bowl.get_stone();

        session.cancel_reconnect_delay();
        bowl.get_stone();
    }

    // After session-level error, and at client-level.
    {
        ClientServerFixture fixture{server_dir, test_context, std::move(fixture_config)};
        fixture.start();

        // Add a session for the purpose of keeping the connection open
        Session session_x = fixture.make_bound_session(db_x, "/x");
        session_x.wait_for_download_complete_or_client_stopped();

        BowlOfStonesSemaphore bowl;
        auto handler = [&](const SessionErrorInfo& info) {
            if (CHECK_EQUAL(info.status.get_std_error_code(), ProtocolError::illegal_realm_path))
                bowl.add_stone();
        };
        Session session = fixture.make_session(db, "/..");
        session.set_error_handler(std::move(handler));
        session.bind();
        bowl.get_stone();

        fixture.cancel_reconnect_delay();
        bowl.get_stone();
    }
}


#ifndef REALM_PLATFORM_WIN32

// This test checks that it is possible to create, upload, download, and merge
// changesets larger than 16 MB.
//
// Fails with 'bad alloc' around 1 GB mem usage on 32-bit Windows + 32-bit Linux
TEST_IF(Sync_MergeLargeBinary, !(REALM_ARCHITECTURE_X86_32))
{
    // Two binaries are inserted in each transaction such that the total size
    // of the changeset exceeds 16 MB. A single set_binary operation does not
    // accept a binary larger than 16 MB.
    size_t binary_sizes[] = {
        static_cast<size_t>(8e6), static_cast<size_t>(9e6),  static_cast<size_t>(7e6), static_cast<size_t>(11e6),
        static_cast<size_t>(6e6), static_cast<size_t>(12e6), static_cast<size_t>(5e6), static_cast<size_t>(13e6),
    };

    TEST_CLIENT_DB(db_1);
    TEST_CLIENT_DB(db_2);

    {
        WriteTransaction wt(db_1);
        TableRef table = wt.get_group().add_table_with_primary_key("class_table name", type_Int, "id");
        table->add_column(type_Binary, "column name");
        std::string str_1(binary_sizes[0], 'a');
        BinaryData bd_1(str_1.data(), str_1.size());
        std::string str_2(binary_sizes[1], 'b');
        BinaryData bd_2(str_2.data(), str_2.size());
        table->create_object_with_primary_key(1).set("column name", bd_1);
        table->create_object_with_primary_key(2).set("column name", bd_2);
        wt.commit();
    }

    {
        WriteTransaction wt(db_1);
        TableRef table = wt.get_table("class_table name");
        std::string str_1(binary_sizes[2], 'c');
        BinaryData bd_1(str_1.data(), str_1.size());
        std::string str_2(binary_sizes[3], 'd');
        BinaryData bd_2(str_2.data(), str_2.size());
        table->create_object_with_primary_key(3).set("column name", bd_1);
        table->create_object_with_primary_key(4).set("column name", bd_2);
        wt.commit();
    }

    {
        WriteTransaction wt(db_2);
        TableRef table = wt.get_group().add_table_with_primary_key("class_table name", type_Int, "id");
        table->add_column(type_Binary, "column name");
        std::string str_1(binary_sizes[4], 'e');
        BinaryData bd_1(str_1.data(), str_1.size());
        std::string str_2(binary_sizes[5], 'f');
        BinaryData bd_2(str_2.data(), str_2.size());
        table->create_object_with_primary_key(5).set("column name", bd_1);
        table->create_object_with_primary_key(6).set("column name", bd_2);
        wt.commit();
    }

    {
        WriteTransaction wt(db_2);
        TableRef table = wt.get_table("class_table name");
        std::string str_1(binary_sizes[6], 'g');
        BinaryData bd_1(str_1.data(), str_1.size());
        std::string str_2(binary_sizes[7], 'h');
        BinaryData bd_2(str_2.data(), str_2.size());
        table->create_object_with_primary_key(7).set("column name", bd_1);
        table->create_object_with_primary_key(8).set("column name", bd_2);
        wt.commit();
    }

    std::uint_fast64_t downloaded_bytes_1 = 0;
    std::uint_fast64_t downloadable_bytes_1 = 0;
    std::uint_fast64_t uploaded_bytes_1 = 0;
    std::uint_fast64_t uploadable_bytes_1 = 0;

    auto progress_handler_1 = [&](std::uint_fast64_t downloaded_bytes, std::uint_fast64_t downloadable_bytes,
                                  std::uint_fast64_t uploaded_bytes, std::uint_fast64_t uploadable_bytes,
                                  std::uint_fast64_t, std::uint_fast64_t) {
        downloaded_bytes_1 = downloaded_bytes;
        downloadable_bytes_1 = downloadable_bytes;
        uploaded_bytes_1 = uploaded_bytes;
        uploadable_bytes_1 = uploadable_bytes;
    };

    std::uint_fast64_t downloaded_bytes_2 = 0;
    std::uint_fast64_t downloadable_bytes_2 = 0;
    std::uint_fast64_t uploaded_bytes_2 = 0;
    std::uint_fast64_t uploadable_bytes_2 = 0;

    auto progress_handler_2 = [&](uint_fast64_t downloaded_bytes, uint_fast64_t downloadable_bytes,
                                  uint_fast64_t uploaded_bytes, uint_fast64_t uploadable_bytes, uint_fast64_t,
                                  uint_fast64_t) {
        downloaded_bytes_2 = downloaded_bytes;
        downloadable_bytes_2 = downloadable_bytes;
        uploaded_bytes_2 = uploaded_bytes;
        uploadable_bytes_2 = uploadable_bytes;
    };

    {
        TEST_DIR(dir);
        MultiClientServerFixture fixture(2, 1, dir, test_context);
        fixture.start();

        {
            Session session_1 = fixture.make_session(0, 0, db_1, "/test");
            session_1.set_progress_handler(progress_handler_1);
            session_1.bind();
            session_1.wait_for_upload_complete_or_client_stopped();
        }

        {
            Session session_2 = fixture.make_session(1, 0, db_2, "/test");
            session_2.set_progress_handler(progress_handler_2);
            session_2.bind();
            session_2.wait_for_download_complete_or_client_stopped();
            session_2.wait_for_upload_complete_or_client_stopped();
        }

        {
            Session session_1 = fixture.make_session(0, 0, db_1, "/test");
            session_1.set_progress_handler(progress_handler_1);
            session_1.bind();
            session_1.wait_for_download_complete_or_client_stopped();
        }
    }

    ReadTransaction read_1(db_1);
    ReadTransaction read_2(db_2);

    const Group& group = read_1;
    CHECK(compare_groups(read_1, read_2));
    ConstTableRef table = group.get_table("class_table name");
    CHECK_EQUAL(table->size(), 8);
    {
        const Obj obj = *table->begin();
        ChunkedBinaryData cb{obj.get<BinaryData>("column name")};
        CHECK((cb.size() == binary_sizes[0] && cb[0] == 'a') || (cb.size() == binary_sizes[4] && cb[0] == 'e'));
    }
    {
        const Obj obj = *(table->begin() + 7);
        ChunkedBinaryData cb{obj.get<BinaryData>("column name")};
        CHECK((cb.size() == binary_sizes[3] && cb[0] == 'd') || (cb.size() == binary_sizes[7] && cb[0] == 'h'));
    }

    CHECK_EQUAL(downloadable_bytes_1, downloaded_bytes_1);
    CHECK_EQUAL(uploadable_bytes_1, uploaded_bytes_1);
    CHECK_NOT_EQUAL(uploaded_bytes_1, 0);

    CHECK_EQUAL(downloadable_bytes_2, downloaded_bytes_2);
    CHECK_EQUAL(uploadable_bytes_2, uploaded_bytes_2);
    CHECK_NOT_EQUAL(uploaded_bytes_2, 0);

    CHECK_EQUAL(uploaded_bytes_1, downloaded_bytes_2);
    CHECK_NOT_EQUAL(downloaded_bytes_1, 0);
}


// This test checks that it is possible to create, upload, download, and merge
// changesets larger than 16 MB. This test uses less memory than
// Sync_MergeLargeBinary.
TEST(Sync_MergeLargeBinaryReducedMemory)
{
    // Two binaries are inserted in a transaction such that the total size
    // of the changeset exceeds 16MB. A single set_binary operation does not
    // accept a binary larger than 16MB. Only one changeset is larger than
    // 16 MB in this test.
    size_t binary_sizes[] = {
        static_cast<size_t>(8e6), static_cast<size_t>(9e6),  static_cast<size_t>(7e4), static_cast<size_t>(11e4),
        static_cast<size_t>(6e4), static_cast<size_t>(12e4), static_cast<size_t>(5e4), static_cast<size_t>(13e4),
    };

    TEST_CLIENT_DB(db_1);
    TEST_CLIENT_DB(db_2);

    {
        WriteTransaction wt(db_1);
        TableRef table = wt.get_group().add_table_with_primary_key("class_table name", type_Int, "id");
        table->add_column(type_Binary, "column name");
        std::string str_1(binary_sizes[0], 'a');
        BinaryData bd_1(str_1.data(), str_1.size());
        std::string str_2(binary_sizes[1], 'b');
        BinaryData bd_2(str_2.data(), str_2.size());
        table->create_object_with_primary_key(1).set("column name", bd_1);
        table->create_object_with_primary_key(2).set("column name", bd_2);
        wt.commit();
    }

    {
        WriteTransaction wt(db_1);
        TableRef table = wt.get_table("class_table name");
        std::string str_1(binary_sizes[2], 'c');
        BinaryData bd_1(str_1.data(), str_1.size());
        std::string str_2(binary_sizes[3], 'd');
        BinaryData bd_2(str_2.data(), str_2.size());
        table->create_object_with_primary_key(3).set("column name", bd_1);
        table->create_object_with_primary_key(4).set("column name", bd_2);
        wt.commit();
    }

    {
        WriteTransaction wt(db_2);
        TableRef table = wt.get_group().add_table_with_primary_key("class_table name", type_Int, "id");
        table->add_column(type_Binary, "column name");
        std::string str_1(binary_sizes[4], 'e');
        BinaryData bd_1(str_1.data(), str_1.size());
        std::string str_2(binary_sizes[5], 'f');
        BinaryData bd_2(str_2.data(), str_2.size());
        table->create_object_with_primary_key(5).set("column name", bd_1);
        table->create_object_with_primary_key(6).set("column name", bd_2);
        wt.commit();
    }

    {
        WriteTransaction wt(db_2);
        TableRef table = wt.get_table("class_table name");
        std::string str_1(binary_sizes[6], 'g');
        BinaryData bd_1(str_1.data(), str_1.size());
        std::string str_2(binary_sizes[7], 'h');
        BinaryData bd_2(str_2.data(), str_2.size());
        table->create_object_with_primary_key(7).set("column name", bd_1);
        table->create_object_with_primary_key(8).set("column name", bd_2);
        wt.commit();
    }

    uint_fast64_t downloaded_bytes_1 = 0;
    uint_fast64_t downloadable_bytes_1 = 0;
    uint_fast64_t uploaded_bytes_1 = 0;
    uint_fast64_t uploadable_bytes_1 = 0;

    auto progress_handler_1 = [&](uint_fast64_t downloaded_bytes, uint_fast64_t downloadable_bytes,
                                  uint_fast64_t uploaded_bytes, uint_fast64_t uploadable_bytes,
                                  uint_fast64_t /* progress_version */, uint_fast64_t /* snapshot_version */) {
        downloaded_bytes_1 = downloaded_bytes;
        downloadable_bytes_1 = downloadable_bytes;
        uploaded_bytes_1 = uploaded_bytes;
        uploadable_bytes_1 = uploadable_bytes;
    };

    uint_fast64_t downloaded_bytes_2 = 0;
    uint_fast64_t downloadable_bytes_2 = 0;
    uint_fast64_t uploaded_bytes_2 = 0;
    uint_fast64_t uploadable_bytes_2 = 0;

    auto progress_handler_2 = [&](uint_fast64_t downloaded_bytes, uint_fast64_t downloadable_bytes,
                                  uint_fast64_t uploaded_bytes, uint_fast64_t uploadable_bytes,
                                  uint_fast64_t /* progress_version */, uint_fast64_t /* snapshot_version */) {
        downloaded_bytes_2 = downloaded_bytes;
        downloadable_bytes_2 = downloadable_bytes;
        uploaded_bytes_2 = uploaded_bytes;
        uploadable_bytes_2 = uploadable_bytes;
    };

    {
        TEST_DIR(dir);
        MultiClientServerFixture fixture(2, 1, dir, test_context);
        fixture.start();

        {
            Session session_1 = fixture.make_session(0, 0, db_1, "/test");
            session_1.set_progress_handler(progress_handler_1);
            session_1.bind();
            session_1.wait_for_upload_complete_or_client_stopped();
        }

        {
            Session session_2 = fixture.make_session(1, 0, db_2, "/test");
            session_2.set_progress_handler(progress_handler_2);
            session_2.bind();
            session_2.wait_for_download_complete_or_client_stopped();
            session_2.wait_for_upload_complete_or_client_stopped();
        }

        {
            Session session_1 = fixture.make_session(0, 0, db_1, "/test");
            session_1.set_progress_handler(progress_handler_1);
            session_1.bind();
            session_1.wait_for_download_complete_or_client_stopped();
        }
    }

    ReadTransaction read_1(db_1);
    ReadTransaction read_2(db_2);

    const Group& group = read_1;
    CHECK(compare_groups(read_1, read_2));
    ConstTableRef table = group.get_table("class_table name");
    CHECK_EQUAL(table->size(), 8);
    {
        const Obj obj = *table->begin();
        ChunkedBinaryData cb(obj.get<BinaryData>("column name"));
        CHECK((cb.size() == binary_sizes[0] && cb[0] == 'a') || (cb.size() == binary_sizes[4] && cb[0] == 'e'));
    }
    {
        const Obj obj = *(table->begin() + 7);
        ChunkedBinaryData cb(obj.get<BinaryData>("column name"));
        CHECK((cb.size() == binary_sizes[3] && cb[0] == 'd') || (cb.size() == binary_sizes[7] && cb[0] == 'h'));
    }

    CHECK_EQUAL(downloadable_bytes_1, downloaded_bytes_1);
    CHECK_EQUAL(uploadable_bytes_1, uploaded_bytes_1);
    CHECK_NOT_EQUAL(uploaded_bytes_1, 0);

    CHECK_EQUAL(downloadable_bytes_2, downloaded_bytes_2);
    CHECK_EQUAL(uploadable_bytes_2, uploaded_bytes_2);
    CHECK_NOT_EQUAL(uploaded_bytes_2, 0);

    CHECK_EQUAL(uploaded_bytes_1, downloaded_bytes_2);
    CHECK_NOT_EQUAL(downloaded_bytes_1, 0);
}


// This test checks that it is possible to create, upload, download, and merge
// changesets larger than 16MB.
TEST(Sync_MergeLargeChangesets)
{
    constexpr int number_of_rows = 200;

    TEST_CLIENT_DB(db_1);
    TEST_CLIENT_DB(db_2);

    {
        WriteTransaction wt(db_1);
        TableRef table = wt.get_group().add_table_with_primary_key("class_table name", type_Int, "id");
        table->add_column(type_Binary, "column name");
        table->add_column(type_Int, "integer column");
        wt.commit();
    }

    {
        WriteTransaction wt(db_2);
        TableRef table = wt.get_group().add_table_with_primary_key("class_table name", type_Int, "id");
        table->add_column(type_Binary, "column name");
        table->add_column(type_Int, "integer column");
        wt.commit();
    }

    {
        WriteTransaction wt(db_1);
        TableRef table = wt.get_table("class_table name");
        for (int i = 0; i < number_of_rows; ++i) {
            table->create_object_with_primary_key(i);
        }
        std::string str(100000, 'a');
        BinaryData bd(str.data(), str.size());
        for (int row = 0; row < number_of_rows; ++row) {
            table->get_object(size_t(row)).set("column name", bd);
            table->get_object(size_t(row)).set("integer column", 2 * row);
        }
        wt.commit();
    }

    {
        WriteTransaction wt(db_2);
        TableRef table = wt.get_table("class_table name");
        for (int i = 0; i < number_of_rows; ++i) {
            table->create_object_with_primary_key(i + number_of_rows);
        }
        std::string str(100000, 'b');
        BinaryData bd(str.data(), str.size());
        for (int row = 0; row < number_of_rows; ++row) {
            table->get_object(size_t(row)).set("column name", bd);
            table->get_object(size_t(row)).set("integer column", 2 * row + 1);
        }
        wt.commit();
    }

    {
        TEST_DIR(dir);
        MultiClientServerFixture fixture(2, 1, dir, test_context);

        Session session_1 = fixture.make_session(0, 0, db_1, "/test");
        session_1.bind();
        Session session_2 = fixture.make_session(1, 0, db_2, "/test");
        session_2.bind();

        fixture.start();

        session_1.wait_for_upload_complete_or_client_stopped();
        session_2.wait_for_upload_complete_or_client_stopped();
        session_1.wait_for_download_complete_or_client_stopped();
        session_2.wait_for_download_complete_or_client_stopped();
    }

    ReadTransaction read_1(db_1);
    ReadTransaction read_2(db_2);
    const Group& group = read_1;
    CHECK(compare_groups(read_1, read_2));
    ConstTableRef table = group.get_table("class_table name");
    CHECK_EQUAL(table->size(), 2 * number_of_rows);
}


TEST(Sync_MergeMultipleChangesets)
{
    constexpr int number_of_changesets = 100;
    constexpr int number_of_instructions = 10;

    TEST_CLIENT_DB(db_1);
    TEST_CLIENT_DB(db_2);

    std::atomic<int> id = 0;

    {
        WriteTransaction wt(db_1);
        TableRef table = wt.get_group().add_table_with_primary_key("class_table name", type_Int, "id");
        table->add_column(type_Int, "integer column");
        wt.commit();
    }

    {
        WriteTransaction wt(db_2);
        TableRef table = wt.get_group().add_table_with_primary_key("class_table name", type_Int, "id");
        table->add_column(type_Int, "integer column");
        wt.commit();
    }

    {
        for (int i = 0; i < number_of_changesets; ++i) {
            WriteTransaction wt(db_1);
            TableRef table = wt.get_table("class_table name");
            for (int j = 0; j < number_of_instructions; ++j) {
                auto obj = table->create_object_with_primary_key(id.fetch_add(1));
                obj.set("integer column", 2 * j);
            }
            wt.commit();
        }
    }

    {
        for (int i = 0; i < number_of_changesets; ++i) {
            WriteTransaction wt(db_2);
            TableRef table = wt.get_table("class_table name");
            for (int j = 0; j < number_of_instructions; ++j) {
                auto obj = table->create_object_with_primary_key(id.fetch_add(1));
                obj.set("integer column", 2 * j + 1);
            }
            wt.commit();
        }
    }

    {
        TEST_DIR(dir);
        MultiClientServerFixture fixture(2, 1, dir, test_context);


        // Start server and upload changes of first client.
        Session session_1 = fixture.make_session(0, 0, db_1, "/test");
        session_1.bind();
        Session session_2 = fixture.make_session(1, 0, db_2, "/test");
        session_2.bind();

        fixture.start_server(0);
        fixture.start_client(0);
        session_1.wait_for_upload_complete_or_client_stopped();
        session_1.wait_for_download_complete_or_client_stopped();
        session_1.detach();
        // Stop first client.
        fixture.stop_client(0);

        // Start the second client and upload their changes.
        // Wait to integrate changes from the first client.
        fixture.start_client(1);
        session_2.wait_for_upload_complete_or_client_stopped();
        session_2.wait_for_download_complete_or_client_stopped();
    }

    ReadTransaction read_1(db_1);
    ReadTransaction read_2(db_2);
    const Group& group1 = read_1;
    const Group& group2 = read_2;
    ConstTableRef table1 = group1.get_table("class_table name");
    ConstTableRef table2 = group2.get_table("class_table name");
    CHECK_EQUAL(table1->size(), number_of_changesets * number_of_instructions);
    CHECK_EQUAL(table2->size(), 2 * number_of_changesets * number_of_instructions);
}


#endif // REALM_PLATFORM_WIN32


TEST(Sync_PingTimesOut)
{
    bool did_fail = false;
    {
        TEST_DIR(dir);
        TEST_CLIENT_DB(db);

        ClientServerFixture::Config config;
        config.client_ping_period = 0;  // send ping immediately
        config.client_pong_timeout = 0; // time out immediately
        ClientServerFixture fixture(dir, test_context, std::move(config));

        auto error_handler = [&](Status status, bool, const std::string&) {
            CHECK_EQUAL(status, ErrorCodes::ConnectionClosed);
            did_fail = true;
            fixture.stop();
        };
        fixture.set_client_side_error_handler(std::move(error_handler));

        fixture.start();

        Session session = fixture.make_bound_session(db);
        session.wait_for_download_complete_or_client_stopped();
    }
    CHECK(did_fail);
}


TEST(Sync_ReconnectAfterPingTimeout)
{
    TEST_DIR(dir);
    TEST_CLIENT_DB(db);

    ClientServerFixture::Config config;
    config.client_ping_period = 0;  // send ping immediately
    config.client_pong_timeout = 0; // time out immediately

    ClientServerFixture fixture(dir, test_context, std::move(config));

    BowlOfStonesSemaphore bowl;
    auto error_handler = [&](Status status, bool, const std::string&) {
        if (CHECK_EQUAL(status, ErrorCodes::ConnectionClosed))
            bowl.add_stone();
    };
    fixture.set_client_side_error_handler(std::move(error_handler));
    fixture.start();

    Session session = fixture.make_bound_session(db, "/test");
    bowl.get_stone();
}


TEST(Sync_UrgentPingIsSent)
{
    bool did_fail = false;
    {
        TEST_DIR(dir);
        TEST_CLIENT_DB(db);

        ClientServerFixture::Config config;
        config.client_pong_timeout = 0; // urgent pings time out immediately

        ClientServerFixture fixture(dir, test_context, std::move(config));

        auto error_handler = [&](Status status, bool, const std::string&) {
            CHECK_EQUAL(status, ErrorCodes::ConnectionClosed);
            did_fail = true;
            fixture.stop();
        };
        fixture.set_client_side_error_handler(std::move(error_handler));

        fixture.start();

        Session session = fixture.make_bound_session(db);
        session.wait_for_download_complete_or_client_stopped(); // ensure connection established
        session.cancel_reconnect_delay();                       // send an urgent ping
        session.wait_for_download_complete_or_client_stopped();
    }
    CHECK(did_fail);
}


TEST(Sync_ServerDiscardDeadConnections)
{
    TEST_DIR(dir);
    TEST_CLIENT_DB(db);

    ClientServerFixture::Config config;
    config.server_connection_reaper_interval = 1; // discard dead connections quickly, FIXME: 0 will not work here :(

    ClientServerFixture fixture(dir, test_context, std::move(config));

    BowlOfStonesSemaphore bowl;
    auto error_handler = [&](Status status, bool, const std::string&) {
<<<<<<< HEAD
        CHECK_EQUAL(status, ErrorCodes::ConnectionClosed);
=======
        auto ec = status.get_std_error_code();
        bool valid_error = (ec == sync::websocket::WebSocketError::websocket_read_error);
        CHECK(valid_error);
>>>>>>> 82402234
        bowl.add_stone();
    };
    fixture.set_client_side_error_handler(std::move(error_handler));
    fixture.start();

    Session session = fixture.make_bound_session(db);
    session.wait_for_download_complete_or_client_stopped(); // ensure connection established
    fixture.set_server_connection_reaper_timeout(0);        // all connections will now be considered dead
    bowl.get_stone();
}


TEST(Sync_Quadratic_Merge)
{
    size_t num_instructions_1 = 100;
    size_t num_instructions_2 = 200;
    REALM_ASSERT(num_instructions_1 >= 3 && num_instructions_2 >= 3);

    TEST_DIR(server_dir);
    TEST_CLIENT_DB(db_1);
    TEST_CLIENT_DB(db_2);

    // The schema and data is created with
    // n_operations instructions. The instructions are:
    // create table
    // add column
    // create object
    // n_operations - 3 add_int instructions.
    auto create_data = [](DBRef db, size_t n_operations) {
        WriteTransaction wt(db);
        TableRef table = wt.get_group().add_table_with_primary_key("class_table", type_Int, "id");
        table->add_column(type_Int, "i");
        Obj obj = table->create_object_with_primary_key(1);
        for (size_t i = 0; i < n_operations - 3; ++i)
            obj.add_int("i", 1);
        wt.commit();
    };

    create_data(db_1, num_instructions_1);
    create_data(db_2, num_instructions_2);

    int num_clients = 2;
    int num_servers = 1;
    MultiClientServerFixture fixture{num_clients, num_servers, server_dir, test_context};
    fixture.start();

    Session session_1 = fixture.make_session(0, 0, db_1, "/test");
    session_1.bind();
    session_1.wait_for_upload_complete_or_client_stopped();

    Session session_2 = fixture.make_session(1, 0, db_2, "/test");
    session_2.bind();
    session_2.wait_for_upload_complete_or_client_stopped();

    session_1.wait_for_download_complete_or_client_stopped();
    session_2.wait_for_download_complete_or_client_stopped();
}


TEST(Sync_BatchedUploadMessages)
{
    TEST_DIR(server_dir);
    TEST_CLIENT_DB(db);

    ClientServerFixture fixture(server_dir, test_context);
    fixture.start();

    Session session = fixture.make_session(db, "/test");

    {
        WriteTransaction wt{db};
        TableRef tr = wt.get_group().add_table_with_primary_key("class_foo", type_Int, "id");
        tr->add_column(type_Int, "integer column");
        wt.commit();
    }

    // Create a lot of changesets. We will attempt to check that
    // they are uploaded in a few upload messages.
    for (int i = 0; i < 400; ++i) {
        WriteTransaction wt{db};
        TableRef tr = wt.get_table("class_foo");
        tr->create_object_with_primary_key(i).set("integer column", i);
        wt.commit();
    }

    auto progress_handler = [&](uint_fast64_t downloaded_bytes, uint_fast64_t downloadable_bytes,
                                uint_fast64_t uploaded_bytes, uint_fast64_t uploadable_bytes,
                                uint_fast64_t progress_version, uint_fast64_t snapshot_version) {
        CHECK_GREATER(uploadable_bytes, 1000);

        // This is the important check. If the changesets were not batched,
        // there would be callbacks with partial uploaded_bytes.
        // With batching, all uploadable_bytes are uploaded in the same message.
        CHECK(uploaded_bytes == 0 || uploaded_bytes == uploadable_bytes);
        CHECK_EQUAL(0, downloaded_bytes);
        CHECK_EQUAL(0, downloadable_bytes);
        static_cast<void>(progress_version);
        static_cast<void>(snapshot_version);
    };

    session.set_progress_handler(progress_handler);
    session.bind();
    session.wait_for_upload_complete_or_client_stopped();
}


TEST(Sync_UploadLogCompactionEnabled)
{
    TEST_DIR(server_dir);
    TEST_CLIENT_DB(db_1);
    TEST_CLIENT_DB(db_2);

    ClientServerFixture::Config config;
    config.disable_upload_compaction = false;
    ClientServerFixture fixture(server_dir, test_context, std::move(config));
    fixture.start();

    Session session_1 = fixture.make_session(db_1, "/test");
    Session session_2 = fixture.make_session(db_2, "/test");

    // Create a changeset with lots of overwrites of the
    // same fields.
    {
        WriteTransaction wt{db_1};
        TableRef tr = wt.get_group().add_table_with_primary_key("class_foo", type_Int, "id");
        tr->add_column(type_Int, "integer column");
        Obj obj0 = tr->create_object_with_primary_key(0);
        Obj obj1 = tr->create_object_with_primary_key(1);
        for (int i = 0; i < 10000; ++i) {
            obj0.set("integer column", i);
            obj1.set("integer column", 2 * i);
        }
        wt.commit();
    }

    session_1.bind();
    session_1.wait_for_upload_complete_or_client_stopped();

    auto progress_handler = [&](uint_fast64_t downloaded_bytes, uint_fast64_t downloadable_bytes,
                                uint_fast64_t uploaded_bytes, uint_fast64_t uploadable_bytes,
                                uint_fast64_t progress_version, uint_fast64_t snapshot_version) {
        CHECK_EQUAL(downloaded_bytes, downloadable_bytes);
        CHECK_EQUAL(0, uploaded_bytes);
        CHECK_EQUAL(0, uploadable_bytes);
        static_cast<void>(snapshot_version);
        if (progress_version > 0)
            CHECK_NOT_EQUAL(downloadable_bytes, 0);
    };

    session_2.set_progress_handler(progress_handler);

    session_2.bind();

    session_2.wait_for_download_complete_or_client_stopped();

    {
        ReadTransaction rt_1(db_1);
        ReadTransaction rt_2(db_2);
        CHECK(compare_groups(rt_1, rt_2));
        ConstTableRef table = rt_1.get_table("class_foo");
        CHECK_EQUAL(2, table->size());
        CHECK_EQUAL(9999, table->begin()->get<Int>("integer column"));
        CHECK_EQUAL(19998, table->get_object(1).get<Int>("integer column"));
    }
}


TEST(Sync_UploadLogCompactionDisabled)
{
    TEST_DIR(server_dir);
    TEST_CLIENT_DB(db_1);
    TEST_CLIENT_DB(db_2);

    ClientServerFixture::Config config;
    config.disable_upload_compaction = true;
    config.disable_history_compaction = true;
    ClientServerFixture fixture{server_dir, test_context, std::move(config)};
    fixture.start();

    // Create a changeset with lots of overwrites of the
    // same fields.
    {
        WriteTransaction wt{db_1};
        TableRef tr = wt.get_group().add_table_with_primary_key("class_foo", type_Int, "id");
        auto col_int = tr->add_column(type_Int, "integer column");
        Obj obj0 = tr->create_object_with_primary_key(0);
        Obj obj1 = tr->create_object_with_primary_key(1);
        for (int i = 0; i < 10000; ++i) {
            obj0.set(col_int, i);
            obj1.set(col_int, 2 * i);
        }
        wt.commit();
    }

    Session session_1 = fixture.make_bound_session(db_1, "/test");
    session_1.wait_for_upload_complete_or_client_stopped();

    auto progress_handler = [&](std::uint_fast64_t downloaded_bytes, std::uint_fast64_t downloadable_bytes,
                                std::uint_fast64_t uploaded_bytes, std::uint_fast64_t uploadable_bytes,
                                std::uint_fast64_t progress_version, std::uint_fast64_t snapshot_version) {
        CHECK_EQUAL(downloaded_bytes, downloadable_bytes);
        CHECK_EQUAL(0, uploaded_bytes);
        CHECK_EQUAL(0, uploadable_bytes);
        static_cast<void>(snapshot_version);
        if (progress_version > 0)
            CHECK_NOT_EQUAL(0, downloadable_bytes);
    };

    Session session_2 = fixture.make_session(db_2, "/test");
    session_2.set_progress_handler(progress_handler);
    session_2.bind();
    session_2.wait_for_download_complete_or_client_stopped();

    {
        ReadTransaction rt_1(db_1);
        ReadTransaction rt_2(db_2);
        CHECK(compare_groups(rt_1, rt_2));
        ConstTableRef table = rt_1.get_table("class_foo");
        CHECK_EQUAL(2, table->size());
        CHECK_EQUAL(9999, table->begin()->get<Int>("integer column"));
        CHECK_EQUAL(19998, table->get_object(1).get<Int>("integer column"));
    }
}


TEST(Sync_ReadOnlyClientSideHistoryTrim)
{
    TEST_DIR(dir);
    TEST_CLIENT_DB(db_1);
    TEST_CLIENT_DB(db_2);

    ClientServerFixture fixture{dir, test_context};
    fixture.start();

    ColKey col_ndx_blob_data;
    {
        WriteTransaction wt{db_1};
        TableRef blobs = wt.get_group().add_table_with_primary_key("class_Blob", type_Int, "id");
        col_ndx_blob_data = blobs->add_column(type_Binary, "data");
        blobs->create_object_with_primary_key(1);
        wt.commit();
    }

    Session session_1 = fixture.make_bound_session(db_1, "/foo");
    Session session_2 = fixture.make_bound_session(db_2, "/foo");

    std::string blob(0x4000, '\0');
    for (long i = 0; i < 1024; ++i) {
        {
            WriteTransaction wt{db_1};
            TableRef blobs = wt.get_table("class_Blob");
            blobs->begin()->set(col_ndx_blob_data, BinaryData{blob});
            version_type new_version = wt.commit();
            session_1.nonsync_transact_notify(new_version);
        }
        session_1.wait_for_upload_complete_or_client_stopped();
        session_2.wait_for_download_complete_or_client_stopped();
    }

    // Check that the file size is less than 4 MiB. If it is, then the history
    // must have been trimmed, as the combined size of all the blobs is at least
    // 16 MiB.
    CHECK_LESS(util::File{db_1_path}.get_size(), 0x400000);
}

// This test creates two objects in a target table and a link list
// in a source table. The first target object is inserted in the link list,
// and later the link is set to the second target object.
// Both the target objects are deleted afterwards. The tests verifies that
// sync works with log compaction turned on.
TEST(Sync_ContainerInsertAndSetLogCompaction)
{
    TEST_DIR(dir);
    TEST_CLIENT_DB(db_1);
    TEST_CLIENT_DB(db_2);
    ClientServerFixture fixture(dir, test_context);
    fixture.start();

    {
        WriteTransaction wt{db_1};

        TableRef table_target = wt.get_group().add_table_with_primary_key("class_target", type_Int, "id");
        ColKey col_ndx = table_target->add_column(type_Int, "value");
        auto k0 = table_target->create_object_with_primary_key(1).set(col_ndx, 123).get_key();
        auto k1 = table_target->create_object_with_primary_key(2).set(col_ndx, 456).get_key();

        TableRef table_source = wt.get_group().add_table_with_primary_key("class_source", type_Int, "id");
        col_ndx = table_source->add_column_list(*table_target, "target_link");
        Obj obj = table_source->create_object_with_primary_key(1);
        LnkLst ll = obj.get_linklist(col_ndx);
        ll.insert(0, k0);
        ll.set(0, k1);

        table_target->remove_object(k1);
        table_target->remove_object(k0);

        wt.commit();
    }

    Session session_1 = fixture.make_bound_session(db_1);
    session_1.wait_for_upload_complete_or_client_stopped();

    Session session_2 = fixture.make_bound_session(db_2);
    session_2.wait_for_download_complete_or_client_stopped();

    {
        ReadTransaction rt_1(db_1);
        ReadTransaction rt_2(db_2);
        CHECK(compare_groups(rt_1, rt_2));
    }
}


TEST(Sync_MultipleContainerColumns)
{
    TEST_DIR(dir);
    TEST_CLIENT_DB(db_1);
    TEST_CLIENT_DB(db_2);
    ClientServerFixture fixture(dir, test_context);
    fixture.start();

    {
        WriteTransaction wt{db_1};

        TableRef table = wt.get_group().add_table_with_primary_key("class_Table", type_Int, "id");
        table->add_column_list(type_String, "array1");
        table->add_column_list(type_String, "array2");

        Obj row = table->create_object_with_primary_key(1);
        {
            Lst<StringData> array1 = row.get_list<StringData>("array1");
            array1.clear();
            array1.add("Hello");
        }
        {
            Lst<StringData> array2 = row.get_list<StringData>("array2");
            array2.clear();
            array2.add("World");
        }

        wt.commit();
    }

    Session session_1 = fixture.make_bound_session(db_1);
    session_1.wait_for_upload_complete_or_client_stopped();

    Session session_2 = fixture.make_bound_session(db_2);
    session_2.wait_for_download_complete_or_client_stopped();

    {
        ReadTransaction rt_1(db_1);
        ReadTransaction rt_2(db_2);
        CHECK(compare_groups(rt_1, rt_2));

        ConstTableRef table = rt_1.get_table("class_Table");
        const Obj row = *table->begin();
        auto array1 = row.get_list<StringData>("array1");
        auto array2 = row.get_list<StringData>("array2");
        CHECK_EQUAL(array1.size(), 1);
        CHECK_EQUAL(array2.size(), 1);
        CHECK_EQUAL(array1.get(0), "Hello");
        CHECK_EQUAL(array2.get(0), "World");
    }
}


TEST(Sync_ConnectionStateChange)
{
    TEST_DIR(dir);
    TEST_CLIENT_DB(db_1);
    TEST_CLIENT_DB(db_2);

    std::vector<ConnectionState> states_1, states_2;
    {
        ClientServerFixture fixture(dir, test_context);
        fixture.start();

        BowlOfStonesSemaphore bowl_1, bowl_2;
        auto listener_1 = [&](ConnectionState state, util::Optional<ErrorInfo> error_info) {
            CHECK_EQUAL(state == ConnectionState::disconnected, bool(error_info));
            states_1.push_back(state);
            if (state == ConnectionState::disconnected)
                bowl_1.add_stone();
        };
        auto listener_2 = [&](ConnectionState state, util::Optional<ErrorInfo> error_info) {
            CHECK_EQUAL(state == ConnectionState::disconnected, bool(error_info));
            states_2.push_back(state);
            if (state == ConnectionState::disconnected)
                bowl_2.add_stone();
        };

        Session session_1 = fixture.make_session(db_1, "/test");
        session_1.set_connection_state_change_listener(listener_1);
        session_1.bind();
        session_1.wait_for_download_complete_or_client_stopped();

        Session session_2 = fixture.make_session(db_2, "/test");
        session_2.set_connection_state_change_listener(listener_2);
        session_2.bind();
        session_2.wait_for_download_complete_or_client_stopped();

        fixture.close_server_side_connections();
        bowl_1.get_stone();
        bowl_2.get_stone();
    }
    std::vector<ConnectionState> reference{ConnectionState::connecting, ConnectionState::connected,
                                           ConnectionState::disconnected};
    CHECK(states_1 == reference);
    CHECK(states_2 == reference);
}


TEST(Sync_ClientErrorHandler)
{
    TEST_DIR(dir);
    TEST_CLIENT_DB(db);
    ClientServerFixture fixture(dir, test_context);
    fixture.start();

    BowlOfStonesSemaphore bowl;
    auto handler = [&](const SessionErrorInfo&) {
        bowl.add_stone();
    };

    Session session = fixture.make_session(db, "/test");
    session.set_error_handler(std::move(handler));
    session.bind();
    session.wait_for_download_complete_or_client_stopped();

    fixture.close_server_side_connections();
    bowl.get_stone();
}


TEST(Sync_VerifyServerHistoryAfterLargeUpload)
{
    TEST_DIR(server_dir);
    TEST_CLIENT_DB(db);

    ClientServerFixture fixture{server_dir, test_context};
    fixture.start();

    {
        auto wt = db->start_write();
        auto table = wt->add_table_with_primary_key("class_table", type_Int, "id");
        ColKey col = table->add_column(type_Binary, "data");

        // Create enough data that our changeset cannot be stored contiguously
        // by BinaryColumn (> 16MB).
        std::size_t data_size = 8 * 1024 * 1024;
        std::string data(data_size, '\0');
        for (int i = 0; i < 8; ++i) {
            table->create_object_with_primary_key(i).set(col, BinaryData{data.data(), data.size()});
        }

        wt->commit();

        Session session = fixture.make_session(db, "/test");
        session.bind();
        session.wait_for_upload_complete_or_client_stopped();
    }

    {
        std::string server_path = fixture.map_virtual_to_real_path("/test");
        TestServerHistoryContext context;
        _impl::ServerHistory history{context};
        DBRef db = DB::create(history, server_path);
        {
            ReadTransaction rt{db};
            rt.get_group().verify();
        }
    }
}


TEST(Sync_ServerSideModify_Randomize)
{
    int num_server_side_transacts = 1200;
    int num_client_side_transacts = 1200;

    TEST_DIR(server_dir);
    TEST_CLIENT_DB(db_2);

    ClientServerFixture::Config config;
    ClientServerFixture fixture{server_dir, test_context, std::move(config)};
    fixture.start();

    Session session = fixture.make_bound_session(db_2, "/test");

    std::string server_path = fixture.map_virtual_to_real_path("/test");
    TestServerHistoryContext context;
    _impl::ServerHistory history_1{context};
    DBRef db_1 = DB::create(history_1, server_path);

    auto server_side_program = [num_server_side_transacts, &db_1, &fixture, &session] {
        Random random(random_int<unsigned long>()); // Seed from slow global generator
        for (int i = 0; i < num_server_side_transacts; ++i) {
            WriteTransaction wt{db_1};
            TableRef table = wt.get_table("class_foo");
            if (!table) {
                table = wt.get_group().add_table_with_primary_key("class_foo", type_Int, "id");
                table->add_column(type_Int, "i");
            }
            if (i % 2 == 0)
                table->create_object_with_primary_key(0 - i);
            Obj obj = *(table->begin() + random.draw_int_mod(table->size()));
            obj.set<int64_t>("i", random.draw_int_max(0x0'7FFF'FFFF'FFFF'FFFF));
            wt.commit();
            fixture.inform_server_about_external_change("/test");
            session.wait_for_download_complete_or_client_stopped();
        }
    };

    auto client_side_program = [num_client_side_transacts, &db_2, &session] {
        Random random(random_int<unsigned long>()); // Seed from slow global generator
        for (int i = 0; i < num_client_side_transacts; ++i) {
            WriteTransaction wt{db_2};
            TableRef table = wt.get_table("class_foo");
            if (!table) {
                table = wt.get_group().add_table_with_primary_key("class_foo", type_Int, "id");
                table->add_column(type_Int, "i");
            }
            if (i % 2 == 0)
                table->create_object_with_primary_key(i);
            ;
            Obj obj = *(table->begin() + random.draw_int_mod(table->size()));
            obj.set<int64_t>("i", random.draw_int_max(0x0'7FFF'FFFF'FFFF'FFFF));
            version_type new_version = wt.commit();
            session.nonsync_transact_notify(new_version);
            if (i % 16 == 0)
                session.wait_for_upload_complete_or_client_stopped();
        }
    };

    ThreadWrapper server_program_thread;
    server_program_thread.start(std::move(server_side_program));
    client_side_program();
    CHECK(!server_program_thread.join());

    session.wait_for_upload_complete_or_client_stopped();
    session.wait_for_download_complete_or_client_stopped();

    ReadTransaction rt_1{db_1};
    ReadTransaction rt_2{db_2};
    CHECK(compare_groups(rt_1, rt_2, *(test_context.logger)));
}


// This test connects a sync client to the realm cloud service using a SSL
// connection. The purpose of the test is to check that the server's SSL
// certificate is accepted by the client.  The client will connect with an
// invalid token and get an error code back.  The check is that the error is
// not rejected certificate.  The test should be disabled under normal
// circumstances since it requires network access and cloud availability. The
// test might be enabled during testing of SSL functionality.
TEST_IF(Sync_SSL_Certificates, false)
{
    TEST_CLIENT_DB(db);

    const char* server_address[] = {
        "morten-krogh.us1.cloud.realm.io",
        "fantastic-cotton-shoes.us1.cloud.realm.io",
        "www.realm.io",
        "www.yahoo.com",
        "www.nytimes.com",
        "www.ibm.com",
        "www.ssllabs.com",
    };

    size_t num_servers = sizeof(server_address) / sizeof(server_address[0]);

    auto client_logger = std::make_shared<util::PrefixLogger>("Client: ", test_context.logger);

    for (size_t i = 0; i < num_servers; ++i) {
        Client::Config client_config;
        client_config.logger = client_logger;
        client_config.reconnect_mode = ReconnectMode::testing;
        Client client(client_config);

        Session::Config session_config;
        session_config.server_address = server_address[i];
        session_config.server_port = 443;
        session_config.realm_identifier = "/anything";
        session_config.protocol_envelope = ProtocolEnvelope::realms;

        // Invalid token for the cloud.
        session_config.signed_user_token = g_signed_test_user_token;

        Session session{client, db, nullptr, nullptr, std::move(session_config)};

        auto listener = [&](ConnectionState state, const util::Optional<ErrorInfo>& error_info) {
            if (state == ConnectionState::disconnected) {
                CHECK(error_info);
                client_logger->debug(
                    "State change: disconnected, error_code = %1, is_fatal = %2, detailed_message = %3",
                    error_info->status.get_std_error_code(), error_info->is_fatal, error_info->message);
                // We expect to get through the SSL handshake but will hit an error due to the wrong token.
                CHECK_NOT_EQUAL(error_info->status, ErrorCodes::TlsHandshakeFailed);
                client.shutdown();
            }
        };

        session.set_connection_state_change_listener(listener);
        session.bind();

        session.wait_for_download_complete_or_client_stopped();
    }
}


// Testing the custom authorization header name.  The sync protocol does not
// currently use the HTTP Authorization header, so the test is to watch the
// logs and see that the client use the right header name. Proxies and the sync
// server HTTP api use the Authorization header.
TEST(Sync_AuthorizationHeaderName)
{
    TEST_DIR(dir);
    TEST_CLIENT_DB(db);

    const char* authorization_header_name = "X-Alternative-Name";
    ClientServerFixture::Config config;
    config.authorization_header_name = authorization_header_name;
    ClientServerFixture fixture(dir, test_context, std::move(config));
    fixture.start();

    Session::Config session_config;
    session_config.authorization_header_name = authorization_header_name;

    std::map<std::string, std::string> custom_http_headers;
    custom_http_headers["Header-Name-1"] = "Header-Value-1";
    custom_http_headers["Header-Name-2"] = "Header-Value-2";
    session_config.custom_http_headers = std::move(custom_http_headers);
    Session session = fixture.make_session(db, "/test", std::move(session_config));
    session.bind();

    session.wait_for_download_complete_or_client_stopped();
}


TEST(Sync_BadChangeset)
{
    TEST_DIR(dir);
    TEST_CLIENT_DB(db);

    bool did_fail = false;
    {
        ClientServerFixture::Config config;
        config.disable_upload_compaction = true;
        ClientServerFixture fixture(dir, test_context, std::move(config));
        fixture.start();

        {
            Session session = fixture.make_bound_session(db);
            session.wait_for_download_complete_or_client_stopped();
        }

        {
            WriteTransaction wt(db);
            TableRef table = wt.get_group().add_table_with_primary_key("class_Foo", type_Int, "id");
            table->add_column(type_Int, "i");
            table->create_object_with_primary_key(5).set_all(123);
            const ChangesetEncoder::Buffer& buffer = get_replication(db).get_instruction_encoder().buffer();
            char bad_instruction = 0x3e;
            const_cast<ChangesetEncoder::Buffer&>(buffer).append(&bad_instruction, 1);
            wt.commit();
        }

        auto listener = [&](ConnectionState state, const util::Optional<ErrorInfo>& error_info) {
            if (state != ConnectionState::disconnected)
                return;
            REALM_ASSERT(error_info);
            std::error_code ec = error_info->status.get_std_error_code();
            bool is_fatal = error_info->is_fatal;
            CHECK_EQUAL(sync::ProtocolError::bad_changeset, ec);
            CHECK(is_fatal);
            did_fail = true;
            fixture.stop();
        };

        Session session = fixture.make_session(db, "/test");
        session.set_connection_state_change_listener(listener);
        session.bind();

        session.wait_for_upload_complete_or_client_stopped();
        session.wait_for_download_complete_or_client_stopped();
    }
    CHECK(did_fail);
}


TEST(Sync_GoodChangeset_AccentCharacterInFieldName)
{
    TEST_DIR(dir);
    TEST_CLIENT_DB(db);

    bool did_fail = false;
    {
        ClientServerFixture::Config config;
        config.disable_upload_compaction = true;
        ClientServerFixture fixture(dir, test_context, std::move(config));
        fixture.start();

        {
            Session session = fixture.make_bound_session(db);
        }

        {
            WriteTransaction wt(db);
            TableRef table = wt.get_group().add_table_with_primary_key("class_table", type_Int, "id");
            table->add_column(type_Int, "prógram");
            table->add_column(type_Int, "program");
            auto obj = table->create_object_with_primary_key(1);
            obj.add_int("program", 42);
            wt.commit();
        }

        auto listener = [&](ConnectionState state, const util::Optional<ErrorInfo>) {
            if (state != ConnectionState::disconnected)
                return;
            did_fail = true;
            fixture.stop();
        };

        Session session = fixture.make_session(db, "/test");
        session.set_connection_state_change_listener(listener);
        session.bind();

        session.wait_for_upload_complete_or_client_stopped();
    }
    CHECK_NOT(did_fail);
}


namespace issue2104 {

class ServerHistoryContext : public _impl::ServerHistory::Context {
public:
    ServerHistoryContext()
        : m_transformer{make_transformer()}
    {
    }

    std::mt19937_64& server_history_get_random() noexcept override
    {
        return m_random;
    }

    sync::Transformer& get_transformer() override
    {
        return *m_transformer;
    }

    util::Buffer<char>& get_transform_buffer() override
    {
        return m_transform_buffer;
    }

private:
    std::mt19937_64 m_random;
    std::unique_ptr<sync::Transformer> m_transformer;
    util::Buffer<char> m_transform_buffer;
};

} // namespace issue2104

// This test reproduces a slow merge seen in issue 2104.
// The test uses a user supplied Realm and a changeset
// from a client.
// The test uses a user supplied Realm that is very large
// and not kept in the repo. The realm has checksum 3693867489.
//
// This test might be modified to avoid having a large Realm
// (96 MB uncompressed) in the repo.
TEST_IF(Sync_Issue2104, false)
{
    TEST_DIR(dir);

    // Save a snapshot of the server Realm file.
    std::string realm_path = "issue_2104_server.realm";
    std::string realm_path_copy = util::File::resolve("issue_2104.realm", dir);
    util::File::copy(realm_path, realm_path_copy);

    std::string changeset_hex = "3F 00 07 41 42 43 44 61 74 61 3F 01 02 69 64 3F 02 09 41 6C 69 67 6E 6D 65 6E 74 3F "
                                "03 12 42 65 68 61 76 69 6F 72 4F 63 63 75 72 72 65 6E 63 65 3F 04 0D 42 65 68 61 76 "
                                "69 6F 72 50 68 61 73 65 3F 05 09 43 6F 6C 6C 65 63 74 6F 72 3F 06 09 43 72 69 74 65 "
                                "72 69 6F 6E 3F 07 07 46 65 61 74 75 72 65 3F 08 12 49 6E 73 74 72 75 63 74 69 6F 6E "
                                "61 6C 54 72 69 61 6C 3F 09 14 4D 65 61 73 75 72 65 6D 65 6E 74 50 72 6F 63 65 64 75 "
                                "72 65 3F 0A 07 4D 65 73 73 61 67 65 3F 0B 04 4E 6F 74 65 3F 0C 16 4F 6E 62 6F 61 72 "
                                "64 69 6E 67 54 6F 75 72 50 72 6F 67 72 65 73 73 3F 0D 05 50 68 61 73 65 3F 0E 07 50 "
                                "72 6F 67 72 61 6D 3F 0F 0C 50 72 6F 67 72 61 6D 47 72 6F 75 70 3F 10 0A 50 72 6F 67 "
                                "72 61 6D 52 75 6E 3F 11 0F 50 72 6F 67 72 61 6D 54 65 6D 70 6C 61 74 65 3F 12 0B 52 "
                                "65 61 6C 6D 53 74 72 69 6E 67 3F 13 0B 53 65 73 73 69 6F 6E 4E 6F 74 65 3F 14 07 53 "
                                "74 75 64 65 6E 74 3F 15 06 54 61 72 67 65 74 3F 16 0E 54 61 72 67 65 74 54 65 6D 70 "
                                "6C 61 74 65 3F 17 04 54 61 73 6B 3F 18 05 54 6F 6B 65 6E 3F 19 04 55 73 65 72 3F 1A "
                                "07 5F 5F 43 6C 61 73 73 3F 1B 04 6E 61 6D 65 3F 1C 0C 5F 5F 50 65 72 6D 69 73 73 69 "
                                "6F 6E 3F 1D 07 5F 5F 52 65 61 6C 6D 3F 1E 06 5F 5F 52 6F 6C 65 3F 1F 06 5F 5F 55 73 "
                                "65 72 3F 20 09 63 72 65 61 74 65 64 41 74 3F 21 0A 6D 6F 64 69 66 69 65 64 41 74 3F "
                                "22 09 63 72 65 61 74 65 64 42 79 3F 23 0A 6D 6F 64 69 66 69 65 64 42 79 3F 24 07 70 "
                                "72 6F 67 72 61 6D 3F 25 04 64 61 74 65 3F 26 0A 61 6E 74 65 63 65 64 65 6E 74 3F 27 "
                                "08 62 65 68 61 76 69 6F 72 3F 28 0B 63 6F 6E 73 65 71 75 65 6E 63 65 3F 29 07 73 65 "
                                "74 74 69 6E 67 3F 2A 04 6E 6F 74 65 3F 2B 08 63 61 74 65 67 6F 72 79 3F 2C 05 6C 65 "
                                "76 65 6C 3F 2D 0A 6F 63 63 75 72 72 65 64 41 74 3F 2E 05 70 68 61 73 65 3F 2F 08 64 "
                                "75 72 61 74 69 6F 6E 3F 30 07 6D 61 72 6B 52 61 77 3F 31 09 73 68 6F 72 74 4E 61 6D "
                                "65 3F 32 0A 64 65 66 69 6E 69 74 69 6F 6E 3F 33 06 74 61 72 67 65 74 3F 34 08 74 65 "
                                "6D 70 6C 61 74 65 3F 35 0D 6C 61 62 65 6C 4F 76 65 72 72 69 64 65 3F 36 08 62 61 73 "
                                "65 6C 69 6E 65 3F 37 13 63 6F 6C 6C 65 63 74 69 6F 6E 46 72 65 71 75 65 6E 63 79 3F "
                                "38 0E 61 64 64 69 74 69 6F 6E 61 6C 49 6E 66 6F 3F 39 0D 64 61 79 73 54 6F 49 6E 63 "
                                "6C 75 64 65 3F 3A 0D 64 61 79 73 54 6F 45 78 63 6C 75 64 65 3F 3B 07 74 79 70 65 52 "
                                "61 77 3F 3C 09 66 72 65 71 75 65 6E 63 79 3F 3D 08 69 6E 74 65 72 76 61 6C 3F 3E 0E "
                                "70 6F 69 6E 74 73 41 6E 61 6C 79 7A 65 64 3F 3F 0D 6D 69 6E 50 65 72 63 65 6E 74 61 "
                                "67 65 3F C0 00 04 63 6F 64 65 3F C1 00 06 74 65 61 6D 49 64 3F C2 00 03 75 72 6C 3F "
                                "C3 00 07 73 65 63 74 69 6F 6E 3F C4 00 11 63 72 69 74 65 72 69 6F 6E 44 65 66 61 75 "
                                "6C 74 73 3F C5 00 04 74 61 73 6B 3F C6 00 09 72 65 73 75 6C 74 52 61 77 3F C7 00 09 "
                                "70 72 6F 6D 70 74 52 61 77 3F C8 00 04 74 65 78 74 3F C9 00 0A 70 72 6F 67 72 61 6D "
                                "52 75 6E 3F CA 00 09 72 65 63 69 70 69 65 6E 74 3F CB 00 04 62 6F 64 79 3F CC 00 06 "
                                "61 63 74 69 76 65 3F CD 00 0D 62 65 68 61 76 69 6F 72 50 68 61 73 65 3F CE 00 03 64 "
                                "61 79 3F CF 00 06 74 6F 75 72 49 64 3F D0 00 08 63 6F 6D 70 6C 65 74 65 3F D1 00 05 "
                                "73 74 61 72 74 3F D2 00 03 65 6E 64 3F D3 00 05 74 69 74 6C 65 3F D4 00 12 70 72 6F "
                                "67 72 61 6D 44 65 73 63 72 69 70 74 69 6F 6E 3F D5 00 09 63 72 69 74 65 72 69 6F 6E "
                                "3F D6 00 0E 63 72 69 74 65 72 69 6F 6E 52 75 6C 65 73 3F D7 00 03 73 74 6F 3F D8 00 "
                                "03 6C 74 6F 3F D9 00 18 72 65 69 6E 66 6F 72 63 65 6D 65 6E 74 53 63 68 65 64 75 6C "
                                "65 52 61 77 3F DA 00 0D 72 65 69 6E 66 6F 72 63 65 6D 65 6E 74 3F DB 00 11 72 65 69 "
                                "6E 66 6F 72 63 65 6D 65 6E 74 54 79 70 65 3F DC 00 16 64 69 73 63 72 69 6D 69 6E 61 "
                                "74 69 76 65 53 74 69 6D 75 6C 75 73 3F DD 00 07 74 61 72 67 65 74 73 3F DE 00 05 74 "
                                "61 73 6B 73 3F DF 00 0A 74 61 73 6B 53 74 61 74 65 73 3F E0 00 0C 74 6F 74 61 6C 49 "
                                "54 43 6F 75 6E 74 3F E1 00 0A 73 61 6D 70 6C 65 54 69 6D 65 3F E2 00 10 64 65 66 61 "
                                "75 6C 74 52 65 73 75 6C 74 52 61 77 3F E3 00 0F 76 61 72 69 61 62 6C 65 49 54 43 6F "
                                "75 6E 74 3F E4 00 09 65 72 72 6F 72 6C 65 73 73 3F E5 00 0C 6D 69 6E 41 74 74 65 6D "
                                "70 74 65 64 3F E6 00 10 64 65 66 61 75 6C 74 4D 65 74 68 6F 64 52 61 77 3F E7 00 0A "
                                "73 65 74 74 69 6E 67 52 61 77 3F E8 00 07 73 74 75 64 65 6E 74 3F E9 00 0F 6D 61 73 "
                                "74 65 72 65 64 54 61 72 67 65 74 73 3F EA 00 0D 66 75 74 75 72 65 54 61 72 67 65 74 "
                                "73 3F EB 00 05 67 72 6F 75 70 3F EC 00 06 6C 6F 63 6B 65 64 3F ED 00 0E 6C 61 73 74 "
                                "44 65 63 69 73 69 6F 6E 41 74 3F EE 00 08 61 72 63 68 69 76 65 64 3F EF 00 0E 64 61 "
                                "74 65 73 54 6F 49 6E 63 6C 75 64 65 3F F0 00 0E 64 61 74 65 73 54 6F 45 78 63 6C 75 "
                                "64 65 3F F1 00 09 64 72 61 77 65 72 52 61 77 3F F2 00 0B 63 6F 6D 70 6C 65 74 65 64 "
                                "41 74 3F F3 00 03 49 54 73 3F F4 00 0C 64 69 73 70 6C 61 79 4F 72 64 65 72 3F F5 00 "
                                "0F 63 6F 72 72 65 63 74 4F 76 65 72 72 69 64 65 3F F6 00 11 61 74 74 65 6D 70 74 65 "
                                "64 4F 76 65 72 72 69 64 65 3F F7 00 09 6D 65 74 68 6F 64 52 61 77 3F F8 00 08 73 74 "
                                "61 74 65 52 61 77 3F F9 00 0C 70 6F 69 6E 74 54 79 70 65 52 61 77 3F FA 00 09 61 6C "
                                "69 67 6E 6D 65 6E 74 3F FB 00 08 65 78 61 6D 70 6C 65 73 3F FC 00 0E 67 65 6E 65 72 "
                                "61 6C 69 7A 61 74 69 6F 6E 3F FD 00 09 6D 61 74 65 72 69 61 6C 73 3F FE 00 09 6F 62 "
                                "6A 65 63 74 69 76 65 3F FF 00 0F 72 65 63 6F 6D 6D 65 6E 64 61 74 69 6F 6E 73 3F 80 "
                                "01 08 73 74 69 6D 75 6C 75 73 3F 81 01 0B 74 61 72 67 65 74 4E 6F 74 65 73 3F 82 01 "
                                "11 74 65 61 63 68 69 6E 67 50 72 6F 63 65 64 75 72 65 3F 83 01 0A 76 62 6D 61 70 70 "
                                "54 61 67 73 3F 84 01 08 61 66 6C 73 54 61 67 73 3F 85 01 09 6E 79 73 6C 73 54 61 67 "
                                "73 3F 86 01 06 64 6F 6D 61 69 6E 3F 87 01 04 67 6F 61 6C 3F 88 01 07 73 75 62 6A 65 "
                                "63 74 3F 89 01 0B 6A 6F 62 43 61 74 65 67 6F 72 79 3F 8A 01 13 70 72 6F 6D 70 74 69 "
                                "6E 67 50 72 6F 63 65 64 75 72 65 73 3F 8B 01 10 70 72 65 73 63 68 6F 6F 6C 4D 61 73 "
                                "74 65 72 79 3F 8C 01 0C 61 62 6C 6C 73 4D 61 73 74 65 72 79 3F 8D 01 0D 64 61 74 61 "
                                "52 65 63 6F 72 64 69 6E 67 3F 8E 01 0F 65 72 72 6F 72 43 6F 72 72 65 63 74 69 6F 6E "
                                "3F 8F 01 0B 73 74 72 69 6E 67 56 61 6C 75 65 3F 90 01 06 63 6C 69 65 6E 74 3F 91 01 "
                                "09 74 68 65 72 61 70 69 73 74 3F 92 01 0B 72 65 69 6E 66 6F 72 63 65 72 73 3F 93 01 "
                                "05 6E 6F 74 65 73 3F 94 01 0F 74 61 72 67 65 74 42 65 68 61 76 69 6F 72 73 3F 95 01 "
                                "08 67 6F 61 6C 73 4D 65 74 3F 96 01 0D 74 79 70 65 4F 66 53 65 72 76 69 63 65 3F 97 "
                                "01 0D 70 65 6F 70 6C 65 50 72 65 73 65 6E 74 3F 98 01 08 6C 61 74 69 74 75 64 65 3F "
                                "99 01 09 6C 6F 6E 67 69 74 75 64 65 3F 9A 01 06 61 6C 65 72 74 73 3F 9B 01 03 65 69 "
                                "6E 3F 9C 01 03 64 6F 62 3F 9D 01 0F 70 72 69 6D 61 72 79 47 75 61 72 64 69 61 6E 3F "
                                "9E 01 11 73 65 63 6F 6E 64 61 72 79 47 75 61 72 64 69 61 6E 3F 9F 01 08 69 6D 61 67 "
                                "65 55 72 6C 3F A0 01 0B 64 65 61 63 74 69 76 61 74 65 64 3F A1 01 11 74 61 72 67 65 "
                                "74 44 65 73 63 72 69 70 74 69 6F 6E 3F A2 01 08 6D 61 73 74 65 72 65 64 3F A3 01 0F "
                                "74 61 73 6B 44 65 73 63 72 69 70 74 69 6F 6E 3F A4 01 09 65 78 70 69 72 65 73 41 74 "
                                "3F A5 01 0C 63 6F 6C 6C 65 63 74 6F 72 49 64 73 3F A6 01 08 73 74 75 64 65 6E 74 73 "
                                "3F A7 01 12 6F 6E 62 6F 61 72 64 69 6E 67 50 72 6F 67 72 65 73 73 3F A8 01 05 65 6D "
                                "61 69 6C 3F A9 01 05 70 68 6F 6E 65 3F AA 01 07 72 6F 6C 65 52 61 77 3F AB 01 08 73 "
                                "65 74 74 69 6E 67 73 3F AC 01 0B 70 65 72 6D 69 73 73 69 6F 6E 73 3F AD 01 04 72 6F "
                                "6C 65 3F AE 01 07 63 61 6E 52 65 61 64 3F AF 01 09 63 61 6E 55 70 64 61 74 65 3F B0 "
                                "01 09 63 61 6E 44 65 6C 65 74 65 3F B1 01 11 63 61 6E 53 65 74 50 65 72 6D 69 73 73 "
                                "69 6F 6E 73 3F B2 01 08 63 61 6E 51 75 65 72 79 3F B3 01 09 63 61 6E 43 72 65 61 74 "
                                "65 3F B4 01 0F 63 61 6E 4D 6F 64 69 66 79 53 63 68 65 6D 61 3F B5 01 07 6D 65 6D 62 "
                                "65 72 73 02 00 01 01 02 00 02 02 01 01 02 00 02 03 01 01 02 00 02 04 01 01 02 00 02 "
                                "05 01 01 02 01 02 06 01 01 02 01 02 07 01 01 02 00 02 08 01 01 02 00 02 09 01 01 02 "
                                "00 02 0A 01 01 02 00 02 0B 01 01 02 00 02 0C 01 01 02 00 02 0D 01 01 02 00 02 0E 01 "
                                "01 02 00 02 0F 01 01 02 00 02 10 01 01 02 00 02 11 01 01 02 00 02 12 00 02 13 01 01 "
                                "02 00 02 14 01 01 02 00 02 15 01 01 02 00 02 16 01 01 02 00 02 17 01 01 02 00 02 18 "
                                "01 01 02 00 02 19 01 01 02 00 02 1A 01 1B 02 00 02 1C 00 02 1D 01 01 00 00 02 1E 01 "
                                "1B 02 00 02 1F 01 01 02 00 00 00 0B 20 08 00 00 0B 21 08 00 00 0B 22 0C 00 19 0B 23 "
                                "0C 00 19 0B 24 0C 00 0E 0B 25 08 00 00 0B 26 02 00 01 0B 27 02 00 01 0B 28 02 00 01 "
                                "0B 29 02 00 01 0B 2A 02 00 01 00 02 0B 20 08 00 00 0B 21 08 00 00 0B 2B 02 00 01 0B "
                                "2C 02 00 01 00 03 0B 20 08 00 00 0B 21 08 00 00 0B 2D 08 00 00 0B 22 0C 00 19 0B 23 "
                                "0C 00 19 0B 2E 0C 00 04 0B 2F 0A 00 01 0B 30 02 00 00 00 04 0B 20 08 00 00 0B 21 08 "
                                "00 00 0B 22 0C 00 19 0B 23 0C 00 19 0B 1B 02 00 01 0B 31 02 00 01 0B 32 02 00 01 0B "
                                "33 02 00 01 0B 24 0C 00 0E 0B 34 0C 00 11 0B 35 02 00 01 0B 36 02 00 01 0B 37 02 00 "
                                "01 0B 38 02 00 01 0B 39 08 02 00 0B 3A 08 02 00 0B 3B 02 00 00 00 05 0B 2F 0C 00 04 "
                                "0B 3C 0C 00 04 0B 3D 0C 00 10 00 06 0B 3E 00 00 00 0B 3F 0A 00 00 00 07 0B C0 00 02 "
                                "00 00 0B C1 00 02 00 01 0B C2 00 02 00 01 0B C3 00 02 00 01 0B C4 00 0D 00 06 00 08 "
                                "0B 20 08 00 00 0B 21 08 00 00 0B 22 0C 00 19 0B 23 0C 00 19 0B C5 00 0C 00 17 0B 33 "
                                "0C 00 15 0B C6 00 02 00 00 0B C7 00 02 00 00 00 09 0B C8 00 02 00 01 00 0A 0B 20 08 "
                                "00 00 0B 21 08 00 00 0B 22 0C 00 19 0B 23 0C 00 19 0B C9 00 0C 00 10 0B 24 0C 00 0E "
                                "0B CA 00 0C 00 19 0B CB 00 02 00 00 0B CC 00 01 00 00 0B 3B 02 00 00 00 0B 0B 20 08 "
                                "00 00 0B 21 08 00 00 0B 22 0C 00 19 0B 23 0C 00 19 0B CD 00 0C 00 04 0B CE 00 08 00 "
                                "00 0B CB 00 02 00 00 0B CC 00 01 00 00 00 0C 0B CF 00 02 00 00 0B D0 00 01 00 00 00 "
                                "0D 0B 20 08 00 00 0B 21 08 00 00 0B 22 0C 00 19 0B 23 0C 00 19 0B 24 0C 00 0E 0B D1 "
                                "00 08 00 00 0B D2 00 08 00 01 0B D3 00 02 00 01 0B D4 00 02 00 01 0B 32 02 00 01 0B "
                                "D5 00 02 00 01 0B D6 00 0D 00 06 0B D7 00 02 00 01 0B D8 00 02 00 01 0B 36 02 00 01 "
                                "0B 37 02 00 01 0B 35 02 00 01 0B 38 02 00 01 0B C7 00 02 00 00 0B D9 00 02 00 00 0B "
                                "DA 00 00 00 01 0B DB 00 02 00 01 0B DC 00 02 00 01 0B DD 00 0D 00 15 0B DE 00 0D 00 "
                                "17 0B DF 00 0D 00 12 0B E0 00 00 00 01 0B E1 00 0A 00 01 0B E2 00 02 00 00 0B E3 00 "
                                "01 00 00 0B E4 00 01 00 00 0B E5 00 00 00 00 0B E6 00 02 00 00 0B E7 00 02 00 00 00 "
                                "0E 0B 20 08 00 00 0B 21 08 00 00 0B 22 0C 00 19 0B 23 0C 00 19 0B E8 00 0C 00 14 0B "
                                "E9 00 0D 00 15 0B EA 00 0D 00 15 0B EB 00 0C 00 0F 0B EC 00 01 00 00 0B ED 00 08 00 "
                                "01 0B EE 00 01 00 00 0B 34 0C 00 11 0B EF 00 08 02 00 0B F0 00 08 02 00 0B F1 00 02 "
                                "00 00 00 0F 0B 20 08 00 00 0B 21 08 00 00 0B 22 0C 00 19 0B 23 0C 00 19 00 10 0B 20 "
                                "08 00 00 0B 21 08 00 00 0B F2 00 08 00 01 0B 22 0C 00 19 0B 23 0C 00 19 0B F3 00 0D "
                                "00 08 0B CC 00 01 00 00 0B F4 00 00 00 01 0B F5 00 00 00 01 0B F6 00 00 00 01 0B F7 "
                                "00 02 00 00 0B F8 00 02 00 00 0B F9 00 02 00 00 0B 2E 0C 00 0D 0B 2A 02 00 01 0B EE "
                                "00 01 00 00 00 11 0B 20 08 00 00 0B 21 08 00 00 0B FA 00 0C 00 02 0B 36 02 00 01 0B "
                                "FB 00 02 00 01 0B EA 00 0D 00 16 0B FC 00 02 00 01 0B FD 00 02 00 01 0B 1B 02 00 01 "
                                "0B FE 00 02 00 01 0B FF 00 02 00 01 0B 80 01 02 00 01 0B 81 01 02 00 01 0B 82 01 02 "
                                "00 01 0B 32 02 00 01 0B 83 01 02 00 01 0B 84 01 02 00 01 0B 85 01 02 00 01 0B 86 01 "
                                "02 00 01 0B 87 01 02 00 01 0B 88 01 02 00 01 0B 89 01 02 00 01 0B D8 00 02 00 01 0B "
                                "8A 01 02 00 01 0B 8B 01 02 00 01 0B 8C 01 02 00 01 0B 8D 01 02 00 01 0B 8E 01 02 00 "
                                "01 0B D5 00 0D 00 06 00 12 0B 8F 01 02 00 00 00 13 0B 20 08 00 00 0B 21 08 00 00 0B "
                                "22 0C 00 19 0B 23 0C 00 19 0B 90 01 0C 00 14 0B 91 01 02 00 01 0B 92 01 02 00 01 0B "
                                "93 01 02 00 01 0B 94 01 02 00 01 0B 95 01 02 00 01 0B 96 01 02 00 01 0B 97 01 02 00 "
                                "01 0B D1 00 08 00 01 0B D2 00 08 00 01 0B 98 01 0A 00 01 0B 99 01 0A 00 01 00 14 0B "
                                "20 08 00 00 0B 21 08 00 00 0B 1B 02 00 01 0B 9A 01 02 00 01 0B 9B 01 02 00 01 0B 9C "
                                "01 08 00 01 0B 9D 01 0C 00 19 0B 9E 01 0C 00 19 0B 9F 01 02 00 01 0B A0 01 01 00 00 "
                                "00 15 0B 20 08 00 00 0B 21 08 00 00 0B 22 0C 00 19 0B 23 0C 00 19 0B A1 01 02 00 01 "
                                "0B A2 01 08 00 01 00 16 0B 20 08 00 00 0B 21 08 00 00 0B A1 01 02 00 01 00 17 0B 20 "
                                "08 00 00 0B 21 08 00 00 0B 22 0C 00 19 0B 23 0C 00 19 0B A3 01 02 00 01 0B F8 00 02 "
                                "00 00 00 18 0B A4 01 08 00 00 0B CB 00 02 00 01 00 19 0B 20 08 00 00 0B 21 08 00 00 "
                                "0B A5 01 02 02 00 0B A6 01 0D 00 14 0B A7 01 0D 00 0C 0B 1B 02 00 01 0B A8 01 02 00 "
                                "01 0B A9 01 02 00 01 0B 9F 01 02 00 01 0B AA 01 02 00 00 0B AB 01 02 02 00 00 1A 0B "
                                "AC 01 0D 00 1C 00 1C 0B AD 01 0C 00 1E 0B AE 01 01 00 00 0B AF 01 01 00 00 0B B0 01 "
                                "01 00 00 0B B1 01 01 00 00 0B B2 01 01 00 00 0B B3 01 01 00 00 0B B4 01 01 00 00 00 "
                                "1D 0B AC 01 0D 00 1C 00 1E 0B B5 01 0D 00 1F 00 1F 0B AD 01 0C 00 1E";

    std::vector<char> changeset_vec;
    {
        std::istringstream in{changeset_hex};
        int n;
        in >> std::hex >> n;
        while (in) {
            REALM_ASSERT(n >= 0 && n <= 255);
            changeset_vec.push_back(n);
            in >> std::hex >> n;
        }
    }

    BinaryData changeset_bin{changeset_vec.data(), changeset_vec.size()};

    file_ident_type client_file_ident = 51;
    timestamp_type origin_timestamp = 103573722140;
    file_ident_type origin_file_ident = 0;
    version_type client_version = 2;
    version_type last_integrated_server_version = 0;
    UploadCursor upload_cursor{client_version, last_integrated_server_version};

    _impl::ServerHistory::IntegratableChangeset integratable_changeset{
        client_file_ident, origin_timestamp, origin_file_ident, upload_cursor, changeset_bin};

    _impl::ServerHistory::IntegratableChangesets integratable_changesets;
    integratable_changesets[client_file_ident].changesets.push_back(integratable_changeset);

    issue2104::ServerHistoryContext history_context;
    _impl::ServerHistory history{history_context};
    DBRef db = DB::create(history, realm_path_copy);

    VersionInfo version_info;
    bool backup_whole_realm;
    _impl::ServerHistory::IntegrationResult result;
    history.integrate_client_changesets(integratable_changesets, version_info, backup_whole_realm, result,
                                        *(test_context.logger));
}


TEST(Sync_RunServerWithoutPublicKey)
{
    TEST_CLIENT_DB(db);
    TEST_DIR(server_dir);
    ClientServerFixture::Config config;
    config.server_public_key_path = {};
    ClientServerFixture fixture(server_dir, test_context, std::move(config));
    fixture.start();

    // Server must accept an unsigned token when a public key is not passed to
    // it
    {
        Session session = fixture.make_bound_session(db, "/test", g_unsigned_test_user_token);
        session.wait_for_download_complete_or_client_stopped();
    }

    // Server must also accept a signed token when a public key is not passed to
    // it
    {
        Session session = fixture.make_bound_session(db, "/test");
        session.wait_for_download_complete_or_client_stopped();
    }
}


TEST(Sync_ServerSideEncryption)
{
    TEST_CLIENT_DB(db);
    {
        WriteTransaction wt(db);
        wt.get_group().add_table_with_primary_key("class_Test", type_Int, "id");
        wt.commit();
    }

    TEST_DIR(server_dir);
    bool always_encrypt = true;
    std::string server_path;
    {
        ClientServerFixture::Config config;
        config.server_encryption_key = crypt_key_2(always_encrypt);
        ClientServerFixture fixture(server_dir, test_context, std::move(config));
        fixture.start();

        Session session = fixture.make_bound_session(db, "/test");
        session.wait_for_upload_complete_or_client_stopped();

        server_path = fixture.map_virtual_to_real_path("/test");
    }

    const char* encryption_key = crypt_key(always_encrypt);
    Group group{server_path, encryption_key};
    CHECK(group.has_table("class_Test"));
}


// This test calls row_for_object_id() for various object ids and tests that
// the right value is returned including that no assertions are hit.
TEST(Sync_RowForGlobalKey)
{
    TEST_CLIENT_DB(db);

    {
        WriteTransaction wt(db);
        TableRef table = wt.add_table("class_foo");
        table->add_column(type_Int, "i");
        wt.commit();
    }

    // Check that various object_ids are not in the table.
    {
        ReadTransaction rt(db);
        ConstTableRef table = rt.get_table("class_foo");
        CHECK(table);

        // Default constructed GlobalKey
        {
            GlobalKey object_id;
            auto row_ndx = table->get_objkey(object_id);
            CHECK_NOT(row_ndx);
        }

        // GlobalKey with small lo and hi values
        {
            GlobalKey object_id{12, 24};
            auto row_ndx = table->get_objkey(object_id);
            CHECK_NOT(row_ndx);
        }

        // GlobalKey with lo and hi values past the 32 bit limit.
        {
            GlobalKey object_id{uint_fast64_t(1) << 50, uint_fast64_t(1) << 52};
            auto row_ndx = table->get_objkey(object_id);
            CHECK_NOT(row_ndx);
        }
    }
}


TEST(Sync_LogCompaction_EraseObject_LinkList)
{
    TEST_DIR(dir);
    TEST_CLIENT_DB(db_1);
    TEST_CLIENT_DB(db_2);
    ClientServerFixture::Config config;

    // Log comapction is true by default, but we emphasize it.
    config.disable_upload_compaction = false;
    config.disable_download_compaction = false;

    ClientServerFixture fixture(dir, test_context, std::move(config));
    fixture.start();

    {
        WriteTransaction wt{db_1};

        TableRef table_source = wt.get_group().add_table_with_primary_key("class_source", type_Int, "id");
        TableRef table_target = wt.get_group().add_table_with_primary_key("class_target", type_Int, "id");
        auto col_key = table_source->add_column_list(*table_target, "target_link");

        auto k0 = table_target->create_object_with_primary_key(1).get_key();
        auto k1 = table_target->create_object_with_primary_key(2).get_key();

        auto ll = table_source->create_object_with_primary_key(0).get_linklist_ptr(col_key);
        ll->add(k0);
        ll->add(k1);
        CHECK_EQUAL(ll->size(), 2);
        wt.commit();
    }

    {
        Session session_1 = fixture.make_bound_session(db_1);
        Session session_2 = fixture.make_bound_session(db_2);

        session_1.wait_for_upload_complete_or_client_stopped();
        session_2.wait_for_download_complete_or_client_stopped();
    }

    {
        WriteTransaction wt{db_1};

        TableRef table_source = wt.get_table("class_source");
        TableRef table_target = wt.get_table("class_target");

        CHECK_EQUAL(table_source->size(), 1);
        CHECK_EQUAL(table_target->size(), 2);

        table_target->get_object(1).remove();
        table_target->get_object(0).remove();

        table_source->get_object(0).remove();
        wt.commit();
    }

    {
        WriteTransaction wt{db_2};

        TableRef table_source = wt.get_table("class_source");
        TableRef table_target = wt.get_table("class_target");
        auto col_key = table_source->get_column_key("target_link");

        CHECK_EQUAL(table_source->size(), 1);
        CHECK_EQUAL(table_target->size(), 2);

        auto k0 = table_target->begin()->get_key();

        auto ll = table_source->get_object(0).get_linklist_ptr(col_key);
        ll->add(k0);
        wt.commit();
    }

    {
        Session session_1 = fixture.make_bound_session(db_1);
        session_1.wait_for_upload_complete_or_client_stopped();
    }

    {
        Session session_2 = fixture.make_bound_session(db_2);
        session_2.wait_for_upload_complete_or_client_stopped();
        session_2.wait_for_download_complete_or_client_stopped();
    }

    {
        ReadTransaction rt{db_2};

        ConstTableRef table_source = rt.get_group().get_table("class_source");
        ConstTableRef table_target = rt.get_group().get_table("class_target");

        CHECK_EQUAL(table_source->size(), 0);
        CHECK_EQUAL(table_target->size(), 0);
    }
}


// This test could trigger the assertion that the row_for_object_id cache is
// valid before the cache was properly invalidated in the case of a short
// circuited sync replicator.
TEST(Sync_CreateObjects_EraseObjects)
{
    TEST_DIR(dir);
    TEST_CLIENT_DB(db_1);
    TEST_CLIENT_DB(db_2);
    ClientServerFixture fixture(dir, test_context);
    fixture.start();

    Session session_1 = fixture.make_bound_session(db_1);
    Session session_2 = fixture.make_bound_session(db_2);

    write_transaction_notifying_session(db_1, session_1, [](WriteTransaction& wt) {
        TableRef table = wt.get_group().add_table_with_primary_key("class_persons", type_Int, "id");
        table->create_object_with_primary_key(1);
        table->create_object_with_primary_key(2);
    });
    session_1.wait_for_upload_complete_or_client_stopped();
    session_2.wait_for_download_complete_or_client_stopped();

    write_transaction_notifying_session(db_1, session_1, [&](WriteTransaction& wt) {
        TableRef table = wt.get_table("class_persons");
        CHECK_EQUAL(table->size(), 2);
        table->get_object(0).remove();
        table->get_object(0).remove();
    });
    session_1.wait_for_upload_complete_or_client_stopped();
    session_2.wait_for_download_complete_or_client_stopped();
}


TEST(Sync_CreateDeleteCreateTableWithPrimaryKey)
{
    TEST_DIR(dir);
    TEST_CLIENT_DB(db);
    ClientServerFixture fixture(dir, test_context);
    fixture.start();

    Session session = fixture.make_bound_session(db);

    write_transaction_notifying_session(db, session, [](WriteTransaction& wt) {
        TableRef table = wt.get_group().add_table_with_primary_key("class_t", type_Int, "pk");
        wt.get_group().remove_table(table->get_key());
        table = wt.get_group().add_table_with_primary_key("class_t", type_String, "pk");
    });
    session.wait_for_upload_complete_or_client_stopped();
    session.wait_for_download_complete_or_client_stopped();
}

template <typename T>
T sequence_next()
{
    REALM_UNREACHABLE();
}

template <>
ObjectId sequence_next()
{
    return ObjectId::gen();
}

template <>
UUID sequence_next()
{
    union {
        struct {
            uint64_t upper;
            uint64_t lower;
        } ints;
        UUID::UUIDBytes bytes;
    } u;
    static uint64_t counter = test_util::random_int(0, 1000);
    u.ints.upper = ++counter;
    u.ints.lower = ++counter;
    return UUID{u.bytes};
}

template <>
Int sequence_next()
{
    static Int count = test_util::random_int(-1000, 1000);
    return ++count;
}

template <>
String sequence_next()
{
    static std::string str;
    static Int sequence = test_util::random_int(-1000, 1000);
    str = util::format("string sequence %1", ++sequence);
    return String(str);
}

NONCONCURRENT_TEST_TYPES(Sync_PrimaryKeyTypes, Int, String, ObjectId, UUID, util::Optional<Int>,
                         util::Optional<ObjectId>, util::Optional<UUID>)
{
    using underlying_type = typename util::RemoveOptional<TEST_TYPE>::type;
    constexpr bool is_optional = !std::is_same_v<underlying_type, TEST_TYPE>;
    DataType type = ColumnTypeTraits<TEST_TYPE>::id;

    TEST_CLIENT_DB(db_1);
    TEST_CLIENT_DB(db_2);

    TEST_DIR(dir);
    fixtures::ClientServerFixture fixture{dir, test_context};
    fixture.start();

    Session session_1 = fixture.make_session(db_1, "/test");
    Session session_2 = fixture.make_session(db_2, "/test");
    session_1.bind();
    session_2.bind();

    TEST_TYPE obj_1_id;
    TEST_TYPE obj_2_id;

    TEST_TYPE default_or_null{};
    if constexpr (std::is_same_v<TEST_TYPE, String>) {
        default_or_null = "";
    }
    if constexpr (is_optional) {
        CHECK(!default_or_null);
    }

    {
        WriteTransaction tr{db_1};
        auto table_1 = tr.get_group().add_table_with_primary_key("class_Table1", type, "id", is_optional);
        auto table_2 = tr.get_group().add_table_with_primary_key("class_Table2", type, "id", is_optional);
        table_1->add_column_list(type, "oids", is_optional);

        auto obj_1 = table_1->create_object_with_primary_key(sequence_next<underlying_type>());
        auto obj_2 = table_2->create_object_with_primary_key(sequence_next<underlying_type>());
        if constexpr (is_optional) {
            table_2->create_object_with_primary_key(default_or_null);
        }

        auto list = obj_1.template get_list<TEST_TYPE>("oids");
        obj_1_id = obj_1.template get<TEST_TYPE>("id");
        obj_2_id = obj_2.template get<TEST_TYPE>("id");
        list.insert(0, obj_2_id);
        list.insert(1, default_or_null);
        list.add(default_or_null);
        session_1.nonsync_transact_notify(tr.commit());
    }

    session_1.wait_for_upload_complete_or_client_stopped();
    session_2.wait_for_download_complete_or_client_stopped();

    {
        ReadTransaction tr{db_2};
        auto table_1 = tr.get_table("class_Table1");
        auto table_2 = tr.get_table("class_Table2");
        auto obj_1 = *table_1->begin();
        auto obj_2 = table_2->find_first(table_2->get_column_key("id"), obj_2_id);
        CHECK(obj_2);
        auto list = obj_1.get_list<TEST_TYPE>("oids");
        CHECK_EQUAL(obj_1.template get<TEST_TYPE>("id"), obj_1_id);
        CHECK_EQUAL(list.size(), 3);
        CHECK_NOT(list.is_null(0));
        CHECK_EQUAL(list.get(0), obj_2_id);
        CHECK_EQUAL(list.get(1), default_or_null);
        CHECK_EQUAL(list.get(2), default_or_null);
        if constexpr (is_optional) {
            auto obj_3 = table_2->find_first_null(table_2->get_column_key("id"));
            CHECK(obj_3);
            CHECK(list.is_null(1));
            CHECK(list.is_null(2));
        }
    }
}

TEST(Sync_Mixed)
{
    // Test replication and synchronization of Mixed values and lists.

    TEST_CLIENT_DB(db_1);
    TEST_CLIENT_DB(db_2);

    TEST_DIR(dir);
    fixtures::ClientServerFixture fixture{dir, test_context};
    fixture.start();

    Session session_1 = fixture.make_session(db_1, "/test");
    Session session_2 = fixture.make_session(db_2, "/test");
    session_1.bind();
    session_2.bind();

    {
        WriteTransaction tr{db_1};
        auto& g = tr.get_group();
        auto foos = g.add_table_with_primary_key("class_Foo", type_Int, "id");
        auto bars = g.add_table_with_primary_key("class_Bar", type_String, "id");
        auto fops = g.add_table_with_primary_key("class_Fop", type_Int, "id");
        foos->add_column(type_Mixed, "value", true);
        foos->add_column_list(type_Mixed, "values");

        auto foo = foos->create_object_with_primary_key(123);
        auto bar = bars->create_object_with_primary_key("Hello");
        auto fop = fops->create_object_with_primary_key(456);

        foo.set("value", Mixed(6.2f));
        auto values = foo.get_list<Mixed>("values");
        values.insert(0, StringData("A"));
        values.insert(1, ObjLink{bars->get_key(), bar.get_key()});
        values.insert(2, ObjLink{fops->get_key(), fop.get_key()});
        values.insert(3, 123.f);

        session_1.nonsync_transact_notify(tr.commit());
    }

    session_1.wait_for_upload_complete_or_client_stopped();
    session_2.wait_for_download_complete_or_client_stopped();

    {
        ReadTransaction tr{db_2};

        auto foos = tr.get_table("class_Foo");
        auto bars = tr.get_table("class_Bar");
        auto fops = tr.get_table("class_Fop");

        CHECK_EQUAL(foos->size(), 1);
        CHECK_EQUAL(bars->size(), 1);
        CHECK_EQUAL(fops->size(), 1);

        auto foo = *foos->begin();
        auto value = foo.get<Mixed>("value");
        CHECK_EQUAL(value, Mixed{6.2f});
        auto values = foo.get_list<Mixed>("values");
        CHECK_EQUAL(values.size(), 4);

        auto v0 = values.get(0);
        auto v1 = values.get(1);
        auto v2 = values.get(2);
        auto v3 = values.get(3);

        auto l1 = v1.get_link();
        auto l2 = v2.get_link();

        auto l1_table = tr.get_table(l1.get_table_key());
        auto l2_table = tr.get_table(l2.get_table_key());

        CHECK_EQUAL(v0, Mixed{"A"});
        CHECK_EQUAL(l1_table, bars);
        CHECK_EQUAL(l2_table, fops);
        CHECK_EQUAL(l1.get_obj_key(), bars->begin()->get_key());
        CHECK_EQUAL(l2.get_obj_key(), fops->begin()->get_key());
        CHECK_EQUAL(v3, Mixed{123.f});
    }
}

TEST(Sync_TypedLinks)
{
    // Test replication and synchronization of Mixed values and lists.

    TEST_CLIENT_DB(db_1);
    TEST_CLIENT_DB(db_2);

    TEST_DIR(dir);
    fixtures::ClientServerFixture fixture{dir, test_context};
    fixture.start();

    Session session_1 = fixture.make_session(db_1, "/test");
    Session session_2 = fixture.make_session(db_2, "/test");
    session_1.bind();
    session_2.bind();

    write_transaction_notifying_session(db_1, session_1, [](WriteTransaction& tr) {
        auto& g = tr.get_group();
        auto foos = g.add_table_with_primary_key("class_Foo", type_Int, "id");
        auto bars = g.add_table_with_primary_key("class_Bar", type_String, "id");
        auto fops = g.add_table_with_primary_key("class_Fop", type_Int, "id");
        foos->add_column(type_TypedLink, "link");

        auto foo1 = foos->create_object_with_primary_key(123);
        auto foo2 = foos->create_object_with_primary_key(456);
        auto bar = bars->create_object_with_primary_key("Hello");
        auto fop = fops->create_object_with_primary_key(456);

        foo1.set("link", ObjLink(bars->get_key(), bar.get_key()));
        foo2.set("link", ObjLink(fops->get_key(), fop.get_key()));
    });

    session_1.wait_for_upload_complete_or_client_stopped();
    session_2.wait_for_download_complete_or_client_stopped();

    {
        ReadTransaction tr{db_2};

        auto foos = tr.get_table("class_Foo");
        auto bars = tr.get_table("class_Bar");
        auto fops = tr.get_table("class_Fop");

        CHECK_EQUAL(foos->size(), 2);
        CHECK_EQUAL(bars->size(), 1);
        CHECK_EQUAL(fops->size(), 1);

        auto it = foos->begin();
        auto l1 = it->get<ObjLink>("link");
        ++it;
        auto l2 = it->get<ObjLink>("link");

        auto l1_table = tr.get_table(l1.get_table_key());
        auto l2_table = tr.get_table(l2.get_table_key());

        CHECK_EQUAL(l1_table, bars);
        CHECK_EQUAL(l2_table, fops);
        CHECK_EQUAL(l1.get_obj_key(), bars->begin()->get_key());
        CHECK_EQUAL(l2.get_obj_key(), fops->begin()->get_key());
    }
}

TEST(Sync_Dictionary)
{
    // Test replication and synchronization of Mixed values and lists.

    TEST_CLIENT_DB(db_1);
    TEST_CLIENT_DB(db_2);

    TEST_DIR(dir);
    fixtures::ClientServerFixture fixture{dir, test_context};
    fixture.start();

    Session session_1 = fixture.make_session(db_1, "/test");
    Session session_2 = fixture.make_session(db_2, "/test");
    session_1.bind();
    session_2.bind();

    Timestamp now{std::chrono::system_clock::now()};

    write_transaction_notifying_session(db_1, session_1, [&](WriteTransaction& tr) {
        auto& g = tr.get_group();
        auto foos = g.add_table_with_primary_key("class_Foo", type_Int, "id");
        auto col_dict = foos->add_column_dictionary(type_Mixed, "dict");
        auto col_dict_str = foos->add_column_dictionary(type_String, "str_dict", true);

        auto foo = foos->create_object_with_primary_key(123);

        auto dict = foo.get_dictionary(col_dict);
        dict.insert("hello", "world");
        dict.insert("cnt", 7);
        dict.insert("when", now);

        auto dict_str = foo.get_dictionary(col_dict_str);
        dict_str.insert("some", "text");
        dict_str.insert("nothing", null());
    });

    session_1.wait_for_upload_complete_or_client_stopped();
    session_2.wait_for_download_complete_or_client_stopped();

    write_transaction_notifying_session(db_2, session_2, [&](WriteTransaction& tr) {
        auto foos = tr.get_table("class_Foo");
        CHECK_EQUAL(foos->size(), 1);

        auto it = foos->begin();
        auto dict = it->get_dictionary(foos->get_column_key("dict"));
        CHECK(dict.get_value_data_type() == type_Mixed);
        CHECK_EQUAL(dict.size(), 3);

        auto col_dict_str = foos->get_column_key("str_dict");
        auto dict_str = it->get_dictionary(col_dict_str);
        CHECK(col_dict_str.is_nullable());
        CHECK(dict_str.get_value_data_type() == type_String);
        CHECK_EQUAL(dict_str.size(), 2);

        Mixed val = dict["hello"];
        CHECK_EQUAL(val.get_string(), "world");
        val = dict.get("cnt");
        CHECK_EQUAL(val.get_int(), 7);
        val = dict.get("when");
        CHECK_EQUAL(val.get<Timestamp>(), now);

        dict.erase("cnt");
        dict.insert("hello", "goodbye");
    });

    session_2.wait_for_upload_complete_or_client_stopped();
    session_1.wait_for_download_complete_or_client_stopped();

    write_transaction_notifying_session(db_1, session_1, [&](WriteTransaction& tr) {
        auto foos = tr.get_table("class_Foo");
        CHECK_EQUAL(foos->size(), 1);

        auto it = foos->begin();
        auto dict = it->get_dictionary(foos->get_column_key("dict"));
        CHECK_EQUAL(dict.size(), 2);

        Mixed val = dict["hello"];
        CHECK_EQUAL(val.get_string(), "goodbye");
        val = dict.get("when");
        CHECK_EQUAL(val.get<Timestamp>(), now);

        dict.clear();
    });

    session_1.wait_for_upload_complete_or_client_stopped();
    session_2.wait_for_download_complete_or_client_stopped();

    {
        ReadTransaction read_1{db_1};
        ReadTransaction read_2{db_2};
        // tr.get_group().to_json(std::cout);

        auto foos = read_2.get_table("class_Foo");

        CHECK_EQUAL(foos->size(), 1);

        auto it = foos->begin();
        auto dict = it->get_dictionary(foos->get_column_key("dict"));
        CHECK_EQUAL(dict.size(), 0);

        CHECK(compare_groups(read_1, read_2));
    }
}

TEST(Sync_Dictionary_Links)
{
    TEST_CLIENT_DB(db_1);
    TEST_CLIENT_DB(db_2);

    TEST_DIR(dir);
    fixtures::ClientServerFixture fixture{dir, test_context};
    fixture.start();

    Session session_1 = fixture.make_session(db_1, "/test");
    Session session_2 = fixture.make_session(db_2, "/test");
    session_1.bind();
    session_2.bind();

    // Test that we can transmit links.

    ColKey col_dict;

    write_transaction_notifying_session(db_1, session_1, [&](WriteTransaction& tr) {
        auto& g = tr.get_group();
        auto foos = g.add_table_with_primary_key("class_Foo", type_Int, "id");
        auto bars = g.add_table_with_primary_key("class_Bar", type_String, "id");
        col_dict = foos->add_column_dictionary(type_Mixed, "dict");

        auto foo = foos->create_object_with_primary_key(123);
        auto a = bars->create_object_with_primary_key("a");
        auto b = bars->create_object_with_primary_key("b");

        auto dict = foo.get_dictionary(col_dict);
        dict.insert("a", a);
        dict.insert("b", b);
    });

    session_1.wait_for_upload_complete_or_client_stopped();
    session_2.wait_for_download_complete_or_client_stopped();

    {
        ReadTransaction tr{db_2};

        auto foos = tr.get_table("class_Foo");
        auto bars = tr.get_table("class_Bar");

        CHECK_EQUAL(foos->size(), 1);
        CHECK_EQUAL(bars->size(), 2);

        auto foo = foos->get_object_with_primary_key(123);
        auto a = bars->get_object_with_primary_key("a");
        auto b = bars->get_object_with_primary_key("b");

        auto dict = foo.get_dictionary(foos->get_column_key("dict"));
        CHECK_EQUAL(dict.size(), 2);

        auto dict_a = dict.get("a");
        auto dict_b = dict.get("b");
        CHECK(dict_a == Mixed{a.get_link()});
        CHECK(dict_b == Mixed{b.get_link()});
    }

    // Test that we can create tombstones for objects in dictionaries.

    write_transaction_notifying_session(db_1, session_1, [&](WriteTransaction& tr) {
        auto& g = tr.get_group();

        auto bars = g.get_table("class_Bar");
        auto a = bars->get_object_with_primary_key("a");
        a.invalidate();

        auto foos = g.get_table("class_Foo");
        auto foo = foos->get_object_with_primary_key(123);
        auto dict = foo.get_dictionary(col_dict);

        CHECK_EQUAL(dict.size(), 2);
        CHECK((*dict.find("a")).second.is_null());

        CHECK(dict.find("b") != dict.end());
    });

    session_1.wait_for_upload_complete_or_client_stopped();
    session_2.wait_for_download_complete_or_client_stopped();

    {
        ReadTransaction tr{db_2};

        auto foos = tr.get_table("class_Foo");
        auto bars = tr.get_table("class_Bar");

        CHECK_EQUAL(foos->size(), 1);
        CHECK_EQUAL(bars->size(), 1);

        auto b = bars->get_object_with_primary_key("b");

        auto foo = foos->get_object_with_primary_key(123);
        auto dict = foo.get_dictionary(col_dict);

        CHECK_EQUAL(dict.size(), 2);
        CHECK((*dict.find("a")).second.is_null());

        CHECK(dict.find("b") != dict.end());
        CHECK((*dict.find("b")).second == Mixed{b.get_link()});
    }
}

TEST(Sync_Set)
{
    // Test replication and synchronization of Set values.

    TEST_CLIENT_DB(db_1);
    TEST_CLIENT_DB(db_2);

    TEST_DIR(dir);
    fixtures::ClientServerFixture fixture{dir, test_context};
    fixture.start();

    Session session_1 = fixture.make_session(db_1, "/test");
    Session session_2 = fixture.make_session(db_2, "/test");
    session_1.bind();
    session_2.bind();

    ColKey col_ints, col_strings, col_mixeds;
    {
        WriteTransaction wt{db_1};
        auto t = wt.get_group().add_table_with_primary_key("class_Foo", type_Int, "pk");
        col_ints = t->add_column_set(type_Int, "ints");
        col_strings = t->add_column_set(type_String, "strings");
        col_mixeds = t->add_column_set(type_Mixed, "mixeds");

        auto obj = t->create_object_with_primary_key(0);

        auto ints = obj.get_set<int64_t>(col_ints);
        auto strings = obj.get_set<StringData>(col_strings);
        auto mixeds = obj.get_set<Mixed>(col_mixeds);

        ints.insert(123);
        ints.insert(456);
        ints.insert(789);
        ints.insert(123);
        ints.insert(456);
        ints.insert(789);

        CHECK_EQUAL(ints.size(), 3);
        CHECK_EQUAL(ints.find(123), 0);
        CHECK_EQUAL(ints.find(456), 1);
        CHECK_EQUAL(ints.find(789), 2);

        strings.insert("a");
        strings.insert("b");
        strings.insert("c");
        strings.insert("a");
        strings.insert("b");
        strings.insert("c");

        CHECK_EQUAL(strings.size(), 3);
        CHECK_EQUAL(strings.find("a"), 0);
        CHECK_EQUAL(strings.find("b"), 1);
        CHECK_EQUAL(strings.find("c"), 2);

        mixeds.insert(Mixed{123});
        mixeds.insert(Mixed{"a"});
        mixeds.insert(Mixed{456.0});
        mixeds.insert(Mixed{123});
        mixeds.insert(Mixed{"a"});
        mixeds.insert(Mixed{456.0});

        CHECK_EQUAL(mixeds.size(), 3);
        CHECK_EQUAL(mixeds.find(123), 0);
        CHECK_EQUAL(mixeds.find(456.0), 1);
        CHECK_EQUAL(mixeds.find("a"), 2);

        session_1.nonsync_transact_notify(wt.commit());
    }

    session_1.wait_for_upload_complete_or_client_stopped();
    session_2.wait_for_download_complete_or_client_stopped();

    // Create a conflict. Session 1 should lose, because it has a lower peer ID.
    write_transaction_notifying_session(db_1, session_1, [=](WriteTransaction& wt) {
        auto t = wt.get_table("class_Foo");
        auto obj = t->get_object_with_primary_key(0);

        auto ints = obj.get_set<int64_t>(col_ints);
        ints.insert(999);
    });

    write_transaction_notifying_session(db_2, session_2, [=](WriteTransaction& wt) {
        auto t = wt.get_table("class_Foo");
        auto obj = t->get_object_with_primary_key(0);

        auto ints = obj.get_set<int64_t>(col_ints);
        ints.insert(999);
        ints.erase(999);
    });

    session_1.wait_for_upload_complete_or_client_stopped();
    session_2.wait_for_upload_complete_or_client_stopped();
    session_1.wait_for_download_complete_or_client_stopped();
    session_2.wait_for_download_complete_or_client_stopped();

    {
        ReadTransaction read_1{db_1};
        ReadTransaction read_2{db_2};
        CHECK(compare_groups(read_1, read_2));
    }

    write_transaction_notifying_session(db_1, session_1, [=](WriteTransaction& wt) {
        auto t = wt.get_table("class_Foo");
        auto obj = t->get_object_with_primary_key(0);
        auto ints = obj.get_set<int64_t>(col_ints);
        ints.clear();
    });

    session_1.wait_for_upload_complete_or_client_stopped();
    session_2.wait_for_download_complete_or_client_stopped();

    {
        ReadTransaction read_1{db_1};
        ReadTransaction read_2{db_2};
        CHECK(compare_groups(read_1, read_2));
    }
}

TEST(Sync_DanglingLinksCountInPriorSize)
{
    SHARED_GROUP_TEST_PATH(path);
    ClientReplication repl;
    auto local_db = realm::DB::create(repl, path);
    auto& history = repl.get_history();
    history.set_client_file_ident(sync::SaltedFileIdent{1, 123456}, true);

    version_type last_version, last_version_observed = 0;
    auto dump_uploadable = [&] {
        UploadCursor upload_cursor{last_version_observed, 0};
        std::vector<sync::ClientHistory::UploadChangeset> changesets_to_upload;
        version_type locked_server_version = 0;
        history.find_uploadable_changesets(upload_cursor, last_version, changesets_to_upload, locked_server_version);
        CHECK_EQUAL(changesets_to_upload.size(), static_cast<size_t>(1));
        realm::sync::Changeset parsed_changeset;
        auto unparsed_changeset = changesets_to_upload[0].changeset.get_first_chunk();
        realm::util::SimpleInputStream changeset_stream(unparsed_changeset);
        realm::sync::parse_changeset(changeset_stream, parsed_changeset);
        test_context.logger->info("changeset at version %1: %2", last_version, parsed_changeset);
        last_version_observed = last_version;
        return parsed_changeset;
    };

    TableKey source_table_key, target_table_key;
    {
        auto wt = local_db->start_write();
        auto source_table = wt->add_table_with_primary_key("class_source", type_String, "_id");
        auto target_table = wt->add_table_with_primary_key("class_target", type_String, "_id");
        source_table->add_column_list(*target_table, "links");

        source_table_key = source_table->get_key();
        target_table_key = target_table->get_key();

        auto obj_to_keep = target_table->create_object_with_primary_key(std::string{"target1"});
        auto obj_to_delete = target_table->create_object_with_primary_key(std::string{"target2"});
        auto source_obj = source_table->create_object_with_primary_key(std::string{"source"});

        auto links_list = source_obj.get_linklist("links");
        links_list.add(obj_to_keep.get_key());
        links_list.add(obj_to_delete.get_key());
        last_version = wt->commit();
    }

    dump_uploadable();

    {
        // Simulate removing the object via the sync client so we get a dangling link
        TempShortCircuitReplication disable_repl(repl);
        auto wt = local_db->start_write();
        auto target_table = wt->get_table(target_table_key);
        auto obj = target_table->get_object_with_primary_key(std::string{"target2"});
        obj.invalidate();
        last_version = wt->commit();
    }

    {
        auto wt = local_db->start_write();
        auto source_table = wt->get_table(source_table_key);
        auto target_table = wt->get_table(target_table_key);

        auto obj_to_add = target_table->create_object_with_primary_key(std::string{"target3"});

        auto source_obj = source_table->get_object_with_primary_key(std::string{"source"});
        auto links_list = source_obj.get_linklist("links");
        links_list.add(obj_to_add.get_key());
        last_version = wt->commit();
    }

    auto changeset = dump_uploadable();
    CHECK_EQUAL(changeset.size(), static_cast<size_t>(2));
    auto changeset_it = changeset.end();
    --changeset_it;
    auto last_instr = *changeset_it;
    CHECK_EQUAL(last_instr->type(), Instruction::Type::ArrayInsert);
    auto arr_insert_instr = last_instr->get_as<Instruction::ArrayInsert>();
    CHECK_EQUAL(changeset.get_string(arr_insert_instr.table), StringData("source"));
    CHECK(arr_insert_instr.value.type == sync::instr::Payload::Type::Link);
    CHECK_EQUAL(changeset.get_string(mpark::get<InternString>(arr_insert_instr.value.data.link.target)),
                StringData("target3"));
    CHECK_EQUAL(arr_insert_instr.prior_size, 2);
}

TEST(Sync_BundledRealmFile)
{
    TEST_CLIENT_DB(db);
    SHARED_GROUP_TEST_PATH(path);

    TEST_DIR(dir);
    fixtures::ClientServerFixture fixture{dir, test_context};
    fixture.start();

    Session session = fixture.make_bound_session(db);

    write_transaction_notifying_session(db, session, [](WriteTransaction& tr) {
        auto foos = tr.get_group().add_table_with_primary_key("class_Foo", type_Int, "id");
        foos->create_object_with_primary_key(123);
    });

    // We cannot write out file if changes are not synced to server
    CHECK_THROW_ANY(db->write_copy(path.c_str(), nullptr));

    session.wait_for_upload_complete_or_client_stopped();
    session.wait_for_download_complete_or_client_stopped();

    // Now we can
    db->write_copy(path.c_str(), nullptr);
}

TEST(Sync_UpgradeToClientHistory)
{
    SHARED_GROUP_TEST_PATH(db1_path);
    SHARED_GROUP_TEST_PATH(db2_path);
    auto db_1 = DB::create(make_in_realm_history(), db1_path);
    auto db_2 = DB::create(make_in_realm_history(), db2_path);
    {
        auto tr = db_1->start_write();

        auto embedded = tr->add_table("class_Embedded", Table::Type::Embedded);
        auto col_float = embedded->add_column(type_Float, "float");
        auto col_additional = embedded->add_column_dictionary(*embedded, "additional");

        auto baas = tr->add_table_with_primary_key("class_Baa", type_Int, "_id");
        auto col_list = baas->add_column_list(type_Int, "list");
        auto col_set = baas->add_column_set(type_Int, "set");
        auto col_dict = baas->add_column_dictionary(type_Int, "dictionary");
        auto col_child = baas->add_column(*embedded, "child");

        auto foos = tr->add_table_with_primary_key("class_Foo", type_String, "_id");
        auto col_str = foos->add_column(type_String, "str");
        auto col_children = foos->add_column_list(*embedded, "children");

        auto foobaas = tr->add_table_with_primary_key("class_FooBaa", type_ObjectId, "_id");
        auto col_time = foobaas->add_column(type_Timestamp, "time");

        auto col_link = baas->add_column(*foos, "link");

        auto foo = foos->create_object_with_primary_key("123").set(col_str, "Hello");
        auto children = foo.get_linklist(col_children);
        children.create_and_insert_linked_object(0);
        auto baa = baas->create_object_with_primary_key(999).set(col_link, foo.get_key());
        auto obj = baa.create_and_set_linked_object(col_child);
        obj.set(col_float, 42.f);
        auto additional = obj.get_dictionary(col_additional);
        additional.create_and_insert_linked_object("One").set(col_float, 1.f);
        additional.create_and_insert_linked_object("Two").set(col_float, 2.f);
        additional.create_and_insert_linked_object("Three").set(col_float, 3.f);

        auto list = baa.get_list<Int>(col_list);
        list.add(1);
        list.add(2);
        list.add(3);
        auto set = baa.get_set<Int>(col_set);
        set.insert(4);
        set.insert(5);
        set.insert(6);
        auto dict = baa.get_dictionary(col_dict);
        dict.insert("key7", 7);
        dict.insert("key8", 8);
        dict.insert("key9", 9);

        for (int i = 0; i < 100; i++) {
            foobaas->create_object_with_primary_key(ObjectId::gen()).set(col_time, Timestamp(::time(nullptr), i));
        }

        tr->commit();
    }
    {
        auto tr = db_2->start_write();
        auto baas = tr->add_table_with_primary_key("class_Baa", type_Int, "_id");
        auto foos = tr->add_table_with_primary_key("class_Foo", type_String, "_id");
        auto col_str = foos->add_column(type_String, "str");
        auto col_link = baas->add_column(*foos, "link");

        auto foo = foos->create_object_with_primary_key("123").set(col_str, "Goodbye");
        baas->create_object_with_primary_key(888).set(col_link, foo.get_key());

        tr->commit();
    }

    db_1->create_new_history(make_client_replication());
    db_2->create_new_history(make_client_replication());

    TEST_DIR(dir);
    fixtures::ClientServerFixture fixture{dir, test_context};
    fixture.start();

    Session session_1 = fixture.make_session(db_1, "/test");
    Session session_2 = fixture.make_session(db_2, "/test");
    session_1.bind();
    session_2.bind();

    write_transaction_notifying_session(db_1, session_1, [](WriteTransaction& tr) {
        auto foos = tr.get_group().get_table("class_Foo");
        foos->create_object_with_primary_key("456");
    });
    session_1.wait_for_upload_complete_or_client_stopped();
    session_2.wait_for_upload_complete_or_client_stopped();
    session_1.wait_for_download_complete_or_client_stopped();
    session_2.wait_for_download_complete_or_client_stopped();

    // db_2->start_read()->to_json(std::cout);
}

// This test is extracted from ClientReset_ThreeClients
// because it uncovers a bug in how MSVC 2019 compiles
// things in Changeset::get_key()
TEST(Sync_MergeStringPrimaryKey)
{
    TEST_DIR(dir_1); // The server.
    TEST_CLIENT_DB(db_1);
    TEST_CLIENT_DB(db_2);
    TEST_DIR(metadata_dir_1);
    TEST_DIR(metadata_dir_2);

    const std::string server_path = "/data";

    std::string real_path_1, real_path_2;

    auto create_schema = [&](Transaction& group) {
        TableRef table_0 = group.add_table_with_primary_key("class_table_0", type_Int, "id");
        table_0->add_column(type_Int, "int");
        table_0->add_column(type_Bool, "bool");
        table_0->add_column(type_Float, "float");
        table_0->add_column(type_Double, "double");
        table_0->add_column(type_Timestamp, "timestamp");

        TableRef table_1 = group.add_table_with_primary_key("class_table_1", type_Int, "pk_int");
        table_1->add_column(type_String, "String");

        TableRef table_2 = group.add_table_with_primary_key("class_table_2", type_String, "pk_string");
        table_2->add_column_list(type_String, "array_string");
    };

    // First we make changesets. Then we upload them.
    {
        ClientServerFixture fixture(dir_1, test_context);
        fixture.start();
        real_path_1 = fixture.map_virtual_to_real_path(server_path);

        {
            WriteTransaction wt{db_1};
            create_schema(wt);
            wt.commit();
        }
        {
            WriteTransaction wt{db_2};
            create_schema(wt);

            TableRef table_2 = wt.get_table("class_table_2");
            auto col = table_2->get_column_key("array_string");
            auto list_string = table_2->create_object_with_primary_key("aaa").get_list<String>(col);
            list_string.add("a");
            list_string.add("b");

            wt.commit();
        }

        Session session_1 = fixture.make_bound_session(db_1, server_path);
        Session session_2 = fixture.make_bound_session(db_2, server_path);

        session_1.wait_for_upload_complete_or_client_stopped();
        session_2.wait_for_upload_complete_or_client_stopped();
        // Download completion is not important.
    }
}

TEST(Sync_NonIncreasingServerVersions)
{
    TEST_CLIENT_DB(db);

    auto& history = get_history(db);
    history.set_client_file_ident(SaltedFileIdent{2, 0x1234567812345678}, false);
    timestamp_type timestamp{1};
    history.set_local_origin_timestamp_source([&] {
        return ++timestamp;
    });

    auto latest_local_version = [&] {
        auto tr = db->start_write();
        tr->add_table_with_primary_key("class_foo", type_String, "_id")->add_column(type_Int, "int_col");
        return tr->commit();
    }();

    std::vector<Changeset> server_changesets;
    auto prep_changeset = [&](auto pk_name, auto int_col_val) {
        Changeset changeset;
        changeset.version = 10;
        changeset.last_integrated_remote_version = latest_local_version - 1;
        changeset.origin_timestamp = ++timestamp;
        changeset.origin_file_ident = 1;
        instr::PrimaryKey pk{changeset.intern_string(pk_name)};
        auto table_name = changeset.intern_string("foo");
        auto col_name = changeset.intern_string("int_col");
        instr::EraseObject erase_1;
        erase_1.object = pk;
        erase_1.table = table_name;
        changeset.push_back(erase_1);
        instr::CreateObject create_1;
        create_1.object = pk;
        create_1.table = table_name;
        changeset.push_back(create_1);
        instr::Update update_1;
        update_1.table = table_name;
        update_1.object = pk;
        update_1.field = col_name;
        update_1.value = instr::Payload{int64_t(int_col_val)};
        changeset.push_back(update_1);
        server_changesets.push_back(std::move(changeset));
    };
    prep_changeset("bizz", 1);
    prep_changeset("buzz", 2);
    prep_changeset("baz", 3);
    prep_changeset("bar", 4);
    ++server_changesets.back().version;

    std::vector<ChangesetEncoder::Buffer> encoded;
    std::vector<Transformer::RemoteChangeset> server_changesets_encoded;
    for (const auto& changeset : server_changesets) {
        encoded.emplace_back();
        encode_changeset(changeset, encoded.back());
        server_changesets_encoded.emplace_back(changeset.version, changeset.last_integrated_remote_version,
                                               BinaryData(encoded.back().data(), encoded.back().size()),
                                               changeset.origin_timestamp, changeset.origin_file_ident);
    }

    SyncProgress progress = {};
    progress.download.server_version = server_changesets.back().version;
    progress.download.last_integrated_client_version = latest_local_version - 1;
    progress.latest_server_version.version = server_changesets.back().version;
    progress.latest_server_version.salt = 0x7876543217654321;

    uint_fast64_t downloadable_bytes = 0;
    VersionInfo version_info;
    util::StderrLogger logger;
    auto transact = db->start_read();
    history.integrate_server_changesets(progress, &downloadable_bytes, server_changesets_encoded, version_info,
                                        DownloadBatchState::SteadyState, logger, transact);
}

TEST(Sync_InvalidChangesetFromServer)
{
    TEST_CLIENT_DB(db);

    auto& history = get_history(db);
    history.set_client_file_ident(SaltedFileIdent{2, 0x1234567812345678}, false);

    instr::CreateObject bad_instr;
    bad_instr.object = InternString{1};
    bad_instr.table = InternString{2};

    Changeset changeset;
    changeset.push_back(bad_instr);

    ChangesetEncoder::Buffer encoded;
    encode_changeset(changeset, encoded);
    Transformer::RemoteChangeset server_changeset;
    server_changeset.origin_file_ident = 1;
    server_changeset.remote_version = 1;
    server_changeset.data = BinaryData(encoded.data(), encoded.size());

    VersionInfo version_info;
    util::StderrLogger logger;
    auto transact = db->start_read();
    CHECK_THROW_EX(history.integrate_server_changesets({}, nullptr, util::Span(&server_changeset, 1), version_info,
                                                       DownloadBatchState::SteadyState, logger, transact),
                   sync::IntegrationException,
                   StringData(e.what()).contains("Failed to parse received changeset: Invalid interned string"));
}

TEST(Sync_DifferentUsersMultiplexing)
{
    ClientServerFixture::Config fixture_config;
    fixture_config.one_connection_per_session = false;

    TEST_DIR(server_dir);
    ClientServerFixture fixture(server_dir, test_context, std::move(fixture_config));

    struct SessionBundle {
        test_util::DBTestPathGuard path_guard;
        DBRef db;
        Session sess;

        SessionBundle(unit_test::TestContext& ctx, ClientServerFixture& fixture, std::string name,
                      std::string signed_token, std::string user_id)
            : path_guard(realm::test_util::get_test_path(ctx.get_test_name(), "." + name + ".realm"))
            , db(DB::create(make_client_replication(), path_guard))
        {
            Session::Config config;
            config.signed_user_token = signed_token;
            config.user_id = user_id;
            sess = fixture.make_bound_session(db, "/test", std::move(config));
            sess.wait_for_download_complete_or_client_stopped();
        }
    };

    fixture.start();

    SessionBundle user_1_sess_1(test_context, fixture, "user_1_db_1", g_user_0_token, "user_0");
    SessionBundle user_2_sess_1(test_context, fixture, "user_2_db_1", g_user_1_token, "user_1");
    SessionBundle user_1_sess_2(test_context, fixture, "user_1_db_2", g_user_0_token, "user_0");
    SessionBundle user_2_sess_2(test_context, fixture, "user_2_db_2", g_user_1_token, "user_1");

    CHECK_EQUAL(user_1_sess_1.sess.get_appservices_connection_id(),
                user_1_sess_2.sess.get_appservices_connection_id());
    CHECK_EQUAL(user_2_sess_1.sess.get_appservices_connection_id(),
                user_2_sess_2.sess.get_appservices_connection_id());
    CHECK_NOT_EQUAL(user_1_sess_1.sess.get_appservices_connection_id(),
                    user_2_sess_1.sess.get_appservices_connection_id());
    CHECK_NOT_EQUAL(user_1_sess_2.sess.get_appservices_connection_id(),
                    user_2_sess_2.sess.get_appservices_connection_id());
}

// Tests that an empty reciprocal changesets is set and retrieved correctly.
TEST(Sync_SetAndGetEmptyReciprocalChangeset)
{
    using namespace realm;
    using namespace realm::sync::instr;
    using realm::sync::Changeset;

    TEST_CLIENT_DB(db);

    auto& history = get_history(db);
    history.set_client_file_ident(SaltedFileIdent{1, 0x1234567812345678}, false);
    timestamp_type timestamp{1};
    history.set_local_origin_timestamp_source([&] {
        return ++timestamp;
    });

    auto latest_local_version = [&] {
        auto tr = db->start_write();
        // Create schema: single table with array of ints as property.
        tr->add_table_with_primary_key("class_table", type_Int, "_id")->add_column_list(type_Int, "ints");
        tr->commit_and_continue_writing();

        // Create object and initialize array.
        TableRef table = tr->get_table("class_table");
        auto obj = table->create_object_with_primary_key(42);
        auto ints = obj.get_list<int64_t>("ints");
        for (auto i = 0; i < 8; ++i) {
            ints.insert(i, i);
        }
        tr->commit_and_continue_writing();

        // Move element in array.
        ints.move(7, 2);
        return tr->commit();
    }();

    // Create changeset which moves element from index 7 to index 0 in array.
    // This changeset will discard the previous move (reciprocal changeset), leaving the local reciprocal changesets
    // with no instructions (empty).
    Changeset changeset;
    ArrayMove instr;
    instr.table = changeset.intern_string("table");
    instr.object = instr::PrimaryKey{42};
    instr.field = changeset.intern_string("ints");
    instr.path.push_back(7);
    instr.ndx_2 = 0;
    instr.prior_size = 8;
    changeset.push_back(instr);
    changeset.version = 1;
    changeset.last_integrated_remote_version = latest_local_version - 1;
    changeset.origin_timestamp = timestamp;
    changeset.origin_file_ident = 2;

    ChangesetEncoder::Buffer encoded;
    std::vector<Transformer::RemoteChangeset> server_changesets_encoded;
    encode_changeset(changeset, encoded);
    server_changesets_encoded.emplace_back(changeset.version, changeset.last_integrated_remote_version,
                                           BinaryData(encoded.data(), encoded.size()), changeset.origin_timestamp,
                                           changeset.origin_file_ident);

    SyncProgress progress = {};
    progress.download.server_version = changeset.version;
    progress.download.last_integrated_client_version = latest_local_version - 1;
    progress.latest_server_version.version = changeset.version;
    progress.latest_server_version.salt = 0x7876543217654321;

    uint_fast64_t downloadable_bytes = 0;
    VersionInfo version_info;
    util::StderrLogger logger;
    auto transact = db->start_read();
    history.integrate_server_changesets(progress, &downloadable_bytes, server_changesets_encoded, version_info,
                                        DownloadBatchState::SteadyState, logger, transact);

    bool is_compressed = false;
    auto data = history.get_reciprocal_transform(latest_local_version, is_compressed);
    Changeset reciprocal_changeset;
    ChunkedBinaryInputStream in{data};
    if (is_compressed) {
        size_t total_size;
        auto decompressed = util::compression::decompress_nonportable_input_stream(in, total_size);
        CHECK(decompressed);
        sync::parse_changeset(*decompressed, reciprocal_changeset); // Throws
    }
    else {
        sync::parse_changeset(in, reciprocal_changeset); // Throws
    }
    // The only instruction in the reciprocal changeset was discarded during OT.
    CHECK(reciprocal_changeset.empty());
}

TEST(Sync_TransformAgainstEmptyReciprocalChangeset)
{
    TEST_CLIENT_DB(seed_db);
    TEST_CLIENT_DB(db_1);
    TEST_CLIENT_DB(db_2);

    {
        auto tr = seed_db->start_write();
        // Create schema: single table with array of ints as property.
        auto table = tr->add_table_with_primary_key("class_table", type_Int, "_id");
        table->add_column_list(type_Int, "ints");
        table->add_column(type_String, "string");
        tr->commit_and_continue_writing();

        // Create object and initialize array.
        table = tr->get_table("class_table");
        auto obj = table->create_object_with_primary_key(42);
        auto ints = obj.get_list<int64_t>("ints");
        for (auto i = 0; i < 8; ++i) {
            ints.insert(i, i);
        }
        tr->commit();
    }

    {
        TEST_DIR(dir);
        MultiClientServerFixture fixture(3, 1, dir, test_context);
        fixture.start();

        util::Optional<Session> seed_session = fixture.make_bound_session(0, seed_db, 0, "/test");
        util::Optional<Session> db_1_session = fixture.make_bound_session(1, db_1, 0, "/test");
        util::Optional<Session> db_2_session = fixture.make_bound_session(2, db_2, 0, "/test");

        seed_session->wait_for_upload_complete_or_client_stopped();
        db_1_session->wait_for_download_complete_or_client_stopped();
        db_2_session->wait_for_download_complete_or_client_stopped();
        seed_session.reset();
        db_2_session.reset();

        auto move_element = [&](const DBRef& db, size_t from, size_t to, size_t string_size = 0) {
            auto wt = db->start_write();
            auto table = wt->get_table("class_table");
            auto obj = table->get_object_with_primary_key(42);
            auto ints = obj.get_list<int64_t>("ints");
            ints.move(from, to);
            obj.set("string", std::string(string_size, 'a'));
            wt->commit();
        };

        // Client 1 uploads two move instructions.
        move_element(db_1, 7, 2);
        move_element(db_1, 7, 6);

        db_1_session->wait_for_upload_complete_or_client_stopped();

        std::this_thread::sleep_for(std::chrono::milliseconds{10});

        // Client 2 uploads two move instructions.
        // The sync client uploads at most 128 KB of data so we make the first changeset large enough so two upload
        // messages are sent to the server instead of one. Each change is transformed against the changes from
        // Client 1.

        // First change discards the first change (move(7, 2)) of Client 1.
        move_element(db_2, 7, 0, 200 * 1024);
        // Second change is tranformed against an empty reciprocal changeset as result of the change above.
        move_element(db_2, 7, 5);
        db_2_session = fixture.make_bound_session(2, db_2, 0, "/test");

        db_1_session->wait_for_upload_complete_or_client_stopped();
        db_2_session->wait_for_upload_complete_or_client_stopped();

        db_1_session->wait_for_download_complete_or_client_stopped();
        db_2_session->wait_for_download_complete_or_client_stopped();
    }

    ReadTransaction rt_1(db_1);
    ReadTransaction rt_2(db_2);
    const Group& group_1 = rt_1;
    const Group& group_2 = rt_2;
    group_1.verify();
    group_2.verify();
    CHECK(compare_groups(rt_1, rt_2));
}

TEST(Sync_ServerVersionsSkippedFromDownloadCursor)
{
    TEST_CLIENT_DB(db);

    auto& history = get_history(db);
    history.set_client_file_ident(SaltedFileIdent{2, 0x1234567812345678}, false);
    timestamp_type timestamp{1};
    history.set_local_origin_timestamp_source([&] {
        return ++timestamp;
    });

    auto latest_local_version = [&] {
        auto tr = db->start_write();
        tr->add_table_with_primary_key("class_foo", type_String, "_id")->add_column(type_Int, "int_col");
        return tr->commit();
    }();

    Changeset server_changeset;
    server_changeset.version = 10;
    server_changeset.last_integrated_remote_version = latest_local_version - 1;
    server_changeset.origin_timestamp = ++timestamp;
    server_changeset.origin_file_ident = 1;

    std::vector<ChangesetEncoder::Buffer> encoded;
    std::vector<Transformer::RemoteChangeset> server_changesets_encoded;
    encoded.emplace_back();
    encode_changeset(server_changeset, encoded.back());
    server_changesets_encoded.emplace_back(server_changeset.version, server_changeset.last_integrated_remote_version,
                                           BinaryData(encoded.back().data(), encoded.back().size()),
                                           server_changeset.origin_timestamp, server_changeset.origin_file_ident);

    SyncProgress progress = {};
    // The server skips 10 server versions.
    progress.download.server_version = server_changeset.version + 10;
    progress.download.last_integrated_client_version = latest_local_version - 1;
    progress.latest_server_version.version = server_changeset.version + 15;
    progress.latest_server_version.salt = 0x7876543217654321;

    uint_fast64_t downloadable_bytes = 0;
    VersionInfo version_info;
    util::StderrLogger logger;
    auto transact = db->start_read();
    history.integrate_server_changesets(progress, &downloadable_bytes, server_changesets_encoded, version_info,
                                        DownloadBatchState::SteadyState, logger, transact);

    version_type current_version;
    SaltedFileIdent file_ident;
    SyncProgress expected_progress;
    history.get_status(current_version, file_ident, expected_progress);

    // Check progress is reported correctly.
    CHECK_EQUAL(progress.latest_server_version.salt, expected_progress.latest_server_version.salt);
    CHECK_EQUAL(progress.latest_server_version.version, expected_progress.latest_server_version.version);
    CHECK_EQUAL(progress.download.last_integrated_client_version,
                expected_progress.download.last_integrated_client_version);
    CHECK_EQUAL(progress.download.server_version, expected_progress.download.server_version);
    CHECK_EQUAL(progress.upload.client_version, expected_progress.upload.client_version);
    CHECK_EQUAL(progress.upload.last_integrated_server_version,
                expected_progress.upload.last_integrated_server_version);
}

} // unnamed namespace<|MERGE_RESOLUTION|>--- conflicted
+++ resolved
@@ -785,11 +785,7 @@
             return;
         REALM_ASSERT(error_info);
         CHECK_EQUAL(error_info->status, ErrorCodes::BadChangeset);
-<<<<<<< HEAD
         CHECK(!error_info->is_fatal);
-=======
-        CHECK(!error_info->is_fatal());
->>>>>>> 82402234
         CHECK_EQUAL(error_info->message,
                     "Failed to transform received changeset: Schema mismatch: " + expected_error);
         fixture.stop();
@@ -4577,13 +4573,7 @@
 
     BowlOfStonesSemaphore bowl;
     auto error_handler = [&](Status status, bool, const std::string&) {
-<<<<<<< HEAD
         CHECK_EQUAL(status, ErrorCodes::ConnectionClosed);
-=======
-        auto ec = status.get_std_error_code();
-        bool valid_error = (ec == sync::websocket::WebSocketError::websocket_read_error);
-        CHECK(valid_error);
->>>>>>> 82402234
         bowl.add_stone();
     };
     fixture.set_client_side_error_handler(std::move(error_handler));
