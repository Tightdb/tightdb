/*************************************************************************
 *
 * Copyright 2020 Realm Inc.
 *
 * Licensed under the Apache License, Version 2.0 (the "License");
 * you may not use this file except in compliance with the License.
 * You may obtain a copy of the License at
 *
 * http://www.apache.org/licenses/LICENSE-2.0
 *
 * Unless required by applicable law or agreed to in writing, software
 * distributed under the License is distributed on an "AS IS" BASIS,
 * WITHOUT WARRANTIES OR CONDITIONS OF ANY KIND, either express or implied.
 * See the License for the specific language governing permissions and
 * limitations under the License.
 *
 **************************************************************************/

#include "testsettings.hpp"
#ifdef TEST_LINKS

#include <realm.hpp>
#include <realm/util/file.hpp>
#include <realm/array_key.hpp>

#include "test.hpp"

#include <chrono>

using namespace realm;
using namespace realm::util;
using namespace realm::test_util;

// #include <valgrind/callgrind.h>

#ifndef CALLGRIND_START_INSTRUMENTATION
#define CALLGRIND_START_INSTRUMENTATION
#endif

#ifndef CALLGRIND_STOP_INSTRUMENTATION
#define CALLGRIND_STOP_INSTRUMENTATION
#endif

TEST(Unresolved_Basic)
{
    ObjKey k;

    CHECK_NOT(k);
    CHECK_NOT(k.get_unresolved());

    SHARED_GROUP_TEST_PATH(path);
    auto hist = make_in_realm_history();
    DBRef db = DB::create(*hist, path);
    ColKey col_price;
    ColKey col_owns;
    ColKey col_has;
    ColKey col_part;

    {
        // Sync operations
        auto wt = db->start_write();
        auto cars = wt->add_table_with_primary_key("Car", type_String, "model");
        col_price = cars->add_column(type_Decimal, "price");
        auto persons = wt->add_table_with_primary_key("Person", type_String, "e-mail");
        col_owns = persons->add_column(*cars, "car");
        auto dealers = wt->add_table_with_primary_key("Dealer", type_Int, "cvr");
        col_has = dealers->add_column_list(*cars, "stock");
        auto parts = wt->add_table("Parts"); // No primary key
        col_part = cars->add_column(*parts, "part");

        auto finn = persons->create_object_with_primary_key("finn.schiermer-andersen@mongodb.com");
        auto mathias = persons->create_object_with_primary_key("mathias@10gen.com");
        auto joergen = dealers->create_object_with_primary_key(18454033);

        // Sync should use Lst<ObjKey> interface which gives access to all
        // links directly
        auto stock = joergen.get_list<ObjKey>(col_has);

        auto skoda = cars->create_object_with_primary_key("Skoda Fabia").set(col_price, Decimal128("149999.5"));
        auto thingamajig = parts->create_object();
        skoda.set(col_part, thingamajig.get_key());

        auto new_tesla = cars->get_objkey_from_primary_key("Tesla 10");
        CHECK(new_tesla.is_unresolved());
        finn.set(col_owns, new_tesla);
        mathias.set(col_owns, new_tesla);

        auto another_tesla = cars->get_objkey_from_primary_key("Tesla 10");
        stock.insert(0, another_tesla);
        stock.insert(1, skoda.get_key());

        // Create a tombstone implicitly
        auto doodad = parts->get_objkey_from_global_key(GlobalKey{999, 999});
        CHECK(doodad.is_unresolved());
        CHECK_EQUAL(parts->nb_unresolved(), 1);

        wt->commit();
    }

    auto rt = db->start_read();
    auto cars = rt->get_table("Car");
    auto persons = rt->get_table("Person");
    auto dealers = rt->get_table("Dealer");
    auto finn = persons->get_object_with_primary_key("finn.schiermer-andersen@mongodb.com");
    CHECK_NOT(finn.get<ObjKey>(col_owns));
    CHECK(finn.is_unresolved(col_owns));
    auto stock = dealers->get_object_with_primary_key(18454033).get_linklist(col_has);
    CHECK(stock.has_unresolved());
    CHECK_EQUAL(stock.size(), 1);
    CHECK_EQUAL(stock.get(0), cars->get_object_with_primary_key("Skoda Fabia").get_key());
    CHECK_EQUAL(cars->size(), 1);
    auto q = cars->column<Decimal128>(col_price) < Decimal128("300000");
    CHECK_EQUAL(q.count(), 1);

    {
        // Sync operations
        auto wt = db->start_write();
        wt->get_table("Car")->create_object_with_primary_key("Tesla 10").set(col_price, Decimal128("499999.5"));
        wt->commit();
    }

    rt->advance_read();
    rt->verify();
    CHECK_EQUAL(cars->nb_unresolved(), 0);
    CHECK_EQUAL(cars->get_object_with_primary_key("Tesla 10").get_backlink_count(), 3);
    CHECK_EQUAL(stock.size(), 2);
    CHECK_EQUAL(cars->size(), 2);
    CHECK(finn.get<ObjKey>(col_owns));

    {
        // Sync operations
        auto wt = db->start_write();
        auto t = wt->get_table("Car");
        auto car = cars->get_objkey_from_primary_key("Tesla 10");
        CHECK_NOT(car.is_unresolved());
        t->invalidate_object(car);
        wt->commit();
    }

    rt->advance_read();
    rt->verify();
    CHECK(finn.is_unresolved(col_owns));
    CHECK_EQUAL(stock.size(), 1);
    CHECK_EQUAL(stock.get(0), cars->get_object_with_primary_key("Skoda Fabia").get_key());
    CHECK_EQUAL(cars->size(), 1);

    {
        // Sync operations
        auto wt = db->start_write();
        auto parts = wt->get_table("Parts");
        auto tesla = wt->get_table("Car")->create_object_with_primary_key("Tesla 10");
        tesla.set(col_price, Decimal128("499999.5"));
        auto doodad = parts->create_object(GlobalKey{999, 999});
        auto doodad1 = parts->create_object(GlobalKey{999, 999}); // Check idempotency
        CHECK_EQUAL(doodad.get_key(), doodad1.get_key());
        CHECK_EQUAL(doodad.get_object_id(), doodad1.get_object_id());
        tesla.set(col_part, doodad.get_key());
        auto doodad_key = parts->get_objkey_from_global_key(GlobalKey{999, 999});
        CHECK(!doodad_key.is_unresolved());
        CHECK_EQUAL(wt->get_table("Parts")->nb_unresolved(), 0);

        wt->commit();
    }

    rt->advance_read();
    CHECK_EQUAL(stock.size(), 2);
    CHECK_EQUAL(cars->size(), 2);
    CHECK(finn.get<ObjKey>(col_owns));
}


TEST(Unresolved_InvalidateObject)
{
    Group g;

    auto wheels = g.add_table("Wheels", Table::Type::Embedded);
    auto cars = g.add_table_with_primary_key("Car", type_String, "model");
    auto col_wheels = cars->add_column_list(*wheels, "wheels");
    auto col_price = cars->add_column(type_Decimal, "price");
    auto dealers = g.add_table("Dealer");
    auto col_has = dealers->add_column_list(*cars, "stock");
    auto organization = g.add_table("Organization");
    auto col_members = organization->add_column_list(*dealers, "members");

    auto dealer1 = dealers->create_object();
    auto dealer2 = dealers->create_object();
    auto org = organization->create_object();

    auto members = org.get_linklist(col_members);
    members.add(dealer1.get_key());
    members.add(dealer2.get_key());

    auto create_car = [&](const char* name, const char* price) {
        Obj car = cars->create_object_with_primary_key(name).set(col_price, Decimal128(price));
        auto list = car.get_linklist(col_wheels);
        for (int i = 0; i < 4; i++) {
            list.create_and_insert_linked_object(i);
        }
        return car;
    };

    auto skoda = create_car("Skoda Fabia", "149999.5");
    auto tesla = create_car("Tesla 10", "499999.5");

    auto stock = dealer1.get_linklist(col_has);
    stock.add(tesla.get_key());
    stock.add(skoda.get_key());

    CHECK_EQUAL(stock.size(), 2);
    CHECK_EQUAL(members.size(), 2);
    CHECK_EQUAL(cars->size(), 2);
    CHECK_EQUAL(wheels->size(), 8);

    // Tesla goes to the grave. Too expensive
    cars->invalidate_object(tesla.get_key());

    auto tesla_key = cars->get_objkey_from_primary_key("Tesla 10");
    CHECK(tesla_key.is_unresolved());

    CHECK_EQUAL(stock.size(), 1);
    CHECK_EQUAL(stock.get(0), skoda.get_key());
    CHECK_EQUAL(cars->size(), 1);
    CHECK_EQUAL(wheels->size(), 4);

    // One dealer goes bankrupt
    dealer2.invalidate();
    CHECK_EQUAL(members.size(), 1);
    CHECK_EQUAL(dealers->nb_unresolved(), 1);

    // resurrect the tesla
    create_car("Tesla 10", "399999.5");
    CHECK_EQUAL(stock.size(), 2);
    CHECK_EQUAL(cars->size(), 2);
    CHECK_EQUAL(wheels->size(), 8);
}

TEST(Unresolved_LinkList)
{
    Group g;

    auto cars = g.add_table_with_primary_key("Car", type_String, "model");
    auto dealers = g.add_table_with_primary_key("Dealer", type_Int, "cvr");
    auto col_has = dealers->add_column_list(*cars, "stock");

    auto dealer = dealers->create_object_with_primary_key(18454033);
    auto stock1 = dealer.get_linklist(col_has);
    auto stock2 = dealer.get_linklist(col_has);

    auto skoda = cars->create_object_with_primary_key("Skoda Fabia");
    auto tesla = cars->create_object_with_primary_key("Tesla 10");
    auto volvo = cars->create_object_with_primary_key("Volvo XC90");
    auto bmw = cars->create_object_with_primary_key("BMW 750");
    auto mercedes = cars->create_object_with_primary_key("Mercedes SLC500");

    stock1.add(skoda.get_key());
    stock1.add(tesla.get_key());
    stock1.add(volvo.get_key());
    stock1.add(bmw.get_key());

    CHECK_EQUAL(stock1.size(), 4);
    CHECK_EQUAL(stock2.size(), 4);
    tesla.invalidate();
    CHECK_EQUAL(stock1.size(), 3);
    CHECK_EQUAL(stock2.size(), 3);

    stock1.add(mercedes.get_key());
    // If REALM_MAX_BPNODE_SIZE is 4, we test that context flag is copied over when replacing root
    CHECK_EQUAL(stock1.size(), 4);
    CHECK_EQUAL(stock2.size(), 4);

    LnkLst stock_copy{stock1};
    CHECK_EQUAL(stock_copy.get(3), mercedes.get_key());
}

TEST(Unresolved_LinkSet)
{
    auto check_sorted = [&](LnkSet& set, std::vector<Obj> expected) {
        std::vector<size_t> indices;
        set.sort(indices);
        CHECK_EQUAL(indices.size(), expected.size());
        for (size_t i = 0; i < indices.size(); ++i) {
            CHECK_EQUAL(set.get(indices[i]), expected[i].get_key());
        }
        indices.clear();
        set.distinct(indices);
        CHECK_EQUAL(indices.size(), expected.size());
        for (size_t i = 0; i < indices.size(); ++i) {
            CHECK_EQUAL(set.get(indices[i]), expected[i].get_key());
        }
    };
    Group g;

    auto cars = g.add_table_with_primary_key("Car", type_String, "model");
    auto dealers = g.add_table_with_primary_key("Dealer", type_Int, "cvr");
    auto col_has = dealers->add_column_set(*cars, "stock");

    auto dealer = dealers->create_object_with_primary_key(18454033);
    auto stock1 = dealer.get_linkset(col_has);
    auto stock2 = dealer.get_linkset(col_has);

    auto skoda = cars->create_object_with_primary_key("Skoda Fabia");
    auto tesla = cars->create_object_with_primary_key("Tesla 10");
    auto volvo = cars->create_object_with_primary_key("Volvo XC90");
    auto bmw = cars->create_object_with_primary_key("BMW 750");
    auto mercedes = cars->create_object_with_primary_key("Mercedes SLC500");

    stock1.insert(skoda.get_key());
    stock1.insert(tesla.get_key());
    stock1.insert(volvo.get_key());
    stock1.insert(bmw.get_key());

    CHECK_EQUAL(stock1.size(), 4);
    CHECK_EQUAL(stock2.size(), 4);
    check_sorted(stock1, {skoda, tesla, volvo, bmw});
    tesla.invalidate();
    CHECK_EQUAL(stock1.size(), 3);
    CHECK_EQUAL(stock2.size(), 3);
    check_sorted(stock1, {skoda, volvo, bmw});

    stock1.insert(mercedes.get_key());
    // If REALM_MAX_BPNODE_SIZE is 4, we test that context flag is copied over when replacing root
    CHECK_EQUAL(stock1.size(), 4);
    CHECK_EQUAL(stock2.size(), 4);
    check_sorted(stock1, {skoda, volvo, bmw, mercedes});

    LnkSet stock_copy{stock1};
    CHECK_EQUAL(stock_copy.get(3), mercedes.get_key());
}

TEST(Unresolved_Dictionary)
{
    Group g;

    auto cars = g.add_table_with_primary_key("Car", type_String, "model");
    auto dealers = g.add_table_with_primary_key("Dealer", type_Int, "cvr");
    auto col_has = dealers->add_column_dictionary(*cars, "stock");

    auto dealer = dealers->create_object_with_primary_key(18454033);
    auto stock1 = dealer.get_dictionary(col_has);
    auto stock2 = dealer.get_dictionary(col_has);

    auto skoda = cars->create_object_with_primary_key("Skoda Fabia");
    auto tesla = cars->create_object_with_primary_key("Tesla 10");
    auto volvo = cars->create_object_with_primary_key("Volvo XC90");
    auto bmw = cars->create_object_with_primary_key("BMW 750");
    auto mercedes = cars->create_object_with_primary_key("Mercedes SLC500");

    stock1.insert("1", skoda);
    stock1.insert("2", tesla);
    stock1.insert("3", volvo);
    stock1.insert("4", bmw);

    CHECK_EQUAL(stock1.size(), 4);
    CHECK_EQUAL(stock2.size(), 4);
    tesla.invalidate();

    // Dictionary changes to null on removal rather than removing the entry
    CHECK_EQUAL(stock1.size(), 4);
    CHECK_EQUAL(stock2.size(), 4);
    CHECK_EQUAL(stock1.get_any(1), Mixed());
    CHECK_EQUAL(stock2.get_any(1), Mixed());

    stock1.insert("5", mercedes);
    // If REALM_MAX_BPNODE_SIZE is 4, we test that context flag is copied over when replacing root
    CHECK_EQUAL(stock1.size(), 5);
    CHECK_EQUAL(stock2.size(), 5);

    Dictionary stock_copy{stock1};
    CHECK_EQUAL(stock_copy.get("5").get<ObjKey>(), mercedes.get_key());
}

TEST(Unresolved_NullKey)
{
    Group group;
    auto table = group.add_table_with_primary_key("table", type_UUID, "_id", true);
    auto list_col = table->add_column_list(*table, "links");

    UUID pk2;
    {
        auto obj = table->create_object_with_primary_key(Mixed{}); // null is a valid key
        auto list = obj.get_linklist(list_col);
        list.insert(0, obj.get_key());
        auto obj2 = table->create_object_with_primary_key(pk2);
        auto list2 = obj2.get_linklist(list_col);
        list2.insert(0, obj.get_key());
        table->invalidate_object(obj.get_key());
        CHECK_EQUAL(table->size(), 1);
        auto unresolved_obj_key = table->get_objkey_from_primary_key(Mixed{});
        CHECK(unresolved_obj_key.is_unresolved());
    }

    {
        CHECK_EQUAL(table->size(), 1);
        auto obj2 = table->get_object_with_primary_key(pk2);
        CHECK(obj2);
        auto list2 = obj2.get_linklist(list_col);
        CHECK_EQUAL(list2.size(), 0); // the tombstoned object has removed itself from any forward links
        auto obj_resurrected = table->create_object_with_primary_key(Mixed{});
        CHECK_NOT(obj_resurrected.get_key().is_unresolved());
        CHECK_EQUAL(table->size(), 2);
        CHECK_EQUAL(list2.size(), 1); // the forward link was populated again after resurrection
        CHECK_EQUAL(list2.get(0), obj_resurrected.get_key());
    }
}

TEST(Unresolved_MixedIndexed)
{
    Group group;
    auto table = group.add_table_with_primary_key("table", type_UUID, "_id", true);
    auto mixed_col = table->add_column(type_Mixed, "mixed", true);
    table->add_search_index(mixed_col);
    UUID pk2("aaaaaaaa-bbbb-cccc-dddd-eeeeeeeeeeee");
    {
        auto src_obj = table->create_object_with_primary_key(Mixed{});
        auto dst_obj = table->create_object_with_primary_key(pk2);
        CHECK_EQUAL(src_obj.get<Mixed>(mixed_col), Mixed{});
        src_obj.set<Mixed>(mixed_col, Mixed{ObjLink{table->get_key(), dst_obj.get_key()}});
        dst_obj.set<Mixed>(mixed_col, Mixed{ObjLink{table->get_key(), src_obj.get_key()}});
        auto obj_key = table->query("mixed = null").find();
        CHECK_NOT(obj_key);
        table->invalidate_object(dst_obj.get_key());
        CHECK_EQUAL(table->size(), 1);
        auto unresolved_obj_key = table->get_objkey_from_primary_key(pk2);
        // Unresolved links should appear as nulls
        obj_key = table->query("mixed = null").find();
        CHECK_EQUAL(obj_key, src_obj.get_key());
        CHECK(unresolved_obj_key.is_unresolved());
    }

    {
        auto obj_resurrected = table->create_object_with_primary_key(pk2);
        CHECK_NOT(obj_resurrected.get_key().is_unresolved());
        CHECK_EQUAL(obj_resurrected.get<Mixed>(mixed_col), Mixed{});
        CHECK_EQUAL(table->size(), 2);
        auto src_obj = table->get_object_with_primary_key(Mixed{});
        CHECK(src_obj);
        Mixed expected{ObjLink{table->get_key(), obj_resurrected.get_key()}};
        CHECK_EQUAL(src_obj.get<Mixed>(mixed_col), expected);
        // Resurrected object does not have a link"
        auto obj_key = table->query("mixed = null").find();
        CHECK_EQUAL(obj_key, obj_resurrected.get_key());
    }
}

TEST(Unresolved_SortList)
{
    Group g;
    auto origin = g.add_table("origin");
    auto target = g.add_table_with_primary_key("target", type_Int, "_id");
    origin->add_column_list(*target, "list");

    auto obj1 = target->create_object_with_primary_key(1);
    auto obj2 = target->create_object_with_primary_key(2);
    auto obj3 = target->create_object_with_primary_key(3);

    auto list = origin->create_object().get_linklist("list");
    list.add(obj1.get_key());
    list.add(obj2.get_key());
    list.add(obj3.get_key());

    obj2.invalidate();
    CHECK_EQUAL(list.size(), 2);

    auto sorted = list.get_sorted_view(target->get_column_key("_id"), false);
    CHECK_EQUAL(sorted.size(), 2);
    CHECK_EQUAL(sorted.get_key(0), obj3.get_key());
    CHECK_EQUAL(sorted.get_key(1), obj1.get_key());
}

TEST(Unresolved_SortOverLink)
{
    Group g;
    auto origin = g.add_table("origin");
    auto target = g.add_table_with_primary_key("target", type_Int, "_id");
    auto link_col = origin->add_column(*target, "link");
    auto pk_col = target->get_column_key("_id");

    auto t1 = target->create_object_with_primary_key(1);
    auto t2 = target->create_object_with_primary_key(2);
    auto t3 = target->create_object_with_primary_key(3);

    auto o1 = origin->create_object().set_all(t1.get_key());
    auto o2 = origin->create_object().set_all(t2.get_key());
    auto o3 = origin->create_object().set_all(t3.get_key());

    t2.invalidate();

    auto sorted = origin->get_sorted_view(SortDescriptor({{link_col, pk_col}}, {false}));
    CHECK_EQUAL(sorted.size(), 3);
    // Descending order means link to invalidated comes first (as the value is nil)
    CHECK_EQUAL(sorted.get_key(0), o2.get_key());
    CHECK_EQUAL(sorted.get_key(1), o3.get_key());
    CHECK_EQUAL(sorted.get_key(2), o1.get_key());
}

TEST(Unresolved_QueryOverLinks)
{
    Group g;
    auto origin = g.add_table("origin");
    auto target = g.add_table_with_primary_key("target", type_Int, "_id");
    auto link_col = origin->add_column(*target, "link");
    auto list_col = origin->add_column_list(*target, "list");
    auto set_col = origin->add_column_set(*target, "set");
    auto dict_col = origin->add_column_dictionary(*target, "dict");
    auto pk_col = target->get_column_key("_id");

    auto t1 = target->create_object_with_primary_key(1);
    auto t2 = target->create_object_with_primary_key(2);
    auto t3 = target->create_object_with_primary_key(3);

    auto o1 = origin->create_object().set_all(t1.get_key());
    auto o2 = origin->create_object().set_all(t2.get_key());
    auto o3 = origin->create_object().set_all(t3.get_key());

    auto list = o1.get_linklist(list_col);
    list.add(t1.get_key());
    list.add(t2.get_key());
    list.add(t3.get_key());

    auto set = o1.get_linkset(set_col);
    set.insert(t1.get_key());
    set.insert(t2.get_key());
    set.insert(t3.get_key());

    auto dict = o1.get_dictionary(dict_col);
    dict.insert("1", t1);
    dict.insert("2", t2);
    dict.insert("3", t3);

    t2.invalidate();

    // Query over a single link of each type
    CHECK_EQUAL((origin->column<Link>(link_col) == t3).count(), 1);
    CHECK_EQUAL((origin->link(link_col).column<int64_t>(pk_col) > 1).count(), 1);
    CHECK_EQUAL((origin->link(list_col).column<int64_t>(pk_col) > 1).count(), 1);
    CHECK_EQUAL((origin->link(set_col).column<int64_t>(pk_col) > 1).count(), 1);
    CHECK_EQUAL((origin->link(dict_col).column<int64_t>(pk_col) > 1).count(), 1);

    // Query the collections themselves
    CHECK_EQUAL(target->where(list).and_query(target->column<int64_t>(pk_col) > 1).count(), 1);
    CHECK_EQUAL(target->where(set).and_query(target->column<int64_t>(pk_col) > 1).count(), 1);
    CHECK_EQUAL(target->where(dict).and_query(target->column<int64_t>(pk_col) > 1).count(), 1);

    // Add a second level of links as that hits a slightly different code path
    auto origin2 = g.add_table("origin2");
    auto link2_col = origin2->add_column(*origin, "link");
    origin2->create_object().set_all(o1.get_key());
    origin2->create_object().set_all(o2.get_key());
    origin2->create_object().set_all(o3.get_key());

    CHECK_EQUAL((origin2->link(link2_col).column<Link>(link_col) == t3).count(), 1);
    CHECK_EQUAL((origin2->link(link2_col).link(link_col).column<int64_t>(pk_col) > 1).count(), 1);
    CHECK_EQUAL((origin2->link(link2_col).link(list_col).column<int64_t>(pk_col) > 1).count(), 1);
    CHECK_EQUAL((origin2->link(link2_col).link(set_col).column<int64_t>(pk_col) > 1).count(), 1);
    CHECK_EQUAL((origin2->link(link2_col).link(dict_col).column<int64_t>(pk_col) > 1).count(), 1);
}

TEST(Unresolved_PrimaryKeyInt)
{
    Group g;

    auto foo = g.add_table_with_primary_key("foo", type_Int, "id");
    auto bar = g.add_table("bar");
    auto col = bar->add_column(*foo, "link");

    auto obj = bar->create_object();
    auto unres = foo->get_objkey_from_primary_key(5);
    obj.set(col, unres);
    CHECK_NOT(obj.get<ObjKey>(col));
    CHECK_EQUAL(foo->nb_unresolved(), 1);
    auto lazarus = foo->create_object_with_primary_key(5);
    CHECK_EQUAL(obj.get<ObjKey>(col), lazarus.get_key());
}

TEST(Unresolved_GarbageCollect)
{
    Group g;

    auto cars = g.add_table_with_primary_key("Car", type_String, "model");
    auto persons = g.add_table_with_primary_key("Person", type_String, "e-mail");
    auto col_owns = persons->add_column(*cars, "car");

    auto finn = persons->create_object_with_primary_key("finn.schiermer-andersen@mongodb.com");
    auto mathias = persons->create_object_with_primary_key("mathias@10gen.com");

    auto new_tesla = cars->get_objkey_from_primary_key("Tesla 10");

    finn.set(col_owns, new_tesla);
    mathias.set(col_owns, new_tesla);
    CHECK_EQUAL(cars->nb_unresolved(), 1);
    finn.set_null(col_owns);
    CHECK_EQUAL(cars->nb_unresolved(), 1);
    mathias.set_null(col_owns);
    CHECK_EQUAL(cars->nb_unresolved(), 0);

    // Try the same with linklists. Here you have to clear the lists in order to
    // remove the unresolved links
    auto dealers = g.add_table_with_primary_key("Dealer", type_Int, "cvr");
    auto col_has = dealers->add_column_list(*cars, "stock");
    auto bilcentrum = dealers->create_object_with_primary_key(18454033);
    auto bilmekka = dealers->create_object_with_primary_key(26293995);

    new_tesla = cars->get_objkey_from_primary_key("Tesla 10");

    bilcentrum.get_list<ObjKey>(col_has).insert(0, new_tesla);
    bilmekka.get_list<ObjKey>(col_has).insert(0, new_tesla);
    CHECK_EQUAL(cars->nb_unresolved(), 1);

    bilcentrum.get_linklist(col_has).clear();
    CHECK_EQUAL(cars->nb_unresolved(), 1);
    bilmekka.get_linklist(col_has).clear();
    CHECK_EQUAL(cars->nb_unresolved(), 0);

    new_tesla = cars->get_objkey_from_primary_key("Tesla 10");
    bilcentrum.get_list<ObjKey>(col_has).insert(0, new_tesla);
    CHECK_EQUAL(cars->nb_unresolved(), 1);
    bilcentrum.remove();
    CHECK_EQUAL(cars->nb_unresolved(), 0);
}

TEST(Unresolved_PkCollission)
{
    Group g;

    auto t = g.add_table_with_primary_key("Table", type_Int, "id");
    auto col_str = t->add_column(type_String, "str");
    t->add_search_index(col_str);
    auto o = g.add_table_with_primary_key("Origin", type_Int, "id");
    auto col_link = o->add_column(*t, "links");

    // This pk will collide with plain '7'
    int64_t pk7 = int64_t(7 + (1ull << 63));
    auto k1 = t->get_objkey_from_primary_key(pk7);
    CHECK(k1.is_unresolved());
    auto k2 = t->create_object_with_primary_key(7, {{col_str, "Foo"}}).get_key();
    CHECK_EQUAL(t->nb_unresolved(), 1);
    CHECK_EQUAL(t->size(), 1);
    auto k3 = t->create_object_with_primary_key(pk7, {{col_str, "Bar"}}).get_key();
    CHECK_NOT_EQUAL(k2, k3);
    CHECK_EQUAL(t->nb_unresolved(), 0);
    CHECK_EQUAL(t->size(), 2);

    // This pk will collide with plain '9'
    int64_t pk9 = int64_t(9 + (1ull << 63));
    k2 = t->create_object_with_primary_key(pk9, {{col_str, "Foo"}}).get_key();
    k1 = t->get_objkey_from_primary_key(9);
    CHECK(k1.is_unresolved());
    CHECK_EQUAL(t->nb_unresolved(), 1);
    CHECK_EQUAL(t->size(), 3);
    k3 = t->create_object_with_primary_key(9, {{col_str, "Bar"}}).get_key();
    CHECK_NOT_EQUAL(k2, k3);
    CHECK_EQUAL(t->nb_unresolved(), 0);
    CHECK_EQUAL(t->size(), 4);

    // This pk will collide with plain '5'
    int64_t pk5 = int64_t(5 + (1ull << 63));
    k1 = t->get_objkey_from_primary_key(pk5);
    k2 = t->get_objkey_from_primary_key(5);
    CHECK_NOT_EQUAL(k1, k2);
    CHECK_EQUAL(t->nb_unresolved(), 2);
    t->create_object_with_primary_key(pk5, {{col_str, "Foo"}});
    k2 = t->create_object_with_primary_key(5, {{col_str, "Bar"}}).get_key();
    CHECK_EQUAL(t->nb_unresolved(), 0);
    CHECK_EQUAL(t->size(), 6);
    t->clear();
    k3 = t->create_object_with_primary_key(5, {{col_str, "Bar"}}).get_key();
    // Collision table should have be cleared
    CHECK_NOT_EQUAL(k2, k3);
    auto k4 = t->create_object_with_primary_key(pk5, {{col_str, "Foo"}}).get_key();
    auto o1 = o->create_object_with_primary_key(1).set(col_link, k3);
    auto o2 = o->create_object_with_primary_key(2).set(col_link, k4);
    t->invalidate_object(k3);
    t->invalidate_object(k4);
    k4 = t->create_object_with_primary_key(pk5, {{col_str, "Foo"}}).get_key();
    k3 = t->create_object_with_primary_key(5, {{col_str, "Bar"}}).get_key();
    CHECK_EQUAL(o1.get<ObjKey>(col_link), k3);
    CHECK_EQUAL(o2.get<ObjKey>(col_link), k4);
}

TEST(Unresolved_CondensedIndices)
{
    Group g;
    auto t1 = g.add_table_with_primary_key("Table", type_Int, "id");
    auto t2 = g.add_table_with_primary_key("Table2", type_Int, "id");
    t1->add_column_list(*t2, "t2s");

    auto obj123 = t2->create_object_with_primary_key(123);
    auto obj456 = t2->create_object_with_primary_key(456);
    auto obj789 = t1->create_object_with_primary_key(789);
    auto ll = obj789.get_linklist("t2s");
    ll.insert(0, obj123.get_key());
    ll.insert(1, obj456.get_key());

    obj123.invalidate();

    CHECK_EQUAL(obj789.get_linklist("t2s").size(), 1);

    const Obj const_obj789 = obj789;
    LnkLst list1 = const_obj789.get_linklist("t2s");
    LnkLst list2;
    CHECK_EQUAL(list1.size(), 1);
    CHECK_EQUAL(list1.get_object(0).get_key(), obj456.get_key());
    list2 = list1;
    CHECK_EQUAL(list2.size(), 1);

    auto key_list = obj789.get_list<ObjKey>("t2s");
    CHECK_EQUAL(key_list.size(), 2);

    // Check that find methods return condensed indices.

    CHECK_EQUAL(list1.find_first(obj123.get_key()), not_found);
    CHECK_EQUAL(list1.find_first(obj456.get_key()), 0);

    std::vector<size_t> found_indices;
    list1.find_all(obj123.get_key(), [&](size_t index) {
        found_indices.push_back(index);
    });
    CHECK_EQUAL(found_indices.size(), 0);
    found_indices.clear();
    list1.find_all(obj456.get_key(), [&](size_t index) {
        found_indices.push_back(index);
    });
    CHECK_EQUAL(found_indices.size(), 1);
    CHECK_EQUAL(found_indices[0], 0);

    // Check that the list of unresolved indices remains consistent over
    // insertion to the middle. list1 currently considers index 0 to be
    // unresolved, because obj123 was invalidated above. Insertion to index 0
    // should bump the unresolved index to 1.
    CHECK_EQUAL(key_list.get(0), obj123.get_key());
    CHECK_EQUAL(key_list.get(1), obj456.get_key());
    key_list.insert(2, obj123.get_key());
    key_list.insert(3, obj456.get_key());
    // Uncondensed list is now: (obj123, obj456, obj123, obj456)
    // Condensed list is now: (obj456, obj456)
    list1.insert(0, obj456.get_key());
    // Uncondensed list is now: (obj123, obj456, obj456, obj123, obj456)
    // Condensed list should now be: (obj456, obj456, obj456)
    CHECK_EQUAL(list1.get(0), obj456.get_key());
    CHECK_EQUAL(list1.get(1), obj456.get_key());
    CHECK_EQUAL(list1.get(2), obj456.get_key());
}

TEST(Unresolved_Recursive)
{
    Group g;
    auto table = g.add_table_with_primary_key("RecursiveNode", type_ObjectId, "_id");
    // Create two link columns. This will create two backlink columns in the target table
    // When a tombstone is resurrected, and a backlink in the first backlink column is
    // removed and the tombstone is thereby deleted, we should not attempt to find backlinks
    // in the second backlink column.
    auto col_next = table->add_column(*table, "NextNode");
    auto col_children = table->add_column_list(*table, "children");

    auto key = table->get_objkey_from_primary_key(ObjectId("5fc929bac4a3964b6d603f4e"));
    key = table->create_object_with_primary_key(ObjectId("5fc929bac4a3964b6d603f4d")).set(col_next, key).get_key();

    table->create_object_with_primary_key(ObjectId("5fc929bac4a3964b6d603f4c")).set(col_next, key);

    // This will delete the tombstone for "5fc929bac4a3964b6d603f4e"
    table->create_object_with_primary_key(ObjectId("5fc929bac4a3964b6d603f4e"));

    // The following will ensure that objects will be turned into tombstones when invalidated
    auto obj = table->create_object_with_primary_key(ObjectId("5fc929bac4a3964b6d603f4b"));
    auto ll = obj.get_linklist(col_children);
    ll.add(table->get_objkey_from_primary_key(ObjectId("5fc929bac4a3964b6d603f4c")));
    ll.add(table->get_objkey_from_primary_key(ObjectId("5fc929bac4a3964b6d603f4d")));
    ll.add(table->get_objkey_from_primary_key(ObjectId("5fc929bac4a3964b6d603f4e")));

    g.verify();
    CHECK_EQUAL(table->nb_unresolved(), 0);
    table->get_object_with_primary_key(ObjectId("5fc929bac4a3964b6d603f4c")).invalidate();
    table->get_object_with_primary_key(ObjectId("5fc929bac4a3964b6d603f4d")).invalidate();
    CHECK_EQUAL(table->nb_unresolved(), 2);
    g.verify();
}

TEST(Links_ManyObjects)
{
    SHARED_GROUP_TEST_PATH(path);
    auto hist = make_in_realm_history();
    DBRef db = DB::create(*hist, path);

    auto tr = db->start_write();
    TableRef table = tr->add_table_with_primary_key("table", type_Int, "id");
    auto col = table->add_column_list(*table, "l");
    Obj obj = table->create_object_with_primary_key(0xcafe);
    auto link_list = obj.get_list<ObjKey>(col);

    for (int64_t i = 0; i < 1500; i++) {
        link_list.add(table->get_objkey_from_primary_key(i));
    }
    for (int64_t i = 0; i < 1500; i++) {
        table->create_object_with_primary_key(i);
    }
    // now the context flag of the root node of the BPlusTree be cleared as all
    // objects are now created. The context flags of the leaves is still set.
    tr->commit_and_continue_as_read();
    tr->promote_to_write();

    // When the first leaf becomes root, it has to have the context flag cleared
    // which will trigger a COW. If the parent array is not updated, we will have a
    // double free when the array is COW next time.
    link_list.clear();

    tr->commit();
}

TEST(Unresolved_PerformanceLinkList)
{
    constexpr int nb_objects = 1000;
    using namespace std::chrono;

    SHARED_GROUP_TEST_PATH(path);
    auto hist = make_in_realm_history();
    DBRef db = DB::create(*hist, path);

    auto tr = db->start_write();
    auto table = tr->add_table_with_primary_key("table", type_Int, "id");
    auto origin = tr->add_table("origin");
    auto col = origin->add_column_list(*table, "links");
    auto key1 = table->get_objkey_from_primary_key(1);
    auto key2 = table->get_objkey_from_primary_key(2);
    auto key3 = table->get_objkey_from_primary_key(3);
    for (int i = 0; i < nb_objects; i++) {
        auto ll = origin->create_object().get_list<ObjKey>(col);
        ll.add(key1);
        ll.add(key2);
        ll.add(key3);
    }
    tr->commit_and_continue_as_read();
    // compresses
    tr->promote_to_write();
    auto t1 = steady_clock::now();
    table->create_object_with_primary_key(1);
    table->create_object_with_primary_key(2);
    table->create_object_with_primary_key(3);
    auto t2 = steady_clock::now();
    tr->commit_and_continue_as_read();
    CHECK(t2 > t1);
    // std::cout << "Time: " << duration_cast<microseconds>(t2 - t1).count() << " us" << std::endl;
    tr->promote_to_write();
<<<<<<< HEAD
    // fails
    tr->verify();
=======
    // fails in compressed format because of unsigned/signed interpretation.
    // tr->verify();
>>>>>>> 34e9bba8
}

#endif<|MERGE_RESOLUTION|>--- conflicted
+++ resolved
@@ -840,13 +840,8 @@
     CHECK(t2 > t1);
     // std::cout << "Time: " << duration_cast<microseconds>(t2 - t1).count() << " us" << std::endl;
     tr->promote_to_write();
-<<<<<<< HEAD
-    // fails
+    // fails in compressed format because of unsigned/signed interpretation.
     tr->verify();
-=======
-    // fails in compressed format because of unsigned/signed interpretation.
-    // tr->verify();
->>>>>>> 34e9bba8
 }
 
 #endif