////////////////////////////////////////////////////////////////////////////
//
// Copyright 2016 Realm Inc.
//
// Licensed under the Apache License, Version 2.0 (the "License");
// you may not use this file except in compliance with the License.
// You may obtain a copy of the License at
//
// http://www.apache.org/licenses/LICENSE-2.0
//
// Unless required by applicable law or agreed to in writing, software
// distributed under the License is distributed on an "AS IS" BASIS,
// WITHOUT WARRANTIES OR CONDITIONS OF ANY KIND, either express or implied.
// See the License for the specific language governing permissions and
// limitations under the License.
//
////////////////////////////////////////////////////////////////////////////

#include <catch2/catch_all.hpp>
#include <catch2/matchers/catch_matchers_string.hpp>

#include <iostream>

#include "util/event_loop.hpp"
#include "util/test_file.hpp"
#include "util/test_utils.hpp"
#include "../util/semaphore.hpp"

#include <realm/object-store/binding_context.hpp>
#include <realm/object-store/impl/realm_coordinator.hpp>
#include <realm/object-store/keypath_helpers.hpp>
#include <realm/object-store/object_schema.hpp>
#include <realm/object-store/object_store.hpp>
#include <realm/object-store/property.hpp>
#include <realm/object-store/results.hpp>
#include <realm/object-store/schema.hpp>
#include <realm/object-store/thread_safe_reference.hpp>
#include <realm/object-store/util/scheduler.hpp>
#include <realm/object-store/util/event_loop_dispatcher.hpp>

#if REALM_ENABLE_SYNC
#include <realm/object-store/sync/async_open_task.hpp>
#include <realm/object-store/sync/impl/sync_metadata.hpp>
#include <realm/sync/noinst/client_history_impl.hpp>
#include "sync/flx_sync_harness.hpp"
#endif

#include <realm/db.hpp>
#include <realm/history.hpp>
#include <realm/impl/simulated_failure.hpp>
#include <realm/util/base64.hpp>
#include <realm/util/fifo_helper.hpp>
#include <realm/util/scope_exit.hpp>

#include <external/json/json.hpp>

#include <array>

namespace realm {
class TestHelper {
public:
    static DBRef& get_db(SharedRealm const& shared_realm)
    {
        return Realm::Internal::get_db(*shared_realm);
    }

    static void begin_read(SharedRealm const& shared_realm, VersionID version)
    {
        Realm::Internal::begin_read(*shared_realm, version);
    }
};

static bool operator==(IndexSet const& a, IndexSet const& b)
{
    return std::equal(a.as_indexes().begin(), a.as_indexes().end(), b.as_indexes().begin(), b.as_indexes().end());
}
} // namespace realm

using namespace realm;

namespace {
class Observer : public BindingContext {
public:
    Observer(Obj& obj)
    {
        m_result.push_back(ObserverState{obj.get_table()->get_key(), obj.get_key(), nullptr});
    }

    IndexSet array_change(size_t index, ColKey col_key) const noexcept
    {
        auto& changes = m_result[index].changes;
        auto col = changes.find(col_key.value);
        return col == changes.end() ? IndexSet{} : col->second.indices;
    }

private:
    std::vector<ObserverState> m_result;
    std::vector<void*> m_invalidated;

    std::vector<ObserverState> get_observed_rows() override
    {
        return m_result;
    }

    void did_change(std::vector<ObserverState> const& observers, std::vector<void*> const& invalidated, bool) override
    {
        m_invalidated = invalidated;
        m_result = observers;
    }
};
} // namespace

TEST_CASE("SharedRealm: get_shared_realm()") {
    TestFile config;
    config.schema_version = 1;
    config.schema = Schema{
        {"object", {{"value", PropertyType::Int}}},
    };

    SECTION("should return the same instance when caching is enabled") {
        config.cache = true;
        auto realm1 = Realm::get_shared_realm(config);
        auto realm2 = Realm::get_shared_realm(config);
        REQUIRE(realm1.get() == realm2.get());
    }

    SECTION("should return different instances when caching is disabled") {
        config.cache = false;
        auto realm1 = Realm::get_shared_realm(config);
        auto realm2 = Realm::get_shared_realm(config);
        REQUIRE(realm1.get() != realm2.get());
    }

    SECTION("should validate that the config is sensible") {
        SECTION("bad encryption key") {
            config.encryption_key = std::vector<char>(2, 0);
            REQUIRE_EXCEPTION(Realm::get_shared_realm(config), InvalidEncryptionKey,
                              "Encryption key must be 64 bytes.");
        }

        SECTION("schema without schema version") {
            config.schema_version = ObjectStore::NotVersioned;
            REQUIRE_EXCEPTION(Realm::get_shared_realm(config), IllegalCombination,
                              "A schema version must be specified when the schema is specified");
        }

        SECTION("migration function for immutable") {
            config.schema_mode = SchemaMode::Immutable;
            config.migration_function = [](auto, auto, auto) {};
            REQUIRE_EXCEPTION(Realm::get_shared_realm(config), IllegalCombination,
                              "Realms opened in immutable mode do not use a migration function");
        }

        SECTION("migration function for read-only") {
            config.schema_mode = SchemaMode::ReadOnly;
            config.migration_function = [](auto, auto, auto) {};
            REQUIRE_EXCEPTION(Realm::get_shared_realm(config), IllegalCombination,
                              "Realms opened in read-only mode do not use a migration function");
        }

        SECTION("migration function for additive discovered") {
            config.schema_mode = SchemaMode::AdditiveDiscovered;
            config.migration_function = [](auto, auto, auto) {};
            REQUIRE_EXCEPTION(Realm::get_shared_realm(config), IllegalCombination,
                              "Realms opened in Additive-only schema mode do not use a migration function");
        }

        SECTION("migration function for additive explicit") {
            config.schema_mode = SchemaMode::AdditiveExplicit;
            config.migration_function = [](auto, auto, auto) {};
            REQUIRE_EXCEPTION(Realm::get_shared_realm(config), IllegalCombination,
                              "Realms opened in Additive-only schema mode do not use a migration function");
        }

        SECTION("initialization function for immutable") {
            config.schema_mode = SchemaMode::Immutable;
            config.initialization_function = [](auto) {};
            REQUIRE_EXCEPTION(Realm::get_shared_realm(config), IllegalCombination,
                              "Realms opened in immutable mode do not use an initialization function");
        }

        SECTION("initialization function for read-only") {
            config.schema_mode = SchemaMode::ReadOnly;
            config.initialization_function = [](auto) {};
            REQUIRE_EXCEPTION(Realm::get_shared_realm(config), IllegalCombination,
                              "Realms opened in read-only mode do not use an initialization function");
        }
        SECTION("in-memory encrypted realms are rejected") {
            config.in_memory = true;
            config.encryption_key = make_test_encryption_key();
            REQUIRE_EXCEPTION(Realm::get_shared_realm(config), IllegalCombination,
                              "Encryption is not supported for in-memory realms");
        }
    }

    SECTION("should reject mismatched config") {
        config.encryption_key.clear(); // may be set already when encrypting all

        SECTION("schema version") {
            auto realm = Realm::get_shared_realm(config);
            config.schema_version = 2;
            REQUIRE_EXCEPTION(
                Realm::get_shared_realm(config), MismatchedConfig,
                Catch::Matchers::Matches("Realm at path '.*' already opened with different schema version."));

            config.schema = util::none;
            config.schema_version = ObjectStore::NotVersioned;
            REQUIRE_NOTHROW(Realm::get_shared_realm(config));
        }

        SECTION("schema mode") {
            auto realm = Realm::get_shared_realm(config);
            config.schema_mode = SchemaMode::Manual;
            REQUIRE_EXCEPTION(
                Realm::get_shared_realm(config), MismatchedConfig,
                Catch::Matchers::Matches("Realm at path '.*' already opened with a different schema mode."));
        }

        SECTION("durability") {
            auto realm = Realm::get_shared_realm(config);
            config.in_memory = true;
            REQUIRE_EXCEPTION(
                Realm::get_shared_realm(config), MismatchedConfig,
                Catch::Matchers::Matches("Realm at path '.*' already opened with different inMemory settings."));
        }

        SECTION("schema") {
            auto realm = Realm::get_shared_realm(config);
            config.schema = Schema{
                {"object", {{"value", PropertyType::Int}, {"value2", PropertyType::Int}}},
            };
            REQUIRE_EXCEPTION(
                Realm::get_shared_realm(config), SchemaMismatch,
                Catch::Matchers::ContainsSubstring("Migration is required due to the following errors:"));
        }
    }


// Windows doesn't use fifos
#ifndef _WIN32
    SECTION("should be able to set a FIFO fallback path") {
        std::string fallback_dir = util::make_temp_dir() + "/fallback/";
        realm::util::try_make_dir(fallback_dir);
        TestFile config;
        config.fifo_files_fallback_path = fallback_dir;
        config.schema_version = 1;
        config.schema = Schema{
            {"object", {{"value", PropertyType::Int}}},
        };

        realm::util::make_dir(config.path + ".note");
        auto realm = Realm::get_shared_realm(config);
        auto fallback_file = util::format("%1realm_%2.note", fallback_dir,
                                          std::hash<std::string>()(config.path)); // Mirror internal implementation
        REQUIRE(util::File::exists(fallback_file));
        realm::util::remove_dir(config.path + ".note");
        REQUIRE(realm::util::try_remove_dir_recursive(fallback_dir));
    }

    SECTION("automatically append dir separator to end of fallback path") {
        std::string fallback_dir = util::make_temp_dir() + "/fallback";
        realm::util::try_make_dir(fallback_dir);
        TestFile config;
        config.fifo_files_fallback_path = fallback_dir;
        config.schema_version = 1;
        config.schema = Schema{
            {"object", {{"value", PropertyType::Int}}},
        };

        realm::util::make_dir(config.path + ".note");
        auto realm = Realm::get_shared_realm(config);
        auto fallback_file = util::format("%1/realm_%2.note", fallback_dir,
                                          std::hash<std::string>()(config.path)); // Mirror internal implementation
        REQUIRE(util::File::exists(fallback_file));
        realm::util::remove_dir(config.path + ".note");
        REQUIRE(realm::util::try_remove_dir_recursive(fallback_dir));
    }
#endif

    SECTION("should verify that the schema is valid") {
        config.schema =
            Schema{{"object",
                    {{"value", PropertyType::Int}},
                    {{"invalid backlink", PropertyType::LinkingObjects | PropertyType::Array, "object", "value"}}}};
        REQUIRE_THROWS_CONTAINING(Realm::get_shared_realm(config), "origin of linking objects property");
    }

    SECTION("should apply the schema if one is supplied") {
        Realm::get_shared_realm(config);

        {
            Group g(config.path, config.encryption_key.data());
            auto table = ObjectStore::table_for_object_type(g, "object");
            REQUIRE(table);
            REQUIRE(table->get_column_count() == 1);
            REQUIRE(table->get_column_name(*table->get_column_keys().begin()) == "value");
        }

        config.schema_version = 2;
        config.schema = Schema{
            {"object", {{"value", PropertyType::Int}, {"value2", PropertyType::Int}}},
        };
        bool migration_called = false;
        config.migration_function = [&](SharedRealm old_realm, SharedRealm new_realm, Schema&) {
            migration_called = true;
            REQUIRE_FALSE(old_realm->auto_refresh());
            REQUIRE(ObjectStore::table_for_object_type(old_realm->read_group(), "object")->get_column_count() == 1);
            REQUIRE(ObjectStore::table_for_object_type(new_realm->read_group(), "object")->get_column_count() == 2);
        };
        Realm::get_shared_realm(config);
        REQUIRE(migration_called);
    }

    SECTION("should properly roll back from migration errors") {
        Realm::get_shared_realm(config);

        config.schema_version = 2;
        config.schema = Schema{
            {"object", {{"value", PropertyType::Int}, {"value2", PropertyType::Int}}},
        };
        bool migration_called = false;
        config.migration_function = [&](SharedRealm old_realm, SharedRealm new_realm, Schema&) {
            REQUIRE_FALSE(old_realm->auto_refresh());
            REQUIRE(ObjectStore::table_for_object_type(old_realm->read_group(), "object")->get_column_count() == 1);
            REQUIRE(ObjectStore::table_for_object_type(new_realm->read_group(), "object")->get_column_count() == 2);
            if (!migration_called) {
                migration_called = true;
                throw "error";
            }
        };
        REQUIRE_THROWS_WITH(Realm::get_shared_realm(config), "error");
        REQUIRE(migration_called);
        REQUIRE_NOTHROW(Realm::get_shared_realm(config));
    }

    SECTION("should read the schema from the file if none is supplied") {
        Realm::get_shared_realm(config);

        config.schema = util::none;
        auto realm = Realm::get_shared_realm(config);
        REQUIRE(realm->schema().size() == 1);
        auto it = realm->schema().find("object");
        auto table = realm->read_group().get_table("class_object");
        REQUIRE(it != realm->schema().end());
        REQUIRE(it->table_key == table->get_key());
        REQUIRE(it->persisted_properties.size() == 1);
        REQUIRE(it->persisted_properties[0].name == "value");
        REQUIRE(it->persisted_properties[0].column_key == table->get_column_key("value"));
    }

    SECTION("should read the proper schema from the file if a custom version is supplied") {
        Realm::get_shared_realm(config);

        config.schema = util::none;
        config.schema_mode = SchemaMode::AdditiveExplicit;
        config.schema_version = 0;

        auto realm = Realm::get_shared_realm(config);
        REQUIRE(realm->schema().size() == 1);

        auto& db = TestHelper::get_db(realm);
        auto rt = db->start_read();
        VersionID old_version = rt->get_version_of_current_transaction();
        realm->close();

        config.schema = Schema{
            {"object", {{"value", PropertyType::Int}}},
            {"object1", {{"value", PropertyType::Int}}},
        };
        config.schema_version = 1;
        realm = Realm::get_shared_realm(config);
        REQUIRE(realm->schema().size() == 2);

        config.schema = util::none;
        auto old_realm = Realm::get_shared_realm(config);
        // must retain 'rt' until after opening for reading at that version
        TestHelper::begin_read(old_realm, old_version);
        rt = nullptr;
        REQUIRE(old_realm->schema().size() == 1);
    }

    SECTION("should skip schema verification with mode additive and transaction version less than current version") {

        auto realm1 = Realm::get_shared_realm(config);
        auto& db1 = TestHelper::get_db(realm1);
        auto rt1 = db1->start_read();
        // grab the initial transaction version.
        const auto version1 = rt1->get_version_of_current_transaction();
        realm1->close();

        // update the schema
        config.schema_mode = SchemaMode::AdditiveExplicit;
        config.schema = Schema{
            {"object", {{"value", PropertyType::Int}}},
            {"object1", {{"value", PropertyType::Int}}},
        };
        auto realm2 = Realm::get_shared_realm(config);

        // no verification if the version chosen is less than the current transaction schema version.
        // the schemas should be just merged
        TestHelper::begin_read(realm2, version1);
        auto& group = realm2->read_group();
        auto schema = realm2->schema();
        REQUIRE(schema == config.schema);
        auto table_obj = group.get_table("class_object");
        auto table_obj1 = group.get_table("class_object1");
        REQUIRE(table_obj);        // empty schema always has class_object
        REQUIRE_FALSE(table_obj1); // class_object1 should not be present
    }

    SECTION("should sensibly handle opening an uninitialized file without a schema specified") {
        SECTION("cached") {
        }
        SECTION("uncached") {
            config.cache = false;
        }

        // create an empty file
        util::File(config.path, util::File::mode_Write);

        // open the empty file, but don't initialize the schema
        Realm::Config config_without_schema = config;
        config_without_schema.schema = util::none;
        config_without_schema.schema_version = ObjectStore::NotVersioned;
        auto realm = Realm::get_shared_realm(config_without_schema);
        REQUIRE(realm->schema().empty());
        REQUIRE(realm->schema_version() == ObjectStore::NotVersioned);
        // verify that we can get another Realm instance
        REQUIRE_NOTHROW(Realm::get_shared_realm(config_without_schema));

        // verify that we can also still open the file with a proper schema
        auto realm2 = Realm::get_shared_realm(config);
        REQUIRE_FALSE(realm2->schema().empty());
        REQUIRE(realm2->schema_version() == 1);
    }

    SECTION("should populate the table columns in the schema when opening as immutable") {
        Realm::get_shared_realm(config);

        config.schema_mode = SchemaMode::Immutable;
        auto realm = Realm::get_shared_realm(config);
        auto it = realm->schema().find("object");
        auto table = realm->read_group().get_table("class_object");
        REQUIRE(it != realm->schema().end());
        REQUIRE(it->table_key == table->get_key());
        REQUIRE(it->persisted_properties.size() == 1);
        REQUIRE(it->persisted_properties[0].name == "value");
        REQUIRE(it->persisted_properties[0].column_key == table->get_column_key("value"));

        SECTION("refreshing an immutable Realm throws") {
            REQUIRE_THROWS_WITH(realm->refresh(), "Can't refresh an immutable Realm.");
        }
    }

    SECTION("should support using different table subsets on different threads") {
        auto realm1 = Realm::get_shared_realm(config);

        config.schema = Schema{
            {"object 2", {{"value", PropertyType::Int}}},
        };
        auto realm2 = Realm::get_shared_realm(config);

        config.schema = util::none;
        auto realm3 = Realm::get_shared_realm(config);

        config.schema = Schema{
            {"object", {{"value", PropertyType::Int}}},
        };
        auto realm4 = Realm::get_shared_realm(config);

        realm1->refresh();
        realm2->refresh();

        REQUIRE(realm1->schema().size() == 1);
        REQUIRE(realm1->schema().find("object") != realm1->schema().end());
        REQUIRE(realm2->schema().size() == 1);
        REQUIRE(realm2->schema().find("object 2") != realm2->schema().end());
        REQUIRE(realm3->schema().size() == 2);
        REQUIRE(realm3->schema().find("object") != realm3->schema().end());
        REQUIRE(realm3->schema().find("object 2") != realm3->schema().end());
        REQUIRE(realm4->schema().size() == 1);
        REQUIRE(realm4->schema().find("object") != realm4->schema().end());
    }
#ifndef _WIN32
    SECTION("should throw when creating the notification pipe fails") {
        // The ExternalCommitHelper implementation on Windows doesn't rely on FIFOs
        std::string expected_path = config.path + ".note";
        REQUIRE(util::try_make_dir(config.path + ".note"));
        if (auto tmp_dir = DBOptions::get_sys_tmp_dir(); !tmp_dir.empty()) {
            expected_path = util::format("%1realm_%2.note", util::normalize_dir(tmp_dir),
                                         std::hash<std::string>()(config.path)); // Mirror internal implementation
            REQUIRE(util::try_make_dir(expected_path));
        }
        REQUIRE_EXCEPTION(
            Realm::get_shared_realm(config), FileAlreadyExists,
            util::format("Cannot create fifo at path '%1': a non-fifo entry already exists at that path.",
                         expected_path));
        util::remove_dir(config.path + ".note");
        util::try_remove_dir(expected_path);
    }
#endif

    SECTION("should get different instances on different threads") {
        config.cache = true;
        auto realm1 = Realm::get_shared_realm(config);
        std::thread([&] {
            auto realm2 = Realm::get_shared_realm(config);
            REQUIRE(realm1 != realm2);
        }).join();
    }

    SECTION("should detect use of Realm on incorrect thread") {
        auto realm = Realm::get_shared_realm(config);
        std::thread([&] {
            REQUIRE_THROWS_MATCHES(realm->verify_thread(), LogicError,
                                   Catch::Matchers::Message("Realm accessed from incorrect thread."));
        }).join();
    }

    // Our test scheduler uses a simple integer identifier to allow cross thread scheduling
    class SimpleScheduler : public util::Scheduler {
    public:
        SimpleScheduler(size_t id)
            : Scheduler()
            , m_id(id)
        {
        }

        bool is_on_thread() const noexcept override
        {
            return true;
        }
        bool is_same_as(const Scheduler* other) const noexcept override
        {
            const SimpleScheduler* o = dynamic_cast<const SimpleScheduler*>(other);
            return (o && (o->m_id == m_id));
        }
        bool can_invoke() const noexcept override
        {
            return false;
        }
        void invoke(util::UniqueFunction<void()>&&) override {}

    protected:
        size_t m_id;
    };

    SECTION("should get different instances for different explicitly different schedulers") {
        config.cache = true;
        config.scheduler = std::make_shared<SimpleScheduler>(1);
        auto realm1 = Realm::get_shared_realm(config);
        config.scheduler = std::make_shared<SimpleScheduler>(2);
        auto realm2 = Realm::get_shared_realm(config);
        REQUIRE(realm1 != realm2);

        config.scheduler = nullptr;
        auto realm3 = Realm::get_shared_realm(config);
        REQUIRE(realm1 != realm3);
        REQUIRE(realm2 != realm3);
    }

    SECTION("can use Realm with explicit scheduler on different thread") {
        config.cache = true;
        config.scheduler = std::make_shared<SimpleScheduler>(1);
        auto realm = Realm::get_shared_realm(config);
        std::thread([&] {
            REQUIRE_NOTHROW(realm->verify_thread());
        }).join();
    }

    SECTION("should get same instance for same explicit execution context on different thread") {
        config.cache = true;
        config.scheduler = std::make_shared<SimpleScheduler>(1);
        auto realm1 = Realm::get_shared_realm(config);
        std::thread([&] {
            auto realm2 = Realm::get_shared_realm(config);
            REQUIRE(realm1 == realm2);
        }).join();
    }

    SECTION("should not modify the schema when fetching from the cache") {
        config.cache = true;
        auto realm = Realm::get_shared_realm(config);
        auto object_schema = &*realm->schema().find("object");
        Realm::get_shared_realm(config);
        REQUIRE(object_schema == &*realm->schema().find("object"));
    }

    SECTION("should not use cached frozen Realm if versions don't match") {
        config.cache = true;
        auto realm = Realm::get_shared_realm(config);
        realm->read_group();
        auto frozen1 = realm->freeze();
        frozen1->read_group();

        REQUIRE(frozen1 != realm);
        REQUIRE(realm->read_transaction_version() == frozen1->read_transaction_version());

        auto table = realm->read_group().get_table("class_object");
        realm->begin_transaction();
        table->create_object();
        realm->commit_transaction();

        REQUIRE(realm->read_transaction_version() > frozen1->read_transaction_version());

        auto frozen2 = realm->freeze();
        frozen2->read_group();

        REQUIRE(frozen2 != frozen1);
        REQUIRE(frozen2 != realm);
        REQUIRE(realm->read_transaction_version() == frozen2->read_transaction_version());
        REQUIRE(frozen2->read_transaction_version() > frozen1->read_transaction_version());
    }

    SECTION("frozen realm should have the same schema as originating realm") {
        auto full_schema = Schema{
            {"object1", {{"value", PropertyType::Int}}},
            {"object2", {{"value", PropertyType::Int}}},
        };

        auto subset_schema = Schema{
            {"object1", {{"value", PropertyType::Int}}},
        };

        config.schema = full_schema;

        auto realm = Realm::get_shared_realm(config);
        realm->close();

        config.schema = subset_schema;

        realm = Realm::get_shared_realm(config);
        realm->read_group();
        auto frozen_realm = realm->freeze();
        auto frozen_schema = frozen_realm->schema();

        REQUIRE(full_schema != subset_schema);
        REQUIRE(realm->schema() == subset_schema);
        REQUIRE(frozen_schema == subset_schema);
    }

    SECTION("freeze with orphaned embedded tables") {
        auto schema = Schema{
            {"object1", {{"value", PropertyType::Int}}},
            {"object2", ObjectSchema::ObjectType::Embedded, {{"value", PropertyType::Int}}},
        };
        config.schema = schema;
        config.schema_mode = SchemaMode::AdditiveDiscovered;
        auto realm = Realm::get_shared_realm(config);
        realm->read_group();
        auto frozen_realm = realm->freeze();
        REQUIRE(frozen_realm->schema() == schema);
    }
}

#if REALM_ENABLE_SYNC
TEST_CASE("Get Realm using Async Open", "[asyncOpen]") {
    if (!util::EventLoop::has_implementation())
        return;

    TestSyncManager init_sync_manager;
    SyncTestFile config(init_sync_manager.app(), "default");
    config.cache = false;
    ObjectSchema object_schema = {"object",
                                  {
                                      {"_id", PropertyType::Int, Property::IsPrimary{true}},
                                      {"value", PropertyType::Int},
                                  }};
    config.schema = Schema{object_schema};
    SyncTestFile config2(init_sync_manager.app(), "default");
    config2.schema = config.schema;

    std::mutex mutex;

    auto async_open_realm = [&](const Realm::Config& config) {
        ThreadSafeReference realm_ref;
        std::exception_ptr error;
        auto task = Realm::get_synchronized_realm(config);
        task->start([&](ThreadSafeReference&& ref, std::exception_ptr e) {
            std::lock_guard lock(mutex);
            realm_ref = std::move(ref);
            error = e;
        });
        util::EventLoop::main().run_until([&] {
            std::lock_guard lock(mutex);
            return realm_ref || error;
        });
        return std::pair(std::move(realm_ref), error);
    };

    SECTION("can open synced Realms that don't already exist") {
        auto [ref, error] = async_open_realm(config);
        REQUIRE(ref);
        REQUIRE_FALSE(error);
        REQUIRE(Realm::get_shared_realm(std::move(ref))->read_group().get_table("class_object"));
    }

    SECTION("can write a realm file without client file id") {
        ThreadSafeReference realm_ref;
        SyncTestFile config3(init_sync_manager.app(), "default");
        config3.schema = config.schema;
        uint64_t client_file_id;

        // Create some content
        auto origin = Realm::get_shared_realm(config);
        origin->begin_transaction();
        origin->read_group().get_table("class_object")->create_object_with_primary_key(0);
        origin->commit_transaction();
        wait_for_upload(*origin);

        // Create realm file without client file id
        {
            auto [ref, error] = async_open_realm(config);
            REQUIRE(ref);
            REQUIRE_FALSE(error);
            // Write some data
            SharedRealm realm = Realm::get_shared_realm(std::move(ref));
            realm->begin_transaction();
            realm->read_group().get_table("class_object")->create_object_with_primary_key(2);
            realm->commit_transaction();
            wait_for_upload(*realm);
            wait_for_download(*realm);
            client_file_id = realm->read_group().get_sync_file_id();

            realm->convert(config3);
        }

        // Create some more content on the server
        origin->begin_transaction();
        origin->read_group().get_table("class_object")->create_object_with_primary_key(7);
        origin->commit_transaction();
        wait_for_upload(*origin);

        // Now open a realm based on the realm file created above
        auto realm = Realm::get_shared_realm(config3);
        wait_for_download(*realm);
        wait_for_upload(*realm);

        // Make sure we have got a new client file id
        REQUIRE(realm->read_group().get_sync_file_id() != client_file_id);
        REQUIRE(realm->read_group().get_table("class_object")->size() == 3);

        // Check that we can continue committing to this realm
        realm->begin_transaction();
        realm->read_group().get_table("class_object")->create_object_with_primary_key(5);
        realm->commit_transaction();
        wait_for_upload(*realm);

        // Check that this change is now in the original realm
        wait_for_download(*origin);
        origin->refresh();
        REQUIRE(origin->read_group().get_table("class_object")->size() == 4);
    }

    SECTION("downloads Realms which exist on the server") {
        {
            auto realm = Realm::get_shared_realm(config2);
            realm->begin_transaction();
            realm->read_group().get_table("class_object")->create_object_with_primary_key(0);
            realm->commit_transaction();
            wait_for_upload(*realm);
        }

        auto [ref, error] = async_open_realm(config);
        REQUIRE(ref);
        REQUIRE_FALSE(error);
        REQUIRE(Realm::get_shared_realm(std::move(ref))->read_group().get_table("class_object"));
    }

    SECTION("progress notifiers of a task are cancelled if the task is cancelled") {
        bool progress_notifier1_called = false;
        bool task1_completed = false;
        bool progress_notifier2_called = false;
        bool task2_completed = false;
        {
            auto realm = Realm::get_shared_realm(config2);
            realm->begin_transaction();
            realm->read_group().get_table("class_object")->create_object_with_primary_key(0);
            realm->commit_transaction();
            wait_for_upload(*realm);
        }

        DBOptions options;
        options.encryption_key = config.encryption_key.data();
        auto db = DB::create(sync::make_client_replication(), config.path, options);
        auto write = db->start_write(); // block sync from writing until we cancel

        std::shared_ptr<AsyncOpenTask> task = Realm::get_synchronized_realm(config);
        std::shared_ptr<AsyncOpenTask> task2 = Realm::get_synchronized_realm(config);
        REQUIRE(task);
        REQUIRE(task2);
        task->register_download_progress_notifier([&](uint64_t, uint64_t) {
            std::lock_guard<std::mutex> guard(mutex);
            REQUIRE(!task1_completed);
            progress_notifier1_called = true;
        });
        task2->register_download_progress_notifier([&](uint64_t, uint64_t) {
            std::lock_guard<std::mutex> guard(mutex);
            REQUIRE(!task2_completed);
            progress_notifier2_called = true;
        });
        task->start([&](ThreadSafeReference realm_ref, std::exception_ptr err) {
            REQUIRE(!err);
            SharedRealm realm = Realm::get_shared_realm(std::move(realm_ref));
            REQUIRE(realm);
            std::lock_guard<std::mutex> guard(mutex);
            task1_completed = true;
        });
        task->cancel();
        task2->start([&](ThreadSafeReference realm_ref, std::exception_ptr err) {
            REQUIRE(!err);
            SharedRealm realm = Realm::get_shared_realm(std::move(realm_ref));
            REQUIRE(realm);
            std::lock_guard<std::mutex> guard(mutex);
            task2_completed = true;
        });
        write = nullptr; // unblock sync
        util::EventLoop::main().run_until([&] {
            std::lock_guard<std::mutex> guard(mutex);
            return task2_completed;
        });
        std::lock_guard<std::mutex> guard(mutex);
        REQUIRE(!progress_notifier1_called);
        REQUIRE(!task1_completed);
        REQUIRE(progress_notifier2_called);
        REQUIRE(task2_completed);
    }

    SECTION("downloads latest state for Realms which already exist locally") {
        wait_for_upload(*Realm::get_shared_realm(config));

        {
            auto realm = Realm::get_shared_realm(config2);
            realm->begin_transaction();
            realm->read_group().get_table("class_object")->create_object_with_primary_key(0);
            realm->commit_transaction();
            wait_for_upload(*realm);
        }

        auto [ref, error] = async_open_realm(config);
        REQUIRE(ref);
        REQUIRE_FALSE(error);
        REQUIRE(Realm::get_shared_realm(std::move(ref))->read_group().get_table("class_object")->size() == 1);
    }

    SECTION("can download multiple Realms at a time") {
        SyncTestFile config1(init_sync_manager.app(), "realm1");
        SyncTestFile config2(init_sync_manager.app(), "realm2");
        SyncTestFile config3(init_sync_manager.app(), "realm3");
        SyncTestFile config4(init_sync_manager.app(), "realm4");

        std::vector<std::shared_ptr<AsyncOpenTask>> tasks = {
            Realm::get_synchronized_realm(config1),
            Realm::get_synchronized_realm(config2),
            Realm::get_synchronized_realm(config3),
            Realm::get_synchronized_realm(config4),
        };

        std::atomic<int> completed{0};
        for (auto& task : tasks) {
            task->start([&](auto, auto) {
                ++completed;
            });
        }
        util::EventLoop::main().run_until([&] {
            return completed == 4;
        });
    }

    // Create a token which can be parsed as a JWT but is not valid
    std::string unencoded_body = nlohmann::json({{"exp", 123}, {"iat", 456}}).dump();
    std::string encoded_body;
    encoded_body.resize(util::base64_encoded_size(unencoded_body.size()));
    util::base64_encode(unencoded_body.data(), unencoded_body.size(), &encoded_body[0], encoded_body.size());
    auto invalid_token = "." + encoded_body + ".";

    // Token refreshing requires that we have app metadata and we can't fetch
    // it normally, so just stick some fake values in
    init_sync_manager.app()->sync_manager()->perform_metadata_update([&](SyncMetadataManager& manager) {
        manager.set_app_metadata("GLOBAL", "location", "hostname", "ws_hostname");
    });

    SECTION("can async open while waiting for a token refresh") {
        SyncTestFile config(init_sync_manager.app(), "realm");
        auto valid_token = config.sync_config->user->access_token();
        config.sync_config->user->update_access_token(std::move(invalid_token));

        std::atomic<bool> called{false};
        auto task = Realm::get_synchronized_realm(config);
        task->start([&](auto ref, auto error) {
            std::lock_guard<std::mutex> lock(mutex);
            REQUIRE(ref);
            REQUIRE(!error);
            called = true;
        });

        auto body = nlohmann::json({{"access_token", valid_token}}).dump();
        init_sync_manager.network_callback(app::Response{200, 0, {}, body});
        util::EventLoop::main().run_until([&] {
            return called.load();
        });
        std::lock_guard<std::mutex> lock(mutex);
        REQUIRE(called);
    }

    SECTION("cancels download and reports an error on auth error") {
        struct Transport : realm::app::GenericNetworkTransport {
            void send_request_to_server(
                const realm::app::Request&,
                realm::util::UniqueFunction<void(const realm::app::Response&)>&& completion) override
            {
                completion(app::Response{403});
            }
        };
        TestSyncManager::Config tsm_config;
        tsm_config.transport = std::make_shared<Transport>();
        TestSyncManager tsm(tsm_config);

        SyncTestFile config(tsm.app(), "realm");
        config.sync_config->user->update_refresh_token(std::string(invalid_token));
        config.sync_config->user->update_access_token(std::move(invalid_token));

        bool got_error = false;
        config.sync_config->error_handler = [&](std::shared_ptr<SyncSession>, SyncError) {
            got_error = true;
        };
        std::atomic<bool> called{false};
        auto task = Realm::get_synchronized_realm(config);
        task->start([&](auto ref, auto error) {
            std::lock_guard<std::mutex> lock(mutex);
            REQUIRE(error);
            REQUIRE_EXCEPTION(std::rethrow_exception(error), HTTPError,
                              "http error code considered fatal. Client Error: 403");
            REQUIRE(!ref);
            called = true;
        });
        util::EventLoop::main().run_until([&] {
            return called.load();
        });
        std::lock_guard<std::mutex> lock(mutex);
        REQUIRE(called);
        REQUIRE(got_error);
    }

    SECTION("read-only mode sets the schema version") {
        {
            SharedRealm realm = Realm::get_shared_realm(config);
            wait_for_upload(*realm);
            realm->close();
        }

        config2.schema_mode = SchemaMode::ReadOnly;
        auto [ref, error] = async_open_realm(config2);
        REQUIRE(ref);
        REQUIRE_FALSE(error);
        REQUIRE(Realm::get_shared_realm(std::move(ref))->schema_version() == 1);
    }

    Schema with_added_object = Schema{object_schema,
                                      {"added",
                                       {
                                           {"_id", PropertyType::Int, Property::IsPrimary{true}},
                                       }}};

    SECTION("read-only mode applies remote schema changes") {
        // Create the local file without "added"
        Realm::get_shared_realm(config2);

        // Add the table server-side
        config.schema = with_added_object;
        config2.schema = with_added_object;
        {
            SharedRealm realm = Realm::get_shared_realm(config);
            wait_for_upload(*realm);
            realm->close();
        }

        // Verify that the table gets added when reopening
        config2.schema_mode = SchemaMode::ReadOnly;
        auto [ref, error] = async_open_realm(config2);
        REQUIRE(ref);
        REQUIRE_FALSE(error);
        auto realm = Realm::get_shared_realm(std::move(ref));
        REQUIRE(realm->schema().find("added") != realm->schema().end());
        REQUIRE(realm->read_group().get_table("class_added"));
    }

    SECTION("read-only mode does not create tables not present on the server") {
        // Create the local file without "added"
        Realm::get_shared_realm(config2);

        config2.schema = with_added_object;
        config2.schema_mode = SchemaMode::ReadOnly;
        auto [ref, error] = async_open_realm(config2);
        REQUIRE(ref);
        REQUIRE_FALSE(error);
        auto realm = Realm::get_shared_realm(std::move(ref));
        REQUIRE(realm->schema().find("added") != realm->schema().end());
        REQUIRE_FALSE(realm->read_group().get_table("class_added"));
    }

    SECTION("adding a property to a newly downloaded read-only Realm reports an error") {
        // Create the Realm on the server
        wait_for_upload(*Realm::get_shared_realm(config2));

        config.schema_mode = SchemaMode::ReadOnly;
        config.schema = Schema{{"object",
                                {
                                    {"_id", PropertyType::Int, Property::IsPrimary{true}},
                                    {"value", PropertyType::Int},
                                    {"value2", PropertyType::Int},
                                }}};

        auto [ref, error] = async_open_realm(config);
        REQUIRE_FALSE(ref);
        REQUIRE(error);
        REQUIRE_THROWS_CONTAINING(std::rethrow_exception(error), "Property 'object.value2' has been added.");
    }

    SECTION("adding a property to an existing read-only Realm reports an error") {
        Realm::get_shared_realm(config);

        config.schema_mode = SchemaMode::ReadOnly;
        config.schema = Schema{{"object",
                                {
                                    {"_id", PropertyType::Int, Property::IsPrimary{true}},
                                    {"value", PropertyType::Int},
                                    {"value2", PropertyType::Int},
                                }}};
        REQUIRE_THROWS_CONTAINING(Realm::get_shared_realm(config), "Property 'object.value2' has been added.");

        auto [ref, error] = async_open_realm(config);
        REQUIRE_FALSE(ref);
        REQUIRE(error);
        REQUIRE_THROWS_CONTAINING(std::rethrow_exception(error), "Property 'object.value2' has been added.");
    }

    SECTION("removing a property from a newly downloaded read-only Realm leaves the column in place") {
        // Create the Realm on the server
        wait_for_upload(*Realm::get_shared_realm(config2));

        // Remove the "value" property from the schema
        config.schema_mode = SchemaMode::ReadOnly;
        config.schema = Schema{{"object",
                                {
                                    {"_id", PropertyType::Int, Property::IsPrimary{true}},
                                }}};

        auto [ref, error] = async_open_realm(config);
        REQUIRE(ref);
        REQUIRE_FALSE(error);
        REQUIRE(Realm::get_shared_realm(std::move(ref))
                    ->read_group()
                    .get_table("class_object")
                    ->get_column_key("value") != ColKey{});
    }

    SECTION("removing a property from a existing read-only Realm leaves the column in place") {
        Realm::get_shared_realm(config);

        // Remove the "value" property from the schema
        config.schema_mode = SchemaMode::ReadOnly;
        config.schema = Schema{{"object",
                                {
                                    {"_id", PropertyType::Int, Property::IsPrimary{true}},
                                }}};

        auto [ref, error] = async_open_realm(config);
        REQUIRE(ref);
        REQUIRE_FALSE(error);
        REQUIRE(Realm::get_shared_realm(std::move(ref))
                    ->read_group()
                    .get_table("class_object")
                    ->get_column_key("value") != ColKey{});
    }
}

TEST_CASE("SharedRealm: convert") {
    TestSyncManager tsm;
    ObjectSchema object_schema = {"object",
                                  {
                                      {"_id", PropertyType::Int, Property::IsPrimary{true}},
                                      {"value", PropertyType::Int},
                                  }};
    Schema schema{object_schema};

    SyncTestFile sync_config1(tsm.app(), "default");
    sync_config1.schema = schema;
    TestFile local_config1;
    local_config1.schema = schema;
    local_config1.schema_version = sync_config1.schema_version;

    SECTION("can copy a synced realm to a synced realm") {
        auto sync_realm1 = Realm::get_shared_realm(sync_config1);
        sync_realm1->begin_transaction();
        sync_realm1->read_group().get_table("class_object")->create_object_with_primary_key(0);
        sync_realm1->commit_transaction();
        wait_for_upload(*sync_realm1);
        wait_for_download(*sync_realm1);

        // Copy to a new sync config
        SyncTestFile sync_config2(tsm.app(), "default");
        sync_config2.schema = schema;

        sync_realm1->convert(sync_config2);

        auto sync_realm2 = Realm::get_shared_realm(sync_config2);

        // Check that the data also exists in the new realm
        REQUIRE(sync_realm2->read_group().get_table("class_object")->size() == 1);

        // Verify that sync works and objects created in the new copy will get
        // synchronized to the old copy
        sync_realm2->begin_transaction();
        sync_realm2->read_group().get_table("class_object")->create_object_with_primary_key(1);
        sync_realm2->commit_transaction();
        wait_for_upload(*sync_realm2);
        wait_for_download(*sync_realm1);

        sync_realm1->refresh();
        REQUIRE(sync_realm1->read_group().get_table("class_object")->size() == 2);
    }

    SECTION("can convert a synced realm to a local realm") {
        auto sync_realm = Realm::get_shared_realm(sync_config1);
        sync_realm->begin_transaction();
        sync_realm->read_group().get_table("class_object")->create_object_with_primary_key(0);
        sync_realm->commit_transaction();
        wait_for_upload(*sync_realm);
        wait_for_download(*sync_realm);

        sync_realm->convert(local_config1);

        auto local_realm = Realm::get_shared_realm(local_config1);

        // Check that the data also exists in the new realm
        REQUIRE(local_realm->read_group().get_table("class_object")->size() == 1);
    }

    SECTION("can convert a local realm to a synced realm") {
        auto local_realm = Realm::get_shared_realm(local_config1);
        local_realm->begin_transaction();
        local_realm->read_group().get_table("class_object")->create_object_with_primary_key(0);
        local_realm->commit_transaction();

        // Copy to a new sync config
        local_realm->convert(sync_config1);

        auto sync_realm = Realm::get_shared_realm(sync_config1);

        // Check that the data also exists in the new realm
        REQUIRE(sync_realm->read_group().get_table("class_object")->size() == 1);
    }

<<<<<<< HEAD
    SECTION("cannot convert from local realm to flx sync") {
        SyncTestFile sync_config(tsm.app()->current_user(), schema, SyncConfig::FLXSyncEnabled{});
        auto local_realm = Realm::get_shared_realm(local_config1);
        REQUIRE_EXCEPTION(local_realm->convert(sync_config), IllegalOperation,
                          "Cannot convert Realms to flexible sync Realms");
    }

=======
>>>>>>> c0a0b5b8
    SECTION("can copy a local realm to a local realm") {
        auto local_realm1 = Realm::get_shared_realm(local_config1);
        local_realm1->begin_transaction();
        local_realm1->read_group().get_table("class_object")->create_object_with_primary_key(0);
        local_realm1->commit_transaction();

        // Copy to a new local config
        TestFile local_config2;
        local_config2.schema = schema;
        local_config2.schema_version = local_config1.schema_version;
        local_realm1->convert(local_config2);

        auto local_realm2 = Realm::get_shared_realm(local_config2);

        // Check that the data also exists in the new realm
        REQUIRE(local_realm2->read_group().get_table("class_object")->size() == 1);
    }
}
#endif // REALM_ENABLE_SYNC

TEST_CASE("SharedRealm: async writes") {
    _impl::RealmCoordinator::assert_no_open_realms();
    if (!util::EventLoop::has_implementation())
        return;

    TestFile config;
    config.schema_version = 0;
    config.schema = Schema{
        {"object", {{"value", PropertyType::Int}, {"ints", PropertyType::Array | PropertyType::Int}}},
    };
    bool done = false;
    auto realm = Realm::get_shared_realm(config);
    auto table = realm->read_group().get_table("class_object");
    auto col = table->get_column_key("value");
    int write_nr = 0;
    int commit_nr = 0;

    auto wait_for_done = [&]() {
        util::EventLoop::main().run_until([&] {
            return done;
        });
        REQUIRE(done);
    };

    SECTION("async commit transaction") {
        realm->async_begin_transaction([&]() {
            REQUIRE(write_nr == 0);
            ++write_nr;
            table->create_object().set(col, 45);
            realm->async_commit_transaction([&](std::exception_ptr) {
                REQUIRE(commit_nr == 0);
                ++commit_nr;
            });
        });
        for (int expected = 1; expected < 1000; ++expected) {
            realm->async_begin_transaction([&, expected]() {
                REQUIRE(write_nr == expected);
                ++write_nr;
                auto o = table->get_object(0);
                o.set(col, o.get<int64_t>(col) + 37);
                realm->async_commit_transaction(
                    [&](auto) {
                        ++commit_nr;
                        done = commit_nr == 1000;
                    },
                    true);
            });
        }
        wait_for_done();
    }

    auto verify_persisted_count = [&](size_t expected) {
        if (realm)
            realm->close();
        _impl::RealmCoordinator::assert_no_open_realms();

        auto new_realm = Realm::get_shared_realm(config);
        auto table = new_realm->read_group().get_table("class_object");
        REQUIRE(table->size() == expected);
    };

    using RealmCloseFunction = void (Realm::*)();
    static RealmCloseFunction close_functions[] = {&Realm::close, &Realm::invalidate};
    static const char* close_function_names[] = {"close()", "invalidate()"};
    for (int i = 0; i < 2; ++i) {
        SECTION(close_function_names[i]) {
            bool persisted = false;
            SECTION("before write lock is acquired") {
                DBOptions options;
                options.encryption_key = config.encryption_key.data();
                // Acquire the write lock with a different DB instance so that we'll
                // be stuck in the Requesting stage
                realm::test_util::BowlOfStonesSemaphore sema;
                JoiningThread thread([&] {
                    auto db = DB::create(make_in_realm_history(), config.path, options);
                    auto write = db->start_write();
                    sema.add_stone();

                    // Wait until the main thread is waiting for the lock.
                    while (!db->other_writers_waiting_for_lock()) {
                        millisleep(1);
                    }
                    write->close();
                });

                // Wait for the background thread to have acquired the lock
                sema.get_stone();

                auto scheduler = realm->scheduler();
                realm->async_begin_transaction([&] {
                    // We should never get here as the realm is closed
                    FAIL();
                });

                // close() should block until we can acquire the write lock
                std::invoke(close_functions[i], *realm);

                {
                    // Verify that we released the write lock
                    auto db = DB::create(make_in_realm_history(), config.path, options);
                    REQUIRE(db->start_write(/* nonblocking */ true));
                }

                // Verify that the transaction callback never got enqueued
                scheduler->invoke([&] {
                    done = true;
                });
                wait_for_done();
            }
            SECTION("before async_begin_transaction() callback") {
                auto scheduler = realm->scheduler();
                realm->async_begin_transaction([&] {
                    // We should never get here as the realm is closed
                    FAIL();
                });
                std::invoke(close_functions[i], *realm);
                scheduler->invoke([&] {
                    done = true;
                });
                wait_for_done();
                verify_persisted_count(0);
            }
            SECTION("inside async_begin_transaction() callback before commit") {
                realm->async_begin_transaction([&] {
                    table->create_object().set(col, 45);
                    std::invoke(close_functions[i], *realm);
                    done = true;
                });
                wait_for_done();
                verify_persisted_count(0);
            }
            SECTION("inside async_begin_transaction() callback after sync commit") {
                realm->async_begin_transaction([&] {
                    table->create_object().set(col, 45);
                    realm->commit_transaction();
                    std::invoke(close_functions[i], *realm);
                    done = true;
                });
                wait_for_done();
                verify_persisted_count(1);
            }
            SECTION("inside async_begin_transaction() callback after async commit") {
                realm->async_begin_transaction([&] {
                    table->create_object().set(col, 45);
                    realm->async_commit_transaction([&](std::exception_ptr) {
                        persisted = true;
                    });
                    std::invoke(close_functions[i], *realm);
                    REQUIRE(persisted);
                    done = true;
                });
                wait_for_done();
                verify_persisted_count(1);
            }
            SECTION("inside async commit completion") {
                realm->async_begin_transaction([&] {
                    table->create_object().set(col, 45);
                    realm->async_commit_transaction([&](std::exception_ptr) {
                        done = true;
                        std::invoke(close_functions[i], *realm);
                    });
                });
                wait_for_done();
                verify_persisted_count(1);
            }
            SECTION("between commit and sync") {
                realm->async_begin_transaction([&] {
                    table->create_object().set(col, 45);
                    realm->async_commit_transaction([&](std::exception_ptr) {
                        persisted = true;
                    });
                    done = true;
                });
                wait_for_done();
                std::invoke(close_functions[i], *realm);
                REQUIRE(persisted);
                verify_persisted_count(1);
            }
            SECTION("with multiple pending commits") {
                int complete_count = 0;
                realm->async_begin_transaction([&] {
                    table->create_object().set(col, 45);
                    realm->async_commit_transaction([&](std::exception_ptr) {
                        ++complete_count;
                    });
                });
                realm->async_begin_transaction([&] {
                    table->create_object().set(col, 45);
                    realm->async_commit_transaction(
                        [&](auto) {
                            ++complete_count;
                        },
                        true);
                });
                realm->async_begin_transaction([&] {
                    table->create_object().set(col, 45);
                    realm->async_commit_transaction(
                        [&](auto) {
                            ++complete_count;
                        },
                        true);
                    done = true;
                });

                wait_for_done();
                std::invoke(close_functions[i], *realm);
                REQUIRE(complete_count == 3);
                verify_persisted_count(3);
            }
            SECTION("inside async_begin_transaction() with pending commits") {
                int complete_count = 0;
                realm->async_begin_transaction([&] {
                    table->create_object().set(col, 45);
                    realm->async_commit_transaction([&](std::exception_ptr) {
                        ++complete_count;
                    });
                });
                realm->async_begin_transaction([&] {
                    // This create should be discarded
                    table->create_object().set(col, 45);
                    std::invoke(close_functions[i], *realm);
                    done = true;
                });

                wait_for_done();
                std::invoke(close_functions[i], *realm);
                REQUIRE(complete_count == 1);
                verify_persisted_count(1);
            }
            SECTION("within did_change()") {
                struct Context : public BindingContext {
                    int i;
                    Context(int i)
                        : i(i)
                    {
                    }
                    void did_change(std::vector<ObserverState> const&, std::vector<void*> const&, bool) override
                    {
                        std::invoke(close_functions[i], *realm.lock());
                    }
                };
                realm->m_binding_context.reset(new Context(i));
                realm->m_binding_context->realm = realm;

                realm->async_begin_transaction([&] {
                    table->create_object().set(col, 45);
                    realm->async_commit_transaction([&](std::exception_ptr) {
                        done = true;
                    });
                });

                wait_for_done();
                verify_persisted_count(1);
            }
        }
    }

    SECTION("notify only with no further actions") {
        realm->async_begin_transaction(
            [&] {
                done = true;
            },
            true);
        wait_for_done();
        realm->cancel_transaction();
    }
    SECTION("notify only with synchronous commit") {
        realm->async_begin_transaction(
            [&] {
                done = true;
            },
            true);
        wait_for_done();
        table->create_object();
        realm->commit_transaction();
    }
    SECTION("schedule async commits after notify only") {
        realm->async_begin_transaction(
            [&] {
                done = true;
            },
            true);
        wait_for_done();
        done = false;
        realm->async_begin_transaction([&] {
            table->create_object();
            done = true;
            realm->commit_transaction();
        });
        table->create_object();
        realm->commit_transaction();
        REQUIRE(table->size() == 1);
        wait_for_done();
        REQUIRE(table->size() == 2);
    }
    SECTION("exception thrown during transaction with error handler") {
        Realm::AsyncHandle h = 7;
        bool called = false;
        realm->set_async_error_handler([&](Realm::AsyncHandle handle, std::exception_ptr error) {
            REQUIRE(error);
            REQUIRE_THROWS_CONTAINING(std::rethrow_exception(error), "an error");
            CHECK(handle == h);
            called = true;
        });
        h = realm->async_begin_transaction([&] {
            table->create_object();
            done = true;
            throw std::runtime_error("an error");
        });
        wait_for_done();

        // Transaction should have been rolled back
        REQUIRE_FALSE(realm->is_in_transaction());
        REQUIRE(table->size() == 0);
        REQUIRE(called);

        // Should be able to perform another write afterwards
        done = false;
        called = false;
        h = realm->async_begin_transaction([&] {
            table->create_object();
            realm->commit_transaction();
            done = true;
        });
        wait_for_done();
        REQUIRE(table->size() == 1);
        REQUIRE_FALSE(called);
    }
#ifndef _WIN32
    SECTION("exception thrown during transaction without error handler") {
        realm->set_async_error_handler(nullptr);
        realm->async_begin_transaction([&] {
            table->create_object();
            throw std::runtime_error("an error");
        });
        REQUIRE_THROWS_CONTAINING(util::EventLoop::main().run_until([&] {
            return false;
        }),
                                  "an error");

        // Transaction should have been rolled back
        REQUIRE_FALSE(realm->is_in_transaction());
        REQUIRE(table->size() == 0);

        // Should be able to perform another write afterwards
        realm->async_begin_transaction([&, realm] {
            table->create_object();
            realm->commit_transaction();
            done = true;
        });
        wait_for_done();
        REQUIRE(table->size() == 1);
    }
    SECTION("exception thrown during transaction without error handler after closing Realm") {
        realm->set_async_error_handler(nullptr);
        realm->async_begin_transaction([&] {
            realm->close();
            throw std::runtime_error("an error");
        });
        REQUIRE_THROWS_CONTAINING(util::EventLoop::main().run_until([&] {
            return false;
        }),
                                  "an error");
        REQUIRE(realm->is_closed());
    }
    SECTION("exception thrown from async commit completion callback with error handler") {
        Realm::AsyncHandle h;
        realm->set_async_error_handler([&](Realm::AsyncHandle handle, std::exception_ptr error) {
            REQUIRE(error);
            REQUIRE_THROWS_CONTAINING(std::rethrow_exception(error), "an error");
            CHECK(handle == h);
            done = true;
        });

        realm->begin_transaction();
        table->create_object();
        h = realm->async_commit_transaction([&](std::exception_ptr) {
            throw std::runtime_error("an error");
        });
        wait_for_done();
        verify_persisted_count(1);
    }
    SECTION("exception thrown from async commit completion callback without error handler") {
        realm->begin_transaction();
        table->create_object();
        realm->async_commit_transaction([&](std::exception_ptr) {
            throw std::runtime_error("an error");
        });
        REQUIRE_THROWS_CONTAINING(util::EventLoop::main().run_until([&] {
            return false;
        }),
                                  "an error");
        REQUIRE(table->size() == 1);
    }

    if (_impl::SimulatedFailure::is_enabled()) {
        SECTION("error in the synchronous part of async commit") {
            realm->begin_transaction();
            table->create_object();

            using sf = _impl::SimulatedFailure;
            sf::OneShotPrimeGuard pg(sf::shared_group__grow_reader_mapping);
            REQUIRE_THROWS_AS(realm->async_commit_transaction([&](std::exception_ptr) {
                FAIL("should not call completion");
            }),
                              _impl::SimulatedFailure);
            REQUIRE_FALSE(realm->is_in_transaction());
        }
        SECTION("error in the async part of async commit") {
            realm->begin_transaction();
            table->create_object();

            using sf = _impl::SimulatedFailure;
            sf::set_thread_local(false);
            sf::OneShotPrimeGuard pg(sf::group_writer__commit);
            realm->async_commit_transaction([&](std::exception_ptr e) {
                REQUIRE(e);
                REQUIRE_THROWS_AS(std::rethrow_exception(e), _impl::SimulatedFailure);
                done = true;
            });
            wait_for_done();
            sf::set_thread_local(true);
        }
    }
    SECTION("throw exception from did_change()") {
        struct Context : public BindingContext {
            void did_change(std::vector<ObserverState> const&, std::vector<void*> const&, bool) override
            {
                throw std::runtime_error("expected error");
            }
        };
        realm->m_binding_context.reset(new Context);

        realm->begin_transaction();
        auto table = realm->read_group().get_table("class_object");
        table->create_object();
        REQUIRE_THROWS_WITH(realm->async_commit_transaction([&](std::exception_ptr) {
            done = true;
        }),
                            "expected error");
        wait_for_done();
    }
    SECTION("cancel scheduled async transaction") {
        auto handle = realm->async_begin_transaction([&, realm]() {
            table->create_object().set(col, 45);
            realm->async_commit_transaction(
                [&](auto) {
                    done = true;
                },
                true);
        });
        realm->async_begin_transaction([&, realm]() {
            table->create_object().set(col, 90);
            realm->async_commit_transaction(
                [&](auto) {
                    done = true;
                },
                true);
        });
        realm->async_cancel_transaction(handle);
        wait_for_done();
        auto table = realm->read_group().get_table("class_object");
        REQUIRE(table->size() == 1);
        REQUIRE(table->begin()->get<Int>("value") == 90);
    }
    SECTION("synchronous cancel inside async transaction") {
        realm->async_begin_transaction([&, realm]() {
            REQUIRE(table->size() == 0);
            table->create_object().set(col, 45);
            REQUIRE(table->size() == 1);
            realm->cancel_transaction();
            REQUIRE(table->size() == 0);
            done = true;
        });
        wait_for_done();
    }
    SECTION("synchronous commit of async transaction after async commit which allows grouping") {
        realm->async_begin_transaction([&, realm]() {
            table->create_object().set(col, 45);
            realm->async_commit_transaction(
                [&](auto) {
                    done = true;
                },
                true);
        });
        realm->async_begin_transaction([&, realm]() {
            table->create_object().set(col, 45);
            realm->commit_transaction();
        });
        wait_for_done();
        auto table = realm->read_group().get_table("class_object");
        REQUIRE(table->size() == 2);
    }
    SECTION("synchronous transaction after async transaction with no commit") {
        realm->async_begin_transaction([&]() {
            table->create_object().set(col, 80);
            done = true;
        });
        wait_for_done();
        realm->begin_transaction();
        table->create_object().set(col, 90);
        realm->commit_transaction();
        verify_persisted_count(1);
    }
    SECTION("synchronous transaction with scheduled async transaction with no commit") {
        realm->async_begin_transaction([&]() {
            table->create_object().set(col, 80);
            done = true;
        });
        realm->begin_transaction();
        table->create_object().set(col, 90);
        realm->commit_transaction();
        wait_for_done();
        verify_persisted_count(1);
    }
    SECTION("synchronous transaction with scheduled async transaction") {
        realm->async_begin_transaction([&, realm]() {
            table->create_object().set(col, 80);
            realm->commit_transaction();
            done = true;
        });
        realm->begin_transaction();
        table->create_object().set(col, 90);
        realm->commit_transaction();
        wait_for_done();
        REQUIRE(table->size() == 2);
        REQUIRE(table->get_object(0).get<Int>(col) == 90);
        REQUIRE(table->get_object(1).get<Int>(col) == 80);
    }
    SECTION("synchronous transaction with async write") {
        realm->begin_transaction();
        table->create_object().set(col, 45);
        realm->async_commit_transaction();

        realm->begin_transaction();
        table->create_object().set(col, 90);
        realm->async_commit_transaction([&](std::exception_ptr) {
            done = true;
        });
        wait_for_done();
        verify_persisted_count(2);
    }
    SECTION("synchronous transaction mixed with async transactions") {
        realm->async_begin_transaction([&, realm]() {
            table->create_object().set(col, 45);
            done = true;
            realm->async_commit_transaction();
        });
        realm->async_begin_transaction([&, realm]() {
            table->create_object().set(col, 45);
            realm->async_commit_transaction([&](std::exception_ptr) {
                done = true;
            });
        });
        wait_for_done();
        realm->begin_transaction(); // Here syncing of first async tr has not completed
        REQUIRE(table->size() == 1);
        table->create_object().set(col, 90);
        realm->commit_transaction(); // Will re-initiate async writes

        done = false;
        wait_for_done();
        verify_persisted_count(3);
    }
    SECTION("asynchronous transaction mixed with sync transaction that is cancelled") {
        bool persisted = false;
        realm->async_begin_transaction([&, realm]() {
            table->create_object().set(col, 45);
            done = true;
            realm->async_commit_transaction([&](std::exception_ptr) {
                persisted = true;
            });
        });
        realm->async_begin_transaction([&, realm]() {
            table->create_object().set(col, 45);
            auto handle = realm->async_commit_transaction([&](std::exception_ptr) {
                FAIL();
            });
            realm->async_cancel_transaction(handle);
        });
        wait_for_done();
        realm->begin_transaction();
        CHECK(persisted);
        persisted = false;
        REQUIRE(table->size() == 1);
        table->create_object().set(col, 90);
        realm->cancel_transaction();

        util::EventLoop::main().run_until([&] {
            return !realm->is_in_async_transaction();
        });

        REQUIRE(table->size() == 2);
        REQUIRE(!table->find_first_int(col, 90));
    }
    SECTION("cancelled sync transaction with pending async transaction") {
        realm->async_begin_transaction([&, realm]() {
            table->create_object().set(col, 45);
            realm->async_commit_transaction([&](std::exception_ptr) {
                done = true;
            });
        });
        realm->begin_transaction();
        REQUIRE(table->size() == 0);
        table->create_object();
        realm->cancel_transaction();
        REQUIRE(table->size() == 0);
        wait_for_done();
        verify_persisted_count(1);
    }
    SECTION("cancelled sync transaction with pending async commit") {
        bool persisted = false;
        realm->async_begin_transaction([&, realm]() {
            table->create_object().set(col, 45);
            done = true;
            realm->async_commit_transaction([&](std::exception_ptr) {
                persisted = true;
            });
        });
        wait_for_done();
        realm->begin_transaction();
        REQUIRE(table->size() == 1);
        table->create_object();
        realm->cancel_transaction();

        util::EventLoop::main().run_until([&] {
            return persisted;
        });
        verify_persisted_count(1);
    }
    SECTION("sync commit of async transaction with subsequent pending async transaction") {
        realm->async_begin_transaction([&, realm]() {
            table->create_object();
            realm->commit_transaction();
        });
        realm->async_begin_transaction([&, realm]() {
            table->create_object();
            realm->commit_transaction();
            done = true;
        });
        wait_for_done();
        REQUIRE(table->size() == 2);
    }
    SECTION("release reference to Realm after async begin") {
        std::weak_ptr<Realm> weak_realm = realm;
        realm->async_begin_transaction([&]() {
            table->create_object().set(col, 45);
            weak_realm.lock()->async_commit_transaction([&](std::exception_ptr) {
                done = true;
            });
        });
        realm = nullptr;
        wait_for_done();
        verify_persisted_count(1);
    }
    SECTION("object change information") {
        realm->begin_transaction();
        auto col = table->get_column_key("ints");
        auto obj = table->create_object();
        auto list = obj.get_list<Int>(col);
        for (int i = 0; i < 3; ++i)
            list.add(i);
        realm->commit_transaction();

        Observer observer(obj);
        observer.realm = realm;
        realm->m_binding_context.reset(&observer);

        realm->async_begin_transaction([&]() {
            list.clear();
            done = true;
        });
        wait_for_done();
        REQUIRE(observer.array_change(0, col) == IndexSet{0, 1, 2});
        realm->m_binding_context.release();
    }

    SECTION("begin_transaction() from within did_change()") {
        struct Context : public BindingContext {
            void did_change(std::vector<ObserverState> const&, std::vector<void*> const&, bool) override
            {
                auto r = realm.lock();
                r->begin_transaction();
                auto table = r->read_group().get_table("class_object");
                table->create_object();
                if (++change_count == 1) {
                    r->commit_transaction();
                }
                else {
                    r->cancel_transaction();
                }
            }
            int change_count = 0;
        };

        realm->m_binding_context.reset(new Context());
        realm->m_binding_context->realm = realm;

        realm->begin_transaction();
        auto table = realm->read_group().get_table("class_object");
        table->create_object();
        bool persisted = false;
        realm->async_commit_transaction([&persisted](auto) {
            persisted = true;
        });
        REQUIRE(table->size() == 2);
        REQUIRE(persisted);
    }

    SECTION("async write grouping") {
        size_t completion_calls = 0;
        for (size_t i = 0; i < 41; ++i) {
            realm->async_begin_transaction([&, i, realm] {
                // The top ref in the Realm file should only be updated once every 20 commits
                CHECK(Group(config.path, config.encryption_key.data()).get_table("class_object")->size() ==
                      (i / 20) * 20);

                table->create_object();
                realm->async_commit_transaction(
                    [&](std::exception_ptr) {
                        ++completion_calls;
                    },
                    true);
            });
        }
        util::EventLoop::main().run_until([&] {
            return completion_calls == 41;
        });
    }

    SECTION("async write grouping with manual barriers") {
        size_t completion_calls = 0;
        for (size_t i = 0; i < 41; ++i) {
            realm->async_begin_transaction([&, i, realm] {
                // The top ref in the Realm file should only be updated once every 6 commits
                CHECK(Group(config.path, config.encryption_key.data()).get_table("class_object")->size() ==
                      (i / 6) * 6);

                table->create_object();
                realm->async_commit_transaction(
                    [&](std::exception_ptr) {
                        ++completion_calls;
                    },
                    (i + 1) % 6 != 0);
            });
        }
        util::EventLoop::main().run_until([&] {
            return completion_calls == 41;
        });
    }

    SECTION("async writes scheduled inside sync write") {
        realm->begin_transaction();
        realm->async_begin_transaction([&] {
            REQUIRE(table->size() == 1);
            table->create_object();
            realm->async_commit_transaction();
        });
        realm->async_begin_transaction([&] {
            REQUIRE(table->size() == 2);
            table->create_object();
            realm->async_commit_transaction([&](std::exception_ptr) {
                done = true;
            });
        });
        REQUIRE(table->size() == 0);
        table->create_object();
        realm->commit_transaction();
        wait_for_done();
        REQUIRE(table->size() == 3);
    }

    SECTION("async writes scheduled inside multiple sync write") {
        realm->begin_transaction();
        realm->async_begin_transaction([&] {
            REQUIRE(table->size() == 2);
            table->create_object();
            realm->async_commit_transaction();
        });
        realm->async_begin_transaction([&] {
            REQUIRE(table->size() == 3);
            table->create_object();
            realm->async_commit_transaction();
        });
        REQUIRE(table->size() == 0);
        table->create_object();
        realm->commit_transaction();

        realm->begin_transaction();
        realm->async_begin_transaction([&] {
            REQUIRE(table->size() == 4);
            table->create_object();
            realm->async_commit_transaction();
        });
        realm->async_begin_transaction([&] {
            REQUIRE(table->size() == 5);
            table->create_object();
            realm->async_commit_transaction([&](std::exception_ptr) {
                done = true;
            });
        });
        REQUIRE(table->size() == 1);
        table->create_object();
        realm->commit_transaction();


        wait_for_done();
        REQUIRE(table->size() == 6);
    }

    util::EventLoop::main().run_until([&] {
        return !realm || !realm->has_pending_async_work();
    });
#endif


#ifdef _WIN32
    _impl::RealmCoordinator::clear_all_caches();
#endif
}
// Our libuv scheduler currently does not support background threads, so we can
// only run this on apple platforms
#if REALM_PLATFORM_APPLE
TEST_CASE("SharedRealm: async writes on multiple threads") {
    _impl::RealmCoordinator::assert_no_open_realms();

    TestFile config;
    config.cache = true;
    config.schema_version = 0;
    config.schema = Schema{{"object", {{"value", PropertyType::Int}}}};
    auto realm = Realm::get_shared_realm(config);
    auto table_key = realm->read_group().get_table("class_object")->get_key();
    realm->close();

    struct QueueState {
        dispatch_queue_t queue;
        Realm::Config config;
    };
    std::vector<QueueState> queues;
    for (int i = 0; i < 10; ++i) {
        auto queue = dispatch_queue_create(util::format("queue %1", i).c_str(), 0);
        Realm::Config queue_config = config;
        queue_config.scheduler = util::Scheduler::make_dispatch(static_cast<void*>(queue));
        queues.push_back({queue, std::move(queue_config)});
    }

    std::atomic<size_t> completions = 0;
    // Capturing by reference when mixing lambda and blocks is weird, so capture
    // a pointer instead
    auto completions_ptr = &completions;

    auto async_write_and_async_commit = [=](const Realm::Config& config) {
        Realm::get_shared_realm(config)->async_begin_transaction([=] {
            auto realm = Realm::get_shared_realm(config);
            realm->read_group().get_table(table_key)->create_object();
            realm->async_commit_transaction([=](std::exception_ptr) {
                ++*completions_ptr;
            });
        });
    };
    auto async_write_and_sync_commit = [=](const Realm::Config& config) {
        Realm::get_shared_realm(config)->async_begin_transaction([=] {
            auto realm = Realm::get_shared_realm(config);
            realm->read_group().get_table(table_key)->create_object();
            realm->commit_transaction();
            ++*completions_ptr;
        });
    };
    auto sync_write_and_async_commit = [=](const Realm::Config& config) {
        auto realm = Realm::get_shared_realm(config);
        realm->begin_transaction();
        realm->read_group().get_table(table_key)->create_object();
        realm->async_commit_transaction([=](std::exception_ptr) {
            ++*completions_ptr;
        });
    };
    auto sync_write_and_sync_commit = [=](const Realm::Config& config) {
        auto realm = Realm::get_shared_realm(config);
        realm->begin_transaction();
        realm->read_group().get_table(table_key)->create_object();
        realm->commit_transaction();
        ++*completions_ptr;
    };

    SECTION("async begin and async commit") {
        for (auto& queue : queues) {
            dispatch_async(queue.queue, ^{
                for (int i = 0; i < 10; ++i) {
                    async_write_and_async_commit(queue.config);
                }
            });
        }
        util::EventLoop::main().run_until([&] {
            return completions == 100;
        });
    }
    SECTION("async begin and sync commit") {
        for (auto& queue : queues) {
            dispatch_async(queue.queue, ^{
                for (int i = 0; i < 10; ++i) {
                    async_write_and_sync_commit(queue.config);
                }
            });
        }
        util::EventLoop::main().run_until([&] {
            return completions == 100;
        });
    }
    SECTION("sync begin and async commit") {
        for (auto& queue : queues) {
            dispatch_async(queue.queue, ^{
                for (int i = 0; i < 10; ++i) {
                    sync_write_and_async_commit(queue.config);
                }
            });
        }
        util::EventLoop::main().run_until([&] {
            return completions == 100;
        });
    }
    SECTION("sync begin and sync commit") {
        for (auto& queue : queues) {
            dispatch_async(queue.queue, ^{
                for (int i = 0; i < 10; ++i) {
                    sync_write_and_sync_commit(queue.config);
                }
            });
        }
        util::EventLoop::main().run_until([&] {
            return completions == 100;
        });
    }
    SECTION("mixed sync and async") {
        // Test every permutation of each of the variants
        struct IndexedOp {
            int index;
            std::function<void(const Realm::Config& config)> fn;
        };
        std::array<IndexedOp, 4> functions{{
            {0, async_write_and_async_commit},
            {1, sync_write_and_async_commit},
            {2, async_write_and_sync_commit},
            {3, sync_write_and_sync_commit},
        }};
        size_t i = 0;
        size_t expected_completions = 0;
        do {
            auto& queue = queues[i++ % 10];
            auto functions_copy = functions;
            dispatch_async(queue.queue, ^{
                for (auto& fn : functions_copy) {
                    fn.fn(queue.config);
                }
            });
            expected_completions += 4;
        } while (std::next_permutation(functions.begin(), functions.end(), [](auto& a, auto& b) {
            return a.index < b.index;
        }));

        util::EventLoop::main().run_until([&] {
            return completions == expected_completions;
        });
    }


    realm = Realm::get_shared_realm(config);
    REQUIRE(realm->read_group().get_table(table_key)->size() == completions);

    for (auto& queue : queues) {
        dispatch_sync(queue.queue, ^{
                      });
    }
}
#endif

class LooperDelegate {
public:
    LooperDelegate() {}
    void run_once()
    {
        for (auto it = m_tasks.begin(); it != m_tasks.end(); ++it) {
            if (it->may_run && *it->may_run) {
                it->the_job();
                m_tasks.erase(it);
                return;
            }
        }
    }
    std::shared_ptr<bool> add_task(util::UniqueFunction<void()>&& the_job)
    {
        m_tasks.push_back(Task{std::make_shared<bool>(false), std::move(the_job)});
        return m_tasks.back().may_run;
    }
    bool has_tasks()
    {
        return !m_tasks.empty();
    }

private:
    struct Task {
        std::shared_ptr<bool> may_run;
        util::UniqueFunction<void()> the_job;
    };
    std::vector<Task> m_tasks;
};

#ifndef _WIN32
TEST_CASE("SharedRealm: async_writes_2") {
    _impl::RealmCoordinator::assert_no_open_realms();
    if (!util::EventLoop::has_implementation())
        return;

    TestFile config;
    config.cache = false;
    config.schema_version = 0;
    config.schema = Schema{
        {"object", {{"value", PropertyType::Int}}},
    };
    bool done = false;
    auto realm = Realm::get_shared_realm(config);
    int write_nr = 0;
    int commit_nr = 0;
    auto table = realm->read_group().get_table("class_object");
    auto col = table->get_column_key("value");
    LooperDelegate ld;
    std::shared_ptr<bool> t1_rdy = ld.add_task([&, realm]() {
        REQUIRE(write_nr == 0);
        ++write_nr;
        table->create_object().set(col, 45);
        realm->cancel_transaction();
    });
    std::shared_ptr<bool> t2_rdy = ld.add_task([&, realm]() {
        REQUIRE(write_nr == 1);
        ++write_nr;
        table->create_object().set(col, 45);
        realm->async_commit_transaction([&](std::exception_ptr) {
            REQUIRE(commit_nr == 0);
            ++commit_nr;
        });
    });
    std::shared_ptr<bool> t3_rdy = ld.add_task([&, realm]() {
        ++write_nr;
        auto o = table->get_object(0);
        o.set(col, o.get<int64_t>(col) + 37);
        realm->async_commit_transaction([&](std::exception_ptr) {
            ++commit_nr;
            done = true;
        });
    });

    // Make some notify_only transactions
    realm->async_begin_transaction(
        [&]() {
            *t1_rdy = true;
        },
        true);
    realm->async_begin_transaction(
        [&]() {
            *t2_rdy = true;
        },
        true);
    realm->async_begin_transaction(
        [&]() {
            *t3_rdy = true;
        },
        true);

    util::EventLoop::main().run_until([&, realm] {
        ld.run_once();
        return done;
    });
    REQUIRE(done);
}
#endif

TEST_CASE("SharedRealm: notifications") {
    if (!util::EventLoop::has_implementation())
        return;

    TestFile config;
    config.schema_version = 0;
    config.schema = Schema{
        {"object", {{"value", PropertyType::Int}}},
    };

    struct Context : BindingContext {
        size_t* change_count;
        util::UniqueFunction<void()> did_change_fn;
        util::UniqueFunction<void()> changes_available_fn;

        Context(size_t* out)
            : change_count(out)
        {
        }

        void did_change(std::vector<ObserverState> const&, std::vector<void*> const&, bool) override
        {
            ++*change_count;
            if (did_change_fn)
                did_change_fn();
        }

        void changes_available() override
        {
            if (changes_available_fn)
                changes_available_fn();
        }
    };

    size_t change_count = 0;
    auto realm = Realm::get_shared_realm(config);
    realm->read_group();
    auto context = new Context{&change_count};
    realm->m_binding_context.reset(context);
    realm->m_binding_context->realm = realm;

    SECTION("local notifications are sent synchronously") {
        realm->begin_transaction();
        REQUIRE(change_count == 0);
        realm->commit_transaction();
        REQUIRE(change_count == 1);
    }
#ifndef _WIN32
    SECTION("remote notifications are sent asynchronously") {
        auto r2 = Realm::get_shared_realm(config);
        r2->begin_transaction();
        r2->commit_transaction();
        REQUIRE(change_count == 0);
        util::EventLoop::main().run_until([&] {
            return change_count > 0;
        });
        REQUIRE(change_count == 1);
    }

    SECTION("notifications created in async transaction are sent synchronously") {
        realm->async_begin_transaction([&] {
            REQUIRE(change_count == 0);
            realm->async_commit_transaction();
            REQUIRE(change_count == 1);
        });
        REQUIRE(change_count == 0);
        util::EventLoop::main().run_until([&] {
            return change_count > 0;
        });
        REQUIRE(change_count == 1);
        util::EventLoop::main().run_until([&] {
            return !realm->has_pending_async_work();
        });
    }
#endif
    SECTION("refresh() from within changes_available() refreshes") {
        context->changes_available_fn = [&] {
            REQUIRE(realm->refresh());
        };
        realm->set_auto_refresh(false);

        auto r2 = Realm::get_shared_realm(config);
        r2->begin_transaction();
        r2->commit_transaction();
        realm->notify();
        // Should return false as the realm was already advanced
        REQUIRE_FALSE(realm->refresh());
    }

    SECTION("refresh() from within did_change() is a no-op") {
        context->did_change_fn = [&] {
            if (change_count > 1)
                return;

            // Create another version so that refresh() advances the version
            auto r2 = Realm::get_shared_realm(realm->config());
            r2->begin_transaction();
            r2->commit_transaction();

            REQUIRE_FALSE(realm->refresh());
        };

        auto r2 = Realm::get_shared_realm(config);
        r2->begin_transaction();
        r2->commit_transaction();

        REQUIRE(realm->refresh());
        REQUIRE(change_count == 1);

        REQUIRE(realm->refresh());
        REQUIRE(change_count == 2);
        REQUIRE_FALSE(realm->refresh());
    }

    SECTION("begin_write() from within did_change() produces recursive notifications") {
        context->did_change_fn = [&] {
            if (realm->is_in_transaction())
                realm->cancel_transaction();
            if (change_count > 3)
                return;

            // Create another version so that begin_write() advances the version
            auto r2 = Realm::get_shared_realm(realm->config());
            r2->begin_transaction();
            r2->commit_transaction();

            realm->begin_transaction();
            REQUIRE(change_count == 4);
        };

        auto r2 = Realm::get_shared_realm(config);
        r2->begin_transaction();
        r2->commit_transaction();
        REQUIRE(realm->refresh());
        REQUIRE(change_count == 4);
        REQUIRE_FALSE(realm->refresh());
    }
}

TEST_CASE("SharedRealm: schema updating from external changes") {
    TestFile config;
    config.schema_version = 0;
    config.schema_mode = SchemaMode::AdditiveExplicit;
    config.schema = Schema{
        {"object",
         {
             {"value", PropertyType::Int, Property::IsPrimary{true}},
             {"value 2", PropertyType::Int, Property::IsPrimary{false}, Property::IsIndexed{true}},
         }},
    };

    SECTION("newly added columns update table columns but are not added to properties") {
        // Does this test add any value when column keys are stable?
        auto r1 = Realm::get_shared_realm(config);
        auto r2 = Realm::get_shared_realm(config);
        auto test = [&] {
            r2->begin_transaction();
            r2->read_group().get_table("class_object")->add_column(type_String, "new col");
            r2->commit_transaction();

            auto& object_schema = *r1->schema().find("object");
            REQUIRE(object_schema.persisted_properties.size() == 2);
            ColKey col = object_schema.persisted_properties[0].column_key;
            r1->refresh();
            REQUIRE(object_schema.persisted_properties[0].column_key == col);
        };
        SECTION("with an active read transaction") {
            r1->read_group();
            test();
        }
        SECTION("without an active read transaction") {
            r1->invalidate();
            test();
        }
    }

    SECTION("beginning a read transaction checks for incompatible changes") {
        auto r = Realm::get_shared_realm(config);
        r->invalidate();

        auto& db = TestHelper::get_db(r);
        WriteTransaction wt(db);
        auto& table = *wt.get_table("class_object");

        SECTION("removing a property") {
            table.remove_column(table.get_column_key("value"));
            wt.commit();
            REQUIRE_THROWS_CONTAINING(r->refresh(), "Property 'object.value' has been removed.");
        }

        SECTION("change property type") {
            table.remove_column(table.get_column_key("value 2"));
            table.add_column(type_Float, "value 2");
            wt.commit();
            REQUIRE_THROWS_CONTAINING(r->refresh(),
                                      "Property 'object.value 2' has been changed from 'int' to 'float'");
        }

        SECTION("make property optional") {
            table.remove_column(table.get_column_key("value 2"));
            table.add_column(type_Int, "value 2", true);
            wt.commit();
            REQUIRE_THROWS_CONTAINING(r->refresh(), "Property 'object.value 2' has been made optional");
        }

        SECTION("recreate column with no changes") {
            table.remove_column(table.get_column_key("value 2"));
            table.add_column(type_Int, "value 2");
            wt.commit();
            REQUIRE_NOTHROW(r->refresh());
        }

        SECTION("remove index from non-PK") {
            table.remove_search_index(table.get_column_key("value 2"));
            wt.commit();
            REQUIRE_NOTHROW(r->refresh());
        }
    }
}

TEST_CASE("SharedRealm: close()") {
    TestFile config;
    config.schema_version = 1;
    config.schema = Schema{
        {"object", {{"value", PropertyType::Int}}},
        {"list", {{"list", PropertyType::Object | PropertyType::Array, "object"}}},
    };

    auto realm = Realm::get_shared_realm(config);

    SECTION("all functions throw ClosedRealmException after close") {
        const char* msg = "Cannot access realm that has been closed.";

        realm->close();
        REQUIRE(realm->is_closed());
        REQUIRE_EXCEPTION(realm->verify_open(), ClosedRealm, msg);

        REQUIRE_EXCEPTION(realm->update_schema(Schema{}), ClosedRealm, msg);
        REQUIRE_EXCEPTION(realm->rename_property(Schema{}, "", "", ""), ClosedRealm, msg);
        REQUIRE_EXCEPTION(realm->set_schema_subset(Schema{}), ClosedRealm, msg);

        REQUIRE_EXCEPTION(realm->begin_transaction(), ClosedRealm, msg);
        REQUIRE_EXCEPTION(realm->commit_transaction(), ClosedRealm, msg);
        REQUIRE_EXCEPTION(realm->cancel_transaction(), ClosedRealm, msg);
        REQUIRE(!realm->is_in_transaction());

        REQUIRE_EXCEPTION(realm->async_begin_transaction(nullptr), ClosedRealm, msg);
        REQUIRE_EXCEPTION(realm->async_commit_transaction(nullptr), ClosedRealm, msg);
        REQUIRE_EXCEPTION(realm->async_cancel_transaction(0), ClosedRealm, msg);
        REQUIRE_FALSE(realm->is_in_async_transaction());

        REQUIRE_EXCEPTION(realm->freeze(), ClosedRealm, msg);
        REQUIRE_FALSE(realm->is_frozen());
        REQUIRE_EXCEPTION(realm->get_number_of_versions(), ClosedRealm, msg);
        REQUIRE_EXCEPTION(realm->read_transaction_version(), ClosedRealm, msg);
        REQUIRE_EXCEPTION(realm->duplicate(), ClosedRealm, msg);

        REQUIRE_EXCEPTION(realm->enable_wait_for_change(), ClosedRealm, msg);
        REQUIRE_EXCEPTION(realm->wait_for_change(), ClosedRealm, msg);
        REQUIRE_EXCEPTION(realm->wait_for_change_release(), ClosedRealm, msg);

        REQUIRE_NOTHROW(realm->notify());
        REQUIRE_EXCEPTION(realm->refresh(), ClosedRealm, msg);
        REQUIRE_EXCEPTION(realm->invalidate(), ClosedRealm, msg);
        REQUIRE_EXCEPTION(realm->compact(), ClosedRealm, msg);
        REQUIRE_EXCEPTION(realm->convert(realm->config()), ClosedRealm, msg);
        REQUIRE_EXCEPTION(realm->write_copy(), ClosedRealm, msg);

#if REALM_ENABLE_SYNC
        REQUIRE_FALSE(realm->sync_session());
        REQUIRE_EXCEPTION(realm->get_latest_subscription_set(), ClosedRealm, msg);
        REQUIRE_EXCEPTION(realm->get_active_subscription_set(), ClosedRealm, msg);
#endif
    }

    SECTION("fully closes database file even with live notifiers") {
        auto& group = realm->read_group();
        realm->begin_transaction();
        auto obj = ObjectStore::table_for_object_type(group, "list")->create_object();
        realm->commit_transaction();

        Results results(realm, ObjectStore::table_for_object_type(group, "object"));
        List list(realm, obj.get_linklist("list"));
        Object object(realm, obj);

        auto obj_token = object.add_notification_callback([](CollectionChangeSet) {});
        auto list_token = list.add_notification_callback([](CollectionChangeSet) {});
        auto results_token = results.add_notification_callback([](CollectionChangeSet) {});

        // Perform a dummy transaction to ensure the notifiers actually acquire
        // resources that need to be closed
        realm->begin_transaction();
        realm->commit_transaction();

        realm->close();

        // Verify that we're able to acquire an exclusive lock
        REQUIRE(DB::call_with_lock(config.path, [](auto) {}));
    }
}

TEST_CASE("Realm::delete_files()") {
    TestFile config;
    config.schema_version = 1;
    config.schema = Schema{{"object", {{"value", PropertyType::Int}}}};
    auto realm = Realm::get_shared_realm(config);
    auto path = config.path;

    // We need to create some additional files that might not be present
    // for a freshly opened realm but need to be tested for as the will
    // be created during a Realm's life cycle.
    (void)util::File(path + ".log", util::File::mode_Write);

    SECTION("Deleting files of a closed Realm succeeds.") {
        realm->close();
        bool did_delete = false;
        Realm::delete_files(path, &did_delete);
        REQUIRE(did_delete);
        REQUIRE_FALSE(util::File::exists(path));
        REQUIRE_FALSE(util::File::exists(path + ".management"));
        REQUIRE_FALSE(util::File::exists(path + ".note"));
        REQUIRE_FALSE(util::File::exists(path + ".log"));

        // Deleting the .lock file is not safe. It must still exist.
        REQUIRE(util::File::exists(path + ".lock"));
    }

    SECTION("Trying to delete files of an open Realm fails.") {
        REQUIRE_EXCEPTION(Realm::delete_files(path), ErrorCodes::DeleteOnOpenRealm,
                          util::format("Cannot delete files of an open Realm: '%1' is still in use.", path));
        REQUIRE(util::File::exists(path + ".lock"));
        REQUIRE(util::File::exists(path));
        REQUIRE(util::File::exists(path + ".management"));
#ifndef _WIN32
        REQUIRE(util::File::exists(path + ".note"));
#endif
        REQUIRE(util::File::exists(path + ".log"));
    }

    SECTION("Deleting the same Realm multiple times.") {
        realm->close();
        Realm::delete_files(path);
        Realm::delete_files(path);
        Realm::delete_files(path);
    }

    SECTION("Calling delete on a folder that does not exist.") {
        auto fake_path = "/tmp/doesNotExist/realm.424242";
        bool did_delete = false;
        Realm::delete_files(fake_path, &did_delete);
        REQUIRE_FALSE(did_delete);
    }

    SECTION("passing did_delete is optional") {
        realm->close();
        Realm::delete_files(path, nullptr);
    }

    SECTION("Deleting a Realm which does not exist does not set did_delete") {
        TestFile new_config;
        bool did_delete = false;
        Realm::delete_files(new_config.path, &did_delete);
        REQUIRE_FALSE(did_delete);
    }
}

TEST_CASE("ShareRealm: in-memory mode from buffer") {
    TestFile config;
    config.schema_version = 1;
    config.schema = Schema{
        {"object", {{"value", PropertyType::Int}}},
    };

    SECTION("Save and open Realm from in-memory buffer") {
        // Write in-memory copy of Realm to a buffer
        auto realm = Realm::get_shared_realm(config);
        OwnedBinaryData realm_buffer = realm->write_copy();

        // Open the buffer as a new (immutable in-memory) Realm
        realm::Realm::Config config2;
        config2.in_memory = true;
        config2.schema_mode = SchemaMode::Immutable;
        config2.realm_data = realm_buffer.get();

        auto realm2 = Realm::get_shared_realm(config2);

        // Verify that it can read the schema and that it is the same
        REQUIRE(realm->schema().size() == 1);
        auto it = realm->schema().find("object");
        auto table = realm->read_group().get_table("class_object");
        REQUIRE(it != realm->schema().end());
        REQUIRE(it->table_key == table->get_key());
        REQUIRE(it->persisted_properties.size() == 1);
        REQUIRE(it->persisted_properties[0].name == "value");
        REQUIRE(it->persisted_properties[0].column_key == table->get_column_key("value"));

        // Test invalid configs
        realm::Realm::Config config3;
        config3.realm_data = realm_buffer.get();
        REQUIRE_EXCEPTION(Realm::get_shared_realm(config3), IllegalCombination,
                          "In-memory realms initialized from memory buffers can only be opened in read-only mode");

        config3.in_memory = true;
        config3.schema_mode = SchemaMode::Immutable;
        config3.path = "path";
        REQUIRE_EXCEPTION(Realm::get_shared_realm(config3), IllegalCombination,
                          "Specifying both memory buffer and path is invalid");

        config3.path = "";
        config3.encryption_key = std::vector<char>(64, 'a');
        REQUIRE_EXCEPTION(Realm::get_shared_realm(config3), IllegalCombination,
                          "Memory buffers do not support encryption");
    }
}

TEST_CASE("ShareRealm: realm closed in did_change callback") {
    TestFile config;
    config.schema_version = 1;
    config.schema = Schema{
        {"object", {{"value", PropertyType::Int}}},
    };
    config.automatic_change_notifications = false;
    auto r1 = Realm::get_shared_realm(config);

    r1->begin_transaction();
    auto table = r1->read_group().get_table("class_object");
    table->create_object();
    r1->commit_transaction();

    // Cannot be a member var of Context since Realm.close will free the context.
    static SharedRealm* shared_realm;
    shared_realm = &r1;
    struct Context : public BindingContext {
        void did_change(std::vector<ObserverState> const&, std::vector<void*> const&, bool) override
        {
            (*shared_realm)->close();
            (*shared_realm).reset();
        }
    };

    SECTION("did_change") {
        r1->m_binding_context.reset(new Context());
        r1->invalidate();

        auto r2 = Realm::get_shared_realm(config);
        r2->begin_transaction();
        r2->read_group().get_table("class_object")->create_object();
        r2->commit_transaction();
        r2.reset();

        r1->notify();
    }

    SECTION("did_change with async results") {
        r1->m_binding_context.reset(new Context());
        Results results(r1, table->where());
        auto token = results.add_notification_callback([&](CollectionChangeSet) {
            // Should not be called.
            REQUIRE(false);
        });

        auto r2 = Realm::get_shared_realm(config);
        r2->begin_transaction();
        r2->read_group().get_table("class_object")->create_object();
        r2->commit_transaction();
        r2.reset();

        auto coordinator = _impl::RealmCoordinator::get_coordinator(config.path);
        coordinator->on_change();

        r1->notify();
    }

    SECTION("refresh") {
        r1->m_binding_context.reset(new Context());

        auto r2 = Realm::get_shared_realm(config);
        r2->begin_transaction();
        r2->read_group().get_table("class_object")->create_object();
        r2->commit_transaction();
        r2.reset();

        REQUIRE_FALSE(r1->refresh());
    }

    shared_realm = nullptr;
}

TEST_CASE("RealmCoordinator: schema cache") {
    TestFile config;
    auto coordinator = _impl::RealmCoordinator::get_coordinator(config.path);

    Schema cache_schema;
    uint64_t cache_sv = -1, cache_tv = -1;

    Schema schema{
        {"object", {{"value", PropertyType::Int}}},
    };
    Schema schema2{
        {"object",
         {
             {"value", PropertyType::Int},
         }},
        {"object 2",
         {
             {"value", PropertyType::Int},
         }},
    };

    SECTION("valid initial schema sets cache") {
        coordinator->cache_schema(schema, 5, 10);
        REQUIRE(coordinator->get_cached_schema(cache_schema, cache_sv, cache_tv));
        REQUIRE(cache_schema == schema);
        REQUIRE(cache_sv == 5);
        REQUIRE(cache_tv == 10);
    }

    SECTION("cache can be updated with newer schema") {
        coordinator->cache_schema(schema, 5, 10);
        coordinator->cache_schema(schema2, 6, 11);
        REQUIRE(coordinator->get_cached_schema(cache_schema, cache_sv, cache_tv));
        REQUIRE(cache_schema == schema2);
        REQUIRE(cache_sv == 6);
        REQUIRE(cache_tv == 11);
    }

    SECTION("empty schema is ignored") {
        coordinator->cache_schema(Schema{}, 5, 10);
        REQUIRE_FALSE(coordinator->get_cached_schema(cache_schema, cache_sv, cache_tv));

        coordinator->cache_schema(schema, 5, 10);
        coordinator->cache_schema(Schema{}, 5, 10);
        REQUIRE(coordinator->get_cached_schema(cache_schema, cache_sv, cache_tv));
        REQUIRE(cache_schema == schema);
        REQUIRE(cache_sv == 5);
        REQUIRE(cache_tv == 10);
    }

    SECTION("schema for older transaction is ignored") {
        coordinator->cache_schema(schema, 5, 10);
        coordinator->cache_schema(schema2, 4, 8);

        REQUIRE(coordinator->get_cached_schema(cache_schema, cache_sv, cache_tv));
        REQUIRE(cache_schema == schema);
        REQUIRE(cache_sv == 5);
        REQUIRE(cache_tv == 10);

        coordinator->advance_schema_cache(10, 20);
        coordinator->cache_schema(schema, 6, 15);
        REQUIRE(coordinator->get_cached_schema(cache_schema, cache_sv, cache_tv));
        REQUIRE(cache_tv == 20); // should not have dropped to 15
    }

    SECTION("advance_schema() from transaction version bumps transaction version") {
        coordinator->cache_schema(schema, 5, 10);
        coordinator->advance_schema_cache(10, 12);
        REQUIRE(coordinator->get_cached_schema(cache_schema, cache_sv, cache_tv));
        REQUIRE(cache_schema == schema);
        REQUIRE(cache_sv == 5);
        REQUIRE(cache_tv == 12);
    }

    SECTION("advance_schema() ending before transaction version does nothing") {
        coordinator->cache_schema(schema, 5, 10);
        coordinator->advance_schema_cache(8, 9);
        REQUIRE(coordinator->get_cached_schema(cache_schema, cache_sv, cache_tv));
        REQUIRE(cache_schema == schema);
        REQUIRE(cache_sv == 5);
        REQUIRE(cache_tv == 10);
    }

    SECTION("advance_schema() extending over transaction version bumps version") {
        coordinator->cache_schema(schema, 5, 10);
        coordinator->advance_schema_cache(3, 15);
        REQUIRE(coordinator->get_cached_schema(cache_schema, cache_sv, cache_tv));
        REQUIRE(cache_schema == schema);
        REQUIRE(cache_sv == 5);
        REQUIRE(cache_tv == 15);
    }

    SECTION("advance_schema() with no cahced schema does nothing") {
        coordinator->advance_schema_cache(3, 15);
        REQUIRE_FALSE(coordinator->get_cached_schema(cache_schema, cache_sv, cache_tv));
    }
}

TEST_CASE("SharedRealm: coordinator schema cache") {
    TestFile config;
    auto r = Realm::get_shared_realm(config);
    auto coordinator = _impl::RealmCoordinator::get_coordinator(config.path);

    Schema cache_schema;
    uint64_t cache_sv = -1, cache_tv = -1;

    Schema schema{
        {"object", {{"value", PropertyType::Int}}},
    };
    Schema schema2{
        {"object",
         {
             {"value", PropertyType::Int},
         }},
        {"object 2",
         {
             {"value", PropertyType::Int},
         }},
    };

    class ExternalWriter {
    private:
        std::shared_ptr<Realm> m_realm;

    public:
        WriteTransaction wt;
        ExternalWriter(Realm::Config const& config)
            : m_realm([&] {
                auto c = config;
                c.scheduler = util::Scheduler::make_frozen(VersionID());
                return _impl::RealmCoordinator::get_coordinator(c.path)->get_realm(c, util::none);
            }())
            , wt(TestHelper::get_db(m_realm))
        {
        }
    };

    auto external_write = [&](Realm::Config const& config, auto&& fn) {
        ExternalWriter wt(config);
        fn(wt.wt);
        wt.wt.commit();
    };

    SECTION("is initially empty for uninitialized file") {
        REQUIRE_FALSE(coordinator->get_cached_schema(cache_schema, cache_sv, cache_tv));
    }
    r->update_schema(schema);

    SECTION("is populated after calling update_schema()") {
        REQUIRE(coordinator->get_cached_schema(cache_schema, cache_sv, cache_tv));
        REQUIRE(cache_sv == 0);
        REQUIRE(cache_schema == schema);
        REQUIRE(cache_schema.begin()->persisted_properties[0].column_key != ColKey{});
    }

    coordinator = nullptr;
    r = nullptr;
    r = Realm::get_shared_realm(config);
    coordinator = _impl::RealmCoordinator::get_coordinator(config.path);
    REQUIRE(coordinator->get_cached_schema(cache_schema, cache_sv, cache_tv));

    SECTION("is populated after opening an initialized file") {
        REQUIRE(cache_sv == 0);
        REQUIRE(cache_tv == 2); // with in-realm history the version doesn't reset
        REQUIRE(cache_schema == schema);
        REQUIRE(cache_schema.begin()->persisted_properties[0].column_key != ColKey{});
    }

    SECTION("transaction version is bumped after a local write") {
        auto tv = cache_tv;
        r->begin_transaction();
        r->commit_transaction();
        REQUIRE(coordinator->get_cached_schema(cache_schema, cache_sv, cache_tv));
        REQUIRE(cache_tv == tv + 1);
    }

    SECTION("notify() without a read transaction does not bump transaction version") {
        auto tv = cache_tv;

        SECTION("non-schema change") {
            external_write(config, [](auto& wt) {
                wt.get_table("class_object")->create_object();
            });
        }
        SECTION("schema change") {
            external_write(config, [](auto& wt) {
                wt.add_table("class_object 2");
            });
        }

        r->notify();
        REQUIRE(coordinator->get_cached_schema(cache_schema, cache_sv, cache_tv));
        REQUIRE(cache_tv == tv);
        REQUIRE(cache_schema == schema);
    }

    SECTION("notify() with a read transaction bumps transaction version") {
        r->read_group();
        external_write(config, [](auto& wt) {
            wt.get_table("class_object")->create_object();
        });

        r->notify();
        auto tv = cache_tv;
        REQUIRE(coordinator->get_cached_schema(cache_schema, cache_sv, cache_tv));
        REQUIRE(cache_tv == tv + 1);
    }

    SECTION("notify() with a read transaction updates schema folloing external schema change") {
        r->read_group();
        external_write(config, [](auto& wt) {
            wt.add_table("class_object 2");
        });

        r->notify();
        auto tv = cache_tv;
        REQUIRE(coordinator->get_cached_schema(cache_schema, cache_sv, cache_tv));
        REQUIRE(cache_tv == tv + 1);
        REQUIRE(cache_schema.size() == 2);
        REQUIRE(cache_schema.find("object 2") != cache_schema.end());
    }

    SECTION("transaction version is bumped after refresh() following external non-schema write") {
        external_write(config, [](auto& wt) {
            wt.get_table("class_object")->create_object();
        });

        r->refresh();
        auto tv = cache_tv;
        REQUIRE(coordinator->get_cached_schema(cache_schema, cache_sv, cache_tv));
        REQUIRE(cache_tv == tv + 1);
    }

    SECTION("schema is reread following refresh() over external schema change") {
        external_write(config, [](auto& wt) {
            wt.add_table("class_object 2");
        });

        r->refresh();
        auto tv = cache_tv;
        REQUIRE(coordinator->get_cached_schema(cache_schema, cache_sv, cache_tv));
        REQUIRE(cache_tv == tv + 1);
        REQUIRE(cache_schema.size() == 2);
        REQUIRE(cache_schema.find("object 2") != cache_schema.end());
    }

    SECTION("update_schema() to version already on disk updates cache") {
        r->read_group();
        external_write(config, [](auto& wt) {
            auto table = wt.add_table("class_object 2");
            table->add_column(type_Int, "value");
        });

        auto tv = cache_tv;
        r->update_schema(schema2);

        REQUIRE(coordinator->get_cached_schema(cache_schema, cache_sv, cache_tv));
        REQUIRE(cache_tv == tv + 1); // only +1 because update_schema() did not perform a write
        REQUIRE(cache_schema.size() == 2);
        REQUIRE(cache_schema.find("object 2") != cache_schema.end());
    }

    SECTION("update_schema() to version already on disk updates cache") {
        r->read_group();
        external_write(config, [](auto& wt) {
            auto table = wt.add_table("class_object 2");
            table->add_column(type_Int, "value");
        });

        auto tv = cache_tv;
        r->update_schema(schema2);

        REQUIRE(coordinator->get_cached_schema(cache_schema, cache_sv, cache_tv));
        REQUIRE(cache_tv == tv + 1); // only +1 because update_schema() did not perform a write
        REQUIRE(cache_schema.size() == 2);
        REQUIRE(cache_schema.find("object 2") != cache_schema.end());
    }

    SECTION("update_schema() to version populated on disk while waiting for the write lock updates cache") {
        r->read_group();

        // We want to commit the write while we're waiting on the write lock on
        // this thread, which can't really be done in a properly synchronized manner
        std::chrono::microseconds wait_time{5000};
#if REALM_ANDROID
        // When running on device or in an emulator we need to wait longer due
        // to them being slow
        wait_time *= 10;
#endif

        bool did_run = false;
        JoiningThread thread([&] {
            ExternalWriter writer(config);
            if (writer.wt.get_table("class_object 2"))
                return;
            did_run = true;

            auto table = writer.wt.add_table("class_object 2");
            table->add_column(type_Int, "value");
            std::this_thread::sleep_for(wait_time * 2);
            writer.wt.commit();
        });
        std::this_thread::sleep_for(wait_time);

        auto tv = cache_tv;
        r->update_schema(Schema{
            {"object", {{"value", PropertyType::Int}}},
            {"object 2", {{"value", PropertyType::Int}}},
        });

        // just skip the test if the timing was wrong to avoid spurious failures
        if (!did_run)
            return;

        REQUIRE(coordinator->get_cached_schema(cache_schema, cache_sv, cache_tv));
        REQUIRE(cache_tv == tv + 1); // only +1 because update_schema()'s write was rolled back
        REQUIRE(cache_schema.size() == 2);
        REQUIRE(cache_schema.find("object 2") != cache_schema.end());
    }
}

TEST_CASE("SharedRealm: dynamic schema mode doesn't invalidate object schema pointers when schema hasn't changed") {
    TestFile config;

    // Prepopulate the Realm with the schema.
    Realm::Config config_with_schema = config;
    config_with_schema.schema_version = 1;
    config_with_schema.schema_mode = SchemaMode::Automatic;
    config_with_schema.schema =
        Schema{{"object",
                {
                    {"value", PropertyType::Int, Property::IsPrimary{true}},
                    {"value 2", PropertyType::Int, Property::IsPrimary{false}, Property::IsIndexed{true}},
                }}};
    auto r1 = Realm::get_shared_realm(config_with_schema);

    // Retrieve the object schema in dynamic mode.
    auto r2 = Realm::get_shared_realm(config);
    auto* object_schema = &*r2->schema().find("object");

    // Perform an empty write to create a new version, resulting in the other Realm needing to re-read the schema.
    r1->begin_transaction();
    r1->commit_transaction();

    // Advance to the latest version, and verify the object schema is at the same location in memory.
    r2->read_group();
    REQUIRE(object_schema == &*r2->schema().find("object"));
}

TEST_CASE("SharedRealm: declaring an object as embedded results in creating an embedded table") {
    TestFile config;

    // Prepopulate the Realm with the schema.
    config.schema = Schema{{"object1",
                            ObjectSchema::ObjectType::Embedded,
                            {
                                {"value", PropertyType::Int},
                            }},
                           {"object2",
                            {
                                {"value", PropertyType::Object | PropertyType::Nullable, "object1"},
                            }}};
    auto r1 = Realm::get_shared_realm(config);

    Group& g = r1->read_group();
    auto t = g.get_table("class_object1");
    REQUIRE(t->is_embedded());
}

TEST_CASE("SharedRealm: SchemaChangedFunction") {
    struct Context : BindingContext {
        size_t* change_count;
        Schema* schema;
        Context(size_t* count_out, Schema* schema_out)
            : change_count(count_out)
            , schema(schema_out)
        {
        }

        void schema_did_change(Schema const& changed_schema) override
        {
            ++*change_count;
            *schema = changed_schema;
        }
    };

    size_t schema_changed_called = 0;
    Schema changed_fixed_schema;
    TestFile config;
    auto dynamic_config = config;

    config.schema = Schema{{"object1",
                            {
                                {"value", PropertyType::Int},
                            }},
                           {"object2",
                            {
                                {"value", PropertyType::Int},
                            }}};
    config.schema_version = 1;
    auto r1 = Realm::get_shared_realm(config);
    r1->read_group();
    r1->m_binding_context.reset(new Context(&schema_changed_called, &changed_fixed_schema));

    SECTION("Fixed schema") {
        SECTION("update_schema") {
            auto new_schema = Schema{{"object3",
                                      {
                                          {"value", PropertyType::Int},
                                      }}};
            r1->update_schema(new_schema, 2);
            REQUIRE(schema_changed_called == 1);
            REQUIRE(changed_fixed_schema.find("object3")->property_for_name("value")->column_key != ColKey{});
        }

        SECTION("Open a new Realm instance with same config won't trigger") {
            auto r2 = Realm::get_shared_realm(config);
            REQUIRE(schema_changed_called == 0);
        }

        SECTION("Non schema related transaction doesn't trigger") {
            auto r2 = Realm::get_shared_realm(config);
            r2->begin_transaction();
            r2->commit_transaction();
            r1->refresh();
            REQUIRE(schema_changed_called == 0);
        }

        SECTION("Schema is changed by another Realm") {
            auto r2 = Realm::get_shared_realm(config);
            r2->begin_transaction();
            r2->read_group().get_table("class_object1")->add_column(type_String, "new col");
            r2->commit_transaction();
            r1->refresh();
            REQUIRE(schema_changed_called == 1);
            REQUIRE(changed_fixed_schema.find("object1")->property_for_name("value")->column_key != ColKey{});
        }

        // This is not a valid use case. m_schema won't be refreshed.
        SECTION("Schema is changed by this Realm won't trigger") {
            r1->begin_transaction();
            r1->read_group().get_table("class_object1")->add_column(type_String, "new col");
            r1->commit_transaction();
            REQUIRE(schema_changed_called == 0);
        }
    }

    SECTION("Dynamic schema") {
        size_t dynamic_schema_changed_called = 0;
        Schema changed_dynamic_schema;
        auto r2 = Realm::get_shared_realm(dynamic_config);
        r2->m_binding_context.reset(new Context(&dynamic_schema_changed_called, &changed_dynamic_schema));

        SECTION("set_schema_subset") {
            auto new_schema = Schema{{"object1",
                                      {
                                          {"value", PropertyType::Int},
                                      }}};
            r2->set_schema_subset(new_schema);
            REQUIRE(schema_changed_called == 0);
            REQUIRE(dynamic_schema_changed_called == 1);
            REQUIRE(changed_dynamic_schema.find("object1")->property_for_name("value")->column_key != ColKey{});
        }

        SECTION("Non schema related transaction will always trigger in dynamic mode") {
            auto r1 = Realm::get_shared_realm(config);
            // An empty transaction will trigger the schema changes always in dynamic mode.
            r1->begin_transaction();
            r1->commit_transaction();
            r2->refresh();
            REQUIRE(dynamic_schema_changed_called == 1);
            REQUIRE(changed_dynamic_schema.find("object1")->property_for_name("value")->column_key != ColKey{});
        }

        SECTION("Schema is changed by another Realm") {
            r1->begin_transaction();
            r1->read_group().get_table("class_object1")->add_column(type_String, "new col");
            r1->commit_transaction();
            r2->refresh();
            REQUIRE(dynamic_schema_changed_called == 1);
            REQUIRE(changed_dynamic_schema.find("object1")->property_for_name("value")->column_key != ColKey{});
        }
    }
}

TEST_CASE("SharedRealm: compact on launch") {
    // Make compactable Realm
    TestFile config;
    config.automatic_change_notifications = false;
    int num_opens = 0;
    config.should_compact_on_launch_function = [&](uint64_t total_bytes, uint64_t used_bytes) {
        REQUIRE(total_bytes > used_bytes);
        num_opens++;
        return num_opens != 2;
    };
    config.schema = Schema{
        {"object", {{"value", PropertyType::String}}},
    };
    REQUIRE(num_opens == 0);
    auto r = Realm::get_shared_realm(config);
    REQUIRE(num_opens == 1);
    r->begin_transaction();
    auto table = r->read_group().get_table("class_object");
    size_t count = 1000;
    for (size_t i = 0; i < count; ++i)
        table->create_object().set_all(util::format("Foo_%1", i % 10).c_str());
    r->commit_transaction();
    REQUIRE(table->size() == count);
    r->close();

    SECTION("compact reduces the file size") {
#ifndef _WIN32
        // Confirm expected sizes before and after opening the Realm
        size_t size_before = size_t(util::File(config.path).get_size());
        r = Realm::get_shared_realm(config);
        REQUIRE(num_opens == 2);
        r->close();
        REQUIRE(size_t(util::File(config.path).get_size()) == size_before); // File size after returning false
        r = Realm::get_shared_realm(config);
        REQUIRE(num_opens == 3);
        REQUIRE(size_t(util::File(config.path).get_size()) < size_before); // File size after returning true

        // Validate that the file still contains what it should
        REQUIRE(r->read_group().get_table("class_object")->size() == count);

        // Registering for a collection notification shouldn't crash when compact on launch is used.
        Results results(r, r->read_group().get_table("class_object"));
        results.add_notification_callback([](CollectionChangeSet const&) {});
        r->close();
#endif
    }

    SECTION("compact function does not get invoked if realm is open on another thread") {
        config.scheduler = util::Scheduler::make_frozen(VersionID());
        r = Realm::get_shared_realm(config);
        REQUIRE(num_opens == 2);
        std::thread([&] {
            auto r2 = Realm::get_shared_realm(config);
            REQUIRE(num_opens == 2);
        }).join();
        r->close();
        std::thread([&] {
            auto r3 = Realm::get_shared_realm(config);
            REQUIRE(num_opens == 3);
        }).join();
    }
}

struct ModeAutomatic {
    static SchemaMode mode()
    {
        return SchemaMode::Automatic;
    }
    static bool should_call_init_on_version_bump()
    {
        return false;
    }
};
struct ModeAdditive {
    static SchemaMode mode()
    {
        return SchemaMode::AdditiveExplicit;
    }
    static bool should_call_init_on_version_bump()
    {
        return false;
    }
};
struct ModeManual {
    static SchemaMode mode()
    {
        return SchemaMode::Manual;
    }
    static bool should_call_init_on_version_bump()
    {
        return false;
    }
};
struct ModeSoftResetFile {
    static SchemaMode mode()
    {
        return SchemaMode::SoftResetFile;
    }
    static bool should_call_init_on_version_bump()
    {
        return true;
    }
};
struct ModeHardResetFile {
    static SchemaMode mode()
    {
        return SchemaMode::HardResetFile;
    }
    static bool should_call_init_on_version_bump()
    {
        return true;
    }
};

TEMPLATE_TEST_CASE("SharedRealm: update_schema with initialization_function", "[init][update_schema]", ModeAutomatic,
                   ModeAdditive, ModeManual, ModeSoftResetFile, ModeHardResetFile)
{
    TestFile config;
    config.schema_mode = TestType::mode();
    bool initialization_function_called = false;
    uint64_t schema_version_in_callback = -1;
    Schema schema_in_callback;
    auto initialization_function = [&initialization_function_called, &schema_version_in_callback,
                                    &schema_in_callback](auto shared_realm) {
        REQUIRE(shared_realm->is_in_transaction());
        initialization_function_called = true;
        schema_version_in_callback = shared_realm->schema_version();
        schema_in_callback = shared_realm->schema();
    };

    Schema schema{
        {"object", {{"value", PropertyType::String}}},
    };

    SECTION("call initialization function directly by update_schema") {
        // Open in dynamic mode with no schema specified
        auto realm = Realm::get_shared_realm(config);
        REQUIRE_FALSE(initialization_function_called);

        realm->update_schema(schema, 0, nullptr, initialization_function);
        REQUIRE(initialization_function_called);
        REQUIRE(schema_version_in_callback == 0);
        REQUIRE(schema_in_callback.compare(schema).size() == 0);
    }

    config.schema_version = 0;
    config.schema = schema;

    SECTION("initialization function should be called for unversioned realm") {
        config.initialization_function = initialization_function;
        Realm::get_shared_realm(config);
        REQUIRE(initialization_function_called);
        REQUIRE(schema_version_in_callback == 0);
        REQUIRE(schema_in_callback.compare(schema).size() == 0);
    }

    SECTION("initialization function for versioned realm") {
        // Initialize v0
        Realm::get_shared_realm(config);

        config.schema_version = 1;
        config.initialization_function = initialization_function;
        Realm::get_shared_realm(config);
        REQUIRE(initialization_function_called == TestType::should_call_init_on_version_bump());
        if (TestType::should_call_init_on_version_bump()) {
            REQUIRE(schema_version_in_callback == 1);
            REQUIRE(schema_in_callback.compare(schema).size() == 0);
        }
    }
}

TEST_CASE("BindingContext is notified about delivery of change notifications") {
    _impl::RealmCoordinator::assert_no_open_realms();
    InMemoryTestFile config;
    config.automatic_change_notifications = false;

    auto r = Realm::get_shared_realm(config);
    r->update_schema({
        {"object", {{"value", PropertyType::Int}}},
    });

    auto coordinator = _impl::RealmCoordinator::get_coordinator(config.path);
    auto table = r->read_group().get_table("class_object");

    SECTION("BindingContext notified even if no callbacks are registered") {
        static int binding_context_start_notify_calls = 0;
        static int binding_context_end_notify_calls = 0;
        struct Context : BindingContext {
            void will_send_notifications() override
            {
                ++binding_context_start_notify_calls;
            }

            void did_send_notifications() override
            {
                ++binding_context_end_notify_calls;
            }
        };
        r->m_binding_context.reset(new Context());

        SECTION("local commit") {
            binding_context_start_notify_calls = 0;
            binding_context_end_notify_calls = 0;
            coordinator->on_change();
            r->begin_transaction();
            REQUIRE(binding_context_start_notify_calls == 1);
            REQUIRE(binding_context_end_notify_calls == 1);
            r->cancel_transaction();
        }

        SECTION("remote commit") {
            binding_context_start_notify_calls = 0;
            binding_context_end_notify_calls = 0;
            JoiningThread([&] {
                auto r2 = coordinator->get_realm(util::Scheduler::make_frozen(VersionID()));
                r2->begin_transaction();
                auto table2 = r2->read_group().get_table("class_object");
                table2->create_object();
                r2->commit_transaction();
            });
            advance_and_notify(*r);
            REQUIRE(binding_context_start_notify_calls == 1);
            REQUIRE(binding_context_end_notify_calls == 1);
        }
    }

    SECTION("notify BindingContext before and after sending notifications") {
        static int binding_context_start_notify_calls = 0;
        static int binding_context_end_notify_calls = 0;
        static int notification_calls = 0;

        auto col = table->get_column_key("value");
        Results results1(r, table->where().greater_equal(col, 0));
        Results results2(r, table->where().less(col, 10));

        auto token1 = results1.add_notification_callback([&](CollectionChangeSet) {
            ++notification_calls;
        });

        auto token2 = results2.add_notification_callback([&](CollectionChangeSet) {
            ++notification_calls;
        });

        struct Context : BindingContext {
            void will_send_notifications() override
            {
                REQUIRE(notification_calls == 0);
                REQUIRE(binding_context_end_notify_calls == 0);
                ++binding_context_start_notify_calls;
            }

            void did_send_notifications() override
            {
                REQUIRE(notification_calls == 2);
                REQUIRE(binding_context_start_notify_calls == 1);
                ++binding_context_end_notify_calls;
            }
        };
        r->m_binding_context.reset(new Context());

        SECTION("local commit") {
            binding_context_start_notify_calls = 0;
            binding_context_end_notify_calls = 0;
            notification_calls = 0;
            coordinator->on_change();
            r->begin_transaction();
            table->create_object();
            r->commit_transaction();
            REQUIRE(binding_context_start_notify_calls == 1);
            REQUIRE(binding_context_end_notify_calls == 1);
        }

        SECTION("remote commit") {
            binding_context_start_notify_calls = 0;
            binding_context_end_notify_calls = 0;
            notification_calls = 0;
            JoiningThread([&] {
                auto r2 = coordinator->get_realm(util::Scheduler::make_frozen(VersionID()));
                r2->begin_transaction();
                auto table2 = r2->read_group().get_table("class_object");
                table2->create_object();
                r2->commit_transaction();
            });
            advance_and_notify(*r);
            REQUIRE(binding_context_start_notify_calls == 1);
            REQUIRE(binding_context_end_notify_calls == 1);
        }
    }

    SECTION("did_send() is skipped if the Realm is closed first") {
        Results results(r, table->where());
        bool do_close = true;
        auto token = results.add_notification_callback([&](CollectionChangeSet) {
            if (do_close)
                r->close();
        });

        struct FailOnDidSend : BindingContext {
            void did_send_notifications() override
            {
                FAIL("did_send_notifications() should not have been called");
            }
        };
        struct CloseOnWillChange : FailOnDidSend {
            Realm& realm;
            CloseOnWillChange(Realm& realm)
                : realm(realm)
            {
            }

            void will_send_notifications() override
            {
                realm.close();
            }
        };

        SECTION("closed in notification callback for notify()") {
            r->m_binding_context.reset(new FailOnDidSend);
            coordinator->on_change();
            r->notify();
        }

        SECTION("closed in notification callback for refresh()") {
            do_close = false;
            coordinator->on_change();
            r->notify();
            do_close = true;

            JoiningThread([&] {
                auto r = coordinator->get_realm(util::Scheduler::make_frozen(VersionID()));
                r->begin_transaction();
                r->read_group().get_table("class_object")->create_object();
                r->commit_transaction();
            });

            r->m_binding_context.reset(new FailOnDidSend);
            coordinator->on_change();
            r->refresh();
        }

        SECTION("closed in will_send() for notify()") {
            r->m_binding_context.reset(new CloseOnWillChange(*r));
            coordinator->on_change();
            r->notify();
        }

        SECTION("closed in will_send() for refresh()") {
            do_close = false;
            coordinator->on_change();
            r->notify();
            do_close = true;

            JoiningThread([&] {
                auto r = coordinator->get_realm(util::Scheduler::make_frozen(VersionID()));
                r->begin_transaction();
                r->read_group().get_table("class_object")->create_object();
                r->commit_transaction();
            });

            r->m_binding_context.reset(new CloseOnWillChange(*r));
            coordinator->on_change();
            r->refresh();
        }
    }
#ifdef _WIN32
    _impl::RealmCoordinator::clear_all_caches();
#endif
}

TEST_CASE("Statistics on Realms") {
    _impl::RealmCoordinator::assert_no_open_realms();
    InMemoryTestFile config;
    // config.cache = false;
    config.automatic_change_notifications = false;

    auto r = Realm::get_shared_realm(config);
    r->update_schema({
        {"object", {{"value", PropertyType::Int}}},
    });

    SECTION("compute_size") {
        auto s = r->read_group().compute_aggregated_byte_size();
        REQUIRE(s > 0);
    }
#ifdef _WIN32
    _impl::RealmCoordinator::clear_all_caches();
#endif
}

TEST_CASE("RealmCoordinator: get_unbound_realm()") {
    TestFile config;
    config.cache = true;
    config.schema = Schema{
        {"object", {{"value", PropertyType::Int}}},
    };

    ThreadSafeReference ref;
    std::thread([&] {
        ref = _impl::RealmCoordinator::get_coordinator(config)->get_unbound_realm();
    }).join();

    SECTION("checks thread after being resolved") {
        auto realm = Realm::get_shared_realm(std::move(ref));
        REQUIRE_NOTHROW(realm->verify_thread());
        std::thread([&] {
            REQUIRE_EXCEPTION(realm->verify_thread(), WrongThread, "Realm accessed from incorrect thread.");
        }).join();
    }

    SECTION("delivers notifications to the thread it is resolved on") {
#ifndef _WIN32
        if (!util::EventLoop::has_implementation())
            return;
        auto realm = Realm::get_shared_realm(std::move(ref));
        Results results(realm, ObjectStore::table_for_object_type(realm->read_group(), "object")->where());
        bool called = false;
        auto token = results.add_notification_callback([&](CollectionChangeSet) {
            called = true;
        });
        util::EventLoop::main().run_until([&] {
            return called;
        });
#endif
    }

    SECTION("resolves to existing cached Realm for the thread if caching is enabled") {
        auto r1 = Realm::get_shared_realm(config);
        auto r2 = Realm::get_shared_realm(std::move(ref));
        REQUIRE(r1 == r2);
    }

    SECTION("resolves to a new Realm if caching is disabled") {
        config.cache = false;
        auto r1 = Realm::get_shared_realm(config);
        auto r2 = Realm::get_shared_realm(std::move(ref));
        REQUIRE(r1 != r2);

        // New unbound with cache disabled
        std::thread([&] {
            ref = _impl::RealmCoordinator::get_coordinator(config)->get_unbound_realm();
        }).join();
        auto r3 = Realm::get_shared_realm(std::move(ref));
        REQUIRE(r1 != r3);
        REQUIRE(r2 != r3);

        // New local with cache enabled should grab the resolved unbound
        config.cache = true;
        auto r4 = Realm::get_shared_realm(config);
        REQUIRE(r4 == r2);
    }
}

TEST_CASE("KeyPathMapping generation") {
    TestFile config;
    realm::query_parser::KeyPathMapping mapping;

    SECTION("class aliasing") {
        Schema schema = {
            {"PersistedName", {{"age", PropertyType::Int}}, {}, "AlternativeName"},
            {"class_with_policy",
             {{"value", PropertyType::Int},
              {"child", PropertyType::Object | PropertyType::Nullable, "class_with_policy"}},
             {{"parents", PropertyType::LinkingObjects | PropertyType::Array, "class_with_policy", "child"}},
             "ClassWithPolicy"},
        };
        schema.validate();
        config.schema = schema;
        auto realm = Realm::get_shared_realm(config);
        realm::populate_keypath_mapping(mapping, *realm);
        REQUIRE(mapping.has_table_mapping("AlternativeName"));
        REQUIRE("class_PersistedName" == mapping.get_table_mapping("AlternativeName"));

        auto table = realm->read_group().get_table("class_class_with_policy");
        std::vector<Mixed> args{0};
        auto q = table->query("parents.value = $0", args, mapping);
        REQUIRE(q.count() == 0);
    }
}<|MERGE_RESOLUTION|>--- conflicted
+++ resolved
@@ -1152,16 +1152,6 @@
         REQUIRE(sync_realm->read_group().get_table("class_object")->size() == 1);
     }
 
-<<<<<<< HEAD
-    SECTION("cannot convert from local realm to flx sync") {
-        SyncTestFile sync_config(tsm.app()->current_user(), schema, SyncConfig::FLXSyncEnabled{});
-        auto local_realm = Realm::get_shared_realm(local_config1);
-        REQUIRE_EXCEPTION(local_realm->convert(sync_config), IllegalOperation,
-                          "Cannot convert Realms to flexible sync Realms");
-    }
-
-=======
->>>>>>> c0a0b5b8
     SECTION("can copy a local realm to a local realm") {
         auto local_realm1 = Realm::get_shared_realm(local_config1);
         local_realm1->begin_transaction();
