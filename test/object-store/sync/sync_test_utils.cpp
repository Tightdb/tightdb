////////////////////////////////////////////////////////////////////////////
//
// Copyright 2016 Realm Inc.
//
// Licensed under the Apache License, Version 2.0 (the "License");
// you may not use this file except in compliance with the License.
// You may obtain a copy of the License at
//
// http://www.apache.org/licenses/LICENSE-2.0
//
// Unless required by applicable law or agreed to in writing, software
// distributed under the License is distributed on an "AS IS" BASIS,
// WITHOUT WARRANTIES OR CONDITIONS OF ANY KIND, either express or implied.
// See the License for the specific language governing permissions and
// limitations under the License.
//
////////////////////////////////////////////////////////////////////////////

#include "sync_test_utils.hpp"

#include "util/baas_admin_api.hpp"

#include <realm/object-store/object_store.hpp>
#include <realm/object-store/impl/object_accessor_impl.hpp>
#include <realm/object-store/sync/mongo_client.hpp>
#include <realm/object-store/sync/mongo_collection.hpp>
#include <realm/object-store/sync/mongo_database.hpp>
#include <realm/sync/noinst/client_history_impl.hpp>
#include <realm/sync/noinst/client_reset.hpp>
#include <realm/util/base64.hpp>
#include <realm/util/hex_dump.hpp>
#include <realm/util/sha_crypto.hpp>

namespace realm {

std::ostream& operator<<(std::ostream& os, util::Optional<app::AppError> error)
{
    if (!error) {
        os << "(none)";
    }
    else {
        os << "AppError(error_code=" << error->error_code
           << ", http_status_code=" << error->http_status_code.value_or(0) << ", message=\"" << error->message
           << "\", link_to_server_logs=\"" << error->link_to_server_logs << "\")";
    }
    return os;
}

bool results_contains_user(SyncUserMetadataResults& results, const std::string& identity,
                           const std::string& provider_type)
{
    for (size_t i = 0; i < results.size(); i++) {
        auto this_result = results.get(i);
        if (this_result.identity() == identity && this_result.provider_type() == provider_type) {
            return true;
        }
    }
    return false;
}

bool results_contains_original_name(SyncFileActionMetadataResults& results, const std::string& original_name)
{
    for (size_t i = 0; i < results.size(); i++) {
        if (results.get(i).original_name() == original_name) {
            return true;
        }
    }
    return false;
}

void timed_wait_for(util::FunctionRef<bool()> condition, std::chrono::milliseconds max_ms)
{
    const auto wait_start = std::chrono::steady_clock::now();
    util::EventLoop::main().run_until([&] {
        if (std::chrono::steady_clock::now() - wait_start > max_ms) {
            throw std::runtime_error(util::format("timed_wait_for exceeded %1 ms", max_ms.count()));
        }
        return condition();
    });
}

void timed_sleeping_wait_for(util::FunctionRef<bool()> condition, std::chrono::milliseconds max_ms,
                             std::chrono::milliseconds sleep_ms)
{
    const auto wait_start = std::chrono::steady_clock::now();
    while (!condition()) {
        if (std::chrono::steady_clock::now() - wait_start > max_ms) {
            throw std::runtime_error(util::format("timed_sleeping_wait_for exceeded %1 ms", max_ms.count()));
        }
        std::this_thread::sleep_for(sleep_ms);
    }
}

auto do_hash = [](const std::string& name) -> std::string {
    std::array<unsigned char, 32> hash;
    util::sha256(name.data(), name.size(), hash.data());
    return util::hex_dump(hash.data(), hash.size(), "");
};

ExpectedRealmPaths::ExpectedRealmPaths(const std::string& base_path, const std::string& app_id,
                                       const std::string& identity, const std::string& local_identity,
                                       const std::string& partition)
{
    // This is copied from SyncManager.cpp string_from_partition() in order to prevent
    // us changing that function and therefore breaking user's existing paths unknowingly.
    std::string cleaned_partition;
    bson::Bson partition_value = bson::parse(partition);
    switch (partition_value.type()) {
        case bson::Bson::Type::Int32:
            cleaned_partition = util::format("i_%1", static_cast<int32_t>(partition_value));
            break;
        case bson::Bson::Type::Int64:
            cleaned_partition = util::format("l_%1", static_cast<int64_t>(partition_value));
            break;
        case bson::Bson::Type::String:
            cleaned_partition = util::format("s_%1", static_cast<std::string>(partition_value));
            break;
        case bson::Bson::Type::ObjectId:
            cleaned_partition = util::format("o_%1", static_cast<ObjectId>(partition_value).to_string());
            break;
        case bson::Bson::Type::Uuid:
            cleaned_partition = util::format("u_%1", static_cast<UUID>(partition_value).to_string());
            break;
        case bson::Bson::Type::Null:
            cleaned_partition = "null";
            break;
        default:
            REALM_ASSERT(false);
    }

    std::string clean_name = cleaned_partition;
    std::string cleaned_app_id = util::make_percent_encoded_string(app_id);
    const auto manager_path = fs::path{base_path}.make_preferred() / "mongodb-realm" / cleaned_app_id;
    const auto preferred_name = manager_path / identity / clean_name;
    current_preferred_path = preferred_name.string() + ".realm";
    fallback_hashed_path = (manager_path / do_hash(preferred_name.string())).string() + ".realm";
    legacy_sync_directories_to_make.push_back((manager_path / local_identity).string());
    std::string encoded_partition = util::make_percent_encoded_string(partition);
    legacy_local_id_path = (manager_path / local_identity / encoded_partition).concat(".realm").string();
    auto dir_builder = manager_path / "realm-object-server";
    legacy_sync_directories_to_make.push_back(dir_builder.string());
    dir_builder /= local_identity;
    legacy_sync_directories_to_make.push_back(dir_builder.string());
    legacy_sync_path = (dir_builder / cleaned_partition).string();
}

#if REALM_ENABLE_SYNC

#if REALM_ENABLE_AUTH_TESTS

#ifdef REALM_MONGODB_ENDPOINT
std::string get_base_url()
{
    // allows configuration with or without quotes
    std::string base_url = REALM_QUOTE(REALM_MONGODB_ENDPOINT);
    if (base_url.size() > 0 && base_url[0] == '"') {
        base_url.erase(0, 1);
    }
    if (base_url.size() > 0 && base_url[base_url.size() - 1] == '"') {
        base_url.erase(base_url.size() - 1);
    }
    return base_url;
}
#endif // REALM_MONGODB_ENDPOINT

AutoVerifiedEmailCredentials::AutoVerifiedEmailCredentials()
{
    // emails with this prefix will pass through the baas app due to the register function
    email = util::format("realm_tests_do_autoverify%1@%2.com", random_string(10), random_string(10));
    password = random_string(10);
    static_cast<AppCredentials&>(*this) = AppCredentials::username_password(email, password);
}

AutoVerifiedEmailCredentials create_user_and_log_in(app::SharedApp app)
{
    REQUIRE(app);
    AutoVerifiedEmailCredentials creds;
    app->provider_client<app::App::UsernamePasswordProviderClient>().register_email(
        creds.email, creds.password, [&](util::Optional<app::AppError> error) {
            REQUIRE(!error);
        });
    app->log_in_with_credentials(realm::app::AppCredentials::username_password(creds.email, creds.password),
                                 [&](std::shared_ptr<realm::SyncUser> user, util::Optional<app::AppError> error) {
                                     REQUIRE(user);
                                     REQUIRE(!error);
                                 });
    return creds;
}

#endif // REALM_ENABLE_AUTH_TESTS
#endif // REALM_ENABLE_SYNC

class TestHelper {
public:
    static DBRef& get_db(SharedRealm const& shared_realm)
    {
        return Realm::Internal::get_db(*shared_realm);
    }
};

namespace reset_utils {

Obj create_object(Realm& realm, StringData object_type, util::Optional<ObjectId> primary_key,
                  util::Optional<Partition> partition)
{
    auto table = realm::ObjectStore::table_for_object_type(realm.read_group(), object_type);
    REQUIRE(table);
    FieldValues values = {};
    if (partition) {
        ColKey col = table->get_column_key(partition->property_name);
        REALM_ASSERT(col);
        values.insert(col, Mixed{partition->value});
    }
    return table->create_object_with_primary_key(primary_key ? *primary_key : ObjectId::gen(), std::move(values));
}

namespace {

TableRef get_table(Realm& realm, StringData object_type)
{
    return realm::ObjectStore::table_for_object_type(realm.read_group(), object_type);
}

// Run through the client reset steps manually without involving a sync server.
// Useful for speed and when integration testing is not available on a platform.
struct FakeLocalClientReset : public TestClientReset {
    FakeLocalClientReset(const Realm::Config& local_config, const Realm::Config& remote_config)
        : TestClientReset(local_config, remote_config)
    {
        REALM_ASSERT(m_local_config.sync_config);
        m_mode = m_local_config.sync_config->client_resync_mode;
        REALM_ASSERT(m_mode == ClientResyncMode::DiscardLocal || m_mode == ClientResyncMode::Recover);
        // Turn off real sync. But we still need a SyncClientHistory for recovery mode so fake it.
        m_local_config.sync_config = {};
        m_remote_config.sync_config = {};
        m_local_config.force_sync_history = true;
        m_remote_config.force_sync_history = true;
        m_local_config.in_memory = true;
        m_local_config.encryption_key = std::vector<char>();
        m_remote_config.in_memory = true;
        m_remote_config.encryption_key = std::vector<char>();
    }

    void run() override
    {
        m_did_run = true;
        auto local_realm = Realm::get_shared_realm(m_local_config);
        if (m_on_setup) {
            local_realm->begin_transaction();
            m_on_setup(local_realm);
            local_realm->commit_transaction();

            // Update the sync history to mark this initial setup state as if it
            // has been uploaded so that it doesn't replay during recovery.
            auto history_local =
                dynamic_cast<sync::ClientHistory*>(local_realm->read_group().get_replication()->_get_history_write());
            REALM_ASSERT(history_local);
            sync::version_type current_version;
            sync::SaltedFileIdent file_ident;
            sync::SyncProgress progress;
            history_local->get_status(current_version, file_ident, progress);
            progress.upload.client_version = current_version;
            progress.upload.last_integrated_server_version = current_version;
            sync::VersionInfo info_out;
            history_local->set_sync_progress(progress, nullptr, info_out);
        }
        {
            local_realm->begin_transaction();
            auto obj = create_object(*local_realm, "object", m_pk_driving_reset);
            auto col = obj.get_table()->get_column_key("value");
            obj.set(col, 1);
            obj.set(col, 2);
            obj.set(col, 3);
            local_realm->commit_transaction();

            local_realm->begin_transaction();
            obj.set(col, 4);
            if (m_make_local_changes) {
                m_make_local_changes(local_realm);
            }
            local_realm->commit_transaction();
            if (m_on_post_local) {
                m_on_post_local(local_realm);
            }
        }

        {
            auto remote_realm = Realm::get_shared_realm(m_remote_config);
            remote_realm->begin_transaction();
            if (m_on_setup) {
                m_on_setup(remote_realm);
            }

            // fake a sync by creating an object with the same pk
            create_object(*remote_realm, "object", m_pk_driving_reset);

            for (int i = 0; i < 2; ++i) {
                auto table = get_table(*remote_realm, "object");
                auto col = table->get_column_key("value");
                table->begin()->set(col, i + 5);
            }

            if (m_make_remote_changes) {
                m_make_remote_changes(remote_realm);
            }
            remote_realm->commit_transaction();

            sync::SaltedFileIdent fake_ident{1, 123456789};
            auto local_db = TestHelper::get_db(local_realm);
            auto remote_db = TestHelper::get_db(remote_realm);
            util::StderrLogger logger(realm::util::Logger::Level::TEST_ENABLE_SYNC_LOGGING_LEVEL);
            using _impl::client_reset::perform_client_reset_diff;
            constexpr bool recovery_is_allowed = true;
            perform_client_reset_diff(local_db, remote_db, fake_ident, logger, m_mode, recovery_is_allowed, nullptr,
                                      nullptr, nullptr);

            remote_realm->close();
            if (m_on_post_reset) {
                m_on_post_reset(local_realm);
            }
        }
    }

private:
    ClientResyncMode m_mode;
};
} // anonymous namespace

#if REALM_ENABLE_SYNC

#if REALM_ENABLE_AUTH_TESTS

static void wait_for_object_to_persist(std::shared_ptr<SyncUser> user, const AppSession& app_session,
                                       const std::string& schema_name, const bson::BsonDocument& filter_bson)
{
    // While at this point the object has been sync'd successfully, we must also
    // wait for it to appear in the backing database before terminating sync
    // otherwise the translator may be terminated before it has a chance to
    // integrate it into the backing database. If the server were to change
    // the meaning of "upload complete" to include writing to atlas then this would
    // not be necessary.
    app::MongoClient remote_client = user->mongo_client("BackingDB");
    app::MongoDatabase db = remote_client.db(app_session.config.mongo_dbname);
    app::MongoCollection object_coll = db[schema_name];

    timed_sleeping_wait_for(
        [&]() -> bool {
            auto pf = util::make_promise_future<uint64_t>();
            object_coll.count(filter_bson, [promise = std::move(pf.promise)](
                                               uint64_t count, util::Optional<app::AppError> error) mutable {
                REQUIRE(!error);
                if (error) {
                    promise.set_error({ErrorCodes::RuntimeError, error->message});
                }
                else {
                    promise.emplace_value(count);
                }
            });
            return pf.future.get() > 0;
        },
        std::chrono::minutes(15), std::chrono::milliseconds(500));
}

struct BaasClientReset : public TestClientReset {
    BaasClientReset(const Realm::Config& local_config, const Realm::Config& remote_config,
                    TestAppSession& test_app_session)
        : TestClientReset(local_config, remote_config)
        , m_test_app_session(test_app_session)
    {
    }

    void run() override
    {
        m_did_run = true;
        const AppSession& app_session = m_test_app_session.app_session();
        auto sync_manager = m_test_app_session.app()->sync_manager();
        std::string partition_value = m_local_config.sync_config->partition_value;
        REALM_ASSERT(partition_value.size() > 2 && *partition_value.begin() == '"' &&
                     *(partition_value.end() - 1) == '"');
        partition_value = partition_value.substr(1, partition_value.size() - 2);
        Partition partition = {app_session.config.partition_key.name, partition_value};

        // There is a race in PBS where if initial sync is still in-progress while you're creating the initial
        // object below, you may end up creating it in your local realm, uploading it, have the translator process
        // the upload, then initial sync the processed object, and then send it back to you as an erase/create
        // object instruction.
        //
        // So just don't try to do anything until initial sync is done and we're sure the server is in a stable
        // state.
        timed_sleeping_wait_for([&] {
            return app_session.admin_api.is_initial_sync_complete(app_session.server_app_id);
        });

        auto realm = Realm::get_shared_realm(m_local_config);
        auto session = sync_manager->get_existing_session(realm->config().path);
        const std::string object_schema_name = "object";
        {
            wait_for_download(*realm);
            realm->begin_transaction();

            if (m_on_setup) {
                m_on_setup(realm);
            }

            auto obj = create_object(*realm, object_schema_name, {m_pk_driving_reset}, {partition});
            auto table = obj.get_table();
            auto col = table->get_column_key("value");
            std::string pk_col_name = table->get_column_name(table->get_primary_key_column());
            obj.set(col, 1);
            obj.set(col, 2);
            constexpr int64_t last_synced_value = 3;
            obj.set(col, last_synced_value);
            realm->commit_transaction();
            wait_for_upload(*realm);
            wait_for_download(*realm);

            wait_for_object_to_persist(m_local_config.sync_config->user, app_session, object_schema_name,
                                       {{pk_col_name, m_pk_driving_reset}, {"value", last_synced_value}});

            session->pause();

            realm->begin_transaction();
            obj.set(col, 4);
            if (m_make_local_changes) {
                m_make_local_changes(realm);
            }
            realm->commit_transaction();
        }

        // cause a client reset by restarting the sync service
        // this causes the server's sync history to be resynthesized
        auto baas_sync_service = app_session.admin_api.get_sync_service(app_session.server_app_id);
        auto baas_sync_config = app_session.admin_api.get_config(app_session.server_app_id, baas_sync_service);
        REQUIRE(app_session.admin_api.is_sync_enabled(app_session.server_app_id));
        app_session.admin_api.disable_sync(app_session.server_app_id, baas_sync_service.id, baas_sync_config);
        timed_sleeping_wait_for([&] {
            return app_session.admin_api.is_sync_terminated(app_session.server_app_id);
        });
        app_session.admin_api.enable_sync(app_session.server_app_id, baas_sync_service.id, baas_sync_config);
        REQUIRE(app_session.admin_api.is_sync_enabled(app_session.server_app_id));
        if (app_session.config.dev_mode_enabled) { // dev mode is not sticky across a reset
            app_session.admin_api.set_development_mode_to(app_session.server_app_id, true);
        }

        timed_sleeping_wait_for([&] {
            return app_session.admin_api.is_initial_sync_complete(app_session.server_app_id);
        });

        {
            auto realm2 = Realm::get_shared_realm(m_remote_config);
            wait_for_download(*realm2);

            timed_sleeping_wait_for(
                [&]() -> bool {
                    realm2->begin_transaction();
                    auto table = get_table(*realm2, object_schema_name);
                    auto objkey = table->find_primary_key({m_pk_driving_reset});
                    realm2->cancel_transaction();
                    return bool(objkey);
                },
                std::chrono::seconds(60));

            // expect the last sync'd object to be in place
            realm2->begin_transaction();
            auto table = get_table(*realm2, object_schema_name);
            REQUIRE(table->size() >= 1);
            auto obj = table->get_object_with_primary_key({m_pk_driving_reset});
            REQUIRE(obj.is_valid());
            auto col = table->get_column_key("value");
            REQUIRE(obj.get_any(col) == Mixed{3});

            // make a change
            table->begin()->set(col, 6);
            realm2->commit_transaction();
            wait_for_upload(*realm2);
            wait_for_download(*realm2);

            realm2->begin_transaction();
            if (m_make_remote_changes) {
                m_make_remote_changes(realm2);
            }
            realm2->commit_transaction();
            wait_for_upload(*realm2);
            wait_for_download(*realm2);
            realm2->close();
        }

        // Resuming sync on the first realm should now result in a client reset
        session->resume();
        if (m_on_post_local) {
            m_on_post_local(realm);
        }
        if (!m_wait_for_reset_completion) {
            return;
        }
        wait_for_upload(*realm);
        if (m_on_post_reset) {
            m_on_post_reset(realm);
        }
    }

private:
    TestAppSession& m_test_app_session;
};

struct BaasFLXClientReset : public TestClientReset {
    BaasFLXClientReset(const Realm::Config& local_config, const Realm::Config& remote_config,
                       const TestAppSession& test_app_session)
        : TestClientReset(local_config, remote_config)
        , m_test_app_session(test_app_session)
    {
        REALM_ASSERT(m_local_config.sync_config->flx_sync_requested);
        REALM_ASSERT(m_remote_config.sync_config->flx_sync_requested);
        REALM_ASSERT(m_local_config.schema->find(c_object_schema_name) != m_local_config.schema->end());
    }

    void run() override
    {
        m_did_run = true;
        const AppSession& app_session = m_test_app_session.app_session();

        auto realm = Realm::get_shared_realm(m_local_config);
        auto session = realm->sync_session();
        if (m_on_setup) {
            m_on_setup(realm);
        }

        ObjectId pk_of_added_object = [&] {
            if (m_populate_initial_object) {
                return m_populate_initial_object(realm);
            }

            auto ret = ObjectId::gen();
            constexpr bool create_object = true;
            subscribe_to_object_by_id(realm, ret, create_object);

<<<<<<< HEAD
            wait_for_object_to_persist(m_local_config.sync_config->user, app_session,
                                       std::string(c_object_schema_name),
                                       {{std::string(c_id_col_name), pk_of_added_object}});
            session->pause();
=======
            return ret;
        }();
>>>>>>> 25f7e06d

        wait_for_object_to_persist(m_local_config.sync_config->user, app_session, std::string(c_object_schema_name),
                                   {{std::string(c_id_col_name), pk_of_added_object}});
        session->log_out();

        if (m_make_local_changes) {
            m_make_local_changes(realm);
        }

        // cause a client reset by restarting the sync service
        // this causes the server's sync history to be resynthesized
        auto baas_sync_service = app_session.admin_api.get_sync_service(app_session.server_app_id);
        auto baas_sync_config = app_session.admin_api.get_config(app_session.server_app_id, baas_sync_service);
        REQUIRE(app_session.admin_api.is_sync_enabled(app_session.server_app_id));
        app_session.admin_api.disable_sync(app_session.server_app_id, baas_sync_service.id, baas_sync_config);
        timed_sleeping_wait_for([&] {
            return app_session.admin_api.is_sync_terminated(app_session.server_app_id);
        });
        app_session.admin_api.enable_sync(app_session.server_app_id, baas_sync_service.id, baas_sync_config);
        REQUIRE(app_session.admin_api.is_sync_enabled(app_session.server_app_id));
        if (app_session.config.dev_mode_enabled) { // dev mode is not sticky across a reset
            app_session.admin_api.set_development_mode_to(app_session.server_app_id, true);
        }

        {
            auto realm2 = Realm::get_shared_realm(m_remote_config);
            wait_for_download(*realm2);
            load_initial_data(realm2);

            timed_sleeping_wait_for(
                [&]() -> bool {
                    realm2->begin_transaction();
                    auto table = get_table(*realm2, c_object_schema_name);
                    auto objkey = table->find_primary_key({pk_of_added_object});
                    realm2->cancel_transaction();
                    return bool(objkey);
                },
                std::chrono::seconds(60));

            // expect the last sync'd object to be in place
            realm2->begin_transaction();
            auto table = get_table(*realm2, c_object_schema_name);
            REQUIRE(table->size() >= 1);
            auto obj = table->get_object_with_primary_key({pk_of_added_object});
            REQUIRE(obj.is_valid());
            realm2->commit_transaction();

            if (m_make_remote_changes) {
                m_make_remote_changes(realm2);
            }
            wait_for_upload(*realm2);
            auto subs = realm2->get_latest_subscription_set();
            subs.get_state_change_notification(sync::SubscriptionSet::State::Complete).get();
            realm2->close();
        }

        // Resuming sync on the first realm should now result in a client reset
        session->resume();
        if (m_on_post_local) {
            m_on_post_local(realm);
        }
        wait_for_upload(*realm);
        if (m_on_post_reset) {
            m_on_post_reset(realm);
        }
    }

private:
    void subscribe_to_object_by_id(SharedRealm realm, ObjectId pk, bool create_object = false)
    {
        auto mut_subs = realm->get_latest_subscription_set().make_mutable_copy();
        Group::TableNameBuffer buffer;
        auto class_name = Group::class_name_to_table_name(c_object_schema_name, buffer);
        TableRef table = realm->read_group().get_table(class_name);
        REALM_ASSERT(table);
        ColKey id_col = table->get_column_key(c_id_col_name);
        REALM_ASSERT(id_col);
        ColKey str_col = table->get_column_key(c_str_col_name);
        REALM_ASSERT(str_col);
        Query query_for_added_object = table->where().equal(id_col, pk);
        mut_subs.insert_or_assign(query_for_added_object);
        auto subs = std::move(mut_subs).commit();
        if (create_object) {
            realm->begin_transaction();
            table->create_object_with_primary_key(pk, {{str_col, "initial value"}});
            realm->commit_transaction();
        }
        subs.get_state_change_notification(sync::SubscriptionSet::State::Complete).get();
    }

    void load_initial_data(SharedRealm realm)
    {
        auto mut_subs = realm->get_latest_subscription_set().make_mutable_copy();
        for (const auto& table : realm->schema()) {
            Query query_for_table(realm->read_group().get_table(table.table_key));
            mut_subs.insert_or_assign(query_for_table);
        }
        auto subs = std::move(mut_subs).commit();
        subs.get_state_change_notification(sync::SubscriptionSet::State::Complete).get();
    }

    const TestAppSession& m_test_app_session;
    constexpr static std::string_view c_object_schema_name = "TopLevel";
    constexpr static std::string_view c_id_col_name = "_id";
    constexpr static std::string_view c_str_col_name = "queryable_str_field";
};

std::unique_ptr<TestClientReset> make_baas_client_reset(const Realm::Config& local_config,
                                                        const Realm::Config& remote_config,
                                                        TestAppSession& test_app_session)
{
    return std::make_unique<BaasClientReset>(local_config, remote_config, test_app_session);
}

std::unique_ptr<TestClientReset> make_baas_flx_client_reset(const Realm::Config& local_config,
                                                            const Realm::Config& remote_config,
                                                            const TestAppSession& session)
{
    return std::make_unique<BaasFLXClientReset>(local_config, remote_config, session);
}

#endif // REALM_ENABLE_AUTH_TESTS

#endif // REALM_ENABLE_SYNC


TestClientReset::TestClientReset(const Realm::Config& local_config, const Realm::Config& remote_config)
    : m_local_config(local_config)
    , m_remote_config(remote_config)
{
}
TestClientReset::~TestClientReset()
{
    // make sure we didn't forget to call run()
    REALM_ASSERT(m_did_run || !(m_make_local_changes || m_make_remote_changes || m_on_post_local || m_on_post_reset));
}

TestClientReset* TestClientReset::setup(Callback&& on_setup)
{
    m_on_setup = std::move(on_setup);
    return this;
}
TestClientReset* TestClientReset::make_local_changes(Callback&& changes_local)
{
    m_make_local_changes = std::move(changes_local);
    return this;
}
TestClientReset* TestClientReset::populate_initial_object(InitialObjectCallback&& callback)
{
    m_populate_initial_object = std::move(callback);
    return this;
}

TestClientReset* TestClientReset::make_remote_changes(Callback&& changes_remote)
{
    m_make_remote_changes = std::move(changes_remote);
    return this;
}
TestClientReset* TestClientReset::on_post_local_changes(Callback&& post_local)
{
    m_on_post_local = std::move(post_local);
    return this;
}
TestClientReset* TestClientReset::on_post_reset(Callback&& post_reset)
{
    m_on_post_reset = std::move(post_reset);
    return this;
}

void TestClientReset::set_pk_of_object_driving_reset(const ObjectId& pk)
{
    m_pk_driving_reset = pk;
}

ObjectId TestClientReset::get_pk_of_object_driving_reset() const
{
    return m_pk_driving_reset;
}

void TestClientReset::disable_wait_for_reset_completion()
{
    m_wait_for_reset_completion = false;
}

std::unique_ptr<TestClientReset> make_fake_local_client_reset(const Realm::Config& local_config,
                                                              const Realm::Config& remote_config)
{
    return std::make_unique<FakeLocalClientReset>(local_config, remote_config);
}

} // namespace reset_utils

} // namespace realm<|MERGE_RESOLUTION|>--- conflicted
+++ resolved
@@ -533,20 +533,12 @@
             auto ret = ObjectId::gen();
             constexpr bool create_object = true;
             subscribe_to_object_by_id(realm, ret, create_object);
-
-<<<<<<< HEAD
-            wait_for_object_to_persist(m_local_config.sync_config->user, app_session,
-                                       std::string(c_object_schema_name),
-                                       {{std::string(c_id_col_name), pk_of_added_object}});
-            session->pause();
-=======
             return ret;
         }();
->>>>>>> 25f7e06d
 
         wait_for_object_to_persist(m_local_config.sync_config->user, app_session, std::string(c_object_schema_name),
                                    {{std::string(c_id_col_name), pk_of_added_object}});
-        session->log_out();
+        session->pause();
 
         if (m_make_local_changes) {
             m_make_local_changes(realm);
