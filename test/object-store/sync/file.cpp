////////////////////////////////////////////////////////////////////////////
//
// Copyright 2016 Realm Inc.
//
// Licensed under the Apache License, Version 2.0 (the "License");
// you may not use this file except in compliance with the License.
// You may obtain a copy of the License at
//
// http://www.apache.org/licenses/LICENSE-2.0
//
// Unless required by applicable law or agreed to in writing, software
// distributed under the License is distributed on an "AS IS" BASIS,
// WITHOUT WARRANTIES OR CONDITIONS OF ANY KIND, either express or implied.
// See the License for the specific language governing permissions and
// limitations under the License.
//
////////////////////////////////////////////////////////////////////////////

#include <util/test_utils.hpp>
#include <util/test_file.hpp>
#include <util/sync/sync_test_utils.hpp>

#include <realm/object-store/shared_realm.hpp>
#include <realm/object-store/sync/sync_manager.hpp>

#include <realm/util/file.hpp>

using namespace realm;
using namespace realm::util;
using File = realm::util::File;

<<<<<<< HEAD
TEST_CASE("sync_file: percent-encoding APIs", "[sync][local]") {
=======
TEST_CASE("sync_file: percent-encoding APIs", "[sync][file]") {
>>>>>>> c04f5e40
    SECTION("does not encode a string that has no restricted characters") {
        const std::string expected = "abcdefghijklmnopqrstuvwxyz0123456789ABCDEFGHIJKLMNOPQRSTUVWXYZ_-";
        auto actual = make_percent_encoded_string(expected);
        REQUIRE(actual == expected);
    }

    SECTION("properly encodes a sample Realm URL") {
        const std::string expected = "realms%3A%2F%2Fexample.com%2F%7E%2Ffoo_bar%2Fuser-realm";
        const std::string raw_string = "realms://example.com/~/foo_bar/user-realm";
        auto actual = make_percent_encoded_string(raw_string);
        REQUIRE(actual == expected);
    }

    SECTION("properly decodes a sample Realm URL") {
        const std::string expected = "realms://example.com/~/foo_bar/user-realm";
        const std::string encoded_string = "realms%3A%2F%2Fexample.com%2F%7E%2Ffoo_bar%2Fuser-realm";
        auto actual = make_raw_string(encoded_string);
        REQUIRE(actual == expected);
    }

    SECTION("properly encodes non-latin characters") {
        const std::string expected = "%D0%BF%D1%80%D0%B8%D0%B2%D0%B5%D1%82";
        const std::string raw_string = "\xd0\xbf\xd1\x80\xd0\xb8\xd0\xb2\xd0\xb5\xd1\x82";
        auto actual = make_percent_encoded_string(raw_string);
        REQUIRE(actual == expected);
    }

    SECTION("properly decodes non-latin characters") {
        const std::string expected = "\xd0\xbf\xd1\x80\xd0\xb8\xd0\xb2\xd0\xb5\xd1\x82";
        const std::string encoded_string = "%D0%BF%D1%80%D0%B8%D0%B2%D0%B5%D1%82";
        auto actual = make_raw_string(encoded_string);
        REQUIRE(actual == expected);
    }
}

<<<<<<< HEAD
TEST_CASE("sync_file: URL manipulation APIs", "[sync][local]") {
=======
TEST_CASE("sync_file: URL manipulation APIs", "[sync][file]") {
>>>>>>> c04f5e40
    SECTION("properly concatenates a path when the path has a trailing slash") {
        const std::string expected = "/foo/bar";
        const std::string path = "/foo";
        const std::string component = "bar";
        auto actual = file_path_by_appending_component(path, component);
        REQUIRE(fs::path(actual) == expected);
    }

    SECTION("properly concatenates a path when the component has a leading slash") {
        const std::string expected = "/foo/bar";
        const std::string path = "/foo";
        const std::string component = "bar";
        auto actual = file_path_by_appending_component(path, component);
        REQUIRE(fs::path(actual) == expected);
    }

    SECTION("properly concatenates a path when both arguments have slashes") {
        const std::string expected = "/foo/bar";
        const std::string path = "/foo";
        const std::string component = "bar";
        auto actual = file_path_by_appending_component(path, component);
        REQUIRE(fs::path(actual) == expected);
    }

    SECTION("properly concatenates a directory path when the component doesn't have a trailing slash") {
        const std::string expected = "/foo/bar/";
        const std::string path = "/foo";
        const std::string component = "bar";
        auto actual = file_path_by_appending_component(path, component, FilePathType::Directory);
        REQUIRE(fs::path(actual) == expected);
    }

    SECTION("properly concatenates a directory path when the component has a trailing slash") {
        const std::string expected = "/foo/bar/";
        const std::string path = "/foo";
        const std::string component = "bar";
        auto actual = file_path_by_appending_component(path, component, FilePathType::Directory);
        REQUIRE(fs::path(actual) == expected);
    }

    SECTION("properly concatenates an extension when the path has a trailing dot") {
        const std::string expected = "/foo.management";
        const std::string path = "/foo.";
        const std::string component = "management";
        auto actual = file_path_by_appending_extension(path, component);
        REQUIRE(fs::path(actual) == expected);
    }

    SECTION("properly concatenates a path when the extension has a leading dot") {
        const std::string expected = "/foo.management";
        const std::string path = "/foo";
        const std::string component = ".management";
        auto actual = file_path_by_appending_extension(path, component);
        REQUIRE(fs::path(actual) == expected);
    }

    SECTION("properly concatenates a path when both arguments have dots") {
        const std::string expected = "/foo.management";
        const std::string path = "/foo.";
        const std::string component = ".management";
        auto actual = file_path_by_appending_extension(path, component);
        REQUIRE(fs::path(actual) == expected);
    }
}

<<<<<<< HEAD
TEST_CASE("sync_file: SyncFileManager APIs", "[sync][local]") {
=======
TEST_CASE("sync_file: SyncFileManager APIs", "[sync][file]") {
>>>>>>> c04f5e40
    TestSyncManager tsm;

    const std::string identity = "abcdefghi";
    const std::string local_identity = "123456789";
    const std::string app_id = "test_app_id*$#@!%1";
    const std::string partition_str = random_string(10);
    const std::string partition = bson::Bson(partition_str).to_string();
    const std::string expected_clean_app_id = "test_app_id%2A%24%23%40%21%251";
    const auto manager_base_path = fs::path{tsm.base_file_path()}.make_preferred() / "file-manager";
    util::try_make_dir(manager_base_path.string());
    const auto manager_path = manager_base_path / "mongodb-realm" / expected_clean_app_id;
    auto manager = SyncFileManager(manager_base_path.string(), app_id);

    SECTION("Realm path APIs") {
        auto relative_path = "s_" + partition_str;
        ExpectedRealmPaths expected_paths(manager_base_path.string(), app_id, identity, local_identity, partition);

        SECTION("getting a Realm path") {
            auto actual = manager.realm_file_path(identity, local_identity, relative_path, partition);
            REQUIRE(expected_paths.current_preferred_path == actual);
        }

        SECTION("deleting a Realm for a valid user") {
            manager.realm_file_path(identity, local_identity, relative_path, partition);
            // Create the required files
            REQUIRE(create_dummy_realm(expected_paths.current_preferred_path));
            REQUIRE(File::exists(expected_paths.current_preferred_path));
            REQUIRE(File::exists(expected_paths.current_preferred_path + ".lock"));
            REQUIRE_DIR_EXISTS(expected_paths.current_preferred_path + ".management");
            // Delete the Realm
            REQUIRE(manager.remove_realm(identity, local_identity, relative_path, partition));
            // Ensure the files don't exist anymore
            REQUIRE(!File::exists(expected_paths.current_preferred_path));
            REQUIRE(!File::exists(expected_paths.current_preferred_path + ".lock"));
            REQUIRE_DIR_DOES_NOT_EXIST(expected_paths.current_preferred_path + ".management");
        }

        SECTION("deleting a Realm for an invalid user") {
            REQUIRE(!manager.remove_realm("invalid_user", "invalid_ident", relative_path, partition));
        }

        SECTION("hashed path is used if it already exists") {
            util::try_make_dir(manager_path.string());

            REQUIRE(!File::exists(expected_paths.fallback_hashed_path));
            REQUIRE(!File::exists(expected_paths.current_preferred_path));
            REQUIRE(create_dummy_realm(expected_paths.fallback_hashed_path));
            REQUIRE(File::exists(expected_paths.fallback_hashed_path));
            REQUIRE(!File::exists(expected_paths.current_preferred_path));
            auto actual = manager.realm_file_path(identity, local_identity, relative_path, partition);
            REQUIRE(actual == expected_paths.fallback_hashed_path);
            REQUIRE(File::exists(expected_paths.fallback_hashed_path));
            REQUIRE(!File::exists(expected_paths.current_preferred_path));
            manager.remove_user_realms(identity, {expected_paths.fallback_hashed_path});
            REQUIRE(!File::exists(expected_paths.fallback_hashed_path));
        }

        SECTION("legacy local identity path is detected and used") {
            util::try_make_dir(manager_path.string());
            util::try_make_dir((manager_path / local_identity).string());
            REQUIRE(!File::exists(expected_paths.legacy_local_id_path));
            REQUIRE(!File::exists(expected_paths.current_preferred_path));
            REQUIRE(create_dummy_realm(expected_paths.legacy_local_id_path));
            REQUIRE(File::exists(expected_paths.legacy_local_id_path));
            REQUIRE(!File::exists(expected_paths.current_preferred_path));

            auto actual = manager.realm_file_path(identity, local_identity, relative_path, partition);
            REQUIRE(actual == expected_paths.legacy_local_id_path);
            REQUIRE(File::exists(expected_paths.legacy_local_id_path));
            REQUIRE(!File::exists(expected_paths.current_preferred_path));
            manager.remove_user_realms(identity, {expected_paths.legacy_local_id_path});
            REQUIRE(!File::exists(expected_paths.legacy_local_id_path));
        }

        SECTION("legacy sync paths are detected and used") {
            REQUIRE(!File::exists(expected_paths.legacy_sync_path));
            REQUIRE(!File::exists(expected_paths.current_preferred_path));
            for (auto& dir : expected_paths.legacy_sync_directories_to_make) {
                util::try_make_dir(dir);
            }
            REQUIRE(create_dummy_realm(expected_paths.legacy_sync_path));
            REQUIRE(File::exists(expected_paths.legacy_sync_path));
            REQUIRE(!File::exists(expected_paths.current_preferred_path));
            auto actual = manager.realm_file_path(identity, local_identity, relative_path, partition);
            REQUIRE(actual == expected_paths.legacy_sync_path);
            REQUIRE(File::exists(expected_paths.legacy_sync_path));
            REQUIRE(!File::exists(expected_paths.current_preferred_path));
            manager.remove_user_realms(identity, {expected_paths.legacy_sync_path});
            REQUIRE(!File::exists(expected_paths.legacy_sync_path));
        }

        SECTION("paths have a fallback hashed location if the preferred path is too long") {
            const std::string long_path_name = std::string(500, 'a');
            REQUIRE(long_path_name.length() > 255); // linux name length limit
            auto actual = manager.realm_file_path(identity, local_identity, long_path_name, partition);
            REQUIRE(actual.length() < 500);
            REQUIRE(create_dummy_realm(actual));
            REQUIRE(File::exists(actual));
            manager.remove_user_realms(identity, {actual});
            REQUIRE(!File::exists(actual));
        }
    }

    SECTION("Utility path APIs") {
        const auto metadata_dir = manager_path / "server-utility" / "metadata";

        SECTION("getting the metadata path") {
            REQUIRE(manager.metadata_path() == metadata_dir / "sync_metadata.realm");
        }

        SECTION("removing the metadata Realm") {
            manager.metadata_path();
            REQUIRE_DIR_PATH_EXISTS(metadata_dir);
            manager.remove_metadata_realm();
            REQUIRE_DIR_PATH_DOES_NOT_EXIST(metadata_dir);
        }
    }
}<|MERGE_RESOLUTION|>--- conflicted
+++ resolved
@@ -29,11 +29,7 @@
 using namespace realm::util;
 using File = realm::util::File;
 
-<<<<<<< HEAD
-TEST_CASE("sync_file: percent-encoding APIs", "[sync][local]") {
-=======
 TEST_CASE("sync_file: percent-encoding APIs", "[sync][file]") {
->>>>>>> c04f5e40
     SECTION("does not encode a string that has no restricted characters") {
         const std::string expected = "abcdefghijklmnopqrstuvwxyz0123456789ABCDEFGHIJKLMNOPQRSTUVWXYZ_-";
         auto actual = make_percent_encoded_string(expected);
@@ -69,11 +65,7 @@
     }
 }
 
-<<<<<<< HEAD
-TEST_CASE("sync_file: URL manipulation APIs", "[sync][local]") {
-=======
 TEST_CASE("sync_file: URL manipulation APIs", "[sync][file]") {
->>>>>>> c04f5e40
     SECTION("properly concatenates a path when the path has a trailing slash") {
         const std::string expected = "/foo/bar";
         const std::string path = "/foo";
@@ -139,11 +131,7 @@
     }
 }
 
-<<<<<<< HEAD
-TEST_CASE("sync_file: SyncFileManager APIs", "[sync][local]") {
-=======
 TEST_CASE("sync_file: SyncFileManager APIs", "[sync][file]") {
->>>>>>> c04f5e40
     TestSyncManager tsm;
 
     const std::string identity = "abcdefghi";
