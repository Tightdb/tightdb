////////////////////////////////////////////////////////////////////////////
//
// Copyright 2017 Realm Inc.
//
// Licensed under the Apache License, Version 2.0 (the "License");
// you may not use this file except in compliance with the License.
// You may obtain a copy of the License at
//
// http://www.apache.org/licenses/LICENSE-2.0
//
// Unless required by applicable law or agreed to in writing, software
// distributed under the License is distributed on an "AS IS" BASIS,
// WITHOUT WARRANTIES OR CONDITIONS OF ANY KIND, either express or implied.
// See the License for the specific language governing permissions and
// limitations under the License.
//
////////////////////////////////////////////////////////////////////////////

#include <util/event_loop.hpp>
#include <util/test_utils.hpp>
#include <util/sync/session_util.hpp>

#include <realm/object-store/feature_checks.hpp>
#include <realm/object-store/object_schema.hpp>
#include <realm/object-store/object_store.hpp>
#include <realm/object-store/property.hpp>
#include <realm/object-store/schema.hpp>

#include <realm/util/time.hpp>
#include <realm/util/scope_exit.hpp>

#include <catch2/catch_all.hpp>

#include <atomic>
#include <chrono>
#include <fstream>
#ifndef _WIN32
#include <unistd.h>
#endif

using namespace realm;
using namespace realm::util;

static const std::string dummy_auth_url = "https://realm.example.org";
static const std::string dummy_device_id = "123400000000000000000000";

TEST_CASE("SyncSession: management by SyncUser", "[sync][session]") {
    if (!EventLoop::has_implementation())
        return;

    TestSyncManager init_sync_manager;
    auto& server = init_sync_manager.sync_server();
    auto app = init_sync_manager.app();
    const std::string realm_base_url = server.base_url();

    SECTION("a SyncUser can properly retrieve its owned sessions") {
        std::string path_1;
        std::string path_2;
        auto user =
            app->sync_manager()->get_user("user1a", ENCODE_FAKE_JWT("fake_refresh_token"),
                                          ENCODE_FAKE_JWT("fake_access_token"), dummy_auth_url, dummy_device_id);
        auto session1 = sync_session(
            user, "/test1a-1", [](auto, auto) {}, SyncSessionStopPolicy::AfterChangesUploaded, &path_1);
        auto session2 = sync_session(
            user, "/test1a-2", [](auto, auto) {}, SyncSessionStopPolicy::AfterChangesUploaded, &path_2);
        EventLoop::main().run_until([&] {
            return sessions_are_active(*session1, *session2);
        });

        // Check the sessions on the SyncUser.
        REQUIRE(user->all_sessions().size() == 2);
        auto s1 = user->session_for_on_disk_path(path_1);
        REQUIRE(s1);
        CHECK(s1->config().partition_value == "/test1a-1");
        auto s2 = user->session_for_on_disk_path(path_2);
        REQUIRE(s2);
        CHECK(s2->config().partition_value == "/test1a-2");
    }

    SECTION("a SyncUser properly unbinds its sessions upon logging out") {
        auto user =
            app->sync_manager()->get_user("user1b", ENCODE_FAKE_JWT("fake_refresh_token"),
                                          ENCODE_FAKE_JWT("fake_access_token"), dummy_auth_url, dummy_device_id);
        auto session1 = sync_session(user, "/test1b-1", [](auto, auto) {});
        auto session2 = sync_session(user, "/test1b-2", [](auto, auto) {});
        EventLoop::main().run_until([&] {
            return sessions_are_active(*session1, *session2);
        });

        // Log the user out.
        user->log_out();
        // The sessions should log themselves out.
        EventLoop::main().run_until([&] {
            return sessions_are_inactive(*session1, *session2);
        });
        CHECK(user->all_sessions().size() == 0);
    }

    SECTION("a SyncUser defers binding new sessions until it is logged in") {
        const std::string user_id = "user1c";
        auto user =
            app->sync_manager()->get_user(user_id, ENCODE_FAKE_JWT("fake_refresh_token"),
                                          ENCODE_FAKE_JWT("fake_access_token"), dummy_auth_url, dummy_device_id);
        user->log_out();
        REQUIRE(user->state() == SyncUser::State::LoggedOut);
        auto session1 = sync_session(user, "/test1c-1", [](auto, auto) {});
        auto session2 = sync_session(user, "/test1c-2", [](auto, auto) {});
        // Run the runloop many iterations to see if the sessions spuriously bind.
        spin_runloop();
        REQUIRE(session1->state() == SyncSession::State::Inactive);
        REQUIRE(session2->state() == SyncSession::State::Inactive);
        REQUIRE(user->all_sessions().size() == 0);
        // Log the user back in via the sync manager.
        user = app->sync_manager()->get_user(user_id, ENCODE_FAKE_JWT("fake_refresh_token"),
                                             ENCODE_FAKE_JWT("fake_access_token"), dummy_auth_url, dummy_device_id);
        EventLoop::main().run_until([&] {
            return sessions_are_active(*session1, *session2);
        });
        REQUIRE(user->all_sessions().size() == 2);
    }

    SECTION("a SyncUser properly rebinds existing sessions upon logging back in") {
        const std::string user_id = "user1d";
        auto user =
            app->sync_manager()->get_user(user_id, ENCODE_FAKE_JWT("fake_refresh_token"),
                                          ENCODE_FAKE_JWT("fake_access_token"), dummy_auth_url, dummy_device_id);
        auto session1 = sync_session(user, "/test1d-1", [](auto, auto) {});
        auto session2 = sync_session(user, "/test1d-2", [](auto, auto) {});
        // Make sure the sessions are bound.
        EventLoop::main().run_until([&] {
            return sessions_are_active(*session1, *session2);
        });
        REQUIRE(user->all_sessions().size() == 2);
        // Log the user out.
        user->log_out();
        REQUIRE(user->state() == SyncUser::State::LoggedOut);
        // Run the runloop many iterations to see if the sessions spuriously rebind.
        spin_runloop();
        REQUIRE(session1->state() == SyncSession::State::Inactive);
        REQUIRE(session2->state() == SyncSession::State::Inactive);
        REQUIRE(user->all_sessions().size() == 0);
        // Log the user back in via the sync manager.
        user = app->sync_manager()->get_user(user_id, ENCODE_FAKE_JWT("fake_refresh_token"),
                                             ENCODE_FAKE_JWT("fake_access_token"), dummy_auth_url, dummy_device_id);
        EventLoop::main().run_until([&] {
            return sessions_are_active(*session1, *session2);
        });
        REQUIRE(user->all_sessions().size() == 2);
    }

    SECTION("sessions that were destroyed can be properly recreated when requested again") {
        const std::string path = "/test1e";
        std::weak_ptr<SyncSession> weak_session;
        std::string on_disk_path;
        util::Optional<SyncConfig> config;
        auto user =
            app->sync_manager()->get_user("user1e", ENCODE_FAKE_JWT("fake_refresh_token"),
                                          ENCODE_FAKE_JWT("fake_access_token"), dummy_auth_url, dummy_device_id);
        {
            // Create the session within a nested scope, so we can control its lifetime.
            auto session = sync_session(
                user, path, [](auto, auto) {}, SyncSessionStopPolicy::Immediately, &on_disk_path);
            weak_session = session;
            config = session->config();
            REQUIRE(on_disk_path.size() > 0);
            REQUIRE(weak_session.lock());
        }
        // Wait for the session to die. It may not happen immediately if a progress or error handler
        // is called on a background thread and keeps the session alive past the scope of the above block.
        EventLoop::main().run_until([&] {
            return weak_session.expired();
        });

        // The next time we request it, it'll be created anew.
        // The call to `get_session()` should result in `SyncUser::register_session()` being called.
        auto session = sync_session(
            user, path, [](auto, auto) {}, SyncSessionStopPolicy::Immediately, &on_disk_path);
        CHECK(session);
        session = user->session_for_on_disk_path(on_disk_path);
        CHECK(session);
    }

    SECTION("a user can create multiple sessions for the same URL") {
        auto user =
            app->sync_manager()->get_user("user", ENCODE_FAKE_JWT("fake_refresh_token"),
                                          ENCODE_FAKE_JWT("fake_access_token"), dummy_auth_url, dummy_device_id);
        auto create_session = [&]() {
            // Note that this should put the sessions at different paths.
            return sync_session(
                user, "/test", [](auto, auto) {}, SyncSessionStopPolicy::Immediately);
        };
        REQUIRE(create_session());
        REQUIRE(create_session());
    }
}

TEST_CASE("sync: log-in", "[sync][session]") {
    if (!EventLoop::has_implementation())
        return;

    // Disable file-related functionality and metadata functionality for testing purposes.
    TestSyncManager init_sync_manager;
    auto app = init_sync_manager.app();
    auto user = app->sync_manager()->get_user("user", ENCODE_FAKE_JWT("fake_refresh_token"),
                                              ENCODE_FAKE_JWT("fake_access_token"), dummy_auth_url, dummy_device_id);

    SECTION("Can log in") {
        std::atomic<int> error_count(0);
        auto session = sync_session(user, "/test", [&](auto, auto) {
            ++error_count;
        });

        std::atomic<bool> download_did_complete(false);
        session->wait_for_download_completion([&](auto) {
            download_did_complete = true;
        });
        EventLoop::main().run_until([&] {
            return download_did_complete.load() || error_count > 0;
        });
        CHECK(error_count == 0);
    }

    // TODO: write a test that logs out a Realm with multiple sessions, then logs it back in?
    // TODO: write tests that check that a Session properly handles various types of errors reported via its callback.
}

TEST_CASE("SyncSession: close() API", "[sync][session]") {
    TestSyncManager init_sync_manager;
    auto app = init_sync_manager.app();
    auto user = app->sync_manager()->get_user("close-api-tests-user", ENCODE_FAKE_JWT("fake_refresh_token"),
                                              ENCODE_FAKE_JWT("fake_access_token"), "https://realm.example.org",
                                              dummy_device_id);

    SECTION("Behaves properly when called on session in the 'active' or 'inactive' state") {
        auto session = sync_session(
            user, "/test-close-for-active", [](auto, auto) {}, SyncSessionStopPolicy::AfterChangesUploaded);
        EventLoop::main().run_until([&] {
            return sessions_are_active(*session);
        });
        REQUIRE(sessions_are_active(*session));
        session->close();
        EventLoop::main().run_until([&] {
            return sessions_are_inactive(*session);
        });
        REQUIRE(sessions_are_inactive(*session));
        // Try closing the session again. This should be a no-op.
        session->close();
        REQUIRE(sessions_are_inactive(*session));
    }

    SECTION("Close session after it was detached from the SyncManager") {
        auto session = sync_session(
            user, "/test-close-after-detach", [](auto, auto) {}, SyncSessionStopPolicy::Immediately);
        session->detach_from_sync_manager();
        REQUIRE_NOTHROW(session->close());
    }
}

TEST_CASE("SyncSession: pause()/resume() API", "[sync][session]") {
    TestSyncManager init_sync_manager;
    auto app = init_sync_manager.app();
    auto user = app->sync_manager()->get_user("close-api-tests-user", ENCODE_FAKE_JWT("fake_refresh_token"),
                                              ENCODE_FAKE_JWT("fake_access_token"), "https://realm.example.org",
                                              dummy_device_id);

    auto session = sync_session(
        user, "/test-close-for-active", [](auto, auto) {}, SyncSessionStopPolicy::AfterChangesUploaded);
    EventLoop::main().run_until([&] {
        return sessions_are_active(*session);
    });
    REQUIRE(sessions_are_active(*session));

    SECTION("making the session inactive and then pausing it should end up in the paused state") {
        session->force_close();
        EventLoop::main().run_until([&] {
            return sessions_are_inactive(*session);
        });
        REQUIRE(sessions_are_inactive(*session));

        session->pause();
        EventLoop::main().run_until([&] {
            return session->state() == SyncSession::State::Paused;
        });
        REQUIRE(session->state() == SyncSession::State::Paused);
    }

    SECTION("pausing from the active state should end up in the paused state") {
        session->pause();
        EventLoop::main().run_until([&] {
            return session->state() == SyncSession::State::Paused;
        });
        REQUIRE(session->state() == SyncSession::State::Paused);

        // Pausing it again should be a no-op
        session->pause();
        REQUIRE(session->state() == SyncSession::State::Paused);

        // "Logging out" the session should be a no-op.
        session->force_close();
        REQUIRE(session->state() == SyncSession::State::Paused);
    }

    // Reviving the session via revive_if_needed() should be a no-op.
    session->revive_if_needed();
    REQUIRE(session->state() == SyncSession::State::Paused);

    // Only resume() can revive a paused session.
    session->resume();
    EventLoop::main().run_until([&] {
        return sessions_are_active(*session);
    });
    REQUIRE(sessions_are_active(*session));
}

TEST_CASE("SyncSession: shutdown_and_wait() API", "[sync][session]") {
    TestSyncManager init_sync_manager;
    auto app = init_sync_manager.app();
    auto user = app->sync_manager()->get_user("close-api-tests-user", ENCODE_FAKE_JWT("fake_refresh_token"),
                                              ENCODE_FAKE_JWT("fake_access_token"), "https://realm.example.org",
                                              dummy_device_id);

    SECTION("Behaves properly when called on session in the 'active' or 'inactive' state") {
        auto session = sync_session(
            user, "/test-close-for-active", [](auto, auto) {}, SyncSessionStopPolicy::AfterChangesUploaded);
        EventLoop::main().run_until([&] {
            return sessions_are_active(*session);
        });
        REQUIRE(sessions_are_active(*session));
        session->shutdown_and_wait();
        session->close();
        EventLoop::main().run_until([&] {
            return sessions_are_inactive(*session);
        });
        REQUIRE(sessions_are_inactive(*session));
        // Try closing the session again. This should be a no-op.
        session->close();
        REQUIRE(sessions_are_inactive(*session));
    }
}

TEST_CASE("SyncSession: update_configuration()", "[sync][session]") {
    TestSyncManager init_sync_manager({}, {false});
    auto app = init_sync_manager.app();
    auto user = app->sync_manager()->get_user("userid", ENCODE_FAKE_JWT("fake_refresh_token"),
                                              ENCODE_FAKE_JWT("fake_access_token"), dummy_auth_url, dummy_device_id);
    auto session = sync_session(
        user, "/update_configuration", [](auto, auto) {}, SyncSessionStopPolicy::AfterChangesUploaded);

    SECTION("updates reported configuration") {
        auto config = session->config();
        REQUIRE(config.client_validate_ssl);
        config.client_validate_ssl = false;
        session->update_configuration(std::move(config));
        REQUIRE_FALSE(session->config().client_validate_ssl);
    }

    SECTION("handles reconnects while it's trying to deactivate session") {
        bool wait_called = false;
        session->wait_for_download_completion([&](Status s) {
            REQUIRE(s == ErrorCodes::OperationAborted);
            REQUIRE(session->config().client_validate_ssl);
            REQUIRE(session->state() == SyncSession::State::Inactive);

            wait_called = true;
            session->revive_if_needed();

            REQUIRE(session->state() != SyncSession::State::Inactive);
        });

        auto config = session->config();
        config.client_validate_ssl = false;
        session->update_configuration(std::move(config));
        REQUIRE(wait_called);
    }
}

TEST_CASE("sync: error handling", "[sync][session]") {
    using ProtocolError = realm::sync::ProtocolError;
    using ProtocolErrorInfo = realm::sync::ProtocolErrorInfo;
    TestSyncManager init_sync_manager;
    auto app = init_sync_manager.app();
    // Create a valid session.
    std::function<void(std::shared_ptr<SyncSession>, SyncError)> error_handler = [](auto, SyncError err) {
        REQUIRE(err.server_requests_action == ProtocolErrorInfo::Action::Transient);
    };
    const std::string user_id = "user1d";
    std::string on_disk_path;
    auto user = app->sync_manager()->get_user(user_id, ENCODE_FAKE_JWT("fake_refresh_token"),
                                              ENCODE_FAKE_JWT("fake_access_token"), "https://realm.example.org",
                                              dummy_device_id);
    auto session = sync_session(
        user, "/test1e",
        [&](auto session, SyncError error) {
            error_handler(std::move(session), std::move(error));
        },
        SyncSessionStopPolicy::AfterChangesUploaded, &on_disk_path);
    // Make sure the sessions are bound.
    EventLoop::main().run_until([&] {
        return sessions_are_active(*session);
    });

    SECTION("Doesn't treat unknown system errors as being fatal") {
<<<<<<< HEAD
        sync::SessionErrorInfo err{Status{ErrorCodes::UnknownError, "unknown error"}, true};
=======
        std::error_code code = std::error_code{EBADF, std::generic_category()};
        sync::SessionErrorInfo err{Status{code, "Not a real error message"}, sync::IsFatal{false}};
>>>>>>> a80ab117
        err.server_requests_action = ProtocolErrorInfo::Action::Transient;
        SyncSession::OnlyForTesting::handle_error(*session, std::move(err));
        CHECK(!sessions_are_inactive(*session));
    }

    SECTION("Properly handles a client reset error") {
        util::Optional<SyncError> final_error;
        error_handler = [&](auto, SyncError error) {
            final_error = std::move(error);
        };

        auto code = static_cast<int>(GENERATE(ProtocolError::bad_client_file_ident, ProtocolError::bad_server_version,
                                              ProtocolError::diverging_histories));

<<<<<<< HEAD
        sync::SessionErrorInfo initial_error{sync::protocol_error_to_status(code, "Something bad happened"), true};
=======
        sync::SessionErrorInfo initial_error{
            Status{std::error_code{code, realm::sync::protocol_error_category()}, "Something bad happened"},
            sync::IsFatal{false}};
>>>>>>> a80ab117
        initial_error.server_requests_action = ProtocolErrorInfo::Action::ClientReset;
        std::time_t just_before_raw = std::time(nullptr);
        SyncSession::OnlyForTesting::handle_error(*session, std::move(initial_error));
        REQUIRE(session->state() == SyncSession::State::Inactive);
        std::time_t just_after_raw = std::time(nullptr);
        auto just_before = util::localtime(just_before_raw);
        auto just_after = util::localtime(just_after_raw);
        // At this point final_error should be populated.
        CHECK(bool(final_error));
        CHECK(final_error->is_client_reset_requested());
        CHECK(final_error->server_requests_action == ProtocolErrorInfo::Action::ClientReset);
        // The original file path should be present.
        CHECK(final_error->user_info[SyncError::c_original_file_path_key] == on_disk_path);
        // The path to the recovery file should be present, and should contain all necessary components.
        std::string recovery_path = final_error->user_info[SyncError::c_recovery_file_path_key];
        auto idx = recovery_path.find("recovered_realm");
        CHECK(idx != std::string::npos);
        idx = recovery_path.find(app->sync_manager()->recovery_directory_path());
        CHECK(idx != std::string::npos);
        if (just_before.tm_year == just_after.tm_year) {
            idx = recovery_path.find(util::format_local_time(just_after_raw, "%Y"));
            CHECK(idx != std::string::npos);
        }
        if (just_before.tm_mon == just_after.tm_mon) {
            idx = recovery_path.find(util::format_local_time(just_after_raw, "%m"));
            CHECK(idx != std::string::npos);
        }
        if (just_before.tm_yday == just_after.tm_yday) {
            idx = recovery_path.find(util::format_local_time(just_after_raw, "%d"));
            CHECK(idx != std::string::npos);
        }
    }
}

struct RegularUser {
    static auto user(std::shared_ptr<SyncManager> sync_manager)
    {
        return sync_manager->get_user("user-dying-state", ENCODE_FAKE_JWT("fake_refresh_token"),
                                      ENCODE_FAKE_JWT("fake_access_token"), dummy_auth_url, dummy_device_id);
    }
};

TEMPLATE_TEST_CASE("sync: stop policy behavior", "[sync][session]", RegularUser)
{
    const std::string dummy_auth_url = "https://realm.example.org";
    if (!EventLoop::has_implementation())
        return;

    // Server is initially stopped so we can control when the session exits the dying state.
    TestSyncManager init_sync_manager({}, {false});
    auto& server = init_sync_manager.sync_server();
    auto sync_manager = init_sync_manager.app()->sync_manager();
    auto schema = Schema{
        {"object",
         {
             {"_id", PropertyType::Int, Property::IsPrimary{true}},
             {"value", PropertyType::Int},
         }},
    };

    std::atomic<bool> error_handler_invoked(false);
    Realm::Config config;
    auto user = TestType::user(sync_manager);

    auto create_session = [&](SyncSessionStopPolicy stop_policy) {
        auto session = sync_session(
            user, "/test-dying-state",
            [&](auto, auto) {
                error_handler_invoked = true;
            },
            stop_policy, nullptr, schema, &config);
        EventLoop::main().run_until([&] {
            return sessions_are_active(*session);
        });

        // Add an object so there's something to upload
        auto r = Realm::get_shared_realm(config);
        TableRef table = ObjectStore::table_for_object_type(r->read_group(), "object");
        r->begin_transaction();
        table->create_object_with_primary_key(0);
        r->commit_transaction();

        return session;
    };

    SECTION("Immediately") {
        SECTION("transitions directly to Inactive even with the server stopped") {
            auto session = create_session(SyncSessionStopPolicy::Immediately);
            session->close();
            REQUIRE(sessions_are_inactive(*session));
        }
    }

    SECTION("AfterChangesUploaded") {
        auto session = create_session(SyncSessionStopPolicy::AfterChangesUploaded);
        // Now close the session, causing the state to transition to Dying.
        // (it should remain stuck there until we start the server)
        session->close();
        REQUIRE(session->state() == SyncSession::State::Dying);

        SECTION("transitions to Inactive once the server is started") {
            server.start();
            EventLoop::main().run_until([&] {
                return sessions_are_inactive(*session);
            });
        }

        SECTION("transitions back to Active if the session is revived") {
            std::shared_ptr<SyncSession> session2;
            {
                auto realm = Realm::get_shared_realm(config);
                session2 = user->sync_manager()->get_existing_session(config.path);
            }
            REQUIRE(session->state() == SyncSession::State::Active);
            REQUIRE(session2 == session);
        }

        SECTION("transitions to Inactive if a fatal error occurs") {
            sync::SessionErrorInfo err{Status{ErrorCodes::SyncProtocolInvariantFailed, "Not a real error message"},
                                       sync::IsFatal{true}};
            err.server_requests_action = realm::sync::ProtocolErrorInfo::Action::ProtocolViolation;
            SyncSession::OnlyForTesting::handle_error(*session, std::move(err));
            CHECK(sessions_are_inactive(*session));
            // The session shouldn't report fatal errors when in the dying state.
            CHECK(!error_handler_invoked);
        }

        SECTION("ignores non-fatal errors and does not transition to Inactive") {
            // Fire a simulated *non-fatal* error.
            sync::SessionErrorInfo err{Status{ErrorCodes::ConnectionClosed, "Not a real error message"},
                                       sync::IsFatal{false}};
            err.server_requests_action = realm::sync::ProtocolErrorInfo::Action::Transient;
            SyncSession::OnlyForTesting::handle_error(*session, std::move(err));
            REQUIRE(session->state() == SyncSession::State::Dying);
            CHECK(!error_handler_invoked);
        }
    }

    SECTION("can change to Immediately after opening the session") {
        auto session = create_session(SyncSessionStopPolicy::AfterChangesUploaded);
        REQUIRE(session->state() == SyncSession::State::Active);

        auto config = session->config();
        config.stop_policy = SyncSessionStopPolicy::Immediately;
        session->update_configuration(std::move(config));

        session->close();
        REQUIRE(sessions_are_inactive(*session));
    }
}

TEST_CASE("session restart", "[sync][session]") {
    if (!EventLoop::has_implementation())
        return;

    TestSyncManager init_sync_manager({}, {false});
    auto& server = init_sync_manager.sync_server();
    auto app = init_sync_manager.app();
    Realm::Config config;
    auto schema = Schema{
        {"object",
         {
             {"_id", PropertyType::Int, Property::IsPrimary{true}},
             {"value", PropertyType::Int},
         }},
    };

    auto user = app->sync_manager()->get_user("userid", ENCODE_FAKE_JWT("fake_refresh_token"),
                                              ENCODE_FAKE_JWT("fake_access_token"), dummy_auth_url, dummy_device_id);
    auto session = sync_session(
        user, "/test-restart", [&](auto, auto) {}, SyncSessionStopPolicy::AfterChangesUploaded, nullptr, schema,
        &config);

    EventLoop::main().run_until([&] {
        return sessions_are_active(*session);
    });

    server.start();

    // Add an object so there's something to upload
    auto realm = Realm::get_shared_realm(config);
    TableRef table = ObjectStore::table_for_object_type(realm->read_group(), "object");
    realm->begin_transaction();
    table->create_object_with_primary_key(0);
    realm->commit_transaction();

    // Close the current session and start a new one
    // The stop policy is ignored when closing the current session
    session->restart_session();

    REQUIRE(session->state() == SyncSession::State::Active);
    REQUIRE(!wait_for_upload(*realm));
}

TEST_CASE("sync: non-synced metadata table doesn't result in non-additive schema changes", "[sync][session]") {
    if (!EventLoop::has_implementation())
        return;

    // Disable file-related functionality and metadata functionality for testing purposes.
    TestSyncManager init_sync_manager;

    // Create a synced Realm containing a class with two properties.
    {
        SyncTestFile config1(init_sync_manager.app(), "schema-version-test");
        config1.schema_version = 1;
        config1.schema = Schema{
            {"object",
             {{"_id", PropertyType::Int, Property::IsPrimary{true}},
              {"property1", PropertyType::Int},
              {"property2", PropertyType::Int}}},
        };

        auto realm1 = Realm::get_shared_realm(config1);
        wait_for_upload(*realm1);
    }

    // Download the existing Realm into a second local file without specifying a schema,
    // mirroring how `openAsync` works.
    SyncTestFile config2(init_sync_manager.app(), "schema-version-test");
    config2.schema_version = 1;
    {
        auto realm2 = Realm::get_shared_realm(config2);
        wait_for_download(*realm2);
    }

    // Open the just-downloaded Realm while specifying a schema that contains a class with
    // only a single property. This should not result in us trying to remove `property2`,
    // and will throw an exception if it does.
    {
        SyncTestFile config3(init_sync_manager.app(), "schema-version-test");
        config3.path = config2.path;
        config3.schema_version = 1;
        config3.schema = Schema{
            {"object", {{"_id", PropertyType::Int, Property::IsPrimary{true}}, {"property1", PropertyType::Int}}},
        };

        auto realm3 = Realm::get_shared_realm(config3);
    }
}<|MERGE_RESOLUTION|>--- conflicted
+++ resolved
@@ -400,12 +400,7 @@
     });
 
     SECTION("Doesn't treat unknown system errors as being fatal") {
-<<<<<<< HEAD
         sync::SessionErrorInfo err{Status{ErrorCodes::UnknownError, "unknown error"}, true};
-=======
-        std::error_code code = std::error_code{EBADF, std::generic_category()};
-        sync::SessionErrorInfo err{Status{code, "Not a real error message"}, sync::IsFatal{false}};
->>>>>>> a80ab117
         err.server_requests_action = ProtocolErrorInfo::Action::Transient;
         SyncSession::OnlyForTesting::handle_error(*session, std::move(err));
         CHECK(!sessions_are_inactive(*session));
@@ -417,16 +412,10 @@
             final_error = std::move(error);
         };
 
-        auto code = static_cast<int>(GENERATE(ProtocolError::bad_client_file_ident, ProtocolError::bad_server_version,
-                                              ProtocolError::diverging_histories));
-
-<<<<<<< HEAD
+        auto code = GENERATE(ProtocolError::bad_client_file_ident, ProtocolError::bad_server_version,
+                             ProtocolError::diverging_histories);
+
         sync::SessionErrorInfo initial_error{sync::protocol_error_to_status(code, "Something bad happened"), true};
-=======
-        sync::SessionErrorInfo initial_error{
-            Status{std::error_code{code, realm::sync::protocol_error_category()}, "Something bad happened"},
-            sync::IsFatal{false}};
->>>>>>> a80ab117
         initial_error.server_requests_action = ProtocolErrorInfo::Action::ClientReset;
         std::time_t just_before_raw = std::time(nullptr);
         SyncSession::OnlyForTesting::handle_error(*session, std::move(initial_error));
