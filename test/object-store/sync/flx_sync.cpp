////////////////////////////////////////////////////////////////////////////
//
// Copyright 2021 Realm Inc.
//
// Licensed under the Apache License, Version 2.0 (the "License");
// you may not use this file except in compliance with the License.
// You may obtain a copy of the License at
//
// http://www.apache.org/licenses/LICENSE-2.0
//
// Unless required by applicable law or agreed to in writing, software
// distributed under the License is distributed on an "AS IS" BASIS,
// WITHOUT WARRANTIES OR CONDITIONS OF ANY KIND, either express or implied.
// See the License for the specific language governing permissions and
// limitations under the License.
//
////////////////////////////////////////////////////////////////////////////

#if REALM_ENABLE_AUTH_TESTS

#include <catch2/catch_all.hpp>

#include <util/test_file.hpp>
#include <util/crypt_key.hpp>
#include <util/sync/flx_sync_harness.hpp>
#include <util/sync/sync_test_utils.hpp>

#include <realm/object_id.hpp>
#include <realm/query_expression.hpp>

#include <realm/object-store/binding_context.hpp>
#include <realm/object-store/impl/object_accessor_impl.hpp>
#include <realm/object-store/impl/realm_coordinator.hpp>
#include <realm/object-store/schema.hpp>
#include <realm/object-store/sync/generic_network_transport.hpp>
#include <realm/object-store/sync/mongo_client.hpp>
#include <realm/object-store/sync/mongo_database.hpp>
#include <realm/object-store/sync/mongo_collection.hpp>
#include <realm/object-store/sync/async_open_task.hpp>
#include <realm/object-store/util/bson/bson.hpp>
#include <realm/object-store/sync/sync_session.hpp>

#include <realm/sync/client_base.hpp>
#include <realm/sync/config.hpp>
#include <realm/sync/noinst/client_history_impl.hpp>
#include <realm/sync/noinst/client_reset.hpp>
#include <realm/sync/noinst/client_reset_operation.hpp>
#include <realm/sync/noinst/pending_bootstrap_store.hpp>
#include <realm/sync/noinst/server/access_token.hpp>
#include <realm/sync/protocol.hpp>
#include <realm/sync/subscriptions.hpp>

#include <realm/util/future.hpp>
#include <realm/util/logger.hpp>

#include <catch2/catch_all.hpp>

#include <filesystem>
#include <iostream>
#include <stdexcept>

using namespace std::string_literals;

namespace realm {

class TestHelper {
public:
    static DBRef& get_db(SharedRealm const& shared_realm)
    {
        return Realm::Internal::get_db(*shared_realm);
    }
};

} // namespace realm

namespace realm::app {

namespace {
const Schema g_minimal_schema{
    {"TopLevel",
     {
         {"_id", PropertyType::ObjectId, Property::IsPrimary{true}},
     }},
};

const Schema g_large_array_schema{
    ObjectSchema("TopLevel",
                 {
                     {"_id", PropertyType::ObjectId, Property::IsPrimary{true}},
                     {"queryable_int_field", PropertyType::Int | PropertyType::Nullable},
                     {"list_of_strings", PropertyType::Array | PropertyType::String},
                 }),
};

const Schema g_simple_embedded_obj_schema{
    {"TopLevel",
     {{"_id", PropertyType::ObjectId, Property::IsPrimary{true}},
      {"queryable_str_field", PropertyType::String | PropertyType::Nullable},
      {"embedded_obj", PropertyType::Object | PropertyType::Nullable, "TopLevel_embedded_obj"}}},
    {"TopLevel_embedded_obj",
     ObjectSchema::ObjectType::Embedded,
     {
         {"str_field", PropertyType::String | PropertyType::Nullable},
     }},
};

// Populates a FLXSyncTestHarness with the g_large_array_schema with objects that are large enough that
// they are guaranteed to fill multiple bootstrap download messages. Currently this means generating 5
// objects each with 1024 array entries of 1024 bytes each.
//
// Returns a list of the _id values for the objects created.
std::vector<ObjectId> fill_large_array_schema(FLXSyncTestHarness& harness)
{
    std::vector<ObjectId> ret;
    REQUIRE(harness.schema() == g_large_array_schema);
    harness.load_initial_data([&](SharedRealm realm) {
        CppContext c(realm);
        for (int i = 0; i < 5; ++i) {
            auto id = ObjectId::gen();
            auto obj = Object::create(c, realm, "TopLevel",
                                      std::any(AnyDict{{"_id", id},
                                                       {"list_of_strings", AnyVector{}},
                                                       {"queryable_int_field", static_cast<int64_t>(i * 5)}}));
            List str_list(obj, realm->schema().find("TopLevel")->property_for_name("list_of_strings"));
            for (int j = 0; j < 1024; ++j) {
                str_list.add(c, std::any(std::string(1024, 'a' + (j % 26))));
            }

            ret.push_back(id);
        }
    });
    return ret;
}

} // namespace

TEST_CASE("flx: connect to FLX-enabled app", "[sync][flx][baas]") {
    FLXSyncTestHarness harness("basic_flx_connect");

    auto foo_obj_id = ObjectId::gen();
    auto bar_obj_id = ObjectId::gen();
    harness.load_initial_data([&](SharedRealm realm) {
        CppContext c(realm);
        Object::create(c, realm, "TopLevel",
                       std::any(AnyDict{{"_id", foo_obj_id},
                                        {"queryable_str_field", "foo"s},
                                        {"queryable_int_field", static_cast<int64_t>(5)},
                                        {"non_queryable_field", "non queryable 1"s}}));
        Object::create(c, realm, "TopLevel",
                       std::any(AnyDict{{"_id", bar_obj_id},
                                        {"queryable_str_field", "bar"s},
                                        {"queryable_int_field", static_cast<int64_t>(10)},
                                        {"non_queryable_field", "non queryable 2"s}}));
    });


    harness.do_with_new_realm([&](SharedRealm realm) {
        wait_for_download(*realm);
        {
            auto empty_subs = realm->get_latest_subscription_set();
            CHECK(empty_subs.size() == 0);
            CHECK(empty_subs.version() == 0);
            empty_subs.get_state_change_notification(sync::SubscriptionSet::State::Complete).get();
        }

        auto table = realm->read_group().get_table("class_TopLevel");
        auto col_key = table->get_column_key("queryable_str_field");
        Query query_foo(table);
        query_foo.equal(col_key, "foo");
        {
            auto new_subs = realm->get_latest_subscription_set().make_mutable_copy();
            new_subs.insert_or_assign(query_foo);
            auto subs = new_subs.commit();
            subs.get_state_change_notification(sync::SubscriptionSet::State::Complete).get();
        }

        wait_for_download(*realm);
        {
            wait_for_advance(*realm);
            Results results(realm, table);
            CHECK(results.size() == 1);
            auto obj = results.get<Obj>(0);
            CHECK(obj.is_valid());
            CHECK(obj.get<ObjectId>("_id") == foo_obj_id);
        }

        {
            auto mut_subs = realm->get_latest_subscription_set().make_mutable_copy();
            Query new_query_bar(table);
            new_query_bar.equal(col_key, "bar");
            mut_subs.insert_or_assign(new_query_bar);
            auto subs = mut_subs.commit();
            subs.get_state_change_notification(sync::SubscriptionSet::State::Complete).get();
        }

        {
            wait_for_advance(*realm);
            Results results(realm, Query(table));
            CHECK(results.size() == 2);
        }

        {
            auto mut_subs = realm->get_latest_subscription_set().make_mutable_copy();
            CHECK(mut_subs.erase(query_foo));
            Query new_query_bar(table);
            new_query_bar.equal(col_key, "bar");
            mut_subs.insert_or_assign(new_query_bar);
            auto subs = mut_subs.commit();
            subs.get_state_change_notification(sync::SubscriptionSet::State::Complete).get();
        }

        {
            wait_for_advance(*realm);
            Results results(realm, Query(table));
            CHECK(results.size() == 1);
            auto obj = results.get<Obj>(0);
            CHECK(obj.is_valid());
            CHECK(obj.get<ObjectId>("_id") == bar_obj_id);
        }

        {
            auto mut_subs = realm->get_latest_subscription_set().make_mutable_copy();
            mut_subs.clear();
            auto subs = mut_subs.commit();
            subs.get_state_change_notification(sync::SubscriptionSet::State::Complete).get();
        }

        {
            wait_for_advance(*realm);
            Results results(realm, table);
            CHECK(results.size() == 0);
        }
    });
}

TEST_CASE("flx: test commands work", "[sync][flx][test command][baas]") {
    FLXSyncTestHarness harness("test_commands");
    harness.do_with_new_realm([&](const SharedRealm& realm) {
        wait_for_upload(*realm);
        nlohmann::json command_request = {
            {"command", "PAUSE_ROUTER_SESSION"},
        };
        auto resp_body =
            SyncSession::OnlyForTesting::send_test_command(*realm->sync_session(), command_request.dump()).get();
        REQUIRE(resp_body == "{}");

        auto bad_status =
            SyncSession::OnlyForTesting::send_test_command(*realm->sync_session(), "foobar: }").get_no_throw();
        REQUIRE(bad_status.get_status() == ErrorCodes::LogicError);
        REQUIRE_THAT(bad_status.get_status().reason(),
                     Catch::Matchers::ContainsSubstring("Invalid json input to send_test_command"));

        bad_status =
            SyncSession::OnlyForTesting::send_test_command(*realm->sync_session(), "{\"cmd\": \"\"}").get_no_throw();
        REQUIRE_FALSE(bad_status.is_ok());
        REQUIRE(bad_status.get_status() == ErrorCodes::LogicError);
        REQUIRE(bad_status.get_status().reason() ==
                "Must supply command name in \"command\" field of test command json object");
    });
}


static auto make_error_handler()
{
    auto [error_promise, error_future] = util::make_promise_future<SyncError>();
    auto shared_promise = std::make_shared<decltype(error_promise)>(std::move(error_promise));
    auto fn = [error_promise = std::move(shared_promise)](std::shared_ptr<SyncSession>, SyncError err) {
        error_promise->emplace_value(std::move(err));
    };
    return std::make_pair(std::move(error_future), std::move(fn));
}

static auto make_client_reset_handler()
{
    auto [reset_promise, reset_future] = util::make_promise_future<ClientResyncMode>();
    auto shared_promise = std::make_shared<decltype(reset_promise)>(std::move(reset_promise));
    auto fn = [reset_promise = std::move(shared_promise)](SharedRealm, ThreadSafeReference, bool did_recover) {
        reset_promise->emplace_value(did_recover ? ClientResyncMode::Recover : ClientResyncMode::DiscardLocal);
    };
    return std::make_pair(std::move(reset_future), std::move(fn));
}


TEST_CASE("app: error handling integration test", "[sync][flx][baas]") {
    static std::optional<FLXSyncTestHarness> harness{"error_handling"};
    create_user_and_log_in(harness->app());
    SyncTestFile config(harness->app()->current_user(), harness->schema(), SyncConfig::FLXSyncEnabled{});
    auto&& [error_future, error_handler] = make_error_handler();
    config.sync_config->error_handler = std::move(error_handler);
    config.sync_config->client_resync_mode = ClientResyncMode::Manual;

    SECTION("handles unknown errors gracefully") {
        auto r = Realm::get_shared_realm(config);
        wait_for_download(*r);
        nlohmann::json error_body = {
            {"tryAgain", false},         {"message", "fake error"},
            {"shouldClientReset", true}, {"isRecoveryModeDisabled", false},
            {"action", "ClientReset"},
        };
        nlohmann::json test_command = {{"command", "ECHO_ERROR"},
                                       {"args", nlohmann::json{{"errorCode", 299}, {"errorBody", error_body}}}};
        auto test_cmd_res =
            wait_for_future(SyncSession::OnlyForTesting::send_test_command(*r->sync_session(), test_command.dump()))
                .get();
        REQUIRE(test_cmd_res == "{}");
        auto error = wait_for_future(std::move(error_future)).get();
        REQUIRE(error.status == ErrorCodes::UnknownError);
        REQUIRE(error.server_requests_action == sync::ProtocolErrorInfo::Action::ClientReset);
        REQUIRE(error.is_fatal);
        REQUIRE_THAT(error.status.reason(),
                     Catch::Matchers::ContainsSubstring("Unknown sync protocol error code 299"));
        REQUIRE_THAT(error.status.reason(), Catch::Matchers::ContainsSubstring("fake error"));
    }

    SECTION("unknown errors without actions are application bugs") {
        auto r = Realm::get_shared_realm(config);
        wait_for_download(*r);
        nlohmann::json error_body = {
            {"tryAgain", false},
            {"message", "fake error"},
            {"shouldClientReset", false},
            {"isRecoveryModeDisabled", false},
        };
        nlohmann::json test_command = {{"command", "ECHO_ERROR"},
                                       {"args", nlohmann::json{{"errorCode", 299}, {"errorBody", error_body}}}};
        auto test_cmd_res =
            wait_for_future(SyncSession::OnlyForTesting::send_test_command(*r->sync_session(), test_command.dump()))
                .get();
        REQUIRE(test_cmd_res == "{}");
        auto error = wait_for_future(std::move(error_future)).get();
        REQUIRE(error.status == ErrorCodes::UnknownError);
        REQUIRE(error.server_requests_action == sync::ProtocolErrorInfo::Action::ApplicationBug);
        REQUIRE(error.is_fatal);
        REQUIRE_THAT(error.status.reason(),
                     Catch::Matchers::ContainsSubstring("Unknown sync protocol error code 299"));
        REQUIRE_THAT(error.status.reason(), Catch::Matchers::ContainsSubstring("fake error"));
    }

    SECTION("handles unknown actions gracefully") {
        auto r = Realm::get_shared_realm(config);
        wait_for_download(*r);
        nlohmann::json error_body = {
            {"tryAgain", false},
            {"message", "fake error"},
            {"shouldClientReset", true},
            {"isRecoveryModeDisabled", false},
            {"action", "FakeActionThatWillNeverExist"},
        };
        nlohmann::json test_command = {{"command", "ECHO_ERROR"},
                                       {"args", nlohmann::json{{"errorCode", 201}, {"errorBody", error_body}}}};
        auto test_cmd_res =
            wait_for_future(SyncSession::OnlyForTesting::send_test_command(*r->sync_session(), test_command.dump()))
                .get();
        REQUIRE(test_cmd_res == "{}");
        auto error = wait_for_future(std::move(error_future)).get();
        REQUIRE(error.status == ErrorCodes::RuntimeError);
        REQUIRE(error.server_requests_action == sync::ProtocolErrorInfo::Action::ApplicationBug);
        REQUIRE(error.is_fatal);
        REQUIRE_THAT(error.status.reason(), !Catch::Matchers::ContainsSubstring("Unknown sync protocol error code"));
        REQUIRE_THAT(error.status.reason(), Catch::Matchers::ContainsSubstring("fake error"));
    }


    SECTION("unknown connection-level errors are still errors") {
        auto r = Realm::get_shared_realm(config);
        wait_for_download(*r);
        nlohmann::json error_body = {{"tryAgain", false},
                                     {"message", "fake error"},
                                     {"shouldClientReset", false},
                                     {"isRecoveryModeDisabled", false},
                                     {"action", "ApplicationBug"}};
        nlohmann::json test_command = {{"command", "ECHO_ERROR"},
                                       {"args", nlohmann::json{{"errorCode", 199}, {"errorBody", error_body}}}};
        auto test_cmd_res =
            wait_for_future(SyncSession::OnlyForTesting::send_test_command(*r->sync_session(), test_command.dump()))
                .get();
        REQUIRE(test_cmd_res == "{}");
        auto error = wait_for_future(std::move(error_future)).get();
        REQUIRE(error.status == ErrorCodes::SyncProtocolInvariantFailed);
        REQUIRE(error.server_requests_action == sync::ProtocolErrorInfo::Action::ProtocolViolation);
        REQUIRE(error.is_fatal);
    }

    SECTION("client reset errors") {
        auto r = Realm::get_shared_realm(config);
        wait_for_download(*r);
        nlohmann::json error_body = {{"tryAgain", false},
                                     {"message", "fake error"},
                                     {"shouldClientReset", true},
                                     {"isRecoveryModeDisabled", false},
                                     {"action", "ClientReset"}};
        auto code = GENERATE(sync::ProtocolError::bad_client_file_ident, sync::ProtocolError::bad_server_version,
                             sync::ProtocolError::diverging_histories);
        nlohmann::json test_command = {{"command", "ECHO_ERROR"},
                                       {"args", nlohmann::json{{"errorCode", code}, {"errorBody", error_body}}}};
        auto test_cmd_res =
            wait_for_future(SyncSession::OnlyForTesting::send_test_command(*r->sync_session(), test_command.dump()))
                .get();
        REQUIRE(test_cmd_res == "{}");
        auto error = wait_for_future(std::move(error_future)).get();
        REQUIRE(error.status == ErrorCodes::SyncClientResetRequired);
        REQUIRE(error.server_requests_action == sync::ProtocolErrorInfo::Action::ClientReset);
        REQUIRE(error.is_client_reset_requested());
        REQUIRE(error.is_fatal);
    }

    SECTION("teardown") {
        harness.reset();
    }
}


TEST_CASE("flx: client reset", "[sync][flx][client reset][baas]") {
    std::vector<ObjectSchema> schema{
        {"TopLevel",
         {
             {"_id", PropertyType::ObjectId, Property::IsPrimary{true}},
             {"queryable_str_field", PropertyType::String | PropertyType::Nullable},
             {"queryable_int_field", PropertyType::Int | PropertyType::Nullable},
             {"non_queryable_field", PropertyType::String | PropertyType::Nullable},
             {"list_of_ints_field", PropertyType::Int | PropertyType::Array},
             {"sum_of_list_field", PropertyType::Int},
         }},
        {"TopLevel2",
         {
             {"_id", PropertyType::ObjectId, Property::IsPrimary{true}},
             {"queryable_str_field", PropertyType::String | PropertyType::Nullable},
         }},
    };

    // some of these tests make additive schema changes which is only allowed in dev mode
    constexpr bool dev_mode = true;
    FLXSyncTestHarness harness("flx_client_reset",
                               {schema, {"queryable_str_field", "queryable_int_field"}, {}, dev_mode});

    auto add_object = [](SharedRealm realm, std::string str_field, int64_t int_field,
                         ObjectId oid = ObjectId::gen()) {
        CppContext c(realm);
        realm->begin_transaction();

        int64_t r1 = random_int();
        int64_t r2 = random_int();
        int64_t r3 = random_int();
        int64_t sum = uint64_t(r1) + r2 + r3;

        Object::create(c, realm, "TopLevel",
                       std::any(AnyDict{{"_id", oid},
                                        {"queryable_str_field", str_field},
                                        {"queryable_int_field", int_field},
                                        {"non_queryable_field", "non queryable 1"s},
                                        {"list_of_ints_field", std::vector<std::any>{r1, r2, r3}},
                                        {"sum_of_list_field", sum}}));
        realm->commit_transaction();
    };

    auto subscribe_to_and_add_objects = [&](SharedRealm realm, size_t num_objects) {
        auto table = realm->read_group().get_table("class_TopLevel");
        auto id_col = table->get_primary_key_column();
        auto sub_set = realm->get_latest_subscription_set();
        for (size_t i = 0; i < num_objects; ++i) {
            auto oid = ObjectId::gen();
            auto mut_sub = sub_set.make_mutable_copy();
            mut_sub.clear();
            mut_sub.insert_or_assign(Query(table).equal(id_col, oid));
            sub_set = mut_sub.commit();
            add_object(realm, util::format("added _id='%1'", oid), 0, oid);
        }
    };

    auto add_subscription_for_new_object = [&](SharedRealm realm, std::string str_field,
                                               int64_t int_field) -> sync::SubscriptionSet {
        auto table = realm->read_group().get_table("class_TopLevel");
        auto queryable_str_field = table->get_column_key("queryable_str_field");
        auto sub_set = realm->get_latest_subscription_set().make_mutable_copy();
        sub_set.insert_or_assign(Query(table).equal(queryable_str_field, StringData(str_field)));
        auto resulting_set = sub_set.commit();
        add_object(realm, str_field, int_field);
        return resulting_set;
    };

    auto add_invalid_subscription = [&](SharedRealm realm) -> sync::SubscriptionSet {
        auto table = realm->read_group().get_table("class_TopLevel");
        auto queryable_str_field = table->get_column_key("non_queryable_field");
        auto sub_set = realm->get_latest_subscription_set().make_mutable_copy();
        sub_set.insert_or_assign(Query(table).equal(queryable_str_field, "foo"));
        auto resulting_set = sub_set.commit();
        return resulting_set;
    };

    auto count_queries_with_str = [](sync::SubscriptionSet subs, std::string_view str) {
        size_t count = 0;
        for (auto sub : subs) {
            if (sub.query_string.find(str) != std::string::npos) {
                ++count;
            }
        }
        return count;
    };
    create_user_and_log_in(harness.app());
    auto user1 = harness.app()->current_user();
    create_user_and_log_in(harness.app());
    auto user2 = harness.app()->current_user();
    SyncTestFile config_local(user1, harness.schema(), SyncConfig::FLXSyncEnabled{});
    config_local.path += ".local";
    SyncTestFile config_remote(user2, harness.schema(), SyncConfig::FLXSyncEnabled{});
    config_remote.path += ".remote";
    const std::string str_field_value = "foo";
    const int64_t local_added_int = 100;
    const int64_t remote_added_int = 200;
    size_t before_reset_count = 0;
    size_t after_reset_count = 0;
    config_local.sync_config->notify_before_client_reset = [&before_reset_count](SharedRealm) {
        ++before_reset_count;
    };
    config_local.sync_config->notify_after_client_reset = [&after_reset_count](SharedRealm, ThreadSafeReference,
                                                                               bool) {
        ++after_reset_count;
    };

    SECTION("Recover: offline writes and subscription (single subscription)") {
        config_local.sync_config->client_resync_mode = ClientResyncMode::Recover;
        auto&& [reset_future, reset_handler] = make_client_reset_handler();
        config_local.sync_config->notify_after_client_reset = reset_handler;
        auto test_reset = reset_utils::make_baas_flx_client_reset(config_local, config_remote, harness.session());
        test_reset
            ->populate_initial_object([&](SharedRealm realm) {
                auto pk_of_added_object = ObjectId::gen();
                auto mut_subs = realm->get_latest_subscription_set().make_mutable_copy();
                auto table = realm->read_group().get_table(ObjectStore::table_name_for_object_type("TopLevel"));
                REALM_ASSERT(table);
                mut_subs.insert_or_assign(Query(table));
                mut_subs.commit();

                realm->begin_transaction();
                CppContext c(realm);
                int64_t r1 = random_int();
                int64_t r2 = random_int();
                int64_t r3 = random_int();
                int64_t sum = uint64_t(r1) + r2 + r3;

                Object::create(c, realm, "TopLevel",
                               std::any(AnyDict{{"_id"s, pk_of_added_object},
                                                {"queryable_str_field"s, "initial value"s},
                                                {"list_of_ints_field", std::vector<std::any>{r1, r2, r3}},
                                                {"sum_of_list_field", sum}}));

                realm->commit_transaction();
                wait_for_upload(*realm);
                return pk_of_added_object;
            })
            ->make_local_changes([&](SharedRealm local_realm) {
                add_object(local_realm, str_field_value, local_added_int);
            })
            ->make_remote_changes([&](SharedRealm remote_realm) {
                add_subscription_for_new_object(remote_realm, str_field_value, remote_added_int);
                sync::SubscriptionSet::State actual =
                    remote_realm->get_latest_subscription_set()
                        .get_state_change_notification(sync::SubscriptionSet::State::Complete)
                        .get();
                REQUIRE(actual == sync::SubscriptionSet::State::Complete);
            })
            ->on_post_reset([&, client_reset_future = std::move(reset_future)](SharedRealm local_realm) {
                wait_for_advance(*local_realm);
                ClientResyncMode mode = client_reset_future.get();
                REQUIRE(mode == ClientResyncMode::Recover);
                auto table = local_realm->read_group().get_table("class_TopLevel");
                auto str_col = table->get_column_key("queryable_str_field");
                auto int_col = table->get_column_key("queryable_int_field");
                auto tv = table->where().equal(str_col, StringData(str_field_value)).find_all();
                tv.sort(int_col);
                // the object we created while offline was recovered, and the remote object was downloaded
                REQUIRE(tv.size() == 2);
                CHECK(tv.get_object(0).get<Int>(int_col) == local_added_int);
                CHECK(tv.get_object(1).get<Int>(int_col) == remote_added_int);
            })
            ->run();
    }

    SECTION("Recover: subscription and offline writes after client reset failure") {
        config_local.sync_config->client_resync_mode = ClientResyncMode::Recover;
        auto&& [error_future, error_handler] = make_error_handler();
        config_local.sync_config->error_handler = error_handler;

        std::string fresh_path = realm::_impl::ClientResetOperation::get_fresh_path_for(config_local.path);
        // create a non-empty directory that we'll fail to delete
        util::make_dir(fresh_path);
        util::File(util::File::resolve("file", fresh_path), util::File::mode_Write);

        auto test_reset = reset_utils::make_baas_flx_client_reset(config_local, config_remote, harness.session());
        test_reset
            ->make_local_changes([&](SharedRealm local_realm) {
                auto mut_sub = local_realm->get_latest_subscription_set().make_mutable_copy();
                auto table = local_realm->read_group().get_table("class_TopLevel2");
                mut_sub.insert_or_assign(Query(table));
                mut_sub.commit();

                CppContext c(local_realm);
                local_realm->begin_transaction();
                Object::create(c, local_realm, "TopLevel2",
                               std::any(AnyDict{{"_id"s, ObjectId::gen()}, {"queryable_str_field"s, "foo"s}}));
                local_realm->commit_transaction();
            })
            ->on_post_reset([](SharedRealm local_realm) {
                // Verify offline subscription was not removed.
                auto subs = local_realm->get_latest_subscription_set();
                auto table = local_realm->read_group().get_table("class_TopLevel2");
                REQUIRE(subs.find(Query(table)));
            })
            ->run();

        // Remove the folder preventing the completion of a client reset.
        util::try_remove_dir_recursive(fresh_path);

        auto config_copy = config_local;
        config_local.sync_config->error_handler = nullptr;
        auto&& [reset_future, reset_handler] = make_client_reset_handler();
        config_copy.sync_config->notify_after_client_reset = reset_handler;

        // Attempt to open the realm again.
        // This time the client reset succeeds and the offline subscription and writes are recovered.
        auto realm = Realm::get_shared_realm(config_copy);
        ClientResyncMode mode = reset_future.get();
        REQUIRE(mode == ClientResyncMode::Recover);

        auto table = realm->read_group().get_table("class_TopLevel2");
        auto str_col = table->get_column_key("queryable_str_field");
        REQUIRE(table->size() == 1);
        REQUIRE(table->get_object(0).get<String>(str_col) == "foo");
    }

    SECTION("Recover: offline writes and subscriptions (multiple subscriptions)") {
        config_local.sync_config->client_resync_mode = ClientResyncMode::Recover;
        auto&& [reset_future, reset_handler] = make_client_reset_handler();
        config_local.sync_config->notify_after_client_reset = reset_handler;
        auto test_reset = reset_utils::make_baas_flx_client_reset(config_local, config_remote, harness.session());
        test_reset
            ->make_local_changes([&](SharedRealm local_realm) {
                add_subscription_for_new_object(local_realm, str_field_value, local_added_int);
            })
            ->make_remote_changes([&](SharedRealm remote_realm) {
                add_subscription_for_new_object(remote_realm, str_field_value, remote_added_int);
                sync::SubscriptionSet::State actual =
                    remote_realm->get_latest_subscription_set()
                        .get_state_change_notification(sync::SubscriptionSet::State::Complete)
                        .get();
                REQUIRE(actual == sync::SubscriptionSet::State::Complete);
            })
            ->on_post_reset([&, client_reset_future = std::move(reset_future)](SharedRealm local_realm) {
                ClientResyncMode mode = client_reset_future.get();
                REQUIRE(mode == ClientResyncMode::Recover);
                auto subs = local_realm->get_latest_subscription_set();
                subs.get_state_change_notification(sync::SubscriptionSet::State::Complete).get();
                // make sure that the subscription for "foo" survived the reset
                size_t count_of_foo = count_queries_with_str(subs, util::format("\"%1\"", str_field_value));
                REQUIRE(subs.state() == sync::SubscriptionSet::State::Complete);
                REQUIRE(count_of_foo == 1);
                local_realm->refresh();
                auto table = local_realm->read_group().get_table("class_TopLevel");
                auto str_col = table->get_column_key("queryable_str_field");
                auto int_col = table->get_column_key("queryable_int_field");
                auto tv = table->where().equal(str_col, StringData(str_field_value)).find_all();
                tv.sort(int_col);
                // the object we created while offline was recovered, and the remote object was downloaded
                REQUIRE(tv.size() == 2);
                CHECK(tv.get_object(0).get<Int>(int_col) == local_added_int);
                CHECK(tv.get_object(1).get<Int>(int_col) == remote_added_int);
            })
            ->run();
    }

    auto validate_integrity_of_arrays = [](TableRef table) -> size_t {
        auto sum_col = table->get_column_key("sum_of_list_field");
        auto array_col = table->get_column_key("list_of_ints_field");
        auto query = table->column<Lst<Int>>(array_col).sum() == table->column<Int>(sum_col) &&
                     table->column<Lst<Int>>(array_col).size() > 0;
        return query.count();
    };

    SECTION("Recover: offline writes with associated subscriptions in the correct order") {
        config_local.sync_config->client_resync_mode = ClientResyncMode::Recover;
        auto&& [reset_future, reset_handler] = make_client_reset_handler();
        config_local.sync_config->notify_after_client_reset = reset_handler;
        auto test_reset = reset_utils::make_baas_flx_client_reset(config_local, config_remote, harness.session());
        constexpr size_t num_objects_added = 20;
        constexpr size_t num_objects_added_by_harness = 1; // BaasFLXClientReset.run()
        constexpr size_t num_objects_added_by_remote = 1;  // make_remote_changes()
        test_reset
            ->make_local_changes([&](SharedRealm local_realm) {
                subscribe_to_and_add_objects(local_realm, num_objects_added);
                auto table = local_realm->read_group().get_table("class_TopLevel");
                REQUIRE(table->size() == num_objects_added + num_objects_added_by_harness);
                size_t count_of_valid_array_data = validate_integrity_of_arrays(table);
                REQUIRE(count_of_valid_array_data == num_objects_added);
            })
            ->make_remote_changes([&](SharedRealm remote_realm) {
                add_subscription_for_new_object(remote_realm, str_field_value, remote_added_int);
                sync::SubscriptionSet::State actual =
                    remote_realm->get_latest_subscription_set()
                        .get_state_change_notification(sync::SubscriptionSet::State::Complete)
                        .get();
                REQUIRE(actual == sync::SubscriptionSet::State::Complete);
            })
            ->on_post_reset([&, client_reset_future = std::move(reset_future)](SharedRealm local_realm) {
                ClientResyncMode mode = client_reset_future.get();
                REQUIRE(mode == ClientResyncMode::Recover);
                local_realm->refresh();
                auto latest_subs = local_realm->get_latest_subscription_set();
                auto state = latest_subs.get_state_change_notification(sync::SubscriptionSet::State::Complete).get();
                REQUIRE(state == sync::SubscriptionSet::State::Complete);
                local_realm->refresh();
                auto table = local_realm->read_group().get_table("class_TopLevel");
                if (table->size() != 1) {
                    table->to_json(std::cout, 1, {});
                }
                REQUIRE(table->size() == 1);
                auto mut_sub = latest_subs.make_mutable_copy();
                mut_sub.clear();
                mut_sub.insert_or_assign(Query(table));
                latest_subs = mut_sub.commit();
                latest_subs.get_state_change_notification(sync::SubscriptionSet::State::Complete).get();
                local_realm->refresh();
                REQUIRE(table->size() ==
                        num_objects_added + num_objects_added_by_harness + num_objects_added_by_remote);
                size_t count_of_valid_array_data = validate_integrity_of_arrays(table);
                REQUIRE(count_of_valid_array_data == num_objects_added + num_objects_added_by_remote);
            })
            ->run();
    }

    SECTION("Recover: incompatible property changes are rejected") {
        config_local.sync_config->client_resync_mode = ClientResyncMode::Recover;
        auto&& [error_future, err_handler] = make_error_handler();
        config_local.sync_config->error_handler = err_handler;
        auto test_reset = reset_utils::make_baas_flx_client_reset(config_local, config_remote, harness.session());
        constexpr size_t num_objects_added_before = 2;
        constexpr size_t num_objects_added_after = 2;
        constexpr size_t num_objects_added_by_harness = 1; // BaasFLXClientReset.run()
        constexpr std::string_view added_property_name = "new_property";
        test_reset
            ->make_local_changes([&](SharedRealm local_realm) {
                subscribe_to_and_add_objects(local_realm, num_objects_added_before);
                Schema local_update = schema;
                Schema::iterator it = local_update.find("TopLevel");
                REQUIRE(it != local_update.end());
                it->persisted_properties.push_back(
                    {std::string(added_property_name), PropertyType::Float | PropertyType::Nullable});
                local_realm->update_schema(local_update);
                subscribe_to_and_add_objects(local_realm, num_objects_added_after);
                auto table = local_realm->read_group().get_table("class_TopLevel");
                REQUIRE(table->size() ==
                        num_objects_added_before + num_objects_added_after + num_objects_added_by_harness);
                size_t count_of_valid_array_data = validate_integrity_of_arrays(table);
                REQUIRE(count_of_valid_array_data == num_objects_added_before + num_objects_added_after);
            })
            ->make_remote_changes([&](SharedRealm remote_realm) {
                add_subscription_for_new_object(remote_realm, str_field_value, remote_added_int);
                Schema remote_update = schema;
                Schema::iterator it = remote_update.find("TopLevel");
                REQUIRE(it != remote_update.end());
                it->persisted_properties.push_back(
                    {std::string(added_property_name), PropertyType::UUID | PropertyType::Nullable});
                remote_realm->update_schema(remote_update);
                sync::SubscriptionSet::State actual =
                    remote_realm->get_latest_subscription_set()
                        .get_state_change_notification(sync::SubscriptionSet::State::Complete)
                        .get();
                REQUIRE(actual == sync::SubscriptionSet::State::Complete);
            })
            ->on_post_reset([&, err_future = std::move(error_future)](SharedRealm local_realm) mutable {
                auto sync_error = wait_for_future(std::move(err_future)).get();
                REQUIRE(before_reset_count == 1);
                REQUIRE(after_reset_count == 0);
                REQUIRE(sync_error.status == ErrorCodes::AutoClientResetFailed);
                REQUIRE(sync_error.is_client_reset_requested());
                local_realm->refresh();
                auto table = local_realm->read_group().get_table("class_TopLevel");
                // since schema validation happens in the first recovery commit, that whole commit is rolled back
                // and the final state here is "pre reset"
                REQUIRE(table->size() ==
                        num_objects_added_before + num_objects_added_by_harness + num_objects_added_after);
                size_t count_of_valid_array_data = validate_integrity_of_arrays(table);
                REQUIRE(count_of_valid_array_data == num_objects_added_before + num_objects_added_after);
            })
            ->run();
    }

    SECTION("unsuccessful replay of local changes") {
        constexpr size_t num_objects_added_before = 2;
        constexpr size_t num_objects_added_after = 2;
        constexpr size_t num_objects_added_by_harness = 1; // BaasFLXClientReset.run()
        constexpr std::string_view added_property_name = "new_property";
        auto&& [error_future, err_handler] = make_error_handler();
        config_local.sync_config->error_handler = err_handler;

        // The local changes here are a bit contrived because removing a column is disallowed
        // at the object store layer for sync'd Realms. The only reason a recovery should fail in production
        // during the apply stage is due to programmer error or external factors such as out of disk space.
        // Any schema discrepancies are caught by the initial diff, so the way to make a recovery fail here is
        // to add and remove a column at the core level such that the schema diff passes, but instructions are
        // generated which will fail when applied.
        reset_utils::TestClientReset::Callback make_local_changes_that_will_fail = [&](SharedRealm local_realm) {
            subscribe_to_and_add_objects(local_realm, num_objects_added_before);
            auto table = local_realm->read_group().get_table("class_TopLevel");
            REQUIRE(table->size() == num_objects_added_before + num_objects_added_by_harness);
            size_t count_of_valid_array_data = validate_integrity_of_arrays(table);
            REQUIRE(count_of_valid_array_data == num_objects_added_before);
            local_realm->begin_transaction();
            ColKey added = table->add_column(type_Int, added_property_name);
            table->remove_column(added);
            local_realm->commit_transaction();
            subscribe_to_and_add_objects(local_realm, num_objects_added_after); // these are lost!
        };

        reset_utils::TestClientReset::Callback verify_post_reset_state = [&, err_future = std::move(error_future)](
                                                                             SharedRealm local_realm) mutable {
            auto sync_error = wait_for_future(std::move(err_future)).get();
            REQUIRE(before_reset_count == 1);
            REQUIRE(after_reset_count == 0);
            REQUIRE(sync_error.status == ErrorCodes::AutoClientResetFailed);
            REQUIRE(sync_error.is_client_reset_requested());
            local_realm->refresh();
            auto table = local_realm->read_group().get_table("class_TopLevel");
            ColKey added = table->get_column_key(added_property_name);
            REQUIRE(!added); // partial recovery halted at remove_column() but rolled back everything in the change
            // table is missing num_objects_added_after and the last commit after the latest subscription
            // this is due to how recovery batches together changesets up until a subscription
            const size_t expected_added_objects = num_objects_added_before - 1;
            REQUIRE(table->size() == expected_added_objects + num_objects_added_by_harness);
            size_t count_of_valid_array_data = validate_integrity_of_arrays(table);
            REQUIRE(count_of_valid_array_data == expected_added_objects);
        };

        SECTION("Recover: unsuccessful recovery leads to a manual reset") {
            config_local.sync_config->client_resync_mode = ClientResyncMode::Recover;
            auto test_reset = reset_utils::make_baas_flx_client_reset(config_local, config_remote, harness.session());
            test_reset->make_local_changes(std::move(make_local_changes_that_will_fail))
                ->on_post_reset(std::move(verify_post_reset_state))
                ->run();
            auto config_copy = config_local;
            auto&& [error_future2, err_handler2] = make_error_handler();
            config_copy.sync_config->error_handler = err_handler2;
            auto realm_post_reset = Realm::get_shared_realm(config_copy);
            auto sync_error = wait_for_future(std::move(error_future2)).get();
            REQUIRE(before_reset_count == 2);
            REQUIRE(after_reset_count == 0);
            REQUIRE(sync_error.status == ErrorCodes::AutoClientResetFailed);
            REQUIRE(sync_error.is_client_reset_requested());
        }

        SECTION("RecoverOrDiscard: unsuccessful reapply leads to discard") {
            config_local.sync_config->client_resync_mode = ClientResyncMode::RecoverOrDiscard;
            auto test_reset = reset_utils::make_baas_flx_client_reset(config_local, config_remote, harness.session());
            test_reset->make_local_changes(std::move(make_local_changes_that_will_fail))
                ->on_post_reset(std::move(verify_post_reset_state))
                ->run();

            auto config_copy = config_local;
            auto&& [client_reset_future, reset_handler] = make_client_reset_handler();
            config_copy.sync_config->error_handler = [](std::shared_ptr<SyncSession>, SyncError err) {
                REALM_ASSERT_EX(!err.is_fatal, err.status);
                CHECK(err.server_requests_action == sync::ProtocolErrorInfo::Action::Transient);
            };
            config_copy.sync_config->notify_after_client_reset = reset_handler;
            auto realm_post_reset = Realm::get_shared_realm(config_copy);
            ClientResyncMode mode = wait_for_future(std::move(client_reset_future)).get();
            REQUIRE(mode == ClientResyncMode::DiscardLocal);
            realm_post_reset->refresh();
            auto table = realm_post_reset->read_group().get_table("class_TopLevel");
            ColKey added = table->get_column_key(added_property_name);
            REQUIRE(!added);                                        // reverted local changes
            REQUIRE(table->size() == num_objects_added_by_harness); // discarded all offline local changes
        }
    }

    SECTION("DiscardLocal: offline writes and subscriptions are lost") {
        config_local.sync_config->client_resync_mode = ClientResyncMode::DiscardLocal;
        auto&& [reset_future, reset_handler] = make_client_reset_handler();
        config_local.sync_config->notify_after_client_reset = reset_handler;
        auto test_reset = reset_utils::make_baas_flx_client_reset(config_local, config_remote, harness.session());
        test_reset
            ->make_local_changes([&](SharedRealm local_realm) {
                add_subscription_for_new_object(local_realm, str_field_value, local_added_int);
            })
            ->make_remote_changes([&](SharedRealm remote_realm) {
                add_subscription_for_new_object(remote_realm, str_field_value, remote_added_int);
            })
            ->on_post_reset([&, client_reset_future = std::move(reset_future)](SharedRealm local_realm) mutable {
                ClientResyncMode mode = wait_for_future(std::move(client_reset_future)).get();
                REQUIRE(mode == ClientResyncMode::DiscardLocal);
                auto subs = local_realm->get_latest_subscription_set();
                wait_for_future(subs.get_state_change_notification(sync::SubscriptionSet::State::Complete)).get();
                local_realm->refresh();
                auto table = local_realm->read_group().get_table("class_TopLevel");
                auto queryable_str_field = table->get_column_key("queryable_str_field");
                auto queryable_int_field = table->get_column_key("queryable_int_field");
                auto tv = table->where().equal(queryable_str_field, StringData(str_field_value)).find_all();
                // the object we created while offline was discarded, and the remote object was not downloaded
                REQUIRE(tv.size() == 0);
                size_t count_of_foo = count_queries_with_str(subs, util::format("\"%1\"", str_field_value));
                // make sure that the subscription for "foo" did not survive the reset
                REQUIRE(count_of_foo == 0);
                REQUIRE(subs.state() == sync::SubscriptionSet::State::Complete);

                // adding data and subscriptions to a reset Realm works as normal
                add_subscription_for_new_object(local_realm, str_field_value, local_added_int);
                auto latest_subs = local_realm->get_latest_subscription_set();
                REQUIRE(latest_subs.version() > subs.version());
                wait_for_future(latest_subs.get_state_change_notification(sync::SubscriptionSet::State::Complete))
                    .get();
                local_realm->refresh();
                count_of_foo = count_queries_with_str(latest_subs, util::format("\"%1\"", str_field_value));
                REQUIRE(count_of_foo == 1);
                tv = table->where().equal(queryable_str_field, StringData(str_field_value)).find_all();
                REQUIRE(tv.size() == 2);
                tv.sort(queryable_int_field);
                REQUIRE(tv.get_object(0).get<int64_t>(queryable_int_field) == local_added_int);
                REQUIRE(tv.get_object(1).get<int64_t>(queryable_int_field) == remote_added_int);
            })
            ->run();
    }

    SECTION("DiscardLocal: an invalid subscription made while offline becomes superceeded") {
        config_local.sync_config->client_resync_mode = ClientResyncMode::DiscardLocal;
        auto&& [reset_future, reset_handler] = make_client_reset_handler();
        config_local.sync_config->notify_after_client_reset = reset_handler;
        auto test_reset = reset_utils::make_baas_flx_client_reset(config_local, config_remote, harness.session());
        std::unique_ptr<sync::SubscriptionSet> invalid_sub;
        test_reset
            ->make_local_changes([&](SharedRealm local_realm) {
                invalid_sub = std::make_unique<sync::SubscriptionSet>(add_invalid_subscription(local_realm));
                add_subscription_for_new_object(local_realm, str_field_value, local_added_int);
            })
            ->make_remote_changes([&](SharedRealm remote_realm) {
                add_subscription_for_new_object(remote_realm, str_field_value, remote_added_int);
            })
            ->on_post_reset([&, client_reset_future = std::move(reset_future)](SharedRealm local_realm) {
                local_realm->refresh();
                sync::SubscriptionSet::State actual =
                    invalid_sub->get_state_change_notification(sync::SubscriptionSet::State::Complete).get();
                REQUIRE(actual == sync::SubscriptionSet::State::Superseded);
                ClientResyncMode mode = client_reset_future.get();
                REQUIRE(mode == ClientResyncMode::DiscardLocal);
            })
            ->run();
    }

    SECTION("DiscardLocal: an error is produced if a previously successful query becomes invalid due to "
            "server changes across a reset") {
        // Disable dev mode so non-queryable fields are not automatically added as queryable
        const AppSession& app_session = harness.session().app_session();
        app_session.admin_api.set_development_mode_to(app_session.server_app_id, false);
        config_local.sync_config->client_resync_mode = ClientResyncMode::DiscardLocal;
        auto&& [error_future, err_handler] = make_error_handler();
        config_local.sync_config->error_handler = err_handler;
        auto test_reset = reset_utils::make_baas_flx_client_reset(config_local, config_remote, harness.session());
        test_reset
            ->setup([&](SharedRealm realm) {
                if (realm->sync_session()->path() == config_local.path) {
                    auto added_sub = add_subscription_for_new_object(realm, str_field_value, 0);
                    added_sub.get_state_change_notification(sync::SubscriptionSet::State::Complete).get();
                }
            })
            ->make_local_changes([&](SharedRealm local_realm) {
                add_object(local_realm, str_field_value, local_added_int);
                // Make "queryable_str_field" not a valid query field.
                // Pre-reset, the Realm had a successful query on it, but now when the client comes back online
                // and tries to reset, the fresh Realm download will fail with a query error.
                const AppSession& app_session = harness.session().app_session();
                auto baas_sync_service = app_session.admin_api.get_sync_service(app_session.server_app_id);
                auto baas_sync_config =
                    app_session.admin_api.get_config(app_session.server_app_id, baas_sync_service);
                REQUIRE(baas_sync_config.queryable_field_names->is_array());
                auto it = baas_sync_config.queryable_field_names->begin();
                for (; it != baas_sync_config.queryable_field_names->end(); ++it) {
                    if (*it == "queryable_str_field") {
                        break;
                    }
                }
                REQUIRE(it != baas_sync_config.queryable_field_names->end());
                baas_sync_config.queryable_field_names->erase(it);
                app_session.admin_api.enable_sync(app_session.server_app_id, baas_sync_service.id, baas_sync_config);
            })
            ->on_post_reset([&, err_future = std::move(error_future)](SharedRealm) mutable {
                auto sync_error = wait_for_future(std::move(err_future)).get();
                INFO(sync_error.status);
                CHECK(sync_error.status == ErrorCodes::AutoClientResetFailed);
            })
            ->run();
    }

    SECTION("DiscardLocal: completion callbacks fire after client reset even when there is no data to download") {
        config_local.sync_config->client_resync_mode = ClientResyncMode::DiscardLocal;
        auto&& [reset_future, reset_handler] = make_client_reset_handler();
        config_local.sync_config->notify_after_client_reset = reset_handler;
        auto test_reset = reset_utils::make_baas_flx_client_reset(config_local, config_remote, harness.session());
        test_reset
            ->on_post_local_changes([&](SharedRealm realm) {
                wait_for_upload(*realm);
                wait_for_download(*realm);
            })
            ->run();
    }

    SECTION("DiscardLocal: open realm after client reset failure") {
        config_local.sync_config->client_resync_mode = ClientResyncMode::DiscardLocal;
        auto&& [error_future, error_handler] = make_error_handler();
        config_local.sync_config->error_handler = error_handler;

        std::string fresh_path = realm::_impl::ClientResetOperation::get_fresh_path_for(config_local.path);
        // create a non-empty directory that we'll fail to delete
        util::make_dir(fresh_path);
        util::File(util::File::resolve("file", fresh_path), util::File::mode_Write);

        auto test_reset = reset_utils::make_baas_flx_client_reset(config_local, config_remote, harness.session());
        test_reset->run();

        // Client reset fails due to sync client not being able to create the fresh realm.
        auto sync_error = wait_for_future(std::move(error_future)).get();
        REQUIRE(sync_error.status == ErrorCodes::AutoClientResetFailed);

        // Open the realm again. This should not crash.
        {
            auto config_copy = config_local;
            auto&& [err_future, err_handler] = make_error_handler();
            config_local.sync_config->error_handler = err_handler;

            auto realm_post_reset = Realm::get_shared_realm(config_copy);
            auto sync_error = wait_for_future(std::move(err_future)).get();
            REQUIRE(sync_error.status == ErrorCodes::AutoClientResetFailed);
        }
    }

    enum class ResetMode { NoReset, InitiateClientReset };
    auto seed_realm = [&harness, &subscribe_to_and_add_objects](RealmConfig config, ResetMode reset_mode) {
        config.sync_config->error_handler = [path = config.path](std::shared_ptr<SyncSession>, SyncError err) {
            // ignore spurious failures on this instance
            util::format(std::cout, "spurious error while seeding a Realm at '%1': %2\n", path, err.status);
        };
        SharedRealm realm = Realm::get_shared_realm(config);
        subscribe_to_and_add_objects(realm, 1);
        auto subs = realm->get_latest_subscription_set();
        auto result = subs.get_state_change_notification(sync::SubscriptionSet::State::Complete).get();
        CHECK(result == sync::SubscriptionSet::State::Complete);
        if (reset_mode == ResetMode::InitiateClientReset) {
            reset_utils::trigger_client_reset(harness.session().app_session(), realm);
        }
        realm->close();
    };

    auto setup_reset_handlers_for_schema_validation =
        [&before_reset_count, &after_reset_count](RealmConfig& config, Schema expected_schema) {
            auto& sync_config = *config.sync_config;
            sync_config.error_handler = [](std::shared_ptr<SyncSession>, SyncError err) {
                FAIL(err.status);
            };
            sync_config.notify_before_client_reset = [&before_reset_count,
                                                      expected = expected_schema](SharedRealm frozen_before) {
                ++before_reset_count;
                REQUIRE(frozen_before->schema().size() > 0);
                REQUIRE(frozen_before->schema_version() != ObjectStore::NotVersioned);
                REQUIRE(frozen_before->schema() == expected);
            };

            auto [promise, future] = util::make_promise_future<void>();
            sync_config.notify_after_client_reset =
                [&after_reset_count, promise = util::CopyablePromiseHolder<void>(std::move(promise)), expected_schema,
                 reset_mode = config.sync_config->client_resync_mode, has_schema = config.schema.has_value()](
                    SharedRealm frozen_before, ThreadSafeReference after_ref, bool did_recover) mutable {
                    ++after_reset_count;
                    REQUIRE(frozen_before->schema().size() > 0);
                    REQUIRE(frozen_before->schema_version() != ObjectStore::NotVersioned);
                    REQUIRE(frozen_before->schema() == expected_schema);
                    SharedRealm after = Realm::get_shared_realm(std::move(after_ref), util::Scheduler::make_dummy());
                    if (!has_schema) {
                        after->set_schema_subset(expected_schema);
                    }
                    REQUIRE(after);
                    REQUIRE(after->schema() == expected_schema);
                    // the above check is sufficient unless operator==() is changed to not care about ordering
                    // so future proof that by explicitly checking the order of properties here as well
                    REQUIRE(after->schema().size() == frozen_before->schema().size());
                    auto after_it = after->schema().find("TopLevel");
                    auto before_it = frozen_before->schema().find("TopLevel");
                    REQUIRE(after_it != after->schema().end());
                    REQUIRE(before_it != frozen_before->schema().end());
                    REQUIRE(after_it->name == before_it->name);
                    REQUIRE(after_it->persisted_properties.size() == before_it->persisted_properties.size());
                    REQUIRE(after_it->persisted_properties[1].name == "queryable_int_field");
                    REQUIRE(after_it->persisted_properties[2].name == "queryable_str_field");
                    REQUIRE(before_it->persisted_properties[1].name == "queryable_int_field");
                    REQUIRE(before_it->persisted_properties[2].name == "queryable_str_field");
                    REQUIRE(did_recover == (reset_mode == ClientResyncMode::Recover));
                    promise.get_promise().emplace_value();
                };
            return std::move(future); // move is not redundant here because of how destructing works
        };

    SECTION("Recover: schema indexes match in before and after states") {
        seed_realm(config_local, ResetMode::InitiateClientReset);
        // reorder a property such that it does not match the on disk property order
        std::vector<ObjectSchema> local_schema = schema;
        std::swap(local_schema[0].persisted_properties[1], local_schema[0].persisted_properties[2]);
        local_schema[0].persisted_properties.push_back(
            {"queryable_oid_field", PropertyType::ObjectId | PropertyType::Nullable});
        config_local.schema = local_schema;
        config_local.sync_config->client_resync_mode = ClientResyncMode::Recover;
        auto future = setup_reset_handlers_for_schema_validation(config_local, local_schema);
        SharedRealm realm = Realm::get_shared_realm(config_local);
        future.get();
        CHECK(before_reset_count == 1);
        CHECK(after_reset_count == 1);
    }

    SECTION("Adding a local property matching a server addition is allowed") {
        auto mode = GENERATE(ClientResyncMode::DiscardLocal, ClientResyncMode::Recover);
        config_local.sync_config->client_resync_mode = mode;
        seed_realm(config_local, ResetMode::InitiateClientReset);
        std::vector<ObjectSchema> changed_schema = schema;
        changed_schema[0].persisted_properties.push_back(
            {"queryable_oid_field", PropertyType::ObjectId | PropertyType::Nullable});
        // In a separate Realm, make the property addition.
        // Since this is dev mode, it will be added to the server's schema.
        config_remote.schema = changed_schema;
        seed_realm(config_remote, ResetMode::NoReset);
        std::swap(changed_schema[0].persisted_properties[1], changed_schema[0].persisted_properties[2]);
        config_local.schema = changed_schema;
        auto future = setup_reset_handlers_for_schema_validation(config_local, changed_schema);

        async_open_realm(config_local,
                         [&, fut = std::move(future)](ThreadSafeReference&& ref, std::exception_ptr error) {
                             REQUIRE(ref);
                             REQUIRE_FALSE(error);
                             auto realm = Realm::get_shared_realm(std::move(ref));
                             fut.get();
                             CHECK(before_reset_count == 1);
                             CHECK(after_reset_count == 1);
                         });
    }

    SECTION("Adding a local property matching a server addition inside the before reset callback is allowed") {
        auto mode = GENERATE(ClientResyncMode::DiscardLocal, ClientResyncMode::Recover);
        config_local.sync_config->client_resync_mode = mode;
        seed_realm(config_local, ResetMode::InitiateClientReset);
        std::vector<ObjectSchema> changed_schema = schema;
        changed_schema[0].persisted_properties.push_back(
            {"queryable_oid_field", PropertyType::ObjectId | PropertyType::Nullable});
        // In a separate Realm, make the property addition.
        // Since this is dev mode, it will be added to the server's schema.
        config_remote.schema = changed_schema;
        seed_realm(config_remote, ResetMode::NoReset);
        std::swap(changed_schema[0].persisted_properties[1], changed_schema[0].persisted_properties[2]);
        config_local.schema.reset();
        config_local.sync_config->freeze_before_reset_realm = false;
        auto future = setup_reset_handlers_for_schema_validation(config_local, changed_schema);

        auto notify_before = std::move(config_local.sync_config->notify_before_client_reset);
        config_local.sync_config->notify_before_client_reset = [=](std::shared_ptr<Realm> realm) {
            realm->update_schema(changed_schema);
            notify_before(realm);
        };

        auto notify_after = std::move(config_local.sync_config->notify_after_client_reset);
        config_local.sync_config->notify_after_client_reset = [=](std::shared_ptr<Realm> before,
                                                                  ThreadSafeReference after, bool did_recover) {
            before->set_schema_subset(changed_schema);
            notify_after(before, std::move(after), did_recover);
        };

        async_open_realm(config_local,
                         [&, fut = std::move(future)](ThreadSafeReference&& ref, std::exception_ptr error) {
                             REQUIRE(ref);
                             REQUIRE_FALSE(error);
                             auto realm = Realm::get_shared_realm(std::move(ref));
                             fut.get();
                             CHECK(before_reset_count == 1);
                             CHECK(after_reset_count == 1);
                         });
    }

    auto make_additive_changes = [](std::vector<ObjectSchema> schema) {
        schema[0].persisted_properties.push_back(
            {"added_oid_field", PropertyType::ObjectId | PropertyType::Nullable});
        std::swap(schema[0].persisted_properties[1], schema[0].persisted_properties[2]);
        schema.push_back({"AddedClass",
                          {
                              {"_id", PropertyType::ObjectId, Property::IsPrimary{true}},
                              {"str_field", PropertyType::String | PropertyType::Nullable},
                          }});
        return schema;
    };
    SECTION("Recover: additive schema changes are recovered in dev mode") {
        seed_realm(config_local, ResetMode::InitiateClientReset);
        std::vector<ObjectSchema> changed_schema = make_additive_changes(schema);
        config_local.schema = changed_schema;
        config_local.sync_config->client_resync_mode = ClientResyncMode::Recover;
        auto future = setup_reset_handlers_for_schema_validation(config_local, changed_schema);
        async_open_realm(config_local, [&](ThreadSafeReference&& ref, std::exception_ptr error) {
            REQUIRE(ref);
            REQUIRE_FALSE(error);
        });
        future.get();
        CHECK(before_reset_count == 1);
        CHECK(after_reset_count == 1);
        auto realm = Realm::get_shared_realm(config_local);
        {
            // make changes to the newly added property
            realm->begin_transaction();
            auto table = realm->read_group().get_table("class_TopLevel");
            ColKey new_col = table->get_column_key("added_oid_field");
            REQUIRE(new_col);
            for (auto it = table->begin(); it != table->end(); ++it) {
                it->set(new_col, ObjectId::gen());
            }
            realm->commit_transaction();
            // subscribe to the new Class and add an object
            auto new_table = realm->read_group().get_table("class_AddedClass");
            auto sub_set = realm->get_latest_subscription_set();
            auto mut_sub = sub_set.make_mutable_copy();
            mut_sub.insert_or_assign(Query(new_table));
            mut_sub.commit();
            realm->begin_transaction();
            REQUIRE(new_table);
            new_table->create_object_with_primary_key(ObjectId::gen());
            realm->commit_transaction();
        }
        auto result = realm->get_latest_subscription_set()
                          .get_state_change_notification(sync::SubscriptionSet::State::Complete)
                          .get();
        CHECK(result == sync::SubscriptionSet::State::Complete);
        wait_for_download(*realm);
    }

    SECTION("DiscardLocal: additive schema changes not allowed") {
        seed_realm(config_local, ResetMode::InitiateClientReset);
        std::vector<ObjectSchema> changed_schema = make_additive_changes(schema);
        config_local.schema = changed_schema;
        config_local.sync_config->client_resync_mode = ClientResyncMode::DiscardLocal;
        auto&& [error_future, err_handler] = make_error_handler();
        config_local.sync_config->error_handler = err_handler;
        async_open_realm(config_local, [&](ThreadSafeReference&& ref, std::exception_ptr error) {
            REQUIRE(!ref);
            REQUIRE(error);
            REQUIRE_THROWS_CONTAINING(std::rethrow_exception(error),
                                      "A fatal error occurred during client reset: 'Client reset cannot recover when "
                                      "classes have been removed: {AddedClass}'");
        });
        error_future.get();
        CHECK(before_reset_count == 1);
        CHECK(after_reset_count == 0);
    }

    SECTION("Recover: incompatible schema changes on async open are an error") {
        seed_realm(config_local, ResetMode::InitiateClientReset);
        std::vector<ObjectSchema> changed_schema = schema;
        changed_schema[0].persisted_properties[0].type = PropertyType::UUID; // incompatible type change
        config_local.schema = changed_schema;
        config_local.sync_config->client_resync_mode = ClientResyncMode::Recover;
        auto&& [error_future, err_handler] = make_error_handler();
        config_local.sync_config->error_handler = err_handler;
        async_open_realm(config_local, [&](ThreadSafeReference&& ref, std::exception_ptr error) {
            REQUIRE(!ref);
            REQUIRE(error);
            REQUIRE_THROWS_CONTAINING(
                std::rethrow_exception(error),
                "A fatal error occurred during client reset: 'The following changes cannot be "
                "made in additive-only schema mode:\n"
                "- Property 'TopLevel._id' has been changed from 'object id' to 'uuid'.\nIf your app is running in "
                "development mode, you can delete the realm and restart the app to update your schema.'");
        });
        error_future.get();
        CHECK(before_reset_count == 0); // we didn't even get this far because opening the frozen realm fails
        CHECK(after_reset_count == 0);
    }

    SECTION("Recover: additive schema changes without dev mode produce an error after client reset") {
        const AppSession& app_session = harness.session().app_session();
        app_session.admin_api.set_development_mode_to(app_session.server_app_id, true);
        {
            seed_realm(config_local, ResetMode::InitiateClientReset);
            // Disable dev mode so that schema changes are not allowed
            app_session.admin_api.set_development_mode_to(app_session.server_app_id, false);
            std::vector<ObjectSchema> changed_schema = make_additive_changes(schema);
            config_local.schema = changed_schema;
            config_local.sync_config->client_resync_mode = ClientResyncMode::Recover;
            (void)setup_reset_handlers_for_schema_validation(config_local, changed_schema);
            auto&& [error_future, err_handler] = make_error_handler();
            config_local.sync_config->error_handler = err_handler;
            async_open_realm(config_local, [&](ThreadSafeReference&& ref, std::exception_ptr error) {
                REQUIRE(ref);
                REQUIRE_FALSE(error);
                auto realm = Realm::get_shared_realm(std::move(ref));
                // make changes to the new property
                realm->begin_transaction();
                auto table = realm->read_group().get_table("class_TopLevel");
                ColKey new_col = table->get_column_key("added_oid_field");
                REQUIRE(new_col);
                for (auto it = table->begin(); it != table->end(); ++it) {
                    it->set(new_col, ObjectId::gen());
                }
                realm->commit_transaction();
            });
            auto realm = Realm::get_shared_realm(config_local);
            auto err = error_future.get();
            std::string property_err = "Invalid schema change (UPLOAD): non-breaking schema change: adding "
                                       "\"ObjectID\" column at field \"added_oid_field\" in schema \"TopLevel\", "
                                       "schema changes from clients are restricted when developer mode is disabled";
            std::string class_err = "Invalid schema change (UPLOAD): non-breaking schema change: adding schema "
                                    "for Realm table \"AddedClass\", schema changes from clients are restricted when "
                                    "developer mode is disabled";
            REQUIRE_THAT(err.status.reason(), Catch::Matchers::ContainsSubstring(property_err) ||
                                                  Catch::Matchers::ContainsSubstring(class_err));
            CHECK(before_reset_count == 1);
            CHECK(after_reset_count == 1);
        }
    }

    // the previous section turns off dev mode, undo that now for later tests
    const AppSession& app_session = harness.session().app_session();
    app_session.admin_api.set_development_mode_to(app_session.server_app_id, true);
}

<<<<<<< HEAD

TEST_CASE("flx: creating an object on a class with no subscription throws", "[sync][flx][app]") {
=======
TEST_CASE("flx: creating an object on a class with no subscription throws", "[sync][flx][subscription][baas]") {
>>>>>>> 30e28552
    FLXSyncTestHarness harness("flx_bad_query", {g_simple_embedded_obj_schema, {"queryable_str_field"}});
    harness.do_with_new_user([&](auto user) {
        SyncTestFile config(user, harness.schema(), SyncConfig::FLXSyncEnabled{});
        auto [error_promise, error_future] = util::make_promise_future<SyncError>();
        auto shared_promise = std::make_shared<decltype(error_promise)>(std::move(error_promise));
        config.sync_config->error_handler = [error_promise = std::move(shared_promise)](std::shared_ptr<SyncSession>,
                                                                                        SyncError err) {
            CHECK(err.server_requests_action == sync::ProtocolErrorInfo::Action::Transient);
            error_promise->emplace_value(std::move(err));
        };

        auto realm = Realm::get_shared_realm(config);
        CppContext c(realm);
        realm->begin_transaction();
        REQUIRE_THROWS_AS(
            Object::create(c, realm, "TopLevel",
                           std::any(AnyDict{{"_id", ObjectId::gen()}, {"queryable_str_field", "foo"s}})),
            NoSubscriptionForWrite);
        realm->cancel_transaction();

        auto table = realm->read_group().get_table("class_TopLevel");

        REQUIRE(table->is_empty());
        auto col_key = table->get_column_key("queryable_str_field");
        {
            auto new_subs = realm->get_latest_subscription_set().make_mutable_copy();
            new_subs.insert_or_assign(Query(table).equal(col_key, "foo"));
            auto subs = new_subs.commit();
            subs.get_state_change_notification(sync::SubscriptionSet::State::Complete).get();
        }

        realm->begin_transaction();
        auto obj = Object::create(c, realm, "TopLevel",
                                  std::any(AnyDict{{"_id", ObjectId::gen()},
                                                   {"queryable_str_field", "foo"s},
                                                   {"embedded_obj", AnyDict{{"str_field", "bar"s}}}}));
        realm->commit_transaction();

        realm->begin_transaction();
        auto embedded_obj = util::any_cast<Object&&>(obj.get_property_value<std::any>(c, "embedded_obj"));
        embedded_obj.set_property_value(c, "str_field", std::any{"baz"s});
        realm->commit_transaction();

        wait_for_upload(*realm);
        wait_for_download(*realm);
    });
}

TEST_CASE("flx: uploading an object that is out-of-view results in compensating write",
          "[sync][flx][compensating write][baas]") {
    static std::optional<FLXSyncTestHarness> harness;
    if (!harness) {
        Schema schema{{"TopLevel",
                       {{"_id", PropertyType::ObjectId, Property::IsPrimary{true}},
                        {"queryable_str_field", PropertyType::String | PropertyType::Nullable},
                        {"embedded_obj", PropertyType::Object | PropertyType::Nullable, "TopLevel_embedded_obj"}}},
                      {"TopLevel_embedded_obj",
                       ObjectSchema::ObjectType::Embedded,
                       {{"str_field", PropertyType::String | PropertyType::Nullable}}},
                      {"Int PK",
                       {
                           {"_id", PropertyType::Int, Property::IsPrimary{true}},
                           {"queryable_str_field", PropertyType::String | PropertyType::Nullable},
                       }},
                      {"String PK",
                       {
                           {"_id", PropertyType::String, Property::IsPrimary{true}},
                           {"queryable_str_field", PropertyType::String | PropertyType::Nullable},
                       }},
                      {"UUID PK",
                       {
                           {"_id", PropertyType::UUID, Property::IsPrimary{true}},
                           {"queryable_str_field", PropertyType::String | PropertyType::Nullable},
                       }}};

        AppCreateConfig::ServiceRole role;
        role.name = "compensating_write_perms";

        AppCreateConfig::ServiceRoleDocumentFilters doc_filters;
        doc_filters.read = true;
        doc_filters.write = {{"queryable_str_field", {{"$in", nlohmann::json::array({"foo", "bar"})}}}};
        role.document_filters = doc_filters;

        role.insert_filter = true;
        role.delete_filter = true;
        role.read = true;
        role.write = true;
        FLXSyncTestHarness::ServerSchema server_schema{schema, {"queryable_str_field"}, {role}};
        harness.emplace("flx_bad_query", server_schema);
    }

    create_user_and_log_in(harness->app());
    auto user = harness->app()->current_user();

    auto make_error_handler = [] {
        auto [error_promise, error_future] = util::make_promise_future<SyncError>();
        auto shared_promise = std::make_shared<decltype(error_promise)>(std::move(error_promise));
        auto fn = [error_promise = std::move(shared_promise)](std::shared_ptr<SyncSession>, SyncError err) mutable {
            if (!error_promise) {
                util::format(std::cerr,
                             "An unexpected sync error was caught by the default SyncTestFile handler: '%1'\n",
                             err.status);
                abort();
            }
            error_promise->emplace_value(std::move(err));
            error_promise.reset();
        };

        return std::make_pair(std::move(error_future), std::move(fn));
    };

    auto validate_sync_error = [&](const SyncError& sync_error, Mixed expected_pk, const char* expected_object_name,
                                   const std::string& error_msg_fragment) {
        CHECK(sync_error.status == ErrorCodes::SyncCompensatingWrite);
        CHECK(!sync_error.is_client_reset_requested());
        CHECK(sync_error.compensating_writes_info.size() == 1);
        CHECK(sync_error.server_requests_action == sync::ProtocolErrorInfo::Action::Warning);
        auto write_info = sync_error.compensating_writes_info[0];
        CHECK(write_info.primary_key == expected_pk);
        CHECK(write_info.object_name == expected_object_name);
        CHECK_THAT(write_info.reason, Catch::Matchers::ContainsSubstring(error_msg_fragment));
    };

    SyncTestFile config(user, harness->schema(), SyncConfig::FLXSyncEnabled{});
    auto&& [error_future, err_handler] = make_error_handler();
    config.sync_config->error_handler = err_handler;
    auto realm = Realm::get_shared_realm(config);
    auto table = realm->read_group().get_table("class_TopLevel");

    auto create_subscription = [&](StringData table_name, auto make_query) {
        auto table = realm->read_group().get_table(table_name);
        auto queryable_str_field = table->get_column_key("queryable_str_field");
        auto new_query = realm->get_latest_subscription_set().make_mutable_copy();
        new_query.insert_or_assign(make_query(Query(table), queryable_str_field));
        new_query.commit();
    };

    SECTION("compensating write because of permission violation") {
        create_subscription("class_TopLevel", [](auto q, auto col) {
            return q.equal(col, "bizz");
        });

        CppContext c(realm);
        realm->begin_transaction();
        auto invalid_obj = ObjectId::gen();
        Object::create(c, realm, "TopLevel",
                       std::any(AnyDict{{"_id", invalid_obj}, {"queryable_str_field", "bizz"s}}));
        realm->commit_transaction();

        wait_for_upload(*realm);
        wait_for_download(*realm);

        validate_sync_error(
            std::move(error_future).get(), invalid_obj, "TopLevel",
            util::format("write to \"%1\" in table \"TopLevel\" not allowed", invalid_obj.to_string()));

        wait_for_advance(*realm);

        auto top_level_table = realm->read_group().get_table("class_TopLevel");
        REQUIRE(top_level_table->is_empty());
    }

    SECTION("compensating write because of permission violation with write on embedded object") {
        create_subscription("class_TopLevel", [](auto q, auto col) {
            return q.equal(col, "bizz").Or().equal(col, "foo");
        });

        CppContext c(realm);
        realm->begin_transaction();
        auto invalid_obj = ObjectId::gen();
        auto obj = Object::create(c, realm, "TopLevel",
                                  std::any(AnyDict{{"_id", invalid_obj},
                                                   {"queryable_str_field", "foo"s},
                                                   {"embedded_obj", AnyDict{{"str_field", "bar"s}}}}));
        realm->commit_transaction();
        realm->begin_transaction();
        obj.set_property_value(c, "queryable_str_field", std::any{"bizz"s});
        realm->commit_transaction();
        realm->begin_transaction();
        auto embedded_obj = util::any_cast<Object&&>(obj.get_property_value<std::any>(c, "embedded_obj"));
        embedded_obj.set_property_value(c, "str_field", std::any{"baz"s});
        realm->commit_transaction();

        wait_for_upload(*realm);
        wait_for_download(*realm);
        validate_sync_error(
            std::move(error_future).get(), invalid_obj, "TopLevel",
            util::format("write to \"%1\" in table \"TopLevel\" not allowed", invalid_obj.to_string()));

        wait_for_advance(*realm);

        obj = Object::get_for_primary_key(c, realm, "TopLevel", std::any(invalid_obj));
        embedded_obj = util::any_cast<Object&&>(obj.get_property_value<std::any>(c, "embedded_obj"));
        REQUIRE(util::any_cast<std::string&&>(obj.get_property_value<std::any>(c, "queryable_str_field")) == "foo");
        REQUIRE(util::any_cast<std::string&&>(embedded_obj.get_property_value<std::any>(c, "str_field")) == "bar");

        realm->begin_transaction();
        embedded_obj.set_property_value(c, "str_field", std::any{"baz"s});
        realm->commit_transaction();

        wait_for_upload(*realm);
        wait_for_download(*realm);

        wait_for_advance(*realm);
        obj = Object::get_for_primary_key(c, realm, "TopLevel", std::any(invalid_obj));
        embedded_obj = util::any_cast<Object&&>(obj.get_property_value<std::any>(c, "embedded_obj"));
        REQUIRE(embedded_obj.get_column_value<StringData>("str_field") == "baz");
    }

    SECTION("compensating write for writing a top-level object that is out-of-view") {
        create_subscription("class_TopLevel", [](auto q, auto col) {
            return q.equal(col, "foo");
        });

        CppContext c(realm);
        realm->begin_transaction();
        auto valid_obj = ObjectId::gen();
        auto invalid_obj = ObjectId::gen();
        Object::create(c, realm, "TopLevel",
                       std::any(AnyDict{
                           {"_id", valid_obj},
                           {"queryable_str_field", "foo"s},
                       }));
        Object::create(c, realm, "TopLevel",
                       std::any(AnyDict{
                           {"_id", invalid_obj},
                           {"queryable_str_field", "bar"s},
                       }));
        realm->commit_transaction();

        wait_for_upload(*realm);
        wait_for_download(*realm);

        validate_sync_error(std::move(error_future).get(), invalid_obj, "TopLevel",
                            "object is outside of the current query view");

        wait_for_advance(*realm);

        auto top_level_table = realm->read_group().get_table("class_TopLevel");
        REQUIRE(top_level_table->size() == 1);
        REQUIRE(top_level_table->get_object_with_primary_key(valid_obj));

        // Verify that a valid object afterwards does not produce an error
        realm->begin_transaction();
        Object::create(c, realm, "TopLevel",
                       std::any(AnyDict{
                           {"_id", ObjectId::gen()},
                           {"queryable_str_field", "foo"s},
                       }));
        realm->commit_transaction();

        wait_for_upload(*realm);
        wait_for_download(*realm);
    }

    SECTION("compensating writes for each primary key type") {
        SECTION("int") {
            create_subscription("class_Int PK", [](auto q, auto col) {
                return q.equal(col, "foo");
            });
            realm->begin_transaction();
            realm->read_group().get_table("class_Int PK")->create_object_with_primary_key(123456);
            realm->commit_transaction();

            wait_for_upload(*realm);
            wait_for_download(*realm);

            validate_sync_error(std::move(error_future).get(), 123456, "Int PK",
                                "write to \"123456\" in table \"Int PK\" not allowed");
        }

        SECTION("short string") {
            create_subscription("class_String PK", [](auto q, auto col) {
                return q.equal(col, "foo");
            });
            realm->begin_transaction();
            realm->read_group().get_table("class_String PK")->create_object_with_primary_key("short");
            realm->commit_transaction();

            wait_for_upload(*realm);
            wait_for_download(*realm);

            validate_sync_error(std::move(error_future).get(), "short", "String PK",
                                "write to \"short\" in table \"String PK\" not allowed");
        }

        SECTION("long string") {
            create_subscription("class_String PK", [](auto q, auto col) {
                return q.equal(col, "foo");
            });
            realm->begin_transaction();
            const char* pk = "long string which won't fit in the SSO buffer";
            realm->read_group().get_table("class_String PK")->create_object_with_primary_key(pk);
            realm->commit_transaction();

            wait_for_upload(*realm);
            wait_for_download(*realm);

            validate_sync_error(std::move(error_future).get(), pk, "String PK",
                                util::format("write to \"%1\" in table \"String PK\" not allowed", pk));
        }

        SECTION("uuid") {
            create_subscription("class_UUID PK", [](auto q, auto col) {
                return q.equal(col, "foo");
            });
            realm->begin_transaction();
            UUID pk("01234567-9abc-4def-9012-3456789abcde");
            realm->read_group().get_table("class_UUID PK")->create_object_with_primary_key(pk);
            realm->commit_transaction();

            wait_for_upload(*realm);
            wait_for_download(*realm);

            validate_sync_error(std::move(error_future).get(), pk, "UUID PK",
                                util::format("write to \"UUID(%1)\" in table \"UUID PK\" not allowed", pk));
        }
    }

    // Clear the Realm afterwards as we're reusing an app
    realm->begin_transaction();
    table->clear();
    realm->commit_transaction();
    wait_for_upload(*realm);
    realm.reset();

    // Add new sections before this
    SECTION("teardown") {
        harness->app()->sync_manager()->wait_for_sessions_to_terminate();
        harness.reset();
    }
}

TEST_CASE("flx: query on non-queryable field results in query error message", "[sync][flx][query][baas]") {
    static std::optional<FLXSyncTestHarness> harness;
    if (!harness) {
        harness.emplace("flx_bad_query");
    }

    auto create_subscription = [](SharedRealm realm, StringData table_name, StringData column_name, auto make_query) {
        auto table = realm->read_group().get_table(table_name);
        auto queryable_field = table->get_column_key(column_name);
        auto new_query = realm->get_active_subscription_set().make_mutable_copy();
        new_query.insert_or_assign(make_query(Query(table), queryable_field));
        return new_query.commit();
    };

    auto check_status = [](auto status) {
        CHECK(!status.is_ok());
        // Depending on the version of baas used, it may return 'Invalid query:' or
        // 'Client provided query with bad syntax:'
        if ((status.get_status().reason().find("Invalid query:") == std::string::npos &&
             status.get_status().reason().find("Client provided query with bad syntax:") == std::string::npos) ||
            status.get_status().reason().find("\"TopLevel\": key \"non_queryable_field\" is not a queryable field") ==
                std::string::npos) {
            FAIL(status.get_status().reason());
        }
    };

    SECTION("Good query after bad query") {
        harness->do_with_new_realm([&](SharedRealm realm) {
            auto subs = create_subscription(realm, "class_TopLevel", "non_queryable_field", [](auto q, auto c) {
                return q.equal(c, "bar");
            });
            auto sub_res = subs.get_state_change_notification(sync::SubscriptionSet::State::Complete).get_no_throw();
            check_status(sub_res);

            CHECK(realm->get_active_subscription_set().version() == 0);
            CHECK(realm->get_latest_subscription_set().version() == 1);

            subs = create_subscription(realm, "class_TopLevel", "queryable_str_field", [](auto q, auto c) {
                return q.equal(c, "foo");
            });
            subs.get_state_change_notification(sync::SubscriptionSet::State::Complete).get();

            CHECK(realm->get_active_subscription_set().version() == 2);
            CHECK(realm->get_latest_subscription_set().version() == 2);
        });
    }

    SECTION("Bad query after bad query") {
        harness->do_with_new_realm([&](SharedRealm realm) {
            auto sync_session = realm->sync_session();
            sync_session->pause();

            auto subs = create_subscription(realm, "class_TopLevel", "non_queryable_field", [](auto q, auto c) {
                return q.equal(c, "bar");
            });
            auto subs2 = create_subscription(realm, "class_TopLevel", "non_queryable_field", [](auto q, auto c) {
                return q.equal(c, "bar");
            });

            sync_session->resume();

            auto sub_res = subs.get_state_change_notification(sync::SubscriptionSet::State::Complete).get_no_throw();
            auto sub_res2 =
                subs2.get_state_change_notification(sync::SubscriptionSet::State::Complete).get_no_throw();

            check_status(sub_res);
            check_status(sub_res2);

            CHECK(realm->get_active_subscription_set().version() == 0);
            CHECK(realm->get_latest_subscription_set().version() == 2);
        });
    }

    // Add new sections before this
    SECTION("teardown") {
        harness->app()->sync_manager()->wait_for_sessions_to_terminate();
        harness.reset();
    }
}

#if REALM_ENABLE_GEOSPATIAL
TEST_CASE("flx: geospatial", "[sync][flx][geospatial][baas]") {
    static std::optional<FLXSyncTestHarness> harness;
    if (!harness) {
        Schema schema{
            {"restaurant",
             {
                 {"_id", PropertyType::Int, Property::IsPrimary{true}},
                 {"queryable_str_field", PropertyType::String},
                 {"location", PropertyType::Object | PropertyType::Nullable, "geoPointType"},
                 {"array", PropertyType::Object | PropertyType::Array, "geoPointType"},
             }},
            {"geoPointType",
             ObjectSchema::ObjectType::Embedded,
             {
                 {"type", PropertyType::String},
                 {"coordinates", PropertyType::Double | PropertyType::Array},
             }},
        };
        FLXSyncTestHarness::ServerSchema server_schema{schema, {"queryable_str_field"}};
        harness.emplace("flx_geospatial", server_schema);
    }

    auto create_subscription = [](SharedRealm realm, StringData table_name, StringData column_name, auto make_query) {
        auto table = realm->read_group().get_table(table_name);
        auto queryable_field = table->get_column_key(column_name);
        auto new_query = realm->get_active_subscription_set().make_mutable_copy();
        new_query.insert_or_assign(make_query(Query(table), queryable_field));
        return new_query.commit();
    };

    // TODO: when this test starts failing because the server implements the new
    // syntax, then we should implement an actual geospatial FLX query test here
    /*
    auto check_failed_status = [](auto status) {
        CHECK(!status.is_ok());
        if (status.get_status().reason().find("Client provided query with bad syntax:") == std::string::npos ||
            status.get_status().reason().find("\"restaurant\": syntax error") == std::string::npos) {
            FAIL(status.get_status().reason());
        }
    };

    SECTION("Server doesn't support GEOWITHIN yet") {
        harness->do_with_new_realm([&](SharedRealm realm) {
            auto subs = create_subscription(realm, "class_restaurant", "location", [](Query q, ColKey c) {
                GeoBox area{GeoPoint{0.2, 0.2}, GeoPoint{0.7, 0.7}};
                return q.get_table()->column<Link>(c).geo_within(area);
            });
            auto sub_res = subs.get_state_change_notification(sync::SubscriptionSet::State::Complete).get_no_throw();
            check_failed_status(sub_res);
            CHECK(realm->get_active_subscription_set().version() == 0);
            CHECK(realm->get_latest_subscription_set().version() == 1);
        });
    }
     */

    SECTION("non-geospatial FLX query syncs data which can be queried locally") {
        harness->do_with_new_realm([&](SharedRealm realm) {
            auto subs = create_subscription(realm, "class_restaurant", "queryable_str_field", [](Query q, ColKey c) {
                return q.equal(c, "synced");
            });
            auto make_polygon_filter = [&](const GeoPolygon& polygon) -> bson::BsonDocument {
                bson::BsonArray inner{};
                REALM_ASSERT_3(polygon.points.size(), ==, 1);
                for (auto& point : polygon.points[0]) {
                    inner.push_back(bson::BsonArray{point.longitude, point.latitude});
                }
                bson::BsonArray coords;
                coords.push_back(inner);
                bson::BsonDocument geo_bson{{{"type", "Polygon"}, {"coordinates", coords}}};
                bson::BsonDocument filter{
                    {"location", bson::BsonDocument{{"$geoWithin", bson::BsonDocument{{"$geometry", geo_bson}}}}}};
                return filter;
            };
            auto make_circle_filter = [&](const GeoCircle& circle) -> bson::BsonDocument {
                bson::BsonArray coords{circle.center.longitude, circle.center.latitude};
                bson::BsonArray inner;
                inner.push_back(coords);
                inner.push_back(circle.radius_radians);
                bson::BsonDocument filter{
                    {"location", bson::BsonDocument{{"$geoWithin", bson::BsonDocument{{"$centerSphere", inner}}}}}};
                return filter;
            };
            auto run_query_on_server = [&](const bson::BsonDocument& filter,
                                           std::optional<std::string> expected_error = {}) -> size_t {
                auto remote_client = harness->app()->current_user()->mongo_client("BackingDB");
                auto db = remote_client.db(harness->session().app_session().config.mongo_dbname);
                auto restaurant_collection = db["restaurant"];
                bool processed = false;
                constexpr int64_t limit = 1000;
                size_t matches = 0;
                restaurant_collection.count(filter, limit, [&](uint64_t count, util::Optional<AppError> error) {
                    processed = true;
                    if (error) {
                        if (!expected_error) {
                            util::format(std::cout, "query error: %1\n", error->reason());
                            FAIL(error);
                        }
                        else {
                            std::string reason = std::string(error->reason());
                            std::transform(reason.begin(), reason.end(), reason.begin(), toLowerAscii);
                            std::transform(expected_error->begin(), expected_error->end(), expected_error->begin(),
                                           toLowerAscii);
                            auto pos = reason.find(*expected_error);
                            if (pos == std::string::npos) {
                                util::format(std::cout, "mismatch error: '%1' and '%2'\n", reason, *expected_error);
                                FAIL(reason);
                            }
                        }
                    }
                    matches = size_t(count);
                });
                REQUIRE(processed);
                return matches;
            };
            auto sub_res = subs.get_state_change_notification(sync::SubscriptionSet::State::Complete).get_no_throw();
            CHECK(sub_res.is_ok());
            CHECK(realm->get_active_subscription_set().version() == 1);
            CHECK(realm->get_latest_subscription_set().version() == 1);

            realm->begin_transaction();

            CppContext c(realm);
            int64_t pk = 0;
            auto add_point = [&](GeoPoint p) {
                Object::create(
                    c, realm, "restaurant",
                    std::any(AnyDict{
                        {"_id", ++pk},
                        {"queryable_str_field", "synced"s},
                        {"location", AnyDict{{"type", "Point"s},
                                             {"coordinates", std::vector<std::any>{p.longitude, p.latitude}}}}}));
            };
            std::vector<GeoPoint> points = {
                GeoPoint{-74.006, 40.712800000000001},            // New York city
                GeoPoint{12.568300000000001, 55.676099999999998}, // Copenhagen
                GeoPoint{12.082599999999999, 55.628},             // ragnarok, Roskilde
                GeoPoint{-180.1, -90.1},                          // invalid
                GeoPoint{0, 90},                                  // north pole
                GeoPoint{-82.68193, 84.74653},                    // northern point that falls within a box later
                GeoPoint{82.55243, 84.54981}, // another northern point, but on the other side of the pole
                GeoPoint{2129, 89},           // invalid
            };
            for (auto& point : points) {
                add_point(point);
            }
            realm->commit_transaction();
            wait_for_upload(*realm);

            {
                auto table = realm->read_group().get_table("class_restaurant");
                CHECK(table->size() == points.size());
                Obj obj = table->get_object_with_primary_key(Mixed{1});
                REQUIRE(obj);
                Geospatial geo = obj.get<Geospatial>("location");
                REQUIRE(geo.get_type_string() == "Point");
                REQUIRE(geo.get_type() == Geospatial::Type::Point);
                GeoPoint point = geo.get<GeoPoint>();
                REQUIRE(point.longitude == points[0].longitude);
                REQUIRE(point.latitude == points[0].latitude);
                REQUIRE(!point.get_altitude());
                ColKey location_col = table->get_column_key("location");
                auto run_query_locally = [&table, &location_col](Geospatial bounds) -> size_t {
                    Query query = table->column<Link>(location_col).geo_within(Geospatial(bounds));
                    return query.find_all().size();
                };

                reset_utils::wait_for_num_objects_in_atlas(
                    harness->app()->current_user(), harness->session().app_session(), "restaurant", points.size());

                {
                    GeoPolygon bounds{
                        {{GeoPoint{-80, 40.7128}, GeoPoint{20, 60}, GeoPoint{20, 20}, GeoPoint{-80, 40.7128}}}};
                    size_t local_matches = run_query_locally(bounds);
                    size_t server_results = run_query_on_server(make_polygon_filter(bounds));
                    CHECK(server_results == local_matches);
                }
                {
                    GeoCircle circle{.5, GeoPoint{0, 90}};
                    size_t local_matches = run_query_locally(circle);
                    size_t server_results = run_query_on_server(make_circle_filter(circle));
                    CHECK(server_results == local_matches);
                }
                { // a ring with 3 points without a matching begin/end is an error
                    GeoPolygon open_bounds{{{GeoPoint{-80, 40.7128}, GeoPoint{20, 60}, GeoPoint{20, 20}}}};
                    CHECK_THROWS_WITH(run_query_locally(open_bounds),
                                      "Invalid region in GEOWITHIN query for parameter 'GeoPolygon({[-80, 40.7128], "
                                      "[20, 60], [20, 20]})': 'Ring is not closed, first vertex 'GeoPoint([-80, "
                                      "40.7128])' does not equal last vertex 'GeoPoint([20, 20])''");
                    run_query_on_server(make_polygon_filter(open_bounds), "(BadValue) Loop is not closed");
                }
                {
                    GeoCircle circle = GeoCircle::from_kms(10, GeoPoint{-180.1, -90.1});
                    CHECK_THROWS_WITH(run_query_locally(circle),
                                      "Invalid region in GEOWITHIN query for parameter 'GeoCircle([-180.1, -90.1], "
                                      "0.00156787)': 'Longitude/latitude is out of bounds, lng: -180.1 lat: -90.1'");
                    run_query_on_server(make_circle_filter(circle), "(BadValue) longitude/latitude is out of bounds");
                }
                {
                    GeoCircle circle = GeoCircle::from_kms(-1, GeoPoint{0, 0});
                    CHECK_THROWS_WITH(run_query_locally(circle),
                                      "Invalid region in GEOWITHIN query for parameter 'GeoCircle([0, 0], "
                                      "-0.000156787)': 'The radius of a circle must be a non-negative number'");
                    run_query_on_server(make_circle_filter(circle),
                                        "(BadValue) radius must be a non-negative number");
                }
                {
                    // This box is from Gershøj to CPH airport. It includes CPH and Ragnarok but not NYC.
                    std::vector<Geospatial> valid_box_variations = {
                        GeoBox{GeoPoint{11.97575, 55.71601},
                               GeoPoint{12.64773, 55.61211}}, // Gershøj, CPH Airport (Top Left, Bottom Right)
                        GeoBox{GeoPoint{12.64773, 55.61211},
                               GeoPoint{11.97575, 55.71601}}, // CPH Airport, Gershøj (Bottom Right, Top Left)
                        GeoBox{GeoPoint{12.64773, 55.71601},
                               GeoPoint{11.97575, 55.61211}}, // Upper Right, Bottom Left
                        GeoBox{GeoPoint{11.97575, 55.61211},
                               GeoPoint{12.64773, 55.71601}}, // Bottom Left, Upper Right
                    };
                    constexpr size_t expected_results = 2;
                    for (auto& geo : valid_box_variations) {
                        size_t local_matches = run_query_locally(geo);
                        size_t server_matches =
                            run_query_on_server(make_polygon_filter(geo.get<GeoBox>().to_polygon()));
                        CHECK(local_matches == expected_results);
                        CHECK(server_matches == expected_results);
                    }
                    std::vector<Geospatial> invalid_boxes = {
                        GeoBox{GeoPoint{11.97575, 55.71601}, GeoPoint{11.97575, 55.71601}}, // same point twice
                        GeoBox{GeoPoint{11.97575, 55.71601},
                               GeoPoint{11.97575, 57.0}}, // two points on the same longitude
                        GeoBox{GeoPoint{11.97575, 55.71601},
                               GeoPoint{12, 55.71601}}, // two points on the same latitude
                    };
                    for (auto& geo : invalid_boxes) {
                        REQUIRE_THROWS_CONTAINING(run_query_locally(geo),
                                                  "Invalid region in GEOWITHIN query for parameter 'GeoPolygon");
                        run_query_on_server(make_polygon_filter(geo.get<GeoBox>().to_polygon()),
                                            "(BadValue) Loop must have at least 3 different vertices");
                    }
                }
                { // a box region that wraps the north pole. It contains the north pole point
                    // and two others, one each on distinct sides of the globe.
                    constexpr double lat = 82.83799;
                    Geospatial north_pole_box =
                        GeoPolygon{{{GeoPoint{-78.33951, lat}, GeoPoint{-90.33951, lat}, GeoPoint{90.33951, lat},
                                     GeoPoint{78.33951, lat}, GeoPoint{-78.33951, lat}}}};
                    constexpr size_t num_matching_points = 3;
                    size_t local_matches = run_query_locally(north_pole_box);
                    size_t server_matches =
                        run_query_on_server(make_polygon_filter(north_pole_box.get<GeoPolygon>()));
                    CHECK(local_matches == num_matching_points);
                    CHECK(server_matches == num_matching_points);
                }
            }
        });
    }

    // Add new sections before this
    SECTION("teardown") {
        harness->app()->sync_manager()->wait_for_sessions_to_terminate();
        harness.reset();
    }
}
#endif // REALM_ENABLE_GEOSPATIAL

TEST_CASE("flx: interrupted bootstrap restarts/recovers on reconnect", "[sync][flx][bootstrap][baas]") {
    FLXSyncTestHarness harness("flx_bootstrap_batching", {g_large_array_schema, {"queryable_int_field"}});

    std::vector<ObjectId> obj_ids_at_end = fill_large_array_schema(harness);
    SyncTestFile interrupted_realm_config(harness.app()->current_user(), harness.schema(),
                                          SyncConfig::FLXSyncEnabled{});
    interrupted_realm_config.cache = false;

    {
        auto [interrupted_promise, interrupted] = util::make_promise_future<void>();
        Realm::Config config = interrupted_realm_config;
        config.sync_config = std::make_shared<SyncConfig>(*interrupted_realm_config.sync_config);
        auto shared_promise = std::make_shared<util::Promise<void>>(std::move(interrupted_promise));
        config.sync_config->on_sync_client_event_hook =
            [promise = std::move(shared_promise), seen_version_one = false](std::weak_ptr<SyncSession> weak_session,
                                                                            const SyncClientHookData& data) mutable {
                if (data.event != SyncClientHookEvent::DownloadMessageReceived) {
                    return SyncClientHookAction::NoAction;
                }

                auto session = weak_session.lock();
                if (!session) {
                    return SyncClientHookAction::NoAction;
                }

                // If we haven't seen at least one download message for query version 1, then do nothing yet.
                if (data.query_version == 0 || (data.query_version == 1 && !std::exchange(seen_version_one, true))) {
                    return SyncClientHookAction::NoAction;
                }

                REQUIRE(data.query_version == 1);
                REQUIRE(data.batch_state == sync::DownloadBatchState::MoreToCome);
                auto latest_subs = session->get_flx_subscription_store()->get_latest();
                REQUIRE(latest_subs.version() == 1);
                REQUIRE(latest_subs.state() == sync::SubscriptionSet::State::Bootstrapping);

                session->close();
                promise->emplace_value();

                return SyncClientHookAction::TriggerReconnect;
            };

        auto realm = Realm::get_shared_realm(config);
        {
            auto mut_subs = realm->get_latest_subscription_set().make_mutable_copy();
            auto table = realm->read_group().get_table("class_TopLevel");
            mut_subs.insert_or_assign(Query(table));
            mut_subs.commit();
        }

        interrupted.get();
        realm->sync_session()->shutdown_and_wait();
    }

    _impl::RealmCoordinator::assert_no_open_realms();

    {
        DBOptions options;
        options.encryption_key = test_util::crypt_key();
        auto realm = DB::create(sync::make_client_replication(), interrupted_realm_config.path, options);
        auto sub_store = sync::SubscriptionStore::create(realm, [](int64_t) {});
        auto version_info = sub_store->get_version_info();
        REQUIRE(version_info.active == 0);
        REQUIRE(version_info.latest == 1);
        auto latest_subs = sub_store->get_latest();
        REQUIRE(latest_subs.state() == sync::SubscriptionSet::State::Bootstrapping);
        REQUIRE(latest_subs.size() == 1);
        REQUIRE(latest_subs.at(0).object_class_name == "TopLevel");
    }

    auto realm = Realm::get_shared_realm(interrupted_realm_config);
    auto table = realm->read_group().get_table("class_TopLevel");
    realm->get_latest_subscription_set().get_state_change_notification(sync::SubscriptionSet::State::Complete).get();
    wait_for_upload(*realm);
    wait_for_download(*realm);

    wait_for_advance(*realm);
    REQUIRE(table->size() == obj_ids_at_end.size());
    for (auto& id : obj_ids_at_end) {
        REQUIRE(table->find_primary_key(Mixed{id}));
    }

    auto active_subs = realm->get_active_subscription_set();
    auto latest_subs = realm->get_latest_subscription_set();
    REQUIRE(active_subs.version() == latest_subs.version());
    REQUIRE(active_subs.version() == int64_t(1));
}

TEST_CASE("flx: dev mode uploads schema before query change", "[sync][flx][query][baas]") {
    FLXSyncTestHarness::ServerSchema server_schema;
    auto default_schema = FLXSyncTestHarness::default_server_schema();
    server_schema.queryable_fields = default_schema.queryable_fields;
    server_schema.dev_mode_enabled = true;
    server_schema.schema = Schema{};

    FLXSyncTestHarness harness("flx_dev_mode", server_schema);
    auto foo_obj_id = ObjectId::gen();
    auto bar_obj_id = ObjectId::gen();
    harness.do_with_new_realm(
        [&](SharedRealm realm) {
            auto table = realm->read_group().get_table("class_TopLevel");
            // auto queryable_str_field = table->get_column_key("queryable_str_field");
            // auto queryable_int_field = table->get_column_key("queryable_int_field");
            auto new_query = realm->get_latest_subscription_set().make_mutable_copy();
            new_query.insert_or_assign(Query(table));
            new_query.commit();

            CppContext c(realm);
            realm->begin_transaction();
            Object::create(c, realm, "TopLevel",
                           std::any(AnyDict{{"_id", foo_obj_id},
                                            {"queryable_str_field", "foo"s},
                                            {"queryable_int_field", static_cast<int64_t>(5)},
                                            {"non_queryable_field", "non queryable 1"s}}));
            Object::create(c, realm, "TopLevel",
                           std::any(AnyDict{{"_id", bar_obj_id},
                                            {"queryable_str_field", "bar"s},
                                            {"queryable_int_field", static_cast<int64_t>(10)},
                                            {"non_queryable_field", "non queryable 2"s}}));
            realm->commit_transaction();

            wait_for_upload(*realm);
        },
        default_schema.schema);

    harness.do_with_new_realm(
        [&](SharedRealm realm) {
            auto table = realm->read_group().get_table("class_TopLevel");
            auto queryable_int_field = table->get_column_key("queryable_int_field");
            auto new_query = realm->get_latest_subscription_set().make_mutable_copy();
            new_query.insert_or_assign(Query(table).greater_equal(queryable_int_field, int64_t(5)));
            auto subs = new_query.commit();
            subs.get_state_change_notification(sync::SubscriptionSet::State::Complete).get();
            wait_for_download(*realm);
            Results results(realm, table);

            realm->refresh();
            CHECK(results.size() == 2);
            CHECK(table->get_object_with_primary_key({foo_obj_id}).is_valid());
            CHECK(table->get_object_with_primary_key({bar_obj_id}).is_valid());
        },
        default_schema.schema);
}

// This is a test case for the server's fix for RCORE-969
TEST_CASE("flx: change-of-query history divergence", "[sync][flx][query][baas]") {
    FLXSyncTestHarness harness("flx_coq_divergence");

    // first we create an object on the server and upload it.
    auto foo_obj_id = ObjectId::gen();
    harness.load_initial_data([&](SharedRealm realm) {
        CppContext c(realm);
        Object::create(c, realm, "TopLevel",
                       std::any(AnyDict{{"_id", foo_obj_id},
                                        {"queryable_str_field", "foo"s},
                                        {"queryable_int_field", static_cast<int64_t>(5)},
                                        {"non_queryable_field", "created as initial data seed"s}}));
    });

    // Now create another realm and wait for it to be fully synchronized with bootstrap version zero. i.e.
    // our progress counters should be past the history entry containing the object created above.
    auto test_file_config = harness.make_test_file();
    auto realm = Realm::get_shared_realm(test_file_config);
    auto table = realm->read_group().get_table("class_TopLevel");
    auto queryable_str_field = table->get_column_key("queryable_str_field");

    realm->get_latest_subscription_set().get_state_change_notification(sync::SubscriptionSet::State::Complete).get();
    wait_for_upload(*realm);
    wait_for_download(*realm);

    // Now disconnect the sync session
    realm->sync_session()->pause();

    // And move the "foo" object created above into view and create a different diverging copy of it locally.
    auto mut_subs = realm->get_latest_subscription_set().make_mutable_copy();
    mut_subs.insert_or_assign(Query(table).equal(queryable_str_field, "foo"));
    auto subs = mut_subs.commit();

    realm->begin_transaction();
    CppContext c(realm);
    Object::create(c, realm, "TopLevel",
                   std::any(AnyDict{{"_id", foo_obj_id},
                                    {"queryable_str_field", "foo"s},
                                    {"queryable_int_field", static_cast<int64_t>(10)},
                                    {"non_queryable_field", "created locally"s}}));
    realm->commit_transaction();

    // Reconnect the sync session and wait for the subscription that moved "foo" into view to be fully synchronized.
    realm->sync_session()->resume();
    wait_for_upload(*realm);
    wait_for_download(*realm);
    subs.get_state_change_notification(sync::SubscriptionSet::State::Complete).get();

    wait_for_advance(*realm);

    // The bootstrap should have erase/re-created our object and we should have the version from the server
    // locally.
    auto obj = Object::get_for_primary_key(c, realm, "TopLevel", std::any{foo_obj_id});
    REQUIRE(obj.get_obj().get<int64_t>("queryable_int_field") == 5);
    REQUIRE(obj.get_obj().get<StringData>("non_queryable_field") == "created as initial data seed");

    // Likewise, if we create a new realm and download all the objects, we should see the initial server version
    // in the new realm rather than the "created locally" one.
    harness.load_initial_data([&](SharedRealm realm) {
        CppContext c(realm);

        auto obj = Object::get_for_primary_key(c, realm, "TopLevel", std::any{foo_obj_id});
        REQUIRE(obj.get_obj().get<int64_t>("queryable_int_field") == 5);
        REQUIRE(obj.get_obj().get<StringData>("non_queryable_field") == "created as initial data seed");
    });
}

TEST_CASE("flx: writes work offline", "[sync][flx][baas]") {
    FLXSyncTestHarness harness("flx_offline_writes");

    harness.do_with_new_realm([&](SharedRealm realm) {
        auto sync_session = realm->sync_session();
        auto table = realm->read_group().get_table("class_TopLevel");
        auto queryable_str_field = table->get_column_key("queryable_str_field");
        auto queryable_int_field = table->get_column_key("queryable_int_field");
        auto new_query = realm->get_latest_subscription_set().make_mutable_copy();
        new_query.insert_or_assign(Query(table));
        new_query.commit();

        auto foo_obj_id = ObjectId::gen();
        auto bar_obj_id = ObjectId::gen();

        CppContext c(realm);
        realm->begin_transaction();
        Object::create(c, realm, "TopLevel",
                       std::any(AnyDict{{"_id", foo_obj_id},
                                        {"queryable_str_field", "foo"s},
                                        {"queryable_int_field", static_cast<int64_t>(5)},
                                        {"non_queryable_field", "non queryable 1"s}}));
        Object::create(c, realm, "TopLevel",
                       std::any(AnyDict{{"_id", bar_obj_id},
                                        {"queryable_str_field", "bar"s},
                                        {"queryable_int_field", static_cast<int64_t>(10)},
                                        {"non_queryable_field", "non queryable 2"s}}));
        realm->commit_transaction();

        wait_for_upload(*realm);
        wait_for_download(*realm);
        sync_session->pause();

        // Make it so the subscriptions only match the "foo" object
        {
            auto mut_subs = realm->get_latest_subscription_set().make_mutable_copy();
            mut_subs.clear();
            mut_subs.insert_or_assign(Query(table).equal(queryable_str_field, "foo"));
            mut_subs.commit();
        }

        // Make foo so that it will match the next subscription update. This checks whether you can do
        // multiple subscription set updates offline and that the last one eventually takes effect when
        // you come back online and fully synchronize.
        {
            Results results(realm, table);
            realm->begin_transaction();
            auto foo_obj = table->get_object_with_primary_key(Mixed{foo_obj_id});
            foo_obj.set<int64_t>(queryable_int_field, 15);
            realm->commit_transaction();
        }

        // Update our subscriptions so that both foo/bar will be included
        {
            auto mut_subs = realm->get_latest_subscription_set().make_mutable_copy();
            mut_subs.clear();
            mut_subs.insert_or_assign(Query(table).greater_equal(queryable_int_field, static_cast<int64_t>(10)));
            mut_subs.commit();
        }

        // Make foo out of view for the current subscription.
        {
            Results results(realm, table);
            realm->begin_transaction();
            auto foo_obj = table->get_object_with_primary_key(Mixed{foo_obj_id});
            foo_obj.set<int64_t>(queryable_int_field, 0);
            realm->commit_transaction();
        }

        sync_session->resume();
        wait_for_upload(*realm);
        wait_for_download(*realm);

        realm->refresh();
        Results results(realm, table);
        CHECK(results.size() == 1);
        CHECK(table->get_object_with_primary_key({bar_obj_id}).is_valid());
    });
}

TEST_CASE("flx: writes work without waiting for sync", "[sync][flx][baas]") {
    FLXSyncTestHarness harness("flx_offline_writes");

    harness.do_with_new_realm([&](SharedRealm realm) {
        auto table = realm->read_group().get_table("class_TopLevel");
        auto queryable_str_field = table->get_column_key("queryable_str_field");
        auto queryable_int_field = table->get_column_key("queryable_int_field");
        auto new_query = realm->get_latest_subscription_set().make_mutable_copy();
        new_query.insert_or_assign(Query(table));
        new_query.commit();

        auto foo_obj_id = ObjectId::gen();
        auto bar_obj_id = ObjectId::gen();

        CppContext c(realm);
        realm->begin_transaction();
        Object::create(c, realm, "TopLevel",
                       std::any(AnyDict{{"_id", foo_obj_id},
                                        {"queryable_str_field", "foo"s},
                                        {"queryable_int_field", static_cast<int64_t>(5)},
                                        {"non_queryable_field", "non queryable 1"s}}));
        Object::create(c, realm, "TopLevel",
                       std::any(AnyDict{{"_id", bar_obj_id},
                                        {"queryable_str_field", "bar"s},
                                        {"queryable_int_field", static_cast<int64_t>(10)},
                                        {"non_queryable_field", "non queryable 2"s}}));
        realm->commit_transaction();

        wait_for_upload(*realm);

        // Make it so the subscriptions only match the "foo" object
        {
            auto mut_subs = realm->get_latest_subscription_set().make_mutable_copy();
            mut_subs.clear();
            mut_subs.insert_or_assign(Query(table).equal(queryable_str_field, "foo"));
            mut_subs.commit();
        }

        // Make foo so that it will match the next subscription update. This checks whether you can do
        // multiple subscription set updates without waiting and that the last one eventually takes effect when
        // you fully synchronize.
        {
            Results results(realm, table);
            realm->begin_transaction();
            auto foo_obj = table->get_object_with_primary_key(Mixed{foo_obj_id});
            foo_obj.set<int64_t>(queryable_int_field, 15);
            realm->commit_transaction();
        }

        // Update our subscriptions so that both foo/bar will be included
        {
            auto mut_subs = realm->get_latest_subscription_set().make_mutable_copy();
            mut_subs.clear();
            mut_subs.insert_or_assign(Query(table).greater_equal(queryable_int_field, static_cast<int64_t>(10)));
            mut_subs.commit();
        }

        // Make foo out-of-view for the current subscription.
        {
            Results results(realm, table);
            realm->begin_transaction();
            auto foo_obj = table->get_object_with_primary_key(Mixed{foo_obj_id});
            foo_obj.set<int64_t>(queryable_int_field, 0);
            realm->commit_transaction();
        }

        wait_for_upload(*realm);
        wait_for_download(*realm);

        realm->refresh();
        Results results(realm, table);
        CHECK(results.size() == 1);
        CHECK(table->get_object_with_primary_key({bar_obj_id}).is_valid());
    });
}

TEST_CASE("flx: verify websocket protocol number and prefixes", "[sync][protocol]") {
    // Update the expected value whenever the protocol version is updated - this ensures
    // that the current protocol version does not change unexpectedly.
    REQUIRE(9 == sync::get_current_protocol_version());
    // This was updated in Protocol V8 to use '#' instead of '/' to support the Web SDK
    REQUIRE("com.mongodb.realm-sync#" == sync::get_pbs_websocket_protocol_prefix());
    REQUIRE("com.mongodb.realm-query-sync#" == sync::get_flx_websocket_protocol_prefix());
}

// TODO: remote-baas: This test fails consistently with Windows remote baas server - to be fixed in RCORE-1674
#ifndef _WIN32
TEST_CASE("flx: subscriptions persist after closing/reopening", "[sync][flx][baas]") {
    FLXSyncTestHarness harness("flx_bad_query");
    SyncTestFile config(harness.app()->current_user(), harness.schema(), SyncConfig::FLXSyncEnabled{});

    {
        auto orig_realm = Realm::get_shared_realm(config);
        auto mut_subs = orig_realm->get_latest_subscription_set().make_mutable_copy();
        mut_subs.insert_or_assign(Query(orig_realm->read_group().get_table("class_TopLevel")));
        mut_subs.commit();
        orig_realm->close();
    }

    {
        auto new_realm = Realm::get_shared_realm(config);
        auto latest_subs = new_realm->get_latest_subscription_set();
        CHECK(latest_subs.size() == 1);
        latest_subs.get_state_change_notification(sync::SubscriptionSet::State::Complete).get();
    }
}
#endif

TEST_CASE("flx: no subscription store created for PBS app", "[sync][flx][baas]") {
    const std::string base_url = get_base_url();
    auto server_app_config = minimal_app_config(base_url, "flx_connect_as_pbs", g_minimal_schema);
    TestAppSession session(create_app(server_app_config));
    SyncTestFile config(session.app(), bson::Bson{}, g_minimal_schema);

    auto realm = Realm::get_shared_realm(config);
    CHECK(!wait_for_download(*realm));
    CHECK(!wait_for_upload(*realm));

    CHECK(!realm->sync_session()->get_flx_subscription_store());

    CHECK_THROWS_AS(realm->get_active_subscription_set(), IllegalOperation);
    CHECK_THROWS_AS(realm->get_latest_subscription_set(), IllegalOperation);
}

TEST_CASE("flx: connect to FLX as PBS returns an error", "[sync][flx][baas]") {
    FLXSyncTestHarness harness("connect_to_flx_as_pbs");
    SyncTestFile config(harness.app(), bson::Bson{}, harness.schema());
    std::mutex sync_error_mutex;
    util::Optional<SyncError> sync_error;
    config.sync_config->error_handler = [&](std::shared_ptr<SyncSession>, SyncError error) mutable {
        std::lock_guard<std::mutex> lk(sync_error_mutex);
        sync_error = std::move(error);
    };
    auto realm = Realm::get_shared_realm(config);
    timed_wait_for([&] {
        std::lock_guard<std::mutex> lk(sync_error_mutex);
        return static_cast<bool>(sync_error);
    });

    CHECK(sync_error->status == ErrorCodes::WrongSyncType);
    CHECK(sync_error->server_requests_action == sync::ProtocolErrorInfo::Action::ApplicationBug);
}

TEST_CASE("flx: connect to FLX with partition value returns an error", "[sync][flx][protocol][baas]") {
    FLXSyncTestHarness harness("connect_to_flx_as_pbs");
    SyncTestFile config(harness.app()->current_user(), harness.schema(), SyncConfig::FLXSyncEnabled{});
    config.sync_config->partition_value = "\"foobar\"";

    REQUIRE_EXCEPTION(Realm::get_shared_realm(config), IllegalCombination,
                      "Cannot specify a partition value when flexible sync is enabled");
}

TEST_CASE("flx: connect to PBS as FLX returns an error", "[sync][flx][protocol][baas]") {
    const std::string base_url = get_base_url();

    auto server_app_config = minimal_app_config(base_url, "flx_connect_as_pbs", g_minimal_schema);
    TestAppSession session(create_app(server_app_config));
    auto app = session.app();
    auto user = app->current_user();

    SyncTestFile config(user, g_minimal_schema, SyncConfig::FLXSyncEnabled{});

    std::mutex sync_error_mutex;
    util::Optional<SyncError> sync_error;
    config.sync_config->error_handler = [&](std::shared_ptr<SyncSession>, SyncError error) mutable {
        std::lock_guard<std::mutex> lk(sync_error_mutex);
        sync_error = std::move(error);
    };
    auto realm = Realm::get_shared_realm(config);
    auto latest_subs = realm->get_latest_subscription_set().make_mutable_copy();
    auto table = realm->read_group().get_table("class_TopLevel");
    Query new_query_a(table);
    new_query_a.equal(table->get_column_key("_id"), ObjectId::gen());
    latest_subs.insert_or_assign(std::move(new_query_a));
    latest_subs.commit();

    timed_wait_for([&] {
        std::lock_guard<std::mutex> lk(sync_error_mutex);
        return static_cast<bool>(sync_error);
    });

    CHECK(sync_error->status == ErrorCodes::WrongSyncType);
    CHECK(sync_error->server_requests_action == sync::ProtocolErrorInfo::Action::ApplicationBug);
}

TEST_CASE("flx: commit subscription while refreshing the access token", "[sync][flx][token][baas]") {
    class HookedTransport : public SynchronousTestTransport {
    public:
        void send_request_to_server(const Request& request,
                                    util::UniqueFunction<void(const Response&)>&& completion) override
        {
            if (request_hook) {
                request_hook(request);
            }
            SynchronousTestTransport::send_request_to_server(request, std::move(completion));
        }
        util::UniqueFunction<void(const Request&)> request_hook;
    };

    auto transport = std::make_shared<HookedTransport>();
    FLXSyncTestHarness harness("flx_wait_access_token2", FLXSyncTestHarness::default_server_schema(), transport);
    auto app = harness.app();
    std::shared_ptr<SyncUser> user = app->current_user();
    REQUIRE(user);
    REQUIRE(!user->access_token_refresh_required());
    // Set a bad access token, with an expired time. This will trigger a refresh initiated by the client.
    std::chrono::system_clock::time_point now = std::chrono::system_clock::now();
    using namespace std::chrono_literals;
    auto expires = std::chrono::system_clock::to_time_t(now - 30s);
    user->update_access_token(encode_fake_jwt("fake_access_token", expires));
    REQUIRE(user->access_token_refresh_required());

    bool seen_waiting_for_access_token = false;
    // Commit a subcription set while there is no sync session.
    // A session is created when the access token is refreshed.
    transport->request_hook = [&](const Request&) {
        auto user = app->current_user();
        REQUIRE(user);
        for (auto& session : user->all_sessions()) {
            if (session->state() == SyncSession::State::WaitingForAccessToken) {
                REQUIRE(!seen_waiting_for_access_token);
                seen_waiting_for_access_token = true;

                auto store = session->get_flx_subscription_store();
                REQUIRE(store);
                auto mut_subs = store->get_latest().make_mutable_copy();
                mut_subs.commit();
            }
        }
    };
    SyncTestFile config(harness.app()->current_user(), harness.schema(), SyncConfig::FLXSyncEnabled{});
    // This triggers the token refresh.
    auto r = Realm::get_shared_realm(config);
    REQUIRE(seen_waiting_for_access_token);
}

TEST_CASE("flx: bootstrap batching prevents orphan documents", "[sync][flx][bootstrap][baas]") {
    FLXSyncTestHarness harness("flx_bootstrap_batching", {g_large_array_schema, {"queryable_int_field"}});

    std::vector<ObjectId> obj_ids_at_end = fill_large_array_schema(harness);
    SyncTestFile interrupted_realm_config(harness.app()->current_user(), harness.schema(),
                                          SyncConfig::FLXSyncEnabled{});
    interrupted_realm_config.cache = false;

    auto check_interrupted_state = [&](const DBRef& realm) {
        auto tr = realm->start_read();
        auto top_level = tr->get_table("class_TopLevel");
        REQUIRE(top_level);
        REQUIRE(top_level->is_empty());

        auto sub_store = sync::SubscriptionStore::create(realm, [](int64_t) {});
        auto version_info = sub_store->get_version_info();
        REQUIRE(version_info.latest == 1);
        REQUIRE(version_info.active == 0);
        auto latest_subs = sub_store->get_latest();
        REQUIRE(latest_subs.state() == sync::SubscriptionSet::State::Bootstrapping);
        REQUIRE(latest_subs.size() == 1);
        REQUIRE(latest_subs.at(0).object_class_name == "TopLevel");
    };

    auto mutate_realm = [&] {
        harness.load_initial_data([&](SharedRealm realm) {
            auto table = realm->read_group().get_table("class_TopLevel");
            Results res(realm, Query(table).greater(table->get_column_key("queryable_int_field"), int64_t(10)));
            REQUIRE(res.size() == 2);
            res.clear();
        });
    };

    SECTION("exception occurs during bootstrap application") {
        {
            auto [interrupted_promise, interrupted] = util::make_promise_future<void>();
            Realm::Config config = interrupted_realm_config;
            config.sync_config = std::make_shared<SyncConfig>(*interrupted_realm_config.sync_config);
            auto shared_promise = std::make_shared<util::Promise<void>>(std::move(interrupted_promise));
            config.sync_config->on_sync_client_event_hook =
                [promise = std::move(shared_promise)](std::weak_ptr<SyncSession> weak_session,
                                                      const SyncClientHookData& data) mutable {
                    if (data.event != SyncClientHookEvent::BootstrapMessageProcessed) {
                        return SyncClientHookAction::NoAction;
                    }
                    auto session = weak_session.lock();
                    if (!session) {
                        return SyncClientHookAction::NoAction;
                    }

                    if (data.query_version == 1 && data.batch_state == sync::DownloadBatchState::LastInBatch) {
                        session->close();
                        promise->emplace_value();
                        return SyncClientHookAction::EarlyReturn;
                    }
                    return SyncClientHookAction::NoAction;
                };
            auto realm = Realm::get_shared_realm(config);
            {
                auto mut_subs = realm->get_latest_subscription_set().make_mutable_copy();
                auto table = realm->read_group().get_table("class_TopLevel");
                mut_subs.insert_or_assign(Query(table));
                mut_subs.commit();
            }

            interrupted.get();
            realm->sync_session()->shutdown_and_wait();
            realm->close();
        }

        _impl::RealmCoordinator::assert_no_open_realms();

        // Open up the realm without the sync client attached and verify that the realm got interrupted in the state
        // we expected it to be in.
        {
            DBOptions options;
            options.encryption_key = test_util::crypt_key();
            auto realm = DB::create(sync::make_client_replication(), interrupted_realm_config.path, options);
            util::StderrLogger logger;
            sync::PendingBootstrapStore bootstrap_store(realm, logger);
            REQUIRE(bootstrap_store.has_pending());
            auto pending_batch = bootstrap_store.peek_pending(1024 * 1024 * 16);
            REQUIRE(pending_batch.query_version == 1);
            REQUIRE(pending_batch.progress);

            check_interrupted_state(realm);
        }

        interrupted_realm_config.sync_config->simulate_integration_error = true;
        auto error_pf = util::make_promise_future<SyncError>();
        interrupted_realm_config.sync_config->error_handler =
            [promise = std::make_shared<util::Promise<SyncError>>(std::move(error_pf.promise))](
                std::shared_ptr<SyncSession>, SyncError error) {
                promise->emplace_value(std::move(error));
            };

        auto realm = Realm::get_shared_realm(interrupted_realm_config);
        const auto& error = error_pf.future.get();
        REQUIRE(error.is_fatal);
        REQUIRE(error.status == ErrorCodes::BadChangeset);
    }

    SECTION("interrupted before final bootstrap message") {
        {
            auto [interrupted_promise, interrupted] = util::make_promise_future<void>();
            Realm::Config config = interrupted_realm_config;
            config.sync_config = std::make_shared<SyncConfig>(*interrupted_realm_config.sync_config);
            auto shared_promise = std::make_shared<util::Promise<void>>(std::move(interrupted_promise));
            config.sync_config->on_sync_client_event_hook =
                [promise = std::move(shared_promise)](std::weak_ptr<SyncSession> weak_session,
                                                      const SyncClientHookData& data) mutable {
                    if (data.event != SyncClientHookEvent::BootstrapMessageProcessed) {
                        return SyncClientHookAction::NoAction;
                    }
                    auto session = weak_session.lock();
                    if (!session) {
                        return SyncClientHookAction::NoAction;
                    }

                    if (data.query_version == 1 && data.batch_state == sync::DownloadBatchState::MoreToCome) {
                        session->force_close();
                        promise->emplace_value();
                        return SyncClientHookAction::TriggerReconnect;
                    }
                    return SyncClientHookAction::NoAction;
                };
            auto realm = Realm::get_shared_realm(config);
            {
                auto mut_subs = realm->get_latest_subscription_set().make_mutable_copy();
                auto table = realm->read_group().get_table("class_TopLevel");
                mut_subs.insert_or_assign(Query(table));
                mut_subs.commit();
            }

            interrupted.get();
            realm->sync_session()->shutdown_and_wait();
            realm->close();
        }

        _impl::RealmCoordinator::assert_no_open_realms();

        // Open up the realm without the sync client attached and verify that the realm got interrupted in the state
        // we expected it to be in.
        {
            DBOptions options;
            options.encryption_key = test_util::crypt_key();
            auto realm = DB::create(sync::make_client_replication(), interrupted_realm_config.path, options);
            util::StderrLogger logger;
            sync::PendingBootstrapStore bootstrap_store(realm, logger);
            REQUIRE(bootstrap_store.has_pending());
            auto pending_batch = bootstrap_store.peek_pending(1024 * 1024 * 16);
            REQUIRE(pending_batch.query_version == 1);
            REQUIRE(!pending_batch.progress);
            REQUIRE(pending_batch.remaining_changesets == 0);
            REQUIRE(pending_batch.changesets.size() == 1);

            check_interrupted_state(realm);
        }

        // Now we'll open a different realm and make some changes that would leave orphan objects on the client
        // if the bootstrap batches weren't being cached until lastInBatch were true.
        mutate_realm();

        // Finally re-open the realm whose bootstrap we interrupted and just wait for it to finish downloading.
        auto realm = Realm::get_shared_realm(interrupted_realm_config);
        auto table = realm->read_group().get_table("class_TopLevel");
        realm->get_latest_subscription_set()
            .get_state_change_notification(sync::SubscriptionSet::State::Complete)
            .get();
        wait_for_upload(*realm);
        wait_for_download(*realm);

        wait_for_advance(*realm);
        auto expected_obj_ids = util::Span<ObjectId>(obj_ids_at_end).sub_span(0, 3);

        REQUIRE(table->size() == expected_obj_ids.size());
        for (auto& id : expected_obj_ids) {
            REQUIRE(table->find_primary_key(Mixed{id}));
        }
    }

    SECTION("interrupted after final bootstrap message before processing") {
        {
            auto [interrupted_promise, interrupted] = util::make_promise_future<void>();
            Realm::Config config = interrupted_realm_config;
            config.sync_config = std::make_shared<SyncConfig>(*interrupted_realm_config.sync_config);
            auto shared_promise = std::make_shared<util::Promise<void>>(std::move(interrupted_promise));
            config.sync_config->on_sync_client_event_hook =
                [promise = std::move(shared_promise)](std::weak_ptr<SyncSession> weak_session,
                                                      const SyncClientHookData& data) mutable {
                    if (data.event != SyncClientHookEvent::BootstrapMessageProcessed) {
                        return SyncClientHookAction::NoAction;
                    }
                    auto session = weak_session.lock();
                    if (!session) {
                        return SyncClientHookAction::NoAction;
                    }

                    if (data.query_version == 1 && data.batch_state == sync::DownloadBatchState::LastInBatch) {
                        session->force_close();
                        promise->emplace_value();
                        return SyncClientHookAction::TriggerReconnect;
                    }
                    return SyncClientHookAction::NoAction;
                };
            auto realm = Realm::get_shared_realm(config);
            {
                auto mut_subs = realm->get_latest_subscription_set().make_mutable_copy();
                auto table = realm->read_group().get_table("class_TopLevel");
                mut_subs.insert_or_assign(Query(table));
                mut_subs.commit();
            }

            interrupted.get();
            realm->sync_session()->shutdown_and_wait();
            realm->close();
        }

        _impl::RealmCoordinator::assert_no_open_realms();

        // Open up the realm without the sync client attached and verify that the realm got interrupted in the state
        // we expected it to be in.
        {
            DBOptions options;
            options.encryption_key = test_util::crypt_key();
            auto realm = DB::create(sync::make_client_replication(), interrupted_realm_config.path, options);
            util::StderrLogger logger;
            sync::PendingBootstrapStore bootstrap_store(realm, logger);
            REQUIRE(bootstrap_store.has_pending());
            auto pending_batch = bootstrap_store.peek_pending(1024 * 1024 * 16);
            REQUIRE(pending_batch.query_version == 1);
            REQUIRE(static_cast<bool>(pending_batch.progress));
            REQUIRE(pending_batch.remaining_changesets == 0);
            REQUIRE(pending_batch.changesets.size() == 6);

            check_interrupted_state(realm);
        }

        // Now we'll open a different realm and make some changes that would leave orphan objects on the client
        // if the bootstrap batches weren't being cached until lastInBatch were true.
        mutate_realm();

        auto [saw_valid_state_promise, saw_valid_state_future] = util::make_promise_future<void>();
        auto shared_saw_valid_state_promise =
            std::make_shared<decltype(saw_valid_state_promise)>(std::move(saw_valid_state_promise));
        // This hook will let us check what the state of the realm is before it's integrated any new download
        // messages from the server. This should be the full 5 object bootstrap that was received before we
        // called mutate_realm().
        interrupted_realm_config.sync_config->on_sync_client_event_hook =
            [&, promise = std::move(shared_saw_valid_state_promise)](std::weak_ptr<SyncSession> weak_session,
                                                                     const SyncClientHookData& data) {
                if (data.event != SyncClientHookEvent::DownloadMessageReceived) {
                    return SyncClientHookAction::NoAction;
                }
                auto session = weak_session.lock();
                if (!session) {
                    return SyncClientHookAction::NoAction;
                }

                if (data.query_version != 1 || data.batch_state == sync::DownloadBatchState::MoreToCome) {
                    return SyncClientHookAction::NoAction;
                }

                auto latest_sub_set = session->get_flx_subscription_store()->get_latest();
                auto active_sub_set = session->get_flx_subscription_store()->get_active();
                auto version_info = session->get_flx_subscription_store()->get_version_info();
                REQUIRE(version_info.pending_mark == active_sub_set.version());
                REQUIRE(version_info.active == active_sub_set.version());
                REQUIRE(version_info.latest == latest_sub_set.version());
                REQUIRE(latest_sub_set.version() == active_sub_set.version());
                REQUIRE(active_sub_set.state() == sync::SubscriptionSet::State::AwaitingMark);

                auto db = SyncSession::OnlyForTesting::get_db(*session);
                auto tr = db->start_read();

                auto table = tr->get_table("class_TopLevel");
                REQUIRE(table->size() == obj_ids_at_end.size());
                for (auto& id : obj_ids_at_end) {
                    REQUIRE(table->find_primary_key(Mixed{id}));
                }

                promise->emplace_value();
                return SyncClientHookAction::NoAction;
            };

        // Finally re-open the realm whose bootstrap we interrupted and just wait for it to finish downloading.
        auto realm = Realm::get_shared_realm(interrupted_realm_config);
        saw_valid_state_future.get();
        auto table = realm->read_group().get_table("class_TopLevel");
        realm->get_latest_subscription_set()
            .get_state_change_notification(sync::SubscriptionSet::State::Complete)
            .get();
        wait_for_upload(*realm);
        wait_for_download(*realm);
        wait_for_advance(*realm);

        auto expected_obj_ids = util::Span<ObjectId>(obj_ids_at_end).sub_span(0, 3);

        // After we've downloaded all the mutations there should only by 3 objects left.
        REQUIRE(table->size() == expected_obj_ids.size());
        for (auto& id : expected_obj_ids) {
            REQUIRE(table->find_primary_key(Mixed{id}));
        }
    }
}

TEST_CASE("flx: data ingest", "[sync][flx][data ingest][baas]") {
    static auto server_schema = [] {
        FLXSyncTestHarness::ServerSchema server_schema;
        server_schema.queryable_fields = {"queryable_str_field"};
        server_schema.schema = {
            {"Asymmetric",
             ObjectSchema::ObjectType::TopLevelAsymmetric,
             {
                 {"_id", PropertyType::ObjectId, Property::IsPrimary{true}},
                 {"location", PropertyType::String | PropertyType::Nullable},
                 {"embedded_obj", PropertyType::Object | PropertyType::Nullable, "Embedded"},
             }},
            {"Embedded",
             ObjectSchema::ObjectType::Embedded,
             {
                 {"value", PropertyType::String | PropertyType::Nullable},
             }},
        };
        return server_schema;
    }();
    static auto harness = std::make_unique<FLXSyncTestHarness>("asymmetric_sync", server_schema);

    SECTION("basic object construction") {
        auto foo_obj_id = ObjectId::gen();
        auto bar_obj_id = ObjectId::gen();
        harness->do_with_new_realm([&](SharedRealm realm) {
            realm->begin_transaction();
            CppContext c(realm);
            Object::create(c, realm, "Asymmetric", std::any(AnyDict{{"_id", foo_obj_id}, {"location", "foo"s}}));
            Object::create(c, realm, "Asymmetric", std::any(AnyDict{{"_id", bar_obj_id}, {"location", "bar"s}}));
            realm->commit_transaction();
            wait_for_upload(*realm);
        });

        harness->do_with_new_realm([&](SharedRealm realm) {
            wait_for_download(*realm);

            auto table = realm->read_group().get_table("class_Asymmetric");
            REQUIRE(table->size() == 0);
            auto new_query = realm->get_latest_subscription_set().make_mutable_copy();
            // Cannot query asymmetric tables.
            CHECK_THROWS_AS(new_query.insert_or_assign(Query(table)), LogicError);
        });
    }

    SECTION("do not allow objects with same key within the same transaction") {
        auto foo_obj_id = ObjectId::gen();
        harness->do_with_new_realm([&](SharedRealm realm) {
            realm->begin_transaction();
            CppContext c(realm);
            Object::create(c, realm, "Asymmetric", std::any(AnyDict{{"_id", foo_obj_id}, {"location", "foo"s}}));
            CHECK_THROWS_WITH(
                Object::create(c, realm, "Asymmetric", std::any(AnyDict{{"_id", foo_obj_id}, {"location", "bar"s}})),
                "Attempting to create an object of type 'Asymmetric' with an existing primary key value 'not "
                "implemented'");
            realm->commit_transaction();
            wait_for_upload(*realm);
        });

        harness->do_with_new_realm([&](SharedRealm realm) {
            wait_for_download(*realm);

            auto table = realm->read_group().get_table("class_Asymmetric");
            REQUIRE(table->size() == 0);
        });
    }

    SECTION("create multiple objects - separate commits") {
        harness->do_with_new_realm([&](SharedRealm realm) {
            CppContext c(realm);
            for (int i = 0; i < 100; ++i) {
                realm->begin_transaction();
                auto obj_id = ObjectId::gen();
                Object::create(c, realm, "Asymmetric",
                               std::any(AnyDict{{"_id", obj_id}, {"location", util::format("foo_%1", i)}}));
                realm->commit_transaction();
            }

            wait_for_upload(*realm);
            wait_for_download(*realm);

            auto table = realm->read_group().get_table("class_Asymmetric");
            REQUIRE(table->size() == 0);
        });
    }

    SECTION("create multiple objects - same commit") {
        harness->do_with_new_realm([&](SharedRealm realm) {
            CppContext c(realm);
            realm->begin_transaction();
            for (int i = 0; i < 100; ++i) {
                auto obj_id = ObjectId::gen();
                Object::create(c, realm, "Asymmetric",
                               std::any(AnyDict{{"_id", obj_id}, {"location", util::format("foo_%1", i)}}));
            }
            realm->commit_transaction();

            wait_for_upload(*realm);
            wait_for_download(*realm);

            auto table = realm->read_group().get_table("class_Asymmetric");
            REQUIRE(table->size() == 0);
        });
    }

    SECTION("open with schema mismatch on IsAsymmetric") {
        auto schema = server_schema.schema;
        schema.find("Asymmetric")->table_type = ObjectSchema::ObjectType::TopLevel;

        harness->do_with_new_user([&](std::shared_ptr<SyncUser> user) {
            SyncTestFile config(user, schema, SyncConfig::FLXSyncEnabled{});
            auto [error_promise, error_future] = util::make_promise_future<SyncError>();
            auto error_count = 0;
            auto err_handler = [promise = util::CopyablePromiseHolder(std::move(error_promise)),
                                &error_count](std::shared_ptr<SyncSession>, SyncError err) mutable {
                ++error_count;
                if (error_count == 1) {
                    // Bad changeset detected by the client.
                    CHECK(err.status == ErrorCodes::BadChangeset);
                }
                else if (error_count == 2) {
                    // Server asking for a client reset.
                    CHECK(err.status == ErrorCodes::SyncClientResetRequired);
                    CHECK(err.is_client_reset_requested());
                    promise.get_promise().emplace_value(std::move(err));
                }
            };

            config.sync_config->error_handler = err_handler;
            auto realm = Realm::get_shared_realm(config);

            auto err = error_future.get();
            CHECK(error_count == 2);
        });
    }

    SECTION("basic embedded object construction") {
        harness->do_with_new_realm([&](SharedRealm realm) {
            realm->begin_transaction();
            CppContext c(realm);
            Object::create(c, realm, "Asymmetric",
                           std::any(AnyDict{{"_id", ObjectId::gen()}, {"embedded_obj", AnyDict{{"value", "foo"s}}}}));
            realm->commit_transaction();
            wait_for_upload(*realm);
        });

        harness->do_with_new_realm([&](SharedRealm realm) {
            wait_for_download(*realm);

            auto table = realm->read_group().get_table("class_Asymmetric");
            REQUIRE(table->size() == 0);
        });
    }

    SECTION("replace embedded object") {
        harness->do_with_new_realm([&](SharedRealm realm) {
            CppContext c(realm);
            auto foo_obj_id = ObjectId::gen();
            realm->begin_transaction();
            Object::create(c, realm, "Asymmetric",
                           std::any(AnyDict{{"_id", foo_obj_id}, {"embedded_obj", AnyDict{{"value", "foo"s}}}}));
            realm->commit_transaction();
            // Update embedded field to `null`.
            realm->begin_transaction();
            Object::create(c, realm, "Asymmetric",
                           std::any(AnyDict{{"_id", foo_obj_id}, {"embedded_obj", std::any()}}));
            realm->commit_transaction();
            // Update embedded field again to a new value.
            realm->begin_transaction();
            Object::create(c, realm, "Asymmetric",
                           std::any(AnyDict{{"_id", foo_obj_id}, {"embedded_obj", AnyDict{{"value", "bar"s}}}}));
            realm->commit_transaction();

            wait_for_upload(*realm);
            wait_for_download(*realm);

            auto table = realm->read_group().get_table("class_Asymmetric");
            REQUIRE(table->size() == 0);
        });
    }

    SECTION("asymmetric table not allowed in PBS") {
        Schema schema{
            {"Asymmetric2",
             ObjectSchema::ObjectType::TopLevelAsymmetric,
             {
                 {"_id", PropertyType::Int, Property::IsPrimary{true}},
                 {"location", PropertyType::Int},
                 {"reading", PropertyType::Int},
             }},
        };

        SyncTestFile config(harness->app(), bson::Bson{}, schema);
        REQUIRE_EXCEPTION(
            Realm::get_shared_realm(config), SchemaValidationFailed,
            Catch::Matchers::ContainsSubstring("Asymmetric table 'Asymmetric2' not allowed in partition based sync"));
    }

    // Add any new test sections above this point

    SECTION("teardown") {
        harness.reset();
    }
}

TEST_CASE("flx: data ingest - dev mode", "[sync][flx][data ingest][baas]") {
    FLXSyncTestHarness::ServerSchema server_schema;
    server_schema.dev_mode_enabled = true;
    server_schema.schema = Schema{};

    auto schema = Schema{{"Asymmetric",
                          ObjectSchema::ObjectType::TopLevelAsymmetric,
                          {
                              {"_id", PropertyType::ObjectId, Property::IsPrimary{true}},
                              {"location", PropertyType::String | PropertyType::Nullable},
                          }},
                         {"TopLevel",
                          {
                              {"_id", PropertyType::ObjectId, Property::IsPrimary{true}},
                              {"queryable_str_field", PropertyType::String | PropertyType::Nullable},
                          }}};

    FLXSyncTestHarness harness("asymmetric_sync", server_schema);

    auto foo_obj_id = ObjectId::gen();
    auto bar_obj_id = ObjectId::gen();

    harness.do_with_new_realm(
        [&](SharedRealm realm) {
            auto table = realm->read_group().get_table("class_TopLevel");
            auto new_query = realm->get_latest_subscription_set().make_mutable_copy();
            new_query.insert_or_assign(Query(table));
            std::move(new_query).commit();

            CppContext c(realm);
            realm->begin_transaction();
            Object::create(c, realm, "Asymmetric", std::any(AnyDict{{"_id", foo_obj_id}, {"location", "foo"s}}));
            Object::create(c, realm, "Asymmetric", std::any(AnyDict{{"_id", bar_obj_id}, {"location", "bar"s}}));
            realm->commit_transaction();

            wait_for_upload(*realm);
        },
        schema);
}

TEST_CASE("flx: send client error", "[sync][flx][baas]") {
    FLXSyncTestHarness harness("flx_client_error");

    // An integration error is simulated while bootstrapping.
    // This results in the client sending an error message to the server.
    SyncTestFile config(harness.app()->current_user(), harness.schema(), SyncConfig::FLXSyncEnabled{});
    config.sync_config->simulate_integration_error = true;

    auto [error_promise, error_future] = util::make_promise_future<SyncError>();
    auto error_count = 0;
    auto err_handler = [promise = util::CopyablePromiseHolder(std::move(error_promise)),
                        &error_count](std::shared_ptr<SyncSession>, SyncError err) mutable {
        ++error_count;
        if (error_count == 1) {
            // Bad changeset detected by the client.
            CHECK(err.status == ErrorCodes::BadChangeset);
        }
        else if (error_count == 2) {
            // Server asking for a client reset.
            CHECK(err.status == ErrorCodes::SyncClientResetRequired);
            CHECK(err.is_client_reset_requested());
            promise.get_promise().emplace_value(std::move(err));
        }
    };

    config.sync_config->error_handler = err_handler;
    auto realm = Realm::get_shared_realm(config);
    auto table = realm->read_group().get_table("class_TopLevel");
    auto new_query = realm->get_latest_subscription_set().make_mutable_copy();
    new_query.insert_or_assign(Query(table));
    new_query.commit();

    auto err = error_future.get();
    CHECK(error_count == 2);
}

TEST_CASE("flx: bootstraps contain all changes", "[sync][flx][bootstrap][baas]") {
    FLXSyncTestHarness harness("bootstrap_full_sync");

    auto setup_subs = [](SharedRealm& realm) {
        auto table = realm->read_group().get_table("class_TopLevel");
        auto new_query = realm->get_latest_subscription_set().make_mutable_copy();
        new_query.clear();
        auto col = table->get_column_key("queryable_str_field");
        new_query.insert_or_assign(Query(table).equal(col, StringData("bar")).Or().equal(col, StringData("bizz")));
        return new_query.commit();
    };

    auto bar_obj_id = ObjectId::gen();
    auto bizz_obj_id = ObjectId::gen();
    auto setup_and_poison_cache = [&] {
        harness.load_initial_data([&](SharedRealm realm) {
            CppContext c(realm);
            Object::create(c, realm, "TopLevel",
                           std::any(AnyDict{{"_id", bar_obj_id},
                                            {"queryable_str_field", std::string{"bar"}},
                                            {"queryable_int_field", static_cast<int64_t>(10)},
                                            {"non_queryable_field", std::string{"non queryable 2"}}}));
        });

        harness.do_with_new_realm([&](SharedRealm realm) {
            // first set a subscription to force the creation/caching of a broker snapshot on the server.
            setup_subs(realm).get_state_change_notification(sync::SubscriptionSet::State::Complete).get();
            wait_for_advance(*realm);
            auto table = realm->read_group().get_table("class_TopLevel");
            REQUIRE(table->find_primary_key(bar_obj_id));

            // Then create an object that won't be in the cached snapshot - this is the object that if we didn't
            // wait for a MARK message to come back, we'd miss it in our results.
            CppContext c(realm);
            realm->begin_transaction();
            Object::create(c, realm, "TopLevel",
                           std::any(AnyDict{{"_id", bizz_obj_id},
                                            {"queryable_str_field", std::string{"bizz"}},
                                            {"queryable_int_field", static_cast<int64_t>(15)},
                                            {"non_queryable_field", std::string{"non queryable 3"}}}));
            realm->commit_transaction();
            wait_for_upload(*realm);
        });
    };

    SECTION("regular subscription change") {
        SyncTestFile triggered_config(harness.app()->current_user(), harness.schema(), SyncConfig::FLXSyncEnabled{});
        std::atomic<bool> saw_truncated_bootstrap{false};
        triggered_config.sync_config->on_sync_client_event_hook = [&](std::weak_ptr<SyncSession> weak_sess,
                                                                      const SyncClientHookData& data) {
            auto sess = weak_sess.lock();
            if (!sess || data.event != SyncClientHookEvent::BootstrapProcessed || data.query_version != 1) {
                return SyncClientHookAction::NoAction;
            }

            auto latest_subs = sess->get_flx_subscription_store()->get_latest();
            REQUIRE(latest_subs.state() == sync::SubscriptionSet::State::AwaitingMark);
            REQUIRE(data.num_changesets == 1);
            auto db = SyncSession::OnlyForTesting::get_db(*sess);
            auto read_tr = db->start_read();
            auto table = read_tr->get_table("class_TopLevel");
            REQUIRE(table->find_primary_key(bar_obj_id));
            REQUIRE_FALSE(table->find_primary_key(bizz_obj_id));
            saw_truncated_bootstrap.store(true);

            return SyncClientHookAction::NoAction;
        };
        auto problem_realm = Realm::get_shared_realm(triggered_config);

        // Setup the problem realm by waiting for it to be fully synchronized with an empty query, so the router
        // on the server should have no new history entries, and then pause the router so it doesn't get any of
        // the changes we're about to create.
        wait_for_upload(*problem_realm);
        wait_for_download(*problem_realm);

        nlohmann::json command_request = {
            {"command", "PAUSE_ROUTER_SESSION"},
        };
        auto resp_body =
            SyncSession::OnlyForTesting::send_test_command(*problem_realm->sync_session(), command_request.dump())
                .get();
        REQUIRE(resp_body == "{}");

        // Put some data into the server, this will be the data that will be in the broker cache.
        setup_and_poison_cache();

        // Setup queries on the problem realm to bootstrap from the cached object. Bootstrapping will also resume
        // the router, so all we need to do is wait for the subscription set to be complete and notifications to be
        // processed.
        setup_subs(problem_realm).get_state_change_notification(sync::SubscriptionSet::State::Complete).get();
        wait_for_advance(*problem_realm);

        REQUIRE(saw_truncated_bootstrap.load());
        auto table = problem_realm->read_group().get_table("class_TopLevel");
        REQUIRE(table->find_primary_key(bar_obj_id));
        REQUIRE(table->find_primary_key(bizz_obj_id));
    }

// TODO: remote-baas: This test fails intermittently with Windows remote baas server - to be fixed in RCORE-1674
#ifndef _WIN32
    SECTION("disconnect between bootstrap and mark") {
        SyncTestFile triggered_config(harness.app()->current_user(), harness.schema(), SyncConfig::FLXSyncEnabled{});
        auto [interrupted_promise, interrupted] = util::make_promise_future<void>();
        triggered_config.sync_config->on_sync_client_event_hook =
            [promise = util::CopyablePromiseHolder(std::move(interrupted_promise)), &bizz_obj_id,
             &bar_obj_id](std::weak_ptr<SyncSession> weak_sess, const SyncClientHookData& data) mutable {
                auto sess = weak_sess.lock();
                if (!sess || data.event != SyncClientHookEvent::BootstrapProcessed || data.query_version != 1) {
                    return SyncClientHookAction::NoAction;
                }

                auto latest_subs = sess->get_flx_subscription_store()->get_latest();
                REQUIRE(latest_subs.state() == sync::SubscriptionSet::State::AwaitingMark);
                REQUIRE(data.num_changesets == 1);
                auto db = SyncSession::OnlyForTesting::get_db(*sess);
                auto read_tr = db->start_read();
                auto table = read_tr->get_table("class_TopLevel");
                REQUIRE(table->find_primary_key(bar_obj_id));
                REQUIRE_FALSE(table->find_primary_key(bizz_obj_id));

                sess->pause();
                promise.get_promise().emplace_value();
                return SyncClientHookAction::NoAction;
            };
        auto problem_realm = Realm::get_shared_realm(triggered_config);

        // Setup the problem realm by waiting for it to be fully synchronized with an empty query, so the router
        // on the server should have no new history entries, and then pause the router so it doesn't get any of
        // the changes we're about to create.
        wait_for_upload(*problem_realm);
        wait_for_download(*problem_realm);

        nlohmann::json command_request = {
            {"command", "PAUSE_ROUTER_SESSION"},
        };
        auto resp_body =
            SyncSession::OnlyForTesting::send_test_command(*problem_realm->sync_session(), command_request.dump())
                .get();
        REQUIRE(resp_body == "{}");

        // Put some data into the server, this will be the data that will be in the broker cache.
        setup_and_poison_cache();

        // Setup queries on the problem realm to bootstrap from the cached object. Bootstrapping will also resume
        // the router, so all we need to do is wait for the subscription set to be complete and notifications to be
        // processed.
        auto sub_set = setup_subs(problem_realm);
        auto sub_complete_future = sub_set.get_state_change_notification(sync::SubscriptionSet::State::Complete);

        interrupted.get();
        problem_realm->sync_session()->shutdown_and_wait();
        REQUIRE(!sub_complete_future.is_ready());
        sub_set.refresh();
        REQUIRE(sub_set.state() == sync::SubscriptionSet::State::AwaitingMark);

        problem_realm->sync_session()->resume();
        sub_complete_future.get();
        wait_for_advance(*problem_realm);

        sub_set.refresh();
        REQUIRE(sub_set.state() == sync::SubscriptionSet::State::Complete);
        auto table = problem_realm->read_group().get_table("class_TopLevel");
        REQUIRE(table->find_primary_key(bar_obj_id));
        REQUIRE(table->find_primary_key(bizz_obj_id));
    }
#endif
    SECTION("error/suspend between bootstrap and mark") {
        SyncTestFile triggered_config(harness.app()->current_user(), harness.schema(), SyncConfig::FLXSyncEnabled{});
        triggered_config.sync_config->on_sync_client_event_hook =
            [&bizz_obj_id, &bar_obj_id](std::weak_ptr<SyncSession> weak_sess, const SyncClientHookData& data) {
                auto sess = weak_sess.lock();
                if (!sess || data.event != SyncClientHookEvent::BootstrapProcessed || data.query_version != 1) {
                    return SyncClientHookAction::NoAction;
                }

                auto latest_subs = sess->get_flx_subscription_store()->get_latest();
                REQUIRE(latest_subs.state() == sync::SubscriptionSet::State::AwaitingMark);
                REQUIRE(data.num_changesets == 1);
                auto db = SyncSession::OnlyForTesting::get_db(*sess);
                auto read_tr = db->start_read();
                auto table = read_tr->get_table("class_TopLevel");
                REQUIRE(table->find_primary_key(bar_obj_id));
                REQUIRE_FALSE(table->find_primary_key(bizz_obj_id));

                return SyncClientHookAction::TriggerReconnect;
            };
        auto problem_realm = Realm::get_shared_realm(triggered_config);

        // Setup the problem realm by waiting for it to be fully synchronized with an empty query, so the router
        // on the server should have no new history entries, and then pause the router so it doesn't get any of
        // the changes we're about to create.
        wait_for_upload(*problem_realm);
        wait_for_download(*problem_realm);

        nlohmann::json command_request = {
            {"command", "PAUSE_ROUTER_SESSION"},
        };
        auto resp_body =
            SyncSession::OnlyForTesting::send_test_command(*problem_realm->sync_session(), command_request.dump())
                .get();
        REQUIRE(resp_body == "{}");

        // Put some data into the server, this will be the data that will be in the broker cache.
        setup_and_poison_cache();

        // Setup queries on the problem realm to bootstrap from the cached object. Bootstrapping will also resume
        // the router, so all we need to do is wait for the subscription set to be complete and notifications to be
        // processed.
        auto sub_set = setup_subs(problem_realm);
        auto sub_complete_future = sub_set.get_state_change_notification(sync::SubscriptionSet::State::Complete);

        sub_complete_future.get();
        wait_for_advance(*problem_realm);

        sub_set.refresh();
        REQUIRE(sub_set.state() == sync::SubscriptionSet::State::Complete);
        auto table = problem_realm->read_group().get_table("class_TopLevel");
        REQUIRE(table->find_primary_key(bar_obj_id));
        REQUIRE(table->find_primary_key(bizz_obj_id));
    }
}

TEST_CASE("flx: convert flx sync realm to bundled realm", "[app][flx][baas]") {
    static auto foo_obj_id = ObjectId::gen();
    static auto bar_obj_id = ObjectId::gen();
    static auto bizz_obj_id = ObjectId::gen();
    static std::optional<FLXSyncTestHarness> harness;
    if (!harness) {
        harness.emplace("bundled_flx_realms");
        harness->load_initial_data([&](SharedRealm realm) {
            CppContext c(realm);
            Object::create(c, realm, "TopLevel",
                           std::any(AnyDict{{"_id", foo_obj_id},
                                            {"queryable_str_field", "foo"s},
                                            {"queryable_int_field", static_cast<int64_t>(5)},
                                            {"non_queryable_field", "non queryable 1"s}}));
            Object::create(c, realm, "TopLevel",
                           std::any(AnyDict{{"_id", bar_obj_id},
                                            {"queryable_str_field", "bar"s},
                                            {"queryable_int_field", static_cast<int64_t>(10)},
                                            {"non_queryable_field", "non queryable 2"s}}));
        });
    }

    SECTION("flx to flx (should succeed)") {
        create_user_and_log_in(harness->app());
        SyncTestFile target_config(harness->app()->current_user(), harness->schema(), SyncConfig::FLXSyncEnabled{});
        harness->do_with_new_realm([&](SharedRealm realm) {
            auto table = realm->read_group().get_table("class_TopLevel");
            auto mut_subs = realm->get_latest_subscription_set().make_mutable_copy();
            mut_subs.insert_or_assign(Query(table).greater(table->get_column_key("queryable_int_field"), 5));
            auto subs = std::move(mut_subs).commit();

            subs.get_state_change_notification(sync::SubscriptionSet::State::Complete).get();
            wait_for_advance(*realm);

            realm->convert(target_config);
        });

        auto target_realm = Realm::get_shared_realm(target_config);

        target_realm->begin_transaction();
        CppContext c(target_realm);
        Object::create(c, target_realm, "TopLevel",
                       std::any(AnyDict{{"_id", bizz_obj_id},
                                        {"queryable_str_field", "bizz"s},
                                        {"queryable_int_field", static_cast<int64_t>(15)},
                                        {"non_queryable_field", "non queryable 3"s}}));
        target_realm->commit_transaction();

        wait_for_upload(*target_realm);
        wait_for_download(*target_realm);

        auto latest_subs = target_realm->get_active_subscription_set();
        auto table = target_realm->read_group().get_table("class_TopLevel");
        REQUIRE(latest_subs.size() == 1);
        REQUIRE(latest_subs.at(0).object_class_name == "TopLevel");
        REQUIRE(latest_subs.at(0).query_string ==
                Query(table).greater(table->get_column_key("queryable_int_field"), 5).get_description());

        REQUIRE(table->size() == 2);
        REQUIRE(table->find_primary_key(bar_obj_id));
        REQUIRE(table->find_primary_key(bizz_obj_id));
        REQUIRE_FALSE(table->find_primary_key(foo_obj_id));
    }

    SECTION("flx to local (should succeed)") {
        TestFile target_config;

        harness->do_with_new_realm([&](SharedRealm realm) {
            auto table = realm->read_group().get_table("class_TopLevel");
            auto mut_subs = realm->get_latest_subscription_set().make_mutable_copy();
            mut_subs.insert_or_assign(Query(table).greater(table->get_column_key("queryable_int_field"), 5));
            auto subs = std::move(mut_subs).commit();

            subs.get_state_change_notification(sync::SubscriptionSet::State::Complete).get();
            wait_for_advance(*realm);

            target_config.schema = realm->schema();
            target_config.schema_version = realm->schema_version();
            realm->convert(target_config);
        });

        auto target_realm = Realm::get_shared_realm(target_config);
        REQUIRE_THROWS(target_realm->get_active_subscription_set());

        auto table = target_realm->read_group().get_table("class_TopLevel");
        REQUIRE(table->size() == 2);
        REQUIRE(table->find_primary_key(bar_obj_id));
        REQUIRE(table->find_primary_key(bizz_obj_id));
        REQUIRE_FALSE(table->find_primary_key(foo_obj_id));
    }

    SECTION("flx to pbs (should fail to convert)") {
        create_user_and_log_in(harness->app());
        SyncTestFile target_config(harness->app()->current_user(), "12345"s, harness->schema());
        harness->do_with_new_realm([&](SharedRealm realm) {
            auto table = realm->read_group().get_table("class_TopLevel");
            auto mut_subs = realm->get_latest_subscription_set().make_mutable_copy();
            mut_subs.insert_or_assign(Query(table).greater(table->get_column_key("queryable_int_field"), 5));
            auto subs = std::move(mut_subs).commit();

            subs.get_state_change_notification(sync::SubscriptionSet::State::Complete).get();
            wait_for_advance(*realm);

            REQUIRE_THROWS(realm->convert(target_config));
        });
    }

    SECTION("pbs to flx (should fail to convert)") {
        create_user_and_log_in(harness->app());
        SyncTestFile target_config(harness->app()->current_user(), harness->schema(), SyncConfig::FLXSyncEnabled{});

        auto pbs_app_config = minimal_app_config(harness->app()->base_url(), "pbs_to_flx_convert", harness->schema());

        TestAppSession pbs_app_session(create_app(pbs_app_config));
        SyncTestFile source_config(pbs_app_session.app()->current_user(), "54321"s, pbs_app_config.schema);
        auto realm = Realm::get_shared_realm(source_config);

        realm->begin_transaction();
        CppContext c(realm);
        Object::create(c, realm, "TopLevel",
                       std::any(AnyDict{{"_id", foo_obj_id},
                                        {"queryable_str_field", "foo"s},
                                        {"queryable_int_field", static_cast<int64_t>(5)},
                                        {"non_queryable_field", "non queryable 1"s}}));
        realm->commit_transaction();

        REQUIRE_THROWS(realm->convert(target_config));
    }

    SECTION("local to flx (should fail to convert)") {
        TestFile source_config;
        source_config.schema = harness->schema();
        source_config.schema_version = 1;

        auto realm = Realm::get_shared_realm(source_config);
        auto foo_obj_id = ObjectId::gen();

        realm->begin_transaction();
        CppContext c(realm);
        Object::create(c, realm, "TopLevel",
                       std::any(AnyDict{{"_id", foo_obj_id},
                                        {"queryable_str_field", "foo"s},
                                        {"queryable_int_field", static_cast<int64_t>(5)},
                                        {"non_queryable_field", "non queryable 1"s}}));
        realm->commit_transaction();

        create_user_and_log_in(harness->app());
        SyncTestFile target_config(harness->app()->current_user(), harness->schema(), SyncConfig::FLXSyncEnabled{});

        REQUIRE_THROWS(realm->convert(target_config));
    }

    // Add new sections before this
    SECTION("teardown") {
        harness->app()->sync_manager()->wait_for_sessions_to_terminate();
        harness.reset();
    }
}

TEST_CASE("flx: compensating write errors get re-sent across sessions", "[sync][flx][compensating write][baas]") {
    AppCreateConfig::ServiceRole role;
    role.name = "compensating_write_perms";

    AppCreateConfig::ServiceRoleDocumentFilters doc_filters;
    doc_filters.read = true;
    doc_filters.write =
        nlohmann::json{{"queryable_str_field", nlohmann::json{{"$in", nlohmann::json::array({"foo", "bar"})}}}};
    role.document_filters = doc_filters;

    role.insert_filter = true;
    role.delete_filter = true;
    role.read = true;
    role.write = true;
    FLXSyncTestHarness::ServerSchema server_schema{
        g_simple_embedded_obj_schema, {"queryable_str_field", "queryable_int_field"}, {role}};
    FLXSyncTestHarness::Config harness_config("flx_bad_query", server_schema);
    harness_config.reconnect_mode = ReconnectMode::testing;
    FLXSyncTestHarness harness(std::move(harness_config));

    auto test_obj_id_1 = ObjectId::gen();
    auto test_obj_id_2 = ObjectId::gen();

    create_user_and_log_in(harness.app());
    SyncTestFile config(harness.app()->current_user(), harness.schema(), SyncConfig::FLXSyncEnabled{});
    config.cache = false;

    {
        auto error_received_pf = util::make_promise_future<void>();
        config.sync_config->on_sync_client_event_hook =
            [promise = util::CopyablePromiseHolder(std::move(error_received_pf.promise))](
                std::weak_ptr<SyncSession> weak_session, const SyncClientHookData& data) mutable {
                if (data.event != SyncClientHookEvent::ErrorMessageReceived) {
                    return SyncClientHookAction::NoAction;
                }
                auto session = weak_session.lock();
                REQUIRE(session);

                auto error_code = sync::ProtocolError(data.error_info->raw_error_code);

                if (error_code == sync::ProtocolError::initial_sync_not_completed) {
                    return SyncClientHookAction::NoAction;
                }

                REQUIRE(error_code == sync::ProtocolError::compensating_write);
                REQUIRE_FALSE(data.error_info->compensating_writes.empty());
                promise.get_promise().emplace_value();

                return SyncClientHookAction::TriggerReconnect;
            };

        auto realm = Realm::get_shared_realm(config);
        auto table = realm->read_group().get_table("class_TopLevel");
        auto queryable_str_field = table->get_column_key("queryable_str_field");
        auto new_query = realm->get_latest_subscription_set().make_mutable_copy();
        new_query.insert_or_assign(Query(table).equal(queryable_str_field, "bizz"));
        std::move(new_query).commit();

        wait_for_upload(*realm);
        wait_for_download(*realm);

        CppContext c(realm);
        realm->begin_transaction();
        Object::create(c, realm, "TopLevel",
                       util::Any(AnyDict{
                           {"_id", test_obj_id_1},
                           {"queryable_str_field", std::string{"foo"}},
                       }));
        realm->commit_transaction();

        realm->begin_transaction();
        Object::create(c, realm, "TopLevel",
                       util::Any(AnyDict{
                           {"_id", test_obj_id_2},
                           {"queryable_str_field", std::string{"baz"}},
                       }));
        realm->commit_transaction();

        error_received_pf.future.get();
        realm->sync_session()->shutdown_and_wait();
        config.sync_config->on_sync_client_event_hook = {};
    }

    _impl::RealmCoordinator::clear_all_caches();

    std::mutex errors_mutex;
    std::condition_variable new_compensating_write;
    std::vector<std::pair<ObjectId, sync::version_type>> error_to_download_version;
    std::vector<sync::CompensatingWriteErrorInfo> compensating_writes;
    sync::version_type download_version;

    config.sync_config->on_sync_client_event_hook = [&](std::weak_ptr<SyncSession> weak_session,
                                                        const SyncClientHookData& data) mutable {
        auto session = weak_session.lock();
        if (!session) {
            return SyncClientHookAction::NoAction;
        }

        if (data.event != SyncClientHookEvent::ErrorMessageReceived) {
            if (data.event == SyncClientHookEvent::DownloadMessageReceived) {
                download_version = data.progress.download.server_version;
            }

            return SyncClientHookAction::NoAction;
        }

        auto error_code = sync::ProtocolError(data.error_info->raw_error_code);
        REQUIRE(error_code == sync::ProtocolError::compensating_write);
        REQUIRE(!data.error_info->compensating_writes.empty());
        std::lock_guard<std::mutex> lk(errors_mutex);
        for (const auto& compensating_write : data.error_info->compensating_writes) {
            error_to_download_version.emplace_back(compensating_write.primary_key.get_object_id(),
                                                   data.error_info->compensating_write_server_version);
        }

        return SyncClientHookAction::NoAction;
    };

    config.sync_config->error_handler = [&](std::shared_ptr<SyncSession>, SyncError error) {
        std::unique_lock<std::mutex> lk(errors_mutex);
        REQUIRE(error.status == ErrorCodes::SyncCompensatingWrite);
        for (const auto& compensating_write : error.compensating_writes_info) {
            auto tracked_error = std::find_if(error_to_download_version.begin(), error_to_download_version.end(),
                                              [&](const auto& pair) {
                                                  return pair.first == compensating_write.primary_key.get_object_id();
                                              });
            REQUIRE(tracked_error != error_to_download_version.end());
            CHECK(tracked_error->second <= download_version);
            compensating_writes.push_back(compensating_write);
        }
        new_compensating_write.notify_one();
    };

    auto realm = Realm::get_shared_realm(config);

    wait_for_upload(*realm);
    wait_for_download(*realm);

    std::unique_lock<std::mutex> lk(errors_mutex);
    new_compensating_write.wait_for(lk, std::chrono::seconds(30), [&] {
        return compensating_writes.size() == 2;
    });

    REQUIRE(compensating_writes.size() == 2);
    auto& write_info = compensating_writes[0];
    CHECK(write_info.primary_key.is_type(type_ObjectId));
    CHECK(write_info.primary_key.get_object_id() == test_obj_id_1);
    CHECK(write_info.object_name == "TopLevel");
    CHECK_THAT(write_info.reason, Catch::Matchers::ContainsSubstring("object is outside of the current query view"));

    write_info = compensating_writes[1];
    REQUIRE(write_info.primary_key.is_type(type_ObjectId));
    REQUIRE(write_info.primary_key.get_object_id() == test_obj_id_2);
    REQUIRE(write_info.object_name == "TopLevel");
    REQUIRE(write_info.reason == util::format("write to \"%1\" in table \"TopLevel\" not allowed", test_obj_id_2));
    auto top_level_table = realm->read_group().get_table("class_TopLevel");
    REQUIRE(top_level_table->is_empty());
}

TEST_CASE("flx: bootstrap changesets are applied continuously", "[sync][flx][bootstrap][baas]") {
    FLXSyncTestHarness harness("flx_bootstrap_batching", {g_large_array_schema, {"queryable_int_field"}});
    fill_large_array_schema(harness);

    std::unique_ptr<std::thread> th;
    sync::version_type user_commit_version = UINT_FAST64_MAX;
    sync::version_type bootstrap_version = UINT_FAST64_MAX;
    SharedRealm realm;
    std::condition_variable cv;
    std::mutex mutex;
    bool allow_to_commit = false;

    SyncTestFile config(harness.app()->current_user(), harness.schema(), SyncConfig::FLXSyncEnabled{});
    auto [interrupted_promise, interrupted] = util::make_promise_future<void>();
    auto shared_promise = std::make_shared<util::Promise<void>>(std::move(interrupted_promise));
    config.sync_config->on_sync_client_event_hook =
        [promise = std::move(shared_promise), &th, &realm, &user_commit_version, &bootstrap_version, &cv, &mutex,
         &allow_to_commit](std::weak_ptr<SyncSession> weak_session, const SyncClientHookData& data) {
            if (data.query_version == 0) {
                return SyncClientHookAction::NoAction;
            }
            if (data.event != SyncClientHookEvent::DownloadMessageIntegrated) {
                return SyncClientHookAction::NoAction;
            }
            auto session = weak_session.lock();
            if (!session) {
                return SyncClientHookAction::NoAction;
            }
            if (data.batch_state != sync::DownloadBatchState::MoreToCome) {
                // Read version after bootstrap is done.
                auto db = TestHelper::get_db(realm);
                ReadTransaction rt(db);
                bootstrap_version = rt.get_version();
                {
                    std::lock_guard<std::mutex> lock(mutex);
                    allow_to_commit = true;
                }
                cv.notify_one();
                session->force_close();
                promise->emplace_value();
                return SyncClientHookAction::NoAction;
            }

            if (th) {
                return SyncClientHookAction::NoAction;
            }

            auto func = [&] {
                // Attempt to commit a local change after the first bootstrap batch was committed.
                auto db = TestHelper::get_db(realm);
                WriteTransaction wt(db);
                TableRef table = wt.get_table("class_TopLevel");
                table->create_object_with_primary_key(ObjectId::gen());
                {
                    std::unique_lock<std::mutex> lock(mutex);
                    // Wait to commit until we read the final bootstrap version.
                    cv.wait(lock, [&] {
                        return allow_to_commit;
                    });
                }
                user_commit_version = wt.commit();
            };
            th = std::make_unique<std::thread>(std::move(func));

            return SyncClientHookAction::NoAction;
        };

    realm = Realm::get_shared_realm(config);
    auto table = realm->read_group().get_table("class_TopLevel");
    Query query(table);
    {
        auto new_subs = realm->get_latest_subscription_set().make_mutable_copy();
        new_subs.insert_or_assign(query);
        new_subs.commit();
    }
    interrupted.get();
    th->join();

    // The user commit is the last one.
    CHECK(user_commit_version == bootstrap_version + 1);
}

TEST_CASE("flx: open realm + register subscription callack while bootstrapping",
          "[sync][flx][bootstrap][async open][baas]") {
    FLXSyncTestHarness harness("flx_bootstrap_batching");
    auto foo_obj_id = ObjectId::gen();
    harness.load_initial_data([&](SharedRealm realm) {
        CppContext c(realm);
        Object::create(c, realm, "TopLevel",
                       std::any(AnyDict{{"_id", foo_obj_id},
                                        {"queryable_str_field", "foo"s},
                                        {"queryable_int_field", static_cast<int64_t>(5)},
                                        {"non_queryable_field", "created as initial data seed"s}}));
    });
    SyncTestFile config(harness.app()->current_user(), harness.schema(), SyncConfig::FLXSyncEnabled{});

    std::atomic<bool> subscription_invoked = false;
    auto subscription_pf = util::make_promise_future<bool>();
    // create a subscription to commit when realm is open for the first time or asked to rerun on open
    auto init_subscription_callback = [&, promise_holder = util::CopyablePromiseHolder(std::move(
                                              subscription_pf.promise))](std::shared_ptr<Realm> realm) mutable {
        REQUIRE(realm);
        auto table = realm->read_group().get_table("class_TopLevel");
        Query query(table);
        auto subscription = realm->get_latest_subscription_set();
        auto mutable_subscription = subscription.make_mutable_copy();
        mutable_subscription.insert_or_assign(query);
        auto promise = promise_holder.get_promise();
        mutable_subscription.commit();
        subscription_invoked = true;
        promise.emplace_value(true);
    };
    // verify that the subscription has changed the database
    auto verify_subscription = [](SharedRealm realm) {
        REQUIRE(realm);
        auto table_ref = realm->read_group().get_table("class_TopLevel");
        REQUIRE(table_ref);
        REQUIRE(table_ref->get_column_count() == 4);
        REQUIRE(table_ref->get_column_key("_id"));
        REQUIRE(table_ref->get_column_key("queryable_str_field"));
        REQUIRE(table_ref->get_column_key("queryable_int_field"));
        REQUIRE(table_ref->get_column_key("non_queryable_field"));
        REQUIRE(table_ref->size() == 1);
        auto str_col = table_ref->get_column_key("queryable_str_field");
        REQUIRE(table_ref->get_object(0).get<String>(str_col) == "foo");
        return true;
    };

    SECTION("Sync open") {
        // sync open with subscription callback. Subscription will be run, since this is the first time that realm is
        // opened
        subscription_invoked = false;
        config.sync_config->subscription_initializer = init_subscription_callback;
        auto realm = Realm::get_shared_realm(config);
        REQUIRE(subscription_pf.future.get());
        auto sb = realm->get_latest_subscription_set();
        auto future = sb.get_state_change_notification(realm::sync::SubscriptionSet::State::Complete);
        auto state = future.get();
        REQUIRE(state == realm::sync::SubscriptionSet::State::Complete);
        realm->refresh(); // refresh is needed otherwise table_ref->size() would be 0
        REQUIRE(verify_subscription(realm));
    }

    SECTION("Async open") {

        SECTION("Initial async open with no rerun on open set") {
            // subscription will be run since this is the first time we are opening the realm file.
            auto open_realm_pf = util::make_promise_future<bool>();
            auto open_realm_completed_callback =
                [&, promise_holder = util::CopyablePromiseHolder(std::move(open_realm_pf.promise))](
                    ThreadSafeReference ref, std::exception_ptr err) mutable {
                    auto promise = promise_holder.get_promise();
                    if (err)
                        promise.emplace_value(false);
                    else
                        promise.emplace_value(verify_subscription(Realm::get_shared_realm(std::move(ref))));
                };

            subscription_invoked = false;
            config.sync_config->subscription_initializer = init_subscription_callback;
            auto async_open = Realm::get_synchronized_realm(config);
            async_open->start(open_realm_completed_callback);
            REQUIRE(open_realm_pf.future.get());
            REQUIRE(subscription_pf.future.get());

            SECTION("subscription not run because realm alredy opened no error") {
                subscription_invoked = false;
                auto async_open = Realm::get_synchronized_realm(config);
                auto open_realm_pf = util::make_promise_future<bool>();
                auto open_realm_completed_callback =
                    [&, promise_holder = util::CopyablePromiseHolder(std::move(open_realm_pf.promise))](
                        ThreadSafeReference, std::exception_ptr) mutable {
                        // no need to verify if the subscription has changed the db, since it has not run as we test
                        // below
                        promise_holder.get_promise().emplace_value(true);
                    };
                async_open->start(open_realm_completed_callback);
                REQUIRE(open_realm_pf.future.get());
                REQUIRE_FALSE(subscription_invoked.load());
            }

            SECTION("rerun on open set, but this is not the first time the file is opened") {
                subscription_invoked = false;
                config.sync_config->rerun_init_subscription_on_open = true;
                auto async_open = Realm::get_synchronized_realm(config);
                auto open_realm_pf = util::make_promise_future<bool>();
                auto open_realm_completed_callback =
                    [&, promise_holder = util::CopyablePromiseHolder(std::move(open_realm_pf.promise))](
                        ThreadSafeReference, std::exception_ptr) mutable {
                        // no need to verify if the subscription has changed the db, since it has not run as we test
                        // below
                        promise_holder.get_promise().emplace_value(true);
                    };
                async_open->start(open_realm_completed_callback);
                REQUIRE(open_realm_pf.future.get());
                REQUIRE_FALSE(subscription_invoked.load());
            }
        }

        SECTION("rerun on open set for multiple async open tasks (subscription runs only once)") {
            auto subscription_pf = util::make_promise_future<bool>();
            auto init_subscription_callback =
                [&, promise_holder = util::CopyablePromiseHolder(std::move(subscription_pf.promise))](
                    std::shared_ptr<Realm> realm) mutable {
                    REQUIRE(realm);
                    auto table = realm->read_group().get_table("class_TopLevel");
                    Query query(table);
                    auto subscription = realm->get_latest_subscription_set();
                    auto mutable_subscription = subscription.make_mutable_copy();
                    mutable_subscription.insert_or_assign(query);
                    mutable_subscription.commit();
                    promise_holder.get_promise().emplace_value(true);
                };
            config.sync_config->subscription_initializer = init_subscription_callback;
            config.sync_config->rerun_init_subscription_on_open = true;

            auto async_open_task1 = Realm::get_synchronized_realm(config);
            auto async_open_task2 = Realm::get_synchronized_realm(config);

            auto open_t1_pf = util::make_promise_future<SharedRealm>();
            auto open_t2_pf = util::make_promise_future<SharedRealm>();

            auto open_callback_task_1 = [&,
                                         promise_holder = util::CopyablePromiseHolder(std::move(open_t1_pf.promise))](
                                            ThreadSafeReference ref, std::exception_ptr err) mutable {
                REQUIRE_FALSE(err);
                auto realm = Realm::get_shared_realm(std::move(ref));
                REQUIRE(realm);
                promise_holder.get_promise().emplace_value(realm);
            };
            auto open_callback_task_2 = [&,
                                         promise_holder = util::CopyablePromiseHolder(std::move(open_t2_pf.promise))](
                                            ThreadSafeReference ref, std::exception_ptr err) mutable {
                REQUIRE_FALSE(err);
                auto realm = Realm::get_shared_realm(std::move(ref));
                REQUIRE(realm);
                promise_holder.get_promise().emplace_value(realm);
            };

            async_open_task1->start(open_callback_task_1);
            async_open_task2->start(open_callback_task_2);

            // subscription init called only once but realm opened twice
            auto realm1 = open_t1_pf.future.get();
            auto realm2 = open_t2_pf.future.get();
            REQUIRE(realm1->get_latest_subscription_set().version() == 1);
            REQUIRE(realm1->get_active_subscription_set().version() == 1);
            REQUIRE(realm2->get_latest_subscription_set().version() == 1);
            REQUIRE(realm2->get_active_subscription_set().version() == 1);
            REQUIRE(subscription_pf.future.get());
        }
    }
}
TEST_CASE("flx sync: Client reset during async open", "[sync][flx][client reset][async open][baas]") {
    FLXSyncTestHarness harness("flx_bootstrap_batching");
    auto foo_obj_id = ObjectId::gen();
    std::atomic<bool> subscription_invoked = false;
    harness.load_initial_data([&](SharedRealm realm) {
        CppContext c(realm);
        Object::create(c, realm, "TopLevel",
                       std::any(AnyDict{{"_id", foo_obj_id},
                                        {"queryable_str_field", "foo"s},
                                        {"queryable_int_field", static_cast<int64_t>(5)},
                                        {"non_queryable_field", "created as initial data seed"s}}));
    });
    SyncTestFile realm_config(harness.app()->current_user(), harness.schema(), SyncConfig::FLXSyncEnabled{});

    auto subscription_callback = [&](std::shared_ptr<Realm> realm) {
        REQUIRE(realm);
        auto table = realm->read_group().get_table("class_TopLevel");
        Query query(table);
        auto subscription = realm->get_latest_subscription_set();
        auto mutable_subscription = subscription.make_mutable_copy();
        mutable_subscription.insert_or_assign(query);
        subscription_invoked = true;
        mutable_subscription.commit();
    };

    auto before_callback_called = util::make_promise_future<void>();
    auto after_callback_called = util::make_promise_future<void>();
    realm_config.sync_config->client_resync_mode = ClientResyncMode::Recover;
    realm_config.sync_config->subscription_initializer = subscription_callback;

    realm_config.sync_config->on_sync_client_event_hook =
        [&, client_reset_triggered = false](std::weak_ptr<SyncSession> weak_sess,
                                            const SyncClientHookData& event_data) mutable {
            auto sess = weak_sess.lock();
            if (!sess) {
                return SyncClientHookAction::NoAction;
            }
            if (sess->path() != realm_config.path) {
                return SyncClientHookAction::NoAction;
            }

            if (event_data.event != SyncClientHookEvent::DownloadMessageReceived) {
                return SyncClientHookAction::NoAction;
            }

            if (client_reset_triggered) {
                return SyncClientHookAction::NoAction;
            }
            client_reset_triggered = true;
            reset_utils::trigger_client_reset(harness.session().app_session());
            return SyncClientHookAction::EarlyReturn;
        };

    realm_config.sync_config->notify_before_client_reset =
        [promise = util::CopyablePromiseHolder(std::move(before_callback_called.promise))](
            std::shared_ptr<Realm> realm) mutable {
            CHECK(realm->schema_version() == 1);
            promise.get_promise().emplace_value();
        };

    realm_config.sync_config->notify_after_client_reset =
        [promise = util::CopyablePromiseHolder(std::move(after_callback_called.promise))](
            std::shared_ptr<Realm> realm, ThreadSafeReference, bool) mutable {
            CHECK(realm->schema_version() == 1);
            promise.get_promise().emplace_value();
        };

    auto realm_task = Realm::get_synchronized_realm(realm_config);
    auto realm_pf = util::make_promise_future<SharedRealm>();
    realm_task->start([promise_holder = util::CopyablePromiseHolder(std::move(realm_pf.promise))](
                          ThreadSafeReference ref, std::exception_ptr ex) mutable {
        auto promise = promise_holder.get_promise();
        if (ex) {
            try {
                std::rethrow_exception(ex);
            }
            catch (...) {
                promise.set_error(exception_to_status());
            }
            return;
        }
        auto realm = Realm::get_shared_realm(std::move(ref));
        if (!realm) {
            promise.set_error({ErrorCodes::RuntimeError, "could not get realm from threadsaferef"});
        }
        promise.emplace_value(std::move(realm));
    });
    auto realm = realm_pf.future.get();
    before_callback_called.future.get();
    after_callback_called.future.get();
    REQUIRE(subscription_invoked.load());
}


} // namespace realm::app

#endif // REALM_ENABLE_AUTH_TESTS<|MERGE_RESOLUTION|>--- conflicted
+++ resolved
@@ -1319,12 +1319,7 @@
     app_session.admin_api.set_development_mode_to(app_session.server_app_id, true);
 }
 
-<<<<<<< HEAD
-
-TEST_CASE("flx: creating an object on a class with no subscription throws", "[sync][flx][app]") {
-=======
 TEST_CASE("flx: creating an object on a class with no subscription throws", "[sync][flx][subscription][baas]") {
->>>>>>> 30e28552
     FLXSyncTestHarness harness("flx_bad_query", {g_simple_embedded_obj_schema, {"queryable_str_field"}});
     harness.do_with_new_user([&](auto user) {
         SyncTestFile config(user, harness.schema(), SyncConfig::FLXSyncEnabled{});
