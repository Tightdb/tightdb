--- conflicted
+++ resolved
@@ -2583,11 +2583,7 @@
 TEST_CASE("flx: verify websocket protocol number and prefixes", "[sync][protocol]") {
     // Update the expected value whenever the protocol version is updated - this ensures
     // that the current protocol version does not change unexpectedly.
-<<<<<<< HEAD
     REQUIRE(14 == sync::get_current_protocol_version());
-=======
-    REQUIRE(13 == sync::get_current_protocol_version());
->>>>>>> 50462887
     // This was updated in Protocol V8 to use '#' instead of '/' to support the Web SDK
     REQUIRE("com.mongodb.realm-sync#" == sync::get_pbs_websocket_protocol_prefix());
     REQUIRE("com.mongodb.realm-query-sync#" == sync::get_flx_websocket_protocol_prefix());
@@ -4797,7 +4793,140 @@
     REQUIRE(active_sub_set.state() == sync::SubscriptionSet::State::Complete);
 }
 
-<<<<<<< HEAD
+TEST_CASE("flx: collections in mixed - merge lists", "[sync][flx][baas]") {
+    Schema schema{{"TopLevel",
+                   {{"_id", PropertyType::ObjectId, Property::IsPrimary{true}},
+                    {"queryable_str_field", PropertyType::String | PropertyType::Nullable},
+                    {"any", PropertyType::Mixed | PropertyType::Nullable}}}};
+
+    FLXSyncTestHarness::ServerSchema server_schema{schema, {"queryable_str_field"}};
+    FLXSyncTestHarness harness("flx_collections_in_mixed", server_schema);
+    SyncTestFile config(harness.app()->current_user(), harness.schema(), SyncConfig::FLXSyncEnabled{});
+
+    auto set_list_and_insert_element = [](Obj& obj, ColKey col_any, Mixed value) {
+        obj.set_collection(col_any, CollectionType::List);
+        auto list = obj.get_list_ptr<Mixed>(col_any);
+        list->add(value);
+    };
+
+    // Client 1 creates an object and sets property 'any' to an integer value.
+    auto foo_obj_id = ObjectId::gen();
+    harness.load_initial_data([&](SharedRealm realm) {
+        CppContext c(realm);
+        Object::create(c, realm, "TopLevel",
+                       std::any(AnyDict{{"_id", foo_obj_id}, {"queryable_str_field", "foo"s}, {"any", 42}}));
+    });
+
+    // Client 2 opens the realm and downloads schema and object created by Client 1.
+    auto realm = Realm::get_shared_realm(config);
+    subscribe_to_all_and_bootstrap(*realm);
+    realm->sync_session()->pause();
+
+    // Client 3 sets property 'any' to List and inserts two integers in the list.
+    harness.load_initial_data([&](SharedRealm realm) {
+        auto table = realm->read_group().get_table("class_TopLevel");
+        auto obj = table->get_object_with_primary_key(Mixed{foo_obj_id});
+        auto col_any = table->get_column_key("any");
+        set_list_and_insert_element(obj, col_any, 1);
+        set_list_and_insert_element(obj, col_any, 2);
+    });
+
+    // While its session is paused, Client 2 sets property 'any' to List and inserts two integers in the list.
+    CppContext c(realm);
+    realm->begin_transaction();
+    auto table = realm->read_group().get_table("class_TopLevel");
+    auto obj = table->get_object_with_primary_key(Mixed{foo_obj_id});
+    auto col_any = table->get_column_key("any");
+    set_list_and_insert_element(obj, col_any, 3);
+    set_list_and_insert_element(obj, col_any, 4);
+    realm->commit_transaction();
+
+    realm->sync_session()->resume();
+    wait_for_upload(*realm);
+    wait_for_download(*realm);
+    wait_for_advance(*realm);
+
+    // Client 2 ends up with four integers in the list (in the correct order).
+    auto list = obj.get_list_ptr<Mixed>(col_any);
+    CHECK(list->size() == 4);
+    CHECK(list->get(0) == 1);
+    CHECK(list->get(1) == 2);
+    CHECK(list->get(2) == 3);
+    CHECK(list->get(3) == 4);
+}
+
+TEST_CASE("flx: nested collections in mixed", "[sync][flx][baas]") {
+    Schema schema{{"TopLevel",
+                   {{"_id", PropertyType::Int, Property::IsPrimary{true}},
+                    {"queryable_str_field", PropertyType::String | PropertyType::Nullable},
+                    {"any", PropertyType::Mixed | PropertyType::Nullable}}}};
+
+    FLXSyncTestHarness::ServerSchema server_schema{schema, {"queryable_str_field"}};
+    FLXSyncTestHarness harness("flx_collections_in_mixed", server_schema);
+    SyncTestFile config(harness.app()->current_user(), harness.schema(), SyncConfig::FLXSyncEnabled{});
+
+    // Client 1: {_id: 1, any: ["abc", [42]]}
+    harness.load_initial_data([&](SharedRealm realm) {
+        CppContext c(realm);
+        auto obj = Object::create(c, realm, "TopLevel",
+                                  std::any(AnyDict{{"_id", INT64_C(1)}, {"queryable_str_field", "foo"s}}));
+        auto table = realm->read_group().get_table("class_TopLevel");
+        auto col_any = table->get_column_key("any");
+        obj.get_obj().set_collection(col_any, CollectionType::List);
+        List list(obj, obj.get_object_schema().property_for_name("any"));
+        list.insert_any(0, "abc");
+        list.insert_collection(1, CollectionType::List);
+        auto list2 = list.get_list(1);
+        list2.insert_any(0, 42);
+    });
+
+    // Client 2 opens the realm and downloads schema and object created by Client 1.
+    // {_id: 1, any: ["abc", [42]]}
+    auto realm = Realm::get_shared_realm(config);
+    subscribe_to_all_and_bootstrap(*realm);
+    realm->sync_session()->pause();
+
+    // Client 3 adds a dictionary with an element to list 'any'
+    // {_id: 1, any: [{{"key": 6}}, "abc", [42]]}
+    harness.load_initial_data([&](SharedRealm realm) {
+        CppContext c(realm);
+        auto obj = Object::get_for_primary_key(c, realm, "TopLevel", std::any(INT64_C(1)));
+        List list(obj, obj.get_object_schema().property_for_name("any"));
+        list.insert_collection(PathElement(0), CollectionType::Dictionary);
+        auto dict = list.get_dictionary(PathElement(0));
+        dict.insert_any("key", INT64_C(6));
+    });
+
+    // While its session is paused, Client 2 makes a change to a nested list
+    // {_id: 1, any: ["abc", [42, "foo"]]}
+    CppContext c(realm);
+    realm->begin_transaction();
+    auto obj = Object::get_for_primary_key(c, realm, "TopLevel", std::any(INT64_C(1)));
+    List list(obj, obj.get_object_schema().property_for_name("any"));
+    List list2 = list.get_list(PathElement(1));
+    list2.insert_any(list2.size(), "foo");
+    realm->commit_transaction();
+
+    realm->sync_session()->resume();
+    wait_for_upload(*realm);
+    wait_for_download(*realm);
+    wait_for_advance(*realm);
+
+    // Client 2 after the session is resumed
+    // {_id: 1, any: [{{"key": 6}}, "abc", [42, "foo"]]}
+    CHECK(list.size() == 3);
+    auto nested_dict = list.get_dictionary(0);
+    CHECK(nested_dict.size() == 1);
+    CHECK(nested_dict.get<Int>("key") == 6);
+
+    CHECK(list.get_any(1) == "abc");
+
+    auto nested_list = list.get_list(2);
+    CHECK(nested_list.size() == 2);
+    CHECK(nested_list.get_any(0) == 42);
+    CHECK(nested_list.get_any(1) == "foo");
+}
+
 TEST_CASE("flx: role change bootstrap", "[sync][flx][baas][role_change][bootstrap]") {
     const Schema person_schema{{"Person",
                                 {{"_id", PropertyType::ObjectId, Property::IsPrimary{true}},
@@ -5045,142 +5174,8 @@
         // Single message additive bootstrap
         update_perms(std::nullopt, num_emps, num_mgrs, num_dirs);
     }
-=======
-TEST_CASE("flx: collections in mixed - merge lists", "[sync][flx][baas]") {
-    Schema schema{{"TopLevel",
-                   {{"_id", PropertyType::ObjectId, Property::IsPrimary{true}},
-                    {"queryable_str_field", PropertyType::String | PropertyType::Nullable},
-                    {"any", PropertyType::Mixed | PropertyType::Nullable}}}};
-
-    FLXSyncTestHarness::ServerSchema server_schema{schema, {"queryable_str_field"}};
-    FLXSyncTestHarness harness("flx_collections_in_mixed", server_schema);
-    SyncTestFile config(harness.app()->current_user(), harness.schema(), SyncConfig::FLXSyncEnabled{});
-
-    auto set_list_and_insert_element = [](Obj& obj, ColKey col_any, Mixed value) {
-        obj.set_collection(col_any, CollectionType::List);
-        auto list = obj.get_list_ptr<Mixed>(col_any);
-        list->add(value);
-    };
-
-    // Client 1 creates an object and sets property 'any' to an integer value.
-    auto foo_obj_id = ObjectId::gen();
-    harness.load_initial_data([&](SharedRealm realm) {
-        CppContext c(realm);
-        Object::create(c, realm, "TopLevel",
-                       std::any(AnyDict{{"_id", foo_obj_id}, {"queryable_str_field", "foo"s}, {"any", 42}}));
-    });
-
-    // Client 2 opens the realm and downloads schema and object created by Client 1.
-    auto realm = Realm::get_shared_realm(config);
-    subscribe_to_all_and_bootstrap(*realm);
-    realm->sync_session()->pause();
-
-    // Client 3 sets property 'any' to List and inserts two integers in the list.
-    harness.load_initial_data([&](SharedRealm realm) {
-        auto table = realm->read_group().get_table("class_TopLevel");
-        auto obj = table->get_object_with_primary_key(Mixed{foo_obj_id});
-        auto col_any = table->get_column_key("any");
-        set_list_and_insert_element(obj, col_any, 1);
-        set_list_and_insert_element(obj, col_any, 2);
-    });
-
-    // While its session is paused, Client 2 sets property 'any' to List and inserts two integers in the list.
-    CppContext c(realm);
-    realm->begin_transaction();
-    auto table = realm->read_group().get_table("class_TopLevel");
-    auto obj = table->get_object_with_primary_key(Mixed{foo_obj_id});
-    auto col_any = table->get_column_key("any");
-    set_list_and_insert_element(obj, col_any, 3);
-    set_list_and_insert_element(obj, col_any, 4);
-    realm->commit_transaction();
-
-    realm->sync_session()->resume();
-    wait_for_upload(*realm);
-    wait_for_download(*realm);
-    wait_for_advance(*realm);
-
-    // Client 2 ends up with four integers in the list (in the correct order).
-    auto list = obj.get_list_ptr<Mixed>(col_any);
-    CHECK(list->size() == 4);
-    CHECK(list->get(0) == 1);
-    CHECK(list->get(1) == 2);
-    CHECK(list->get(2) == 3);
-    CHECK(list->get(3) == 4);
 }
 
-TEST_CASE("flx: nested collections in mixed", "[sync][flx][baas]") {
-    Schema schema{{"TopLevel",
-                   {{"_id", PropertyType::Int, Property::IsPrimary{true}},
-                    {"queryable_str_field", PropertyType::String | PropertyType::Nullable},
-                    {"any", PropertyType::Mixed | PropertyType::Nullable}}}};
-
-    FLXSyncTestHarness::ServerSchema server_schema{schema, {"queryable_str_field"}};
-    FLXSyncTestHarness harness("flx_collections_in_mixed", server_schema);
-    SyncTestFile config(harness.app()->current_user(), harness.schema(), SyncConfig::FLXSyncEnabled{});
-
-    // Client 1: {_id: 1, any: ["abc", [42]]}
-    harness.load_initial_data([&](SharedRealm realm) {
-        CppContext c(realm);
-        auto obj = Object::create(c, realm, "TopLevel",
-                                  std::any(AnyDict{{"_id", INT64_C(1)}, {"queryable_str_field", "foo"s}}));
-        auto table = realm->read_group().get_table("class_TopLevel");
-        auto col_any = table->get_column_key("any");
-        obj.get_obj().set_collection(col_any, CollectionType::List);
-        List list(obj, obj.get_object_schema().property_for_name("any"));
-        list.insert_any(0, "abc");
-        list.insert_collection(1, CollectionType::List);
-        auto list2 = list.get_list(1);
-        list2.insert_any(0, 42);
-    });
-
-    // Client 2 opens the realm and downloads schema and object created by Client 1.
-    // {_id: 1, any: ["abc", [42]]}
-    auto realm = Realm::get_shared_realm(config);
-    subscribe_to_all_and_bootstrap(*realm);
-    realm->sync_session()->pause();
-
-    // Client 3 adds a dictionary with an element to list 'any'
-    // {_id: 1, any: [{{"key": 6}}, "abc", [42]]}
-    harness.load_initial_data([&](SharedRealm realm) {
-        CppContext c(realm);
-        auto obj = Object::get_for_primary_key(c, realm, "TopLevel", std::any(INT64_C(1)));
-        List list(obj, obj.get_object_schema().property_for_name("any"));
-        list.insert_collection(PathElement(0), CollectionType::Dictionary);
-        auto dict = list.get_dictionary(PathElement(0));
-        dict.insert_any("key", INT64_C(6));
-    });
-
-    // While its session is paused, Client 2 makes a change to a nested list
-    // {_id: 1, any: ["abc", [42, "foo"]]}
-    CppContext c(realm);
-    realm->begin_transaction();
-    auto obj = Object::get_for_primary_key(c, realm, "TopLevel", std::any(INT64_C(1)));
-    List list(obj, obj.get_object_schema().property_for_name("any"));
-    List list2 = list.get_list(PathElement(1));
-    list2.insert_any(list2.size(), "foo");
-    realm->commit_transaction();
-
-    realm->sync_session()->resume();
-    wait_for_upload(*realm);
-    wait_for_download(*realm);
-    wait_for_advance(*realm);
-
-    // Client 2 after the session is resumed
-    // {_id: 1, any: [{{"key": 6}}, "abc", [42, "foo"]]}
-    CHECK(list.size() == 3);
-    auto nested_dict = list.get_dictionary(0);
-    CHECK(nested_dict.size() == 1);
-    CHECK(nested_dict.get<Int>("key") == 6);
-
-    CHECK(list.get_any(1) == "abc");
-
-    auto nested_list = list.get_list(2);
-    CHECK(nested_list.size() == 2);
-    CHECK(nested_list.get_any(0) == 42);
-    CHECK(nested_list.get_any(1) == "foo");
->>>>>>> 50462887
-}
-
 } // namespace realm::app
 
 #endif // REALM_ENABLE_AUTH_TESTS