--- conflicted
+++ resolved
@@ -2751,7 +2751,6 @@
         std::function<std::optional<Response>(const Request&)> request_hook;
     };
 
-<<<<<<< HEAD
     struct HookedSocketProvider : public sync::websocket::DefaultSocketProvider {
         HookedSocketProvider(const std::shared_ptr<util::Logger>& logger, const std::string user_agent,
                              AutoStart auto_start = AutoStart{true})
@@ -2783,8 +2782,6 @@
         std::function<sync::WebSocketEndpoint(sync::WebSocketEndpoint&&)> websocket_endpoint_resolver;
     };
 
-=======
->>>>>>> 0f28a1a3
     {
         std::unique_ptr<realm::AppSession> app_session;
         std::string base_file_path = util::make_temp_dir() + random_string(10);
@@ -2890,12 +2887,7 @@
                 else if (request_count == 4) {
                     logger->trace("request.url (%1): %2", request_count, request.url);
                     REQUIRE(request.url.find(redirect_scheme + original_host) != std::string::npos);
-<<<<<<< HEAD
                     // Let the init_app_metadata request go through
-=======
-                    // Let the location request go through
-                    redir_transport->simulated_response.reset();
->>>>>>> 0f28a1a3
                     request_count++;
                 }
                 else if (request_count == 5) {
@@ -2904,12 +2896,8 @@
                     // App metadata is no longer being used, query the host_url from app
                     REQUIRE(redir_app->get_host_url().find(original_host) != std::string::npos);
                     REQUIRE(request.url.find(redirect_scheme + original_host) != std::string::npos);
-<<<<<<< HEAD
                     // Validate the retry count tracked in the original message
                     REQUIRE(request.redirect_count == 3);
-=======
-                    redir_transport->simulated_response.reset();
->>>>>>> 0f28a1a3
                     request_count++;
                 }
                 return std::nullopt;
@@ -3022,13 +3010,8 @@
             creds.email, creds.password, [&](util::Optional<app::AppError> error) {
                 REQUIRE(!error);
             });
-<<<<<<< HEAD
-        REQUIRE(!redir_app->sync_manager()->app_metadata()); // no stored app metadata
-        REQUIRE(redir_app->sync_manager()->sync_route().find(original_ws_host) != std::string::npos);
-=======
         REQUIRE(redir_app->sync_manager()->sync_route());
         REQUIRE(redir_app->sync_manager()->sync_route()->find(websocket_url) != std::string::npos);
->>>>>>> 0f28a1a3
 
         // Register another email address and verify location data isn't requested again
         request_count = 0;
