////////////////////////////////////////////////////////////////////////////
//
// Copyright 2016 Realm Inc.
//
// Licensed under the Apache License, Version 2.0 (the "License");
// you may not use this file except in compliance with the License.
// You may obtain a copy of the License at
//
// http://www.apache.org/licenses/LICENSE-2.0
//
// Unless required by applicable law or agreed to in writing, software
// distributed under the License is distributed on an "AS IS" BASIS,
// WITHOUT WARRANTIES OR CONDITIONS OF ANY KIND, either express or implied.
// See the License for the specific language governing permissions and
// limitations under the License.
//
////////////////////////////////////////////////////////////////////////////

#include <catch2/catch_all.hpp>
#include <realm/object-store/impl/object_accessor_impl.hpp>
#include <realm/object-store/property.hpp>
#include <realm/object-store/sync/app.hpp>
#include <realm/object-store/sync/app_credentials.hpp>
#include <realm/object-store/sync/app_utils.hpp>
#include <realm/object-store/sync/async_open_task.hpp>
#include <realm/object-store/sync/generic_network_transport.hpp>
#include <realm/object-store/sync/mongo_client.hpp>
#include <realm/object-store/sync/mongo_database.hpp>
#include <realm/object-store/sync/mongo_collection.hpp>
#include <realm/object-store/sync/sync_session.hpp>
#include <realm/object-store/sync/sync_user.hpp>
#include <realm/object-store/thread_safe_reference.hpp>
#include <realm/sync/network/default_socket.hpp>

#include "collection_fixtures.hpp"
#include "sync_test_utils.hpp"
#include "util/baas_admin_api.hpp"
#include "util/event_loop.hpp"
#include "util/test_utils.hpp"
#include "util/test_file.hpp"

#include <external/json/json.hpp>
#include <external/mpark/variant.hpp>
#include <realm/sync/noinst/server/access_token.hpp>
#include <realm/util/base64.hpp>
#include <realm/util/logger.hpp>
#include <realm/util/overload.hpp>
#include <realm/util/uri.hpp>
#include <realm/sync/network/websocket.hpp>

#include <chrono>
#include <condition_variable>
#include <future>
#include <thread>
#include <iostream>
#include <list>
#include <mutex>
#include <thread>

#if REALM_PLATFORM_APPLE
#import <CommonCrypto/CommonHMAC.h>
#else
#include <openssl/sha.h>
#include <openssl/hmac.h>
#endif

using namespace realm;
using namespace realm::app;
using util::any_cast;
using util::Optional;

using namespace std::string_view_literals;

namespace {
std::shared_ptr<SyncUser> log_in(std::shared_ptr<App> app, AppCredentials credentials = AppCredentials::anonymous())
{
    std::shared_ptr<SyncUser> user;
    app->log_in_with_credentials(credentials, [&](std::shared_ptr<SyncUser> user_arg, Optional<AppError> error) {
        REQUIRE_FALSE(error);
        REQUIRE(user_arg);
        user = std::move(user_arg);
    });
    REQUIRE(user);
    return user;
}

AppError failed_log_in(std::shared_ptr<App> app, AppCredentials credentials = AppCredentials::anonymous())
{
    Optional<AppError> err;
    app->log_in_with_credentials(credentials, [&](std::shared_ptr<SyncUser> user, Optional<AppError> error) {
        REQUIRE(error);
        REQUIRE_FALSE(user);
        err = error;
    });
    REQUIRE(err);
    return *err;
}

} // namespace


#if REALM_ENABLE_AUTH_TESTS

static std::string HMAC_SHA256(std::string_view key, std::string_view data)
{
#if REALM_PLATFORM_APPLE
    std::string ret;
    ret.resize(CC_SHA256_DIGEST_LENGTH);
    CCHmac(kCCHmacAlgSHA256, key.data(), key.size(), data.data(), data.size(),
           reinterpret_cast<uint8_t*>(const_cast<char*>(ret.data())));
    return ret;
#else
    std::array<unsigned char, EVP_MAX_MD_SIZE> hash;
    unsigned int hashLen;
    HMAC(EVP_sha256(), key.data(), static_cast<int>(key.size()), reinterpret_cast<unsigned char const*>(data.data()),
         static_cast<int>(data.size()), hash.data(), &hashLen);
    return std::string{reinterpret_cast<char const*>(hash.data()), hashLen};
#endif
}

static std::string create_jwt(const std::string& appId)
{
    nlohmann::json header = {{"alg", "HS256"}, {"typ", "JWT"}};
    nlohmann::json payload = {{"aud", appId}, {"sub", "someUserId"}, {"exp", 1961896476}};

    payload["user_data"]["name"] = "Foo Bar";
    payload["user_data"]["occupation"] = "firefighter";

    payload["my_metadata"]["name"] = "Bar Foo";
    payload["my_metadata"]["occupation"] = "stock analyst";

    std::string headerStr = header.dump();
    std::string payloadStr = payload.dump();

    std::string encoded_header;
    encoded_header.resize(util::base64_encoded_size(headerStr.length()));
    util::base64_encode(headerStr.data(), headerStr.length(), encoded_header.data(), encoded_header.size());

    std::string encoded_payload;
    encoded_payload.resize(util::base64_encoded_size(payloadStr.length()));
    util::base64_encode(payloadStr.data(), payloadStr.length(), encoded_payload.data(), encoded_payload.size());

    // Remove padding characters.
    while (encoded_header.back() == '=')
        encoded_header.pop_back();
    while (encoded_payload.back() == '=')
        encoded_payload.pop_back();

    std::string jwtPayload = encoded_header + "." + encoded_payload;

    auto mac = HMAC_SHA256("My_very_confidential_secretttttt", jwtPayload);

    std::string signature;
    signature.resize(util::base64_encoded_size(mac.length()));
    util::base64_encode(mac.data(), mac.length(), signature.data(), signature.size());
    while (signature.back() == '=')
        signature.pop_back();
    std::replace(signature.begin(), signature.end(), '+', '-');
    std::replace(signature.begin(), signature.end(), '/', '_');

    return jwtPayload + "." + signature;
}

// MARK: - Login with Credentials Tests

TEST_CASE("app: login_with_credentials integration", "[sync][app]") {
    SECTION("login") {
        TestAppSession session;
        auto app = session.app();
        app->log_out([](auto) {});

        int subscribe_processed = 0;
        auto token = app->subscribe([&subscribe_processed](auto& app) {
            if (!subscribe_processed) {
                subscribe_processed++;
                REQUIRE(static_cast<bool>(app.current_user()));
            }
            else {
                subscribe_processed++;
                REQUIRE(!static_cast<bool>(app.current_user()));
            }
        });

        auto user = log_in(app);
        CHECK(!user->device_id().empty());
        CHECK(user->has_device_id());

        bool processed = false;
        app->log_out([&](auto error) {
            REQUIRE_FALSE(error);
            processed = true;
        });

        CHECK(processed);
        CHECK(subscribe_processed == 2);

        app->unsubscribe(token);
    }
}

// MARK: - UsernamePasswordProviderClient Tests

TEST_CASE("app: UsernamePasswordProviderClient integration", "[sync][app]") {
    const std::string base_url = get_base_url();
    AutoVerifiedEmailCredentials creds;
    auto email = creds.email;
    auto password = creds.password;

    TestAppSession session;
    auto app = session.app();
    auto client = app->provider_client<App::UsernamePasswordProviderClient>();

    bool processed = false;

    client.register_email(email, password, [&](Optional<AppError> error) {
        CAPTURE(email);
        CAPTURE(password);
        REQUIRE_FALSE(error); // first registration success
    });

    SECTION("double registration should fail") {
        client.register_email(email, password, [&](Optional<AppError> error) {
            // Error returned states the account has already been created
            REQUIRE(error);
            CHECK(error->reason() == "name already in use");
            CHECK(error->code() == ErrorCodes::AccountNameInUse);
            CHECK(!error->link_to_server_logs.empty());
            CHECK(error->link_to_server_logs.find(base_url) != std::string::npos);
            processed = true;
        });
        CHECK(processed);
    }

    SECTION("double registration should fail") {
        // the server registration function will reject emails that do not contain "realm_tests_do_autoverify"
        std::string email_to_reject = util::format("%1@%2.com", random_string(10), random_string(10));
        client.register_email(email_to_reject, password, [&](Optional<AppError> error) {
            REQUIRE(error);
            CHECK(error->reason() == util::format("failed to confirm user \"%1\"", email_to_reject));
            CHECK(error->code() == ErrorCodes::BadRequest);
            processed = true;
        });
        CHECK(processed);
    }

    SECTION("can login with registered account") {
        auto user = log_in(app, creds);
        CHECK(user->user_profile().email() == email);
    }

    SECTION("cannot login with wrong password") {
        app->log_in_with_credentials(AppCredentials::username_password(email, "boogeyman"),
                                     [&](std::shared_ptr<realm::SyncUser> user, Optional<AppError> error) {
                                         CHECK(!user);
                                         REQUIRE(error);
                                         REQUIRE(error->code() == ErrorCodes::InvalidPassword);
                                         processed = true;
                                     });
        CHECK(processed);
    }

    SECTION("confirm user") {
        client.confirm_user("a_token", "a_token_id", [&](Optional<AppError> error) {
            REQUIRE(error);
            CHECK(error->reason() == "invalid token data");
            processed = true;
        });
        CHECK(processed);
    }

    SECTION("resend confirmation email") {
        client.resend_confirmation_email(email, [&](Optional<AppError> error) {
            REQUIRE(error);
            CHECK(error->reason() == "already confirmed");
            processed = true;
        });
        CHECK(processed);
    }

    SECTION("reset password invalid tokens") {
        client.reset_password(password, "token_sample", "token_id_sample", [&](Optional<AppError> error) {
            REQUIRE(error);
            CHECK(error->reason() == "invalid token data");
            CHECK(!error->link_to_server_logs.empty());
            CHECK(error->link_to_server_logs.find(base_url) != std::string::npos);
            processed = true;
        });
        CHECK(processed);
    }

    SECTION("reset password function success") {
        // the imported test app will accept password reset if the password contains "realm_tests_do_reset" via a
        // function
        std::string accepted_new_password = util::format("realm_tests_do_reset%1", random_string(10));
        client.call_reset_password_function(email, accepted_new_password, {}, [&](Optional<AppError> error) {
            REQUIRE_FALSE(error);
            processed = true;
        });
        CHECK(processed);
    }

    SECTION("reset password function failure") {
        std::string rejected_password = util::format("%1", random_string(10));
        client.call_reset_password_function(email, rejected_password, {"foo", "bar"}, [&](Optional<AppError> error) {
            REQUIRE(error);
            CHECK(error->reason() == util::format("failed to reset password for user \"%1\"", email));
            CHECK(error->is_service_error());
            processed = true;
        });
        CHECK(processed);
    }

    SECTION("reset password function for invalid user fails") {
        client.call_reset_password_function(util::format("%1@%2.com", random_string(5), random_string(5)), password,
                                            {"foo", "bar"}, [&](Optional<AppError> error) {
                                                REQUIRE(error);
                                                CHECK(error->reason() == "user not found");
                                                CHECK(error->is_service_error());
                                                CHECK(error->code() == ErrorCodes::UserNotFound);
                                                processed = true;
                                            });
        CHECK(processed);
    }

    SECTION("retry custom confirmation") {
        client.retry_custom_confirmation(email, [&](Optional<AppError> error) {
            REQUIRE(error);
            CHECK(error->reason() == "already confirmed");
            processed = true;
        });
        CHECK(processed);
    }

    SECTION("retry custom confirmation for invalid user fails") {
        client.retry_custom_confirmation(
            util::format("%1@%2.com", random_string(5), random_string(5)), [&](Optional<AppError> error) {
                REQUIRE(error);
                CHECK(error->reason() == "user not found");
                CHECK(error->is_service_error());
                CHECK(error->code() == ErrorCodes::UserNotFound);
                processed = true;
            });
        CHECK(processed);
    }

    SECTION("log in, remove, log in") {
        app->remove_user(app->current_user(), [](auto) {});
        CHECK(app->sync_manager()->all_users().size() == 0);
        CHECK(app->sync_manager()->get_current_user() == nullptr);

        auto user = log_in(app, AppCredentials::username_password(email, password));
        CHECK(user->user_profile().email() == email);
        CHECK(user->state() == SyncUser::State::LoggedIn);

        app->remove_user(user, [&](Optional<AppError> error) {
            REQUIRE_FALSE(error);
        });
        CHECK(user->state() == SyncUser::State::Removed);

        log_in(app, AppCredentials::username_password(email, password));
        CHECK(user->state() == SyncUser::State::Removed);
        CHECK(app->current_user() != user);
        user = app->current_user();
        CHECK(user->user_profile().email() == email);
        CHECK(user->state() == SyncUser::State::LoggedIn);

        app->remove_user(user, [&](Optional<AppError> error) {
            REQUIRE(!error);
            CHECK(app->sync_manager()->all_users().size() == 0);
            processed = true;
        });

        CHECK(user->state() == SyncUser::State::Removed);
        CHECK(processed);
        CHECK(app->all_users().size() == 0);
    }
}

// MARK: - UserAPIKeyProviderClient Tests

TEST_CASE("app: UserAPIKeyProviderClient integration", "[sync][app]") {
    TestAppSession session;
    auto app = session.app();
    auto client = app->provider_client<App::UserAPIKeyProviderClient>();

    bool processed = false;
    App::UserAPIKey api_key;

    SECTION("api-key") {
        std::shared_ptr<SyncUser> logged_in_user = app->current_user();
        auto api_key_name = util::format("%1", random_string(15));
        client.create_api_key(api_key_name, logged_in_user,
                              [&](App::UserAPIKey user_api_key, Optional<AppError> error) {
                                  REQUIRE_FALSE(error);
                                  CHECK(user_api_key.name == api_key_name);
                                  api_key = user_api_key;
                              });

        client.fetch_api_key(api_key.id, logged_in_user, [&](App::UserAPIKey user_api_key, Optional<AppError> error) {
            REQUIRE_FALSE(error);
            CHECK(user_api_key.name == api_key_name);
            CHECK(user_api_key.id == api_key.id);
        });

        client.fetch_api_keys(logged_in_user, [&](std::vector<App::UserAPIKey> api_keys, Optional<AppError> error) {
            CHECK(api_keys.size() == 1);
            for (auto key : api_keys) {
                CHECK(key.id.to_string() == api_key.id.to_string());
                CHECK(api_key.name == api_key_name);
                CHECK(key.id == api_key.id);
            }
            REQUIRE_FALSE(error);
        });

        client.enable_api_key(api_key.id, logged_in_user, [&](Optional<AppError> error) {
            REQUIRE_FALSE(error);
        });

        client.fetch_api_key(api_key.id, logged_in_user, [&](App::UserAPIKey user_api_key, Optional<AppError> error) {
            REQUIRE_FALSE(error);
            CHECK(user_api_key.disabled == false);
            CHECK(user_api_key.name == api_key_name);
            CHECK(user_api_key.id == api_key.id);
        });

        client.disable_api_key(api_key.id, logged_in_user, [&](Optional<AppError> error) {
            REQUIRE_FALSE(error);
        });

        client.fetch_api_key(api_key.id, logged_in_user, [&](App::UserAPIKey user_api_key, Optional<AppError> error) {
            REQUIRE_FALSE(error);
            CHECK(user_api_key.disabled == true);
            CHECK(user_api_key.name == api_key_name);
        });

        client.delete_api_key(api_key.id, logged_in_user, [&](Optional<AppError> error) {
            REQUIRE_FALSE(error);
        });

        client.fetch_api_key(api_key.id, logged_in_user, [&](App::UserAPIKey user_api_key, Optional<AppError> error) {
            CHECK(user_api_key.name == "");
            CHECK(error);
            processed = true;
        });

        CHECK(processed);
    }

    SECTION("api-key without a user") {
        std::shared_ptr<SyncUser> no_user = nullptr;
        auto api_key_name = util::format("%1", random_string(15));
        client.create_api_key(api_key_name, no_user, [&](App::UserAPIKey user_api_key, Optional<AppError> error) {
            REQUIRE(error);
            CHECK(error->is_service_error());
            CHECK(error->reason() == "must authenticate first");
            CHECK(user_api_key.name == "");
        });

        client.fetch_api_key(api_key.id, no_user, [&](App::UserAPIKey user_api_key, Optional<AppError> error) {
            REQUIRE(error);
            CHECK(error->is_service_error());
            CHECK(error->reason() == "must authenticate first");
            CHECK(user_api_key.name == "");
        });

        client.fetch_api_keys(no_user, [&](std::vector<App::UserAPIKey> api_keys, Optional<AppError> error) {
            REQUIRE(error);
            CHECK(error->is_service_error());
            CHECK(error->reason() == "must authenticate first");
            CHECK(api_keys.size() == 0);
        });

        client.enable_api_key(api_key.id, no_user, [&](Optional<AppError> error) {
            REQUIRE(error);
            CHECK(error->is_service_error());
            CHECK(error->reason() == "must authenticate first");
        });

        client.fetch_api_key(api_key.id, no_user, [&](App::UserAPIKey user_api_key, Optional<AppError> error) {
            REQUIRE(error);
            CHECK(error->is_service_error());
            CHECK(error->reason() == "must authenticate first");
            CHECK(user_api_key.name == "");
        });

        client.disable_api_key(api_key.id, no_user, [&](Optional<AppError> error) {
            REQUIRE(error);
            CHECK(error->is_service_error());
            CHECK(error->reason() == "must authenticate first");
        });

        client.fetch_api_key(api_key.id, no_user, [&](App::UserAPIKey user_api_key, Optional<AppError> error) {
            REQUIRE(error);
            CHECK(error->is_service_error());
            CHECK(error->reason() == "must authenticate first");
            CHECK(user_api_key.name == "");
        });

        client.delete_api_key(api_key.id, no_user, [&](Optional<AppError> error) {
            REQUIRE(error);
            CHECK(error->is_service_error());
            CHECK(error->reason() == "must authenticate first");
        });

        client.fetch_api_key(api_key.id, no_user, [&](App::UserAPIKey user_api_key, Optional<AppError> error) {
            CHECK(user_api_key.name == "");
            REQUIRE(error);
            CHECK(error->is_service_error());
            CHECK(error->reason() == "must authenticate first");
            processed = true;
        });
        CHECK(processed);
    }

    SECTION("api-key against the wrong user") {
        std::shared_ptr<SyncUser> first_user = app->current_user();
        create_user_and_log_in(app);
        std::shared_ptr<SyncUser> second_user = app->current_user();
        REQUIRE(first_user != second_user);
        auto api_key_name = util::format("%1", random_string(15));
        App::UserAPIKey api_key;
        App::UserAPIKeyProviderClient provider = app->provider_client<App::UserAPIKeyProviderClient>();

        provider.create_api_key(api_key_name, first_user,
                                [&](App::UserAPIKey user_api_key, Optional<AppError> error) {
                                    REQUIRE_FALSE(error);
                                    CHECK(user_api_key.name == api_key_name);
                                    api_key = user_api_key;
                                });

        provider.fetch_api_key(api_key.id, first_user, [&](App::UserAPIKey user_api_key, Optional<AppError> error) {
            REQUIRE_FALSE(error);
            CHECK(user_api_key.name == api_key_name);
            CHECK(user_api_key.id.to_string() == user_api_key.id.to_string());
        });

        provider.fetch_api_key(api_key.id, second_user, [&](App::UserAPIKey user_api_key, Optional<AppError> error) {
            REQUIRE(error);
            CHECK(error->reason() == "API key not found");
            CHECK(error->is_service_error());
            CHECK(error->code() == ErrorCodes::APIKeyNotFound);
            CHECK(user_api_key.name == "");
        });

        provider.fetch_api_keys(first_user, [&](std::vector<App::UserAPIKey> api_keys, Optional<AppError> error) {
            CHECK(api_keys.size() == 1);
            for (auto api_key : api_keys) {
                CHECK(api_key.name == api_key_name);
            }
            REQUIRE_FALSE(error);
        });

        provider.fetch_api_keys(second_user, [&](std::vector<App::UserAPIKey> api_keys, Optional<AppError> error) {
            CHECK(api_keys.size() == 0);
            REQUIRE_FALSE(error);
        });

        provider.enable_api_key(api_key.id, first_user, [&](Optional<AppError> error) {
            REQUIRE_FALSE(error);
        });

        provider.enable_api_key(api_key.id, second_user, [&](Optional<AppError> error) {
            REQUIRE(error);
            CHECK(error->reason() == "API key not found");
            CHECK(error->is_service_error());
            CHECK(error->code() == ErrorCodes::APIKeyNotFound);
        });

        provider.fetch_api_key(api_key.id, first_user, [&](App::UserAPIKey user_api_key, Optional<AppError> error) {
            REQUIRE_FALSE(error);
            CHECK(user_api_key.disabled == false);
            CHECK(user_api_key.name == api_key_name);
        });

        provider.fetch_api_key(api_key.id, second_user, [&](App::UserAPIKey user_api_key, Optional<AppError> error) {
            REQUIRE(error);
            CHECK(user_api_key.name == "");
            CHECK(error->reason() == "API key not found");
            CHECK(error->is_service_error());
            CHECK(error->code() == ErrorCodes::APIKeyNotFound);
        });

        provider.disable_api_key(api_key.id, first_user, [&](Optional<AppError> error) {
            REQUIRE_FALSE(error);
        });

        provider.disable_api_key(api_key.id, second_user, [&](Optional<AppError> error) {
            REQUIRE(error);
            CHECK(error->reason() == "API key not found");
            CHECK(error->is_service_error());
            CHECK(error->code() == ErrorCodes::APIKeyNotFound);
        });

        provider.fetch_api_key(api_key.id, first_user, [&](App::UserAPIKey user_api_key, Optional<AppError> error) {
            REQUIRE_FALSE(error);
            CHECK(user_api_key.disabled == true);
            CHECK(user_api_key.name == api_key_name);
        });

        provider.fetch_api_key(api_key.id, second_user, [&](App::UserAPIKey user_api_key, Optional<AppError> error) {
            REQUIRE(error);
            CHECK(user_api_key.name == "");
            CHECK(error->reason() == "API key not found");
            CHECK(error->is_service_error());
            CHECK(error->code() == ErrorCodes::APIKeyNotFound);
        });

        provider.delete_api_key(api_key.id, second_user, [&](Optional<AppError> error) {
            REQUIRE(error);
            CHECK(error->reason() == "API key not found");
            CHECK(error->is_service_error());
            CHECK(error->code() == ErrorCodes::APIKeyNotFound);
        });

        provider.delete_api_key(api_key.id, first_user, [&](Optional<AppError> error) {
            REQUIRE_FALSE(error);
        });

        provider.fetch_api_key(api_key.id, first_user, [&](App::UserAPIKey user_api_key, Optional<AppError> error) {
            CHECK(user_api_key.name == "");
            REQUIRE(error);
            CHECK(error->reason() == "API key not found");
            CHECK(error->is_service_error());
            CHECK(error->code() == ErrorCodes::APIKeyNotFound);
            processed = true;
        });

        provider.fetch_api_key(api_key.id, second_user, [&](App::UserAPIKey user_api_key, Optional<AppError> error) {
            CHECK(user_api_key.name == "");
            REQUIRE(error);
            CHECK(error->reason() == "API key not found");
            CHECK(error->is_service_error());
            CHECK(error->code() == ErrorCodes::APIKeyNotFound);
            processed = true;
        });

        CHECK(processed);
    }
}

// MARK: - Auth Providers Function Tests

TEST_CASE("app: auth providers function integration", "[sync][app]") {
    TestAppSession session;
    auto app = session.app();

    SECTION("auth providers function integration") {
        bson::BsonDocument function_params{{"realmCustomAuthFuncUserId", "123456"}};
        auto credentials = AppCredentials::function(function_params);
        auto user = log_in(app, credentials);
        REQUIRE(user->provider_type() == IdentityProviderFunction);
    }
}

// MARK: - Link User Tests

TEST_CASE("app: link_user integration", "[sync][app]") {
    TestAppSession session;
    auto app = session.app();

    SECTION("link_user integration") {
        AutoVerifiedEmailCredentials creds;
        bool processed = false;
        std::shared_ptr<SyncUser> sync_user;

        app->provider_client<App::UsernamePasswordProviderClient>().register_email(
            creds.email, creds.password, [&](Optional<AppError> error) {
                CAPTURE(creds.email);
                CAPTURE(creds.password);
                REQUIRE_FALSE(error); // first registration success
            });

        sync_user = log_in(app);
        CHECK(sync_user->provider_type() == IdentityProviderAnonymous);

        app->link_user(sync_user, creds, [&](std::shared_ptr<SyncUser> user, Optional<AppError> error) {
            REQUIRE_FALSE(error);
            REQUIRE(user);
            CHECK(user->identity() == sync_user->identity());
            CHECK(user->identities().size() == 2);
            processed = true;
        });

        CHECK(processed);
    }
}

// MARK: - Delete User Tests

TEST_CASE("app: delete anonymous user integration", "[sync][app]") {
    TestAppSession session;
    auto app = session.app();

    SECTION("delete user expect success") {
        CHECK(app->sync_manager()->all_users().size() == 1);

        // Log in user 1
        auto user_a = app->current_user();
        CHECK(user_a->state() == SyncUser::State::LoggedIn);
        app->delete_user(user_a, [&](Optional<app::AppError> error) {
            REQUIRE_FALSE(error);
            // a logged out anon user will be marked as Removed, not LoggedOut
            CHECK(user_a->state() == SyncUser::State::Removed);
        });
        CHECK(app->sync_manager()->all_users().empty());
        CHECK(app->sync_manager()->get_current_user() == nullptr);

        app->delete_user(user_a, [&](Optional<app::AppError> error) {
            CHECK(error->reason() == "User must be logged in to be deleted.");
            CHECK(app->sync_manager()->all_users().size() == 0);
        });

        // Log in user 2
        auto user_b = log_in(app);
        CHECK(app->sync_manager()->get_current_user() == user_b);
        CHECK(user_b->state() == SyncUser::State::LoggedIn);
        CHECK(app->sync_manager()->all_users().size() == 1);

        app->delete_user(user_b, [&](Optional<app::AppError> error) {
            REQUIRE_FALSE(error);
            CHECK(app->sync_manager()->all_users().size() == 0);
        });

        CHECK(app->sync_manager()->get_current_user() == nullptr);

        // check both handles are no longer valid
        CHECK(user_a->state() == SyncUser::State::Removed);
        CHECK(user_b->state() == SyncUser::State::Removed);
    }
}

TEST_CASE("app: delete user with credentials integration", "[sync][app]") {
    TestAppSession session;
    auto app = session.app();
    app->remove_user(app->current_user(), [](auto) {});

    SECTION("log in and delete") {
        CHECK(app->sync_manager()->all_users().size() == 0);
        CHECK(app->sync_manager()->get_current_user() == nullptr);

        auto credentials = create_user_and_log_in(app);
        auto user = app->current_user();

        CHECK(app->sync_manager()->get_current_user() == user);
        CHECK(user->state() == SyncUser::State::LoggedIn);
        app->delete_user(user, [&](Optional<app::AppError> error) {
            REQUIRE_FALSE(error);
            CHECK(app->sync_manager()->all_users().size() == 0);
        });
        CHECK(user->state() == SyncUser::State::Removed);
        CHECK(app->sync_manager()->get_current_user() == nullptr);

        app->log_in_with_credentials(credentials, [](std::shared_ptr<SyncUser> user, util::Optional<AppError> error) {
            CHECK(!user);
            REQUIRE(error);
            REQUIRE(error->code() == ErrorCodes::InvalidPassword);
        });
        CHECK(app->sync_manager()->get_current_user() == nullptr);

        CHECK(app->sync_manager()->all_users().size() == 0);
        app->delete_user(user, [](Optional<app::AppError> err) {
            CHECK(err->code() > 0);
        });

        CHECK(app->sync_manager()->get_current_user() == nullptr);
        CHECK(app->sync_manager()->all_users().size() == 0);
        CHECK(user->state() == SyncUser::State::Removed);
    }
}

// MARK: - Call Function Tests

TEST_CASE("app: call function", "[sync][app]") {
    TestAppSession session;
    auto app = session.app();

    bson::BsonArray toSum(5);
    std::iota(toSum.begin(), toSum.end(), static_cast<int64_t>(1));
    const auto checkFn = [](Optional<int64_t>&& sum, Optional<AppError>&& error) {
        REQUIRE(!error);
        CHECK(*sum == 15);
    };
    app->call_function<int64_t>("sumFunc", toSum, checkFn);
    app->call_function<int64_t>(app->sync_manager()->get_current_user(), "sumFunc", toSum, checkFn);
}

// MARK: - Remote Mongo Client Tests

TEST_CASE("app: remote mongo client", "[sync][app]") {
    TestAppSession session;
    auto app = session.app();

    auto remote_client = app->current_user()->mongo_client("BackingDB");
    auto db = remote_client.db(get_runtime_app_session("").config.mongo_dbname);
    auto dog_collection = db["Dog"];
    auto cat_collection = db["Cat"];
    auto person_collection = db["Person"];

    bson::BsonDocument dog_document{{"name", "fido"}, {"breed", "king charles"}};

    bson::BsonDocument dog_document2{{"name", "bob"}, {"breed", "french bulldog"}};

    auto dog3_object_id = ObjectId::gen();
    bson::BsonDocument dog_document3{
        {"_id", dog3_object_id},
        {"name", "petunia"},
        {"breed", "french bulldog"},
    };

    auto cat_id_string = random_string(10);
    bson::BsonDocument cat_document{
        {"_id", cat_id_string},
        {"name", "luna"},
        {"breed", "scottish fold"},
    };

    bson::BsonDocument person_document{
        {"firstName", "John"},
        {"lastName", "Johnson"},
        {"age", 30},
    };

    bson::BsonDocument person_document2{
        {"firstName", "Bob"},
        {"lastName", "Johnson"},
        {"age", 30},
    };

    bson::BsonDocument bad_document{{"bad", "value"}};

    dog_collection.delete_many(dog_document, [&](uint64_t, Optional<AppError> error) {
        REQUIRE_FALSE(error);
    });

    dog_collection.delete_many(dog_document2, [&](uint64_t, Optional<AppError> error) {
        REQUIRE_FALSE(error);
    });

    dog_collection.delete_many({}, [&](uint64_t, Optional<AppError> error) {
        REQUIRE_FALSE(error);
    });

    dog_collection.delete_many(person_document, [&](uint64_t, Optional<AppError> error) {
        REQUIRE_FALSE(error);
    });

    dog_collection.delete_many(person_document2, [&](uint64_t, Optional<AppError> error) {
        REQUIRE_FALSE(error);
    });

    SECTION("insert") {
        bool processed = false;
        ObjectId dog_object_id;
        ObjectId dog2_object_id;

        dog_collection.insert_one_bson(bad_document, [&](Optional<bson::Bson> bson, Optional<AppError> error) {
            CHECK(error);
            CHECK(!bson);
        });

        dog_collection.insert_one_bson(dog_document3, [&](Optional<bson::Bson> value, Optional<AppError> error) {
            REQUIRE_FALSE(error);
            auto bson = static_cast<bson::BsonDocument>(*value);
            CHECK(static_cast<ObjectId>(bson["insertedId"]) == dog3_object_id);
        });

        cat_collection.insert_one_bson(cat_document, [&](Optional<bson::Bson> value, Optional<AppError> error) {
            REQUIRE_FALSE(error);
            auto bson = static_cast<bson::BsonDocument>(*value);
            CHECK(static_cast<std::string>(bson["insertedId"]) == cat_id_string);
        });

        dog_collection.delete_many({}, [&](uint64_t, Optional<AppError> error) {
            REQUIRE_FALSE(error);
        });

        cat_collection.delete_one(cat_document, [&](uint64_t, Optional<AppError> error) {
            REQUIRE_FALSE(error);
        });

        dog_collection.insert_one(bad_document, [&](Optional<bson::Bson> object_id, Optional<AppError> error) {
            CHECK(error);
            CHECK(!object_id);
        });

        dog_collection.insert_one(dog_document, [&](Optional<bson::Bson> object_id, Optional<AppError> error) {
            REQUIRE_FALSE(error);
            CHECK((*object_id).to_string() != "");
            dog_object_id = static_cast<ObjectId>(*object_id);
        });

        dog_collection.insert_one(dog_document2, [&](Optional<bson::Bson> object_id, Optional<AppError> error) {
            REQUIRE_FALSE(error);
            CHECK((*object_id).to_string() != "");
            dog2_object_id = static_cast<ObjectId>(*object_id);
        });

        dog_collection.insert_one(dog_document3, [&](Optional<bson::Bson> object_id, Optional<AppError> error) {
            REQUIRE_FALSE(error);
            CHECK(object_id->type() == bson::Bson::Type::ObjectId);
            CHECK(static_cast<ObjectId>(*object_id) == dog3_object_id);
        });

        cat_collection.insert_one(cat_document, [&](Optional<bson::Bson> object_id, Optional<AppError> error) {
            REQUIRE_FALSE(error);
            CHECK(object_id->type() == bson::Bson::Type::String);
            CHECK(static_cast<std::string>(*object_id) == cat_id_string);
        });

        person_document["dogs"] = bson::BsonArray({dog_object_id, dog2_object_id, dog3_object_id});
        person_collection.insert_one(person_document, [&](Optional<bson::Bson> object_id, Optional<AppError> error) {
            REQUIRE_FALSE(error);
            CHECK((*object_id).to_string() != "");
        });

        dog_collection.delete_many({}, [&](uint64_t, Optional<AppError> error) {
            REQUIRE_FALSE(error);
        });

        cat_collection.delete_one(cat_document, [&](uint64_t, Optional<AppError> error) {
            REQUIRE_FALSE(error);
        });

        bson::BsonArray documents{
            dog_document,
            dog_document2,
            dog_document3,
        };

        dog_collection.insert_many_bson(documents, [&](Optional<bson::Bson> value, Optional<AppError> error) {
            REQUIRE_FALSE(error);
            auto bson = static_cast<bson::BsonDocument>(*value);
            auto insertedIds = static_cast<bson::BsonArray>(bson["insertedIds"]);
        });

        dog_collection.delete_many({}, [&](uint64_t, Optional<AppError> error) {
            REQUIRE_FALSE(error);
        });

        dog_collection.insert_many(documents, [&](std::vector<bson::Bson> inserted_docs, Optional<AppError> error) {
            REQUIRE_FALSE(error);
            CHECK(inserted_docs.size() == 3);
            CHECK(inserted_docs[0].type() == bson::Bson::Type::ObjectId);
            CHECK(inserted_docs[1].type() == bson::Bson::Type::ObjectId);
            CHECK(inserted_docs[2].type() == bson::Bson::Type::ObjectId);
            CHECK(static_cast<ObjectId>(inserted_docs[2]) == dog3_object_id);
            processed = true;
        });

        CHECK(processed);
    }

    SECTION("find") {
        bool processed = false;

        dog_collection.find(dog_document, [&](Optional<bson::BsonArray> document_array, Optional<AppError> error) {
            REQUIRE_FALSE(error);
            CHECK((*document_array).size() == 0);
        });

        dog_collection.find_bson(dog_document, {}, [&](Optional<bson::Bson> bson, Optional<AppError> error) {
            REQUIRE_FALSE(error);
            CHECK(static_cast<bson::BsonArray>(*bson).size() == 0);
        });

        dog_collection.find_one(dog_document, [&](Optional<bson::BsonDocument> document, Optional<AppError> error) {
            REQUIRE_FALSE(error);
            CHECK(!document);
        });

        dog_collection.find_one_bson(dog_document, {}, [&](Optional<bson::Bson> bson, Optional<AppError> error) {
            REQUIRE_FALSE(error);
            CHECK((!bson || bson::holds_alternative<util::None>(*bson)));
        });

        ObjectId dog_object_id;
        ObjectId dog2_object_id;

        dog_collection.insert_one(dog_document, [&](Optional<bson::Bson> object_id, Optional<AppError> error) {
            REQUIRE_FALSE(error);
            CHECK((*object_id).to_string() != "");
            dog_object_id = static_cast<ObjectId>(*object_id);
        });

        dog_collection.insert_one(dog_document2, [&](Optional<bson::Bson> object_id, Optional<AppError> error) {
            REQUIRE_FALSE(error);
            CHECK((*object_id).to_string() != "");
            dog2_object_id = static_cast<ObjectId>(*object_id);
        });

        person_document["dogs"] = bson::BsonArray({dog_object_id, dog2_object_id});
        person_collection.insert_one(person_document, [&](Optional<bson::Bson> object_id, Optional<AppError> error) {
            REQUIRE_FALSE(error);
            CHECK((*object_id).to_string() != "");
        });

        dog_collection.find(dog_document, [&](Optional<bson::BsonArray> documents, Optional<AppError> error) {
            REQUIRE_FALSE(error);
            CHECK((*documents).size() == 1);
        });

        dog_collection.find_bson(dog_document, {}, [&](Optional<bson::Bson> bson, Optional<AppError> error) {
            REQUIRE_FALSE(error);
            CHECK(static_cast<bson::BsonArray>(*bson).size() == 1);
        });

        person_collection.find(person_document, [&](Optional<bson::BsonArray> documents, Optional<AppError> error) {
            REQUIRE_FALSE(error);
            CHECK((*documents).size() == 1);
        });

        MongoCollection::FindOptions options{
            2,                                                         // document limit
            Optional<bson::BsonDocument>({{"name", 1}, {"breed", 1}}), // project
            Optional<bson::BsonDocument>({{"breed", 1}})               // sort
        };

        dog_collection.find(dog_document, options,
                            [&](Optional<bson::BsonArray> document_array, Optional<AppError> error) {
                                REQUIRE_FALSE(error);
                                CHECK((*document_array).size() == 1);
                            });

        dog_collection.find({{"name", "fido"}}, options,
                            [&](Optional<bson::BsonArray> document_array, Optional<AppError> error) {
                                REQUIRE_FALSE(error);
                                CHECK((*document_array).size() == 1);
                                auto king_charles = static_cast<bson::BsonDocument>((*document_array)[0]);
                                CHECK(king_charles["breed"] == "king charles");
                            });

        dog_collection.find_one(dog_document, [&](Optional<bson::BsonDocument> document, Optional<AppError> error) {
            REQUIRE_FALSE(error);
            auto name = (*document)["name"];
            CHECK(name == "fido");
        });

        dog_collection.find_one(dog_document, options,
                                [&](Optional<bson::BsonDocument> document, Optional<AppError> error) {
                                    REQUIRE_FALSE(error);
                                    auto name = (*document)["name"];
                                    CHECK(name == "fido");
                                });

        dog_collection.find_one_bson(dog_document, options, [&](Optional<bson::Bson> bson, Optional<AppError> error) {
            REQUIRE_FALSE(error);
            auto name = (static_cast<bson::BsonDocument>(*bson))["name"];
            CHECK(name == "fido");
        });

        dog_collection.find(dog_document, [&](Optional<bson::BsonArray> documents, Optional<AppError> error) {
            REQUIRE_FALSE(error);
            CHECK((*documents).size() == 1);
        });

        dog_collection.find_one_and_delete(dog_document,
                                           [&](Optional<bson::BsonDocument> document, Optional<AppError> error) {
                                               REQUIRE_FALSE(error);
                                               REQUIRE(document);
                                           });

        dog_collection.find_one_and_delete({{}},
                                           [&](Optional<bson::BsonDocument> document, Optional<AppError> error) {
                                               REQUIRE_FALSE(error);
                                               REQUIRE(document);
                                           });

        dog_collection.find_one_and_delete({{"invalid", "key"}},
                                           [&](Optional<bson::BsonDocument> document, Optional<AppError> error) {
                                               REQUIRE_FALSE(error);
                                               CHECK(!document);
                                           });

        dog_collection.find_one_and_delete_bson({{"invalid", "key"}}, {},
                                                [&](Optional<bson::Bson> bson, Optional<AppError> error) {
                                                    REQUIRE_FALSE(error);
                                                    CHECK((!bson || bson::holds_alternative<util::None>(*bson)));
                                                });

        dog_collection.find(dog_document, [&](Optional<bson::BsonArray> documents, Optional<AppError> error) {
            REQUIRE_FALSE(error);
            CHECK((*documents).size() == 0);
            processed = true;
        });

        CHECK(processed);
    }

    SECTION("count and aggregate") {
        bool processed = false;

        ObjectId dog_object_id;
        ObjectId dog2_object_id;

        dog_collection.insert_one(dog_document, [&](Optional<bson::Bson> object_id, Optional<AppError> error) {
            REQUIRE_FALSE(error);
            CHECK((*object_id).to_string() != "");
        });

        dog_collection.insert_one(dog_document, [&](Optional<bson::Bson> object_id, Optional<AppError> error) {
            REQUIRE_FALSE(error);
            CHECK((*object_id).to_string() != "");
            dog_object_id = static_cast<ObjectId>(*object_id);
        });

        dog_collection.insert_one(dog_document2, [&](Optional<bson::Bson> object_id, Optional<AppError> error) {
            REQUIRE_FALSE(error);
            CHECK((*object_id).to_string() != "");
            dog2_object_id = static_cast<ObjectId>(*object_id);
        });

        person_document["dogs"] = bson::BsonArray({dog_object_id, dog2_object_id});
        person_collection.insert_one(person_document, [&](Optional<bson::Bson> object_id, Optional<AppError> error) {
            REQUIRE_FALSE(error);
            CHECK((*object_id).to_string() != "");
        });

        bson::BsonDocument match{{"$match", bson::BsonDocument({{"name", "fido"}})}};

        bson::BsonDocument group{{"$group", bson::BsonDocument({{"_id", "$name"}})}};

        bson::BsonArray pipeline{match, group};

        dog_collection.aggregate(pipeline, [&](Optional<bson::BsonArray> documents, Optional<AppError> error) {
            REQUIRE_FALSE(error);
            CHECK((*documents).size() == 1);
        });

        dog_collection.aggregate_bson(pipeline, [&](Optional<bson::Bson> bson, Optional<AppError> error) {
            REQUIRE_FALSE(error);
            CHECK(static_cast<bson::BsonArray>(*bson).size() == 1);
        });

        dog_collection.count({{"breed", "king charles"}}, [&](uint64_t count, Optional<AppError> error) {
            REQUIRE_FALSE(error);
            CHECK(count == 2);
        });

        dog_collection.count_bson({{"breed", "king charles"}}, 0,
                                  [&](Optional<bson::Bson> bson, Optional<AppError> error) {
                                      REQUIRE_FALSE(error);
                                      CHECK(static_cast<int64_t>(*bson) == 2);
                                  });

        dog_collection.count({{"breed", "french bulldog"}}, [&](uint64_t count, Optional<AppError> error) {
            REQUIRE_FALSE(error);
            CHECK(count == 1);
        });

        dog_collection.count({{"breed", "king charles"}}, 1, [&](uint64_t count, Optional<AppError> error) {
            REQUIRE_FALSE(error);
            CHECK(count == 1);
        });

        person_collection.count(
            {{"firstName", "John"}, {"lastName", "Johnson"}, {"age", bson::BsonDocument({{"$gt", 25}})}}, 1,
            [&](uint64_t count, Optional<AppError> error) {
                REQUIRE_FALSE(error);
                CHECK(count == 1);
                processed = true;
            });

        CHECK(processed);
    }

    SECTION("find and update") {
        bool processed = false;

        MongoCollection::FindOneAndModifyOptions find_and_modify_options{
            Optional<bson::BsonDocument>({{"name", 1}, {"breed", 1}}), // project
            Optional<bson::BsonDocument>({{"name", 1}}),               // sort,
            true,                                                      // upsert
            true                                                       // return new doc
        };

        dog_collection.find_one_and_update(dog_document, dog_document2,
                                           [&](Optional<bson::BsonDocument> document, Optional<AppError> error) {
                                               REQUIRE_FALSE(error);
                                               CHECK(!document);
                                           });

        dog_collection.insert_one(dog_document, [&](Optional<bson::Bson> object_id, Optional<AppError> error) {
            REQUIRE_FALSE(error);
            CHECK((*object_id).to_string() != "");
        });

        dog_collection.find_one_and_update(dog_document, dog_document2, find_and_modify_options,
                                           [&](Optional<bson::BsonDocument> document, Optional<AppError> error) {
                                               REQUIRE_FALSE(error);
                                               auto breed = static_cast<std::string>((*document)["breed"]);
                                               CHECK(breed == "french bulldog");
                                           });

        dog_collection.find_one_and_update(dog_document2, dog_document, find_and_modify_options,
                                           [&](Optional<bson::BsonDocument> document, Optional<AppError> error) {
                                               REQUIRE_FALSE(error);
                                               auto breed = static_cast<std::string>((*document)["breed"]);
                                               CHECK(breed == "king charles");
                                           });

        dog_collection.find_one_and_update_bson(dog_document, dog_document2, find_and_modify_options,
                                                [&](Optional<bson::Bson> bson, Optional<AppError> error) {
                                                    REQUIRE_FALSE(error);
                                                    auto breed = static_cast<std::string>(
                                                        static_cast<bson::BsonDocument>(*bson)["breed"]);
                                                    CHECK(breed == "french bulldog");
                                                });

        dog_collection.find_one_and_update_bson(dog_document2, dog_document, find_and_modify_options,
                                                [&](Optional<bson::Bson> bson, Optional<AppError> error) {
                                                    REQUIRE_FALSE(error);
                                                    auto breed = static_cast<std::string>(
                                                        static_cast<bson::BsonDocument>(*bson)["breed"]);
                                                    CHECK(breed == "king charles");
                                                });

        dog_collection.find_one_and_update({{"name", "invalid name"}}, {{"name", "some name"}},
                                           [&](Optional<bson::BsonDocument> document, Optional<AppError> error) {
                                               REQUIRE_FALSE(error);
                                               CHECK(!document);
                                               processed = true;
                                           });
        CHECK(processed);
        processed = false;

        dog_collection.find_one_and_update({{"name", "invalid name"}}, {{}}, find_and_modify_options,
                                           [&](Optional<bson::BsonDocument> document, Optional<AppError> error) {
                                               REQUIRE(error);
                                               CHECK(error->reason() == "insert not permitted");
                                               CHECK(!document);
                                               processed = true;
                                           });
        CHECK(processed);
    }

    SECTION("update") {
        bool processed = false;
        ObjectId dog_object_id;

        dog_collection.update_one(dog_document, dog_document2, true,
                                  [&](MongoCollection::UpdateResult result, Optional<AppError> error) {
                                      REQUIRE_FALSE(error);
                                      CHECK((*result.upserted_id).to_string() != "");
                                  });

        dog_collection.update_one(dog_document2, dog_document,
                                  [&](MongoCollection::UpdateResult result, Optional<AppError> error) {
                                      REQUIRE_FALSE(error);
                                      CHECK(!result.upserted_id);
                                  });

        cat_collection.update_one({}, cat_document, true,
                                  [&](MongoCollection::UpdateResult result, Optional<AppError> error) {
                                      REQUIRE_FALSE(error);
                                      CHECK(result.upserted_id->type() == bson::Bson::Type::String);
                                      CHECK(result.upserted_id == cat_id_string);
                                  });

        dog_collection.delete_many({}, [&](uint64_t, Optional<AppError> error) {
            REQUIRE_FALSE(error);
        });

        cat_collection.delete_many({}, [&](uint64_t, Optional<AppError> error) {
            REQUIRE_FALSE(error);
        });

        dog_collection.update_one_bson(dog_document, dog_document2, true,
                                       [&](Optional<bson::Bson> bson, Optional<AppError> error) {
                                           REQUIRE_FALSE(error);
                                           auto upserted_id = static_cast<bson::BsonDocument>(*bson)["upsertedId"];

                                           REQUIRE(upserted_id.type() == bson::Bson::Type::ObjectId);
                                       });

        dog_collection.update_one_bson(dog_document2, dog_document, true,
                                       [&](Optional<bson::Bson> bson, Optional<AppError> error) {
                                           REQUIRE_FALSE(error);
                                           auto document = static_cast<bson::BsonDocument>(*bson);
                                           auto foundUpsertedId = document.find("upsertedId") != document.end();
                                           REQUIRE(!foundUpsertedId);
                                       });

        cat_collection.update_one_bson({}, cat_document, true,
                                       [&](Optional<bson::Bson> bson, Optional<AppError> error) {
                                           REQUIRE_FALSE(error);
                                           auto upserted_id = static_cast<bson::BsonDocument>(*bson)["upsertedId"];
                                           REQUIRE(upserted_id.type() == bson::Bson::Type::String);
                                           REQUIRE(upserted_id == cat_id_string);
                                       });

        person_document["dogs"] = bson::BsonArray();
        bson::BsonDocument person_document_copy = bson::BsonDocument(person_document);
        person_document_copy["dogs"] = bson::BsonArray({dog_object_id});
        person_collection.update_one(person_document, person_document, true,
                                     [&](MongoCollection::UpdateResult, Optional<AppError> error) {
                                         REQUIRE_FALSE(error);
                                         processed = true;
                                     });

        CHECK(processed);
    }

    SECTION("update many") {
        bool processed = false;

        dog_collection.insert_one(dog_document, [&](Optional<bson::Bson> object_id, Optional<AppError> error) {
            REQUIRE_FALSE(error);
            CHECK((*object_id).to_string() != "");
        });

        dog_collection.update_many(dog_document2, dog_document, true,
                                   [&](MongoCollection::UpdateResult result, Optional<AppError> error) {
                                       REQUIRE_FALSE(error);
                                       CHECK((*result.upserted_id).to_string() != "");
                                   });

        dog_collection.update_many(dog_document2, dog_document,
                                   [&](MongoCollection::UpdateResult result, Optional<AppError> error) {
                                       REQUIRE_FALSE(error);
                                       CHECK(!result.upserted_id);
                                       processed = true;
                                   });

        CHECK(processed);
    }

    SECTION("find and replace") {
        bool processed = false;
        ObjectId dog_object_id;
        ObjectId person_object_id;

        MongoCollection::FindOneAndModifyOptions find_and_modify_options{
            Optional<bson::BsonDocument>({{"name", "fido"}}), // project
            Optional<bson::BsonDocument>({{"name", 1}}),      // sort,
            true,                                             // upsert
            true                                              // return new doc
        };

        dog_collection.find_one_and_replace(dog_document, dog_document2,
                                            [&](Optional<bson::BsonDocument> document, Optional<AppError> error) {
                                                REQUIRE_FALSE(error);
                                                CHECK(!document);
                                            });

        dog_collection.insert_one(dog_document, [&](Optional<bson::Bson> object_id, Optional<AppError> error) {
            REQUIRE_FALSE(error);
            CHECK((*object_id).to_string() != "");
            dog_object_id = static_cast<ObjectId>(*object_id);
        });

        dog_collection.find_one_and_replace(dog_document, dog_document2,
                                            [&](Optional<bson::BsonDocument> document, Optional<AppError> error) {
                                                REQUIRE_FALSE(error);
                                                auto name = static_cast<std::string>((*document)["name"]);
                                                CHECK(name == "fido");
                                            });

        dog_collection.find_one_and_replace(dog_document2, dog_document, find_and_modify_options,
                                            [&](Optional<bson::BsonDocument> document, Optional<AppError> error) {
                                                REQUIRE_FALSE(error);
                                                auto name = static_cast<std::string>((*document)["name"]);
                                                CHECK(static_cast<std::string>(name) == "fido");
                                            });

        person_document["dogs"] = bson::BsonArray({dog_object_id});
        person_document2["dogs"] = bson::BsonArray({dog_object_id});
        person_collection.insert_one(person_document, [&](Optional<bson::Bson> object_id, Optional<AppError> error) {
            REQUIRE_FALSE(error);
            CHECK((*object_id).to_string() != "");
            person_object_id = static_cast<ObjectId>(*object_id);
        });

        MongoCollection::FindOneAndModifyOptions person_find_and_modify_options{
            Optional<bson::BsonDocument>({{"firstName", 1}}), // project
            Optional<bson::BsonDocument>({{"firstName", 1}}), // sort,
            false,                                            // upsert
            true                                              // return new doc
        };

        person_collection.find_one_and_replace(person_document, person_document2,
                                               [&](Optional<bson::BsonDocument> document, Optional<AppError> error) {
                                                   REQUIRE_FALSE(error);
                                                   auto name = static_cast<std::string>((*document)["firstName"]);
                                                   // Should return the old document
                                                   CHECK(name == "John");
                                                   processed = true;
                                               });

        person_collection.find_one_and_replace(person_document2, person_document, person_find_and_modify_options,
                                               [&](Optional<bson::BsonDocument> document, Optional<AppError> error) {
                                                   REQUIRE_FALSE(error);
                                                   auto name = static_cast<std::string>((*document)["firstName"]);
                                                   // Should return new document, Bob -> John
                                                   CHECK(name == "John");
                                               });

        person_collection.find_one_and_replace({{"invalid", "item"}}, {{}},
                                               [&](Optional<bson::BsonDocument> document, Optional<AppError> error) {
                                                   // If a document is not found then null will be returned for the
                                                   // document and no error will be returned
                                                   REQUIRE_FALSE(error);
                                                   CHECK(!document);
                                               });

        person_collection.find_one_and_replace({{"invalid", "item"}}, {{}}, person_find_and_modify_options,
                                               [&](Optional<bson::BsonDocument> document, Optional<AppError> error) {
                                                   REQUIRE_FALSE(error);
                                                   CHECK(!document);
                                                   processed = true;
                                               });

        CHECK(processed);
    }

    SECTION("delete") {

        bool processed = false;

        bson::BsonArray documents;
        documents.assign(3, dog_document);

        dog_collection.insert_many(documents, [&](std::vector<bson::Bson> inserted_docs, Optional<AppError> error) {
            REQUIRE_FALSE(error);
            CHECK(inserted_docs.size() == 3);
        });

        MongoCollection::FindOneAndModifyOptions find_and_modify_options{
            Optional<bson::BsonDocument>({{"name", "fido"}}), // project
            Optional<bson::BsonDocument>({{"name", 1}}),      // sort,
            true,                                             // upsert
            true                                              // return new doc
        };

        dog_collection.delete_one(dog_document, [&](uint64_t deleted_count, Optional<AppError> error) {
            REQUIRE_FALSE(error);
            CHECK(deleted_count >= 1);
        });

        dog_collection.delete_many(dog_document, [&](uint64_t deleted_count, Optional<AppError> error) {
            REQUIRE_FALSE(error);
            CHECK(deleted_count >= 1);
            processed = true;
        });

        person_collection.delete_many_bson(person_document, [&](Optional<bson::Bson> bson, Optional<AppError> error) {
            REQUIRE_FALSE(error);
            CHECK(static_cast<int32_t>(static_cast<bson::BsonDocument>(*bson)["deletedCount"]) >= 1);
            processed = true;
        });

        CHECK(processed);
    }
}

// MARK: - Push Notifications Tests

TEST_CASE("app: push notifications", "[sync][app]") {
    TestAppSession session;
    auto app = session.app();
    std::shared_ptr<SyncUser> sync_user = app->current_user();

    SECTION("register") {
        bool processed;

        app->push_notification_client("gcm").register_device("hello", sync_user, [&](Optional<AppError> error) {
            REQUIRE_FALSE(error);
            processed = true;
        });

        CHECK(processed);
    }
    /*
        // FIXME: It seems this test fails when the two register_device calls are invoked too quickly,
        // The error returned will be 'Device not found' on the second register_device call.
        SECTION("register twice") {
            // registering the same device twice should not result in an error
            bool processed;

            app->push_notification_client("gcm").register_device("hello",
                                                                 sync_user,
                                                                 [&](Optional<AppError> error) {
                REQUIRE_FALSE(error);
            });

            app->push_notification_client("gcm").register_device("hello",
                                                                 sync_user,
                                                                 [&](Optional<AppError> error) {
                REQUIRE_FALSE(error);
                processed = true;
            });

            CHECK(processed);
        }
    */
    SECTION("deregister") {
        bool processed;

        app->push_notification_client("gcm").deregister_device(sync_user, [&](Optional<AppError> error) {
            REQUIRE_FALSE(error);
            processed = true;
        });
        CHECK(processed);
    }

    SECTION("register with unavailable service") {
        bool processed;

        app->push_notification_client("gcm_blah").register_device("hello", sync_user, [&](Optional<AppError> error) {
            REQUIRE(error);
            CHECK(error->reason() == "service not found: 'gcm_blah'");
            processed = true;
        });
        CHECK(processed);
    }

    SECTION("register with logged out user") {
        bool processed;

        app->log_out([=](Optional<AppError> error) {
            REQUIRE_FALSE(error);
        });

        app->push_notification_client("gcm").register_device("hello", sync_user, [&](Optional<AppError> error) {
            REQUIRE(error);
            processed = true;
        });

        app->push_notification_client("gcm").register_device("hello", nullptr, [&](Optional<AppError> error) {
            REQUIRE(error);
            processed = true;
        });

        CHECK(processed);
    }
}

// MARK: - Token refresh

TEST_CASE("app: token refresh", "[sync][app][token]") {
    TestAppSession session;
    auto app = session.app();
    std::shared_ptr<SyncUser> sync_user = app->current_user();
    sync_user->update_access_token(ENCODE_FAKE_JWT("fake_access_token"));

    auto remote_client = app->current_user()->mongo_client("BackingDB");
    auto db = remote_client.db(get_runtime_app_session("").config.mongo_dbname);
    auto dog_collection = db["Dog"];
    bson::BsonDocument dog_document{{"name", "fido"}, {"breed", "king charles"}};

    SECTION("access token should refresh") {
        /*
         Expected sequence of events:
         - `find_one` tries to hit the server with a bad access token
         - Server returns an error because of the bad token, error should be something like:
            {\"error\":\"json: cannot unmarshal array into Go value of type map[string]interface
         {}\",\"link\":\"http://localhost:9090/groups/5f84167e776aa0f9dc27081a/apps/5f841686776aa0f9dc270876/logs?co_id=5f844c8c776aa0f9dc273db6\"}
            http_status_code = 401
            custom_status_code = 0
         - App::handle_auth_failure is then called and an attempt to refresh the access token will be peformed.
         - If the token refresh was successful, the original request will retry and we should expect no error in the
         callback of `find_one`
         */
        dog_collection.find_one(dog_document, [&](Optional<bson::BsonDocument>, Optional<AppError> error) {
            REQUIRE_FALSE(error);
        });
    }
}

// MARK: - Sync Tests

TEST_CASE("app: mixed lists with object links", "[sync][app]") {
    std::string base_url = get_base_url();
    const std::string valid_pk_name = "_id";
    REQUIRE(!base_url.empty());

    Schema schema{
        {"TopLevel",
         {
             {valid_pk_name, PropertyType::ObjectId, Property::IsPrimary{true}},
             {"mixed_array", PropertyType::Mixed | PropertyType::Array | PropertyType::Nullable},
         }},
        {"Target",
         {
             {valid_pk_name, PropertyType::ObjectId, Property::IsPrimary{true}},
             {"value", PropertyType::Int},
         }},
    };

    auto server_app_config = minimal_app_config(base_url, "set_new_embedded_object", schema);
    auto app_session = create_app(server_app_config);
    auto partition = random_string(100);

    auto obj_id = ObjectId::gen();
    auto target_id = ObjectId::gen();
    auto mixed_list_values = AnyVector{
        Mixed{int64_t(1234)},
        Mixed{},
        Mixed{target_id},
    };
    {
        TestAppSession test_session(app_session, nullptr, DeleteApp{false});
        SyncTestFile config(test_session.app(), partition, schema);
        auto realm = Realm::get_shared_realm(config);

        CppContext c(realm);
        realm->begin_transaction();
        auto target_obj = Object::create(
            c, realm, "Target", std::any(AnyDict{{valid_pk_name, target_id}, {"value", static_cast<int64_t>(1234)}}));
        mixed_list_values.push_back(Mixed(target_obj.obj().get_link()));

        Object::create(c, realm, "TopLevel",
                       std::any(AnyDict{
                           {valid_pk_name, obj_id},
                           {"mixed_array", mixed_list_values},
                       }),
                       CreatePolicy::ForceCreate);
        realm->commit_transaction();
        CHECK(!wait_for_upload(*realm));
    }

    {
        TestAppSession test_session(app_session);
        SyncTestFile config(test_session.app(), partition, schema);
        auto realm = Realm::get_shared_realm(config);

        CHECK(!wait_for_download(*realm));
        CppContext c(realm);
        auto obj = Object::get_for_primary_key(c, realm, "TopLevel", std::any{obj_id});
        auto list = util::any_cast<List&&>(obj.get_property_value<std::any>(c, "mixed_array"));
        for (size_t idx = 0; idx < list.size(); ++idx) {
            Mixed mixed = list.get_any(idx);
            if (idx == 3) {
                CHECK(mixed.is_type(type_TypedLink));
                auto link = mixed.get<ObjLink>();
                auto link_table = realm->read_group().get_table(link.get_table_key());
                CHECK(link_table->get_name() == "class_Target");
                auto link_obj = link_table->get_object(link.get_obj_key());
                CHECK(link_obj.get_primary_key() == target_id);
            }
            else {
                CHECK(mixed == util::any_cast<Mixed>(mixed_list_values[idx]));
            }
        }
    }
}

TEST_CASE("app: roundtrip values", "[sync][app]") {
    std::string base_url = get_base_url();
    const std::string valid_pk_name = "_id";
    REQUIRE(!base_url.empty());

    Schema schema{
        {"TopLevel",
         {
             {valid_pk_name, PropertyType::ObjectId, Property::IsPrimary{true}},
             {"decimal", PropertyType::Decimal | PropertyType::Nullable},
         }},
    };

    auto server_app_config = minimal_app_config(base_url, "roundtrip_values", schema);
    auto app_session = create_app(server_app_config);
    auto partition = random_string(100);

    Decimal128 large_significand = Decimal128(70) / Decimal128(1.09);
    auto obj_id = ObjectId::gen();
    {
        TestAppSession test_session(app_session, nullptr, DeleteApp{false});
        SyncTestFile config(test_session.app(), partition, schema);
        auto realm = Realm::get_shared_realm(config);

        CppContext c(realm);
        realm->begin_transaction();
        Object::create(c, realm, "TopLevel",
                       util::Any(AnyDict{
                           {valid_pk_name, obj_id},
                           {"decimal", large_significand},
                       }),
                       CreatePolicy::ForceCreate);
        realm->commit_transaction();
        CHECK(!wait_for_upload(*realm, std::chrono::seconds(600)));
    }

    {
        TestAppSession test_session(app_session);
        SyncTestFile config(test_session.app(), partition, schema);
        auto realm = Realm::get_shared_realm(config);

        CHECK(!wait_for_download(*realm));
        CppContext c(realm);
        auto obj = Object::get_for_primary_key(c, realm, "TopLevel", util::Any{obj_id});
        auto val = obj.get_column_value<Decimal128>("decimal");
        CHECK(val == large_significand);
    }
}

TEST_CASE("app: upgrade from local to synced realm", "[sync][app]") {
    std::string base_url = get_base_url();
    const std::string valid_pk_name = "_id";
    REQUIRE(!base_url.empty());

    Schema schema{
        {"origin",
         {{valid_pk_name, PropertyType::Int, Property::IsPrimary{true}},
          {"link", PropertyType::Object | PropertyType::Nullable, "target"},
          {"embedded_link", PropertyType::Object | PropertyType::Nullable, "embedded"}}},
        {"target",
         {{valid_pk_name, PropertyType::String, Property::IsPrimary{true}},
          {"value", PropertyType::Int},
          {"name", PropertyType::String}}},
        {"other_origin",
         {{valid_pk_name, PropertyType::ObjectId, Property::IsPrimary{true}},
          {"array", PropertyType::Array | PropertyType::Object, "other_target"}}},
        {"other_target",
         {{valid_pk_name, PropertyType::UUID, Property::IsPrimary{true}}, {"value", PropertyType::Int}}},
        {"embedded", ObjectSchema::ObjectType::Embedded, {{"name", PropertyType::String | PropertyType::Nullable}}},
    };

    /*             Create local realm             */
    TestFile local_config;
    local_config.schema = schema;
    auto local_realm = Realm::get_shared_realm(local_config);
    {
        auto origin = local_realm->read_group().get_table("class_origin");
        auto target = local_realm->read_group().get_table("class_target");
        auto other_origin = local_realm->read_group().get_table("class_other_origin");
        auto other_target = local_realm->read_group().get_table("class_other_target");

        local_realm->begin_transaction();
        auto o = target->create_object_with_primary_key("Foo").set("name", "Egon");
        // 'embedded_link' property is null.
        origin->create_object_with_primary_key(47).set("link", o.get_key());
        // 'embedded_link' property is not null.
        auto obj = origin->create_object_with_primary_key(42);
        auto col_key = origin->get_column_key("embedded_link");
        obj.create_and_set_linked_object(col_key);
        other_target->create_object_with_primary_key(UUID("3b241101-e2bb-4255-8caf-4136c566a961"));
        other_origin->create_object_with_primary_key(ObjectId::gen());
        local_realm->commit_transaction();
    }

    /* Create a synced realm and upload some data */
    auto server_app_config = minimal_app_config(base_url, "upgrade_from_local", schema);
    TestAppSession test_session(create_app(server_app_config));
    auto partition = random_string(100);
    auto user1 = test_session.app()->current_user();
    SyncTestFile config1(user1, partition, schema);

    auto r1 = Realm::get_shared_realm(config1);

    auto origin = r1->read_group().get_table("class_origin");
    auto target = r1->read_group().get_table("class_target");
    auto other_origin = r1->read_group().get_table("class_other_origin");
    auto other_target = r1->read_group().get_table("class_other_target");

    r1->begin_transaction();
    auto o = target->create_object_with_primary_key("Baa").set("name", "Børge");
    origin->create_object_with_primary_key(47).set("link", o.get_key());
    other_target->create_object_with_primary_key(UUID("01234567-89ab-cdef-edcb-a98765432101"));
    other_origin->create_object_with_primary_key(ObjectId::gen());
    r1->commit_transaction();
    CHECK(!wait_for_upload(*r1));

    /* Copy local realm data over in a synced one*/
    create_user_and_log_in(test_session.app());
    auto user2 = test_session.app()->current_user();
    REQUIRE(user1 != user2);

    SyncTestFile config2(user1, partition, schema);

    SharedRealm r2;
    SECTION("Copy before connecting to server") {
        local_realm->convert(config2);
        r2 = Realm::get_shared_realm(config2);
    }

    SECTION("Open synced realm first") {
        r2 = Realm::get_shared_realm(config2);
        CHECK(!wait_for_download(*r2));
        local_realm->convert(config2);
        CHECK(!wait_for_upload(*r2));
    }

    CHECK(!wait_for_download(*r2));
    advance_and_notify(*r2);
    Group& g = r2->read_group();
    // g.to_json(std::cout);
    REQUIRE(g.get_table("class_origin")->size() == 2);
    REQUIRE(g.get_table("class_target")->size() == 2);
    REQUIRE(g.get_table("class_other_origin")->size() == 2);
    REQUIRE(g.get_table("class_other_target")->size() == 2);

    CHECK(!wait_for_upload(*r2));
    CHECK(!wait_for_download(*r1));
    advance_and_notify(*r1);
    // r1->read_group().to_json(std::cout);
}

TEST_CASE("app: set new embedded object", "[sync][app]") {
    std::string base_url = get_base_url();
    const std::string valid_pk_name = "_id";
    REQUIRE(!base_url.empty());

    Schema schema{
        {"TopLevel",
         {
             {valid_pk_name, PropertyType::ObjectId, Property::IsPrimary{true}},
             {"array_of_objs", PropertyType::Object | PropertyType::Array, "TopLevel_array_of_objs"},
             {"embedded_obj", PropertyType::Object | PropertyType::Nullable, "TopLevel_embedded_obj"},
             {"embedded_dict", PropertyType::Object | PropertyType::Dictionary | PropertyType::Nullable,
              "TopLevel_embedded_dict"},
         }},
        {"TopLevel_array_of_objs",
         ObjectSchema::ObjectType::Embedded,
         {
             {"array", PropertyType::Int | PropertyType::Array},
         }},
        {"TopLevel_embedded_obj",
         ObjectSchema::ObjectType::Embedded,
         {
             {"array", PropertyType::Int | PropertyType::Array},
         }},
        {"TopLevel_embedded_dict",
         ObjectSchema::ObjectType::Embedded,
         {
             {"array", PropertyType::Int | PropertyType::Array},
         }},
    };

    auto server_app_config = minimal_app_config(base_url, "set_new_embedded_object", schema);
    TestAppSession test_session(create_app(server_app_config));
    auto partition = random_string(100);

    auto array_of_objs_id = ObjectId::gen();
    auto embedded_obj_id = ObjectId::gen();
    auto dict_obj_id = ObjectId::gen();

    {
        SyncTestFile config(test_session.app(), partition, schema);
        auto realm = Realm::get_shared_realm(config);

        CppContext c(realm);
        realm->begin_transaction();
        auto array_of_objs =
            Object::create(c, realm, "TopLevel",
                           std::any(AnyDict{
                               {valid_pk_name, array_of_objs_id},
                               {"array_of_objs", AnyVector{AnyDict{{"array", AnyVector{INT64_C(1), INT64_C(2)}}}}},
                           }),
                           CreatePolicy::ForceCreate);

        auto embedded_obj =
            Object::create(c, realm, "TopLevel",
                           std::any(AnyDict{
                               {valid_pk_name, embedded_obj_id},
                               {"embedded_obj", AnyDict{{"array", AnyVector{INT64_C(1), INT64_C(2)}}}},
                           }),
                           CreatePolicy::ForceCreate);

        auto dict_obj = Object::create(
            c, realm, "TopLevel",
            std::any(AnyDict{
                {valid_pk_name, dict_obj_id},
                {"embedded_dict", AnyDict{{"foo", AnyDict{{"array", AnyVector{INT64_C(1), INT64_C(2)}}}}}},
            }),
            CreatePolicy::ForceCreate);

        realm->commit_transaction();
        {
            realm->begin_transaction();
            embedded_obj.set_property_value(c, "embedded_obj",
                                            std::any(AnyDict{{
                                                "array",
                                                AnyVector{INT64_C(3), INT64_C(4)},
                                            }}),
                                            CreatePolicy::UpdateAll);
            realm->commit_transaction();
        }

        {
            realm->begin_transaction();
            List array(array_of_objs, array_of_objs.get_object_schema().property_for_name("array_of_objs"));
            CppContext c2(realm, &array.get_object_schema());
            array.set(c2, 0, std::any{AnyDict{{"array", AnyVector{INT64_C(5), INT64_C(6)}}}});
            realm->commit_transaction();
        }

        {
            realm->begin_transaction();
            object_store::Dictionary dict(dict_obj, dict_obj.get_object_schema().property_for_name("embedded_dict"));
            CppContext c2(realm, &dict.get_object_schema());
            dict.insert(c2, "foo", std::any{AnyDict{{"array", AnyVector{INT64_C(7), INT64_C(8)}}}});
            realm->commit_transaction();
        }
        CHECK(!wait_for_upload(*realm));
    }

    {
        SyncTestFile config(test_session.app(), partition, schema);
        auto realm = Realm::get_shared_realm(config);

        CHECK(!wait_for_download(*realm));
        CppContext c(realm);
        {
            auto obj = Object::get_for_primary_key(c, realm, "TopLevel", std::any{embedded_obj_id});
            auto embedded_obj = util::any_cast<Object&&>(obj.get_property_value<std::any>(c, "embedded_obj"));
            auto array_list = util::any_cast<List&&>(embedded_obj.get_property_value<std::any>(c, "array"));
            CHECK(array_list.size() == 2);
            CHECK(array_list.get<int64_t>(0) == int64_t(3));
            CHECK(array_list.get<int64_t>(1) == int64_t(4));
        }

        {
            auto obj = Object::get_for_primary_key(c, realm, "TopLevel", std::any{array_of_objs_id});
            auto embedded_list = util::any_cast<List&&>(obj.get_property_value<std::any>(c, "array_of_objs"));
            CppContext c2(realm, &embedded_list.get_object_schema());
            auto embedded_array_obj = util::any_cast<Object&&>(embedded_list.get(c2, 0));
            auto array_list = util::any_cast<List&&>(embedded_array_obj.get_property_value<std::any>(c2, "array"));
            CHECK(array_list.size() == 2);
            CHECK(array_list.get<int64_t>(0) == int64_t(5));
            CHECK(array_list.get<int64_t>(1) == int64_t(6));
        }

        {
            auto obj = Object::get_for_primary_key(c, realm, "TopLevel", std::any{dict_obj_id});
            object_store::Dictionary dict(obj, obj.get_object_schema().property_for_name("embedded_dict"));
            CppContext c2(realm, &dict.get_object_schema());
            auto embedded_obj = util::any_cast<Object&&>(dict.get(c2, "foo"));
            auto array_list = util::any_cast<List&&>(embedded_obj.get_property_value<std::any>(c2, "array"));
            CHECK(array_list.size() == 2);
            CHECK(array_list.get<int64_t>(0) == int64_t(7));
            CHECK(array_list.get<int64_t>(1) == int64_t(8));
        }
    }
}

TEST_CASE("app: make distributable client file", "[sync][app]") {
    TestAppSession session;
    auto app = session.app();

    auto schema = default_app_config("").schema;
    SyncTestFile original_config(app, bson::Bson("foo"), schema);
    create_user_and_log_in(app);
    SyncTestFile target_config(app, bson::Bson("foo"), schema);

    // Create realm file without client file id
    {
        auto realm = Realm::get_shared_realm(original_config);

        // Write some data
        realm->begin_transaction();
        CppContext c;
        Object::create(c, realm, "Person",
                       std::any(realm::AnyDict{{"_id", std::any(ObjectId::gen())},
                                               {"age", INT64_C(64)},
                                               {"firstName", std::string("Paul")},
                                               {"lastName", std::string("McCartney")}}));
        realm->commit_transaction();
        wait_for_upload(*realm);
        wait_for_download(*realm);

        realm->convert(target_config);

        // Write some additional data
        realm->begin_transaction();
        Object::create(c, realm, "Dog",
                       std::any(realm::AnyDict{{"_id", std::any(ObjectId::gen())},
                                               {"breed", std::string("stabyhoun")},
                                               {"name", std::string("albert")},
                                               {"realm_id", std::string("foo")}}));
        realm->commit_transaction();
        wait_for_upload(*realm);
    }
    // Starting a new session based on the copy
    {
        auto realm = Realm::get_shared_realm(target_config);
        REQUIRE(realm->read_group().get_table("class_Person")->size() == 1);
        REQUIRE(realm->read_group().get_table("class_Dog")->size() == 0);

        // Should be able to download the object created in the source Realm
        // after writing the copy
        wait_for_download(*realm);
        realm->refresh();
        REQUIRE(realm->read_group().get_table("class_Person")->size() == 1);
        REQUIRE(realm->read_group().get_table("class_Dog")->size() == 1);

        // Check that we can continue committing to this realm
        realm->begin_transaction();
        CppContext c;
        Object::create(c, realm, "Dog",
                       std::any(realm::AnyDict{{"_id", std::any(ObjectId::gen())},
                                               {"breed", std::string("bulldog")},
                                               {"name", std::string("fido")},
                                               {"realm_id", std::string("foo")}}));
        realm->commit_transaction();
        wait_for_upload(*realm);
    }
    // Original Realm should be able to read the object which was written to the copy
    {
        auto realm = Realm::get_shared_realm(original_config);
        REQUIRE(realm->read_group().get_table("class_Person")->size() == 1);
        REQUIRE(realm->read_group().get_table("class_Dog")->size() == 1);

        wait_for_download(*realm);
        realm->refresh();
        REQUIRE(realm->read_group().get_table("class_Person")->size() == 1);
        REQUIRE(realm->read_group().get_table("class_Dog")->size() == 2);
    }
}

constexpr size_t minus_25_percent(size_t val)
{
    REALM_ASSERT(val * .75 > 10);
    return val * .75 - 10;
}

TEST_CASE("app: sync integration", "[sync][app]") {
    auto logger = std::make_shared<util::StderrLogger>(realm::util::Logger::Level::TEST_ENABLE_SYNC_LOGGING_LEVEL);

    const auto schema = default_app_config("").schema;

    auto get_dogs = [](SharedRealm r) -> Results {
        wait_for_upload(*r, std::chrono::seconds(10));
        wait_for_download(*r, std::chrono::seconds(10));
        return Results(r, r->read_group().get_table("class_Dog"));
    };

    auto create_one_dog = [](SharedRealm r) {
        r->begin_transaction();
        CppContext c;
        Object::create(c, r, "Dog",
                       std::any(AnyDict{{"_id", std::any(ObjectId::gen())},
                                        {"breed", std::string("bulldog")},
                                        {"name", std::string("fido")}}),
                       CreatePolicy::ForceCreate);
        r->commit_transaction();
    };

    TestAppSession session;
    auto app = session.app();
    const auto partition = random_string(100);

    // MARK: Add Objects -
    SECTION("Add Objects") {
        {
            SyncTestFile config(app, partition, schema);
            auto r = Realm::get_shared_realm(config);

            REQUIRE(get_dogs(r).size() == 0);
            create_one_dog(r);
            REQUIRE(get_dogs(r).size() == 1);
        }

        {
            create_user_and_log_in(app);
            SyncTestFile config(app, partition, schema);
            auto r = Realm::get_shared_realm(config);
            Results dogs = get_dogs(r);
            REQUIRE(dogs.size() == 1);
            REQUIRE(dogs.get(0).get<String>("breed") == "bulldog");
            REQUIRE(dogs.get(0).get<String>("name") == "fido");
        }
    }

    SECTION("MemOnly durability") {
        {
            SyncTestFile config(app, partition, schema);
            config.in_memory = true;
            config.encryption_key = std::vector<char>();

            REQUIRE(config.options().durability == DBOptions::Durability::MemOnly);
            auto r = Realm::get_shared_realm(config);

            REQUIRE(get_dogs(r).size() == 0);
            create_one_dog(r);
            REQUIRE(get_dogs(r).size() == 1);
        }

        {
            create_user_and_log_in(app);
            SyncTestFile config(app, partition, schema);
            config.in_memory = true;
            config.encryption_key = std::vector<char>();
            auto r = Realm::get_shared_realm(config);
            Results dogs = get_dogs(r);
            REQUIRE(dogs.size() == 1);
            REQUIRE(dogs.get(0).get<String>("breed") == "bulldog");
            REQUIRE(dogs.get(0).get<String>("name") == "fido");
        }
    }

    // MARK: Expired Session Refresh -
    SECTION("Invalid Access Token is Refreshed") {
        {
            SyncTestFile config(app, partition, schema);
            auto r = Realm::get_shared_realm(config);
            REQUIRE(get_dogs(r).size() == 0);
            create_one_dog(r);
            REQUIRE(get_dogs(r).size() == 1);
        }

        {
            create_user_and_log_in(app);
            auto user = app->current_user();
            // set a bad access token. this will trigger a refresh when the sync session opens
            user->update_access_token(encode_fake_jwt("fake_access_token"));

            SyncTestFile config(app, partition, schema);
            auto r = Realm::get_shared_realm(config);
            Results dogs = get_dogs(r);
            REQUIRE(dogs.size() == 1);
            REQUIRE(dogs.get(0).get<String>("breed") == "bulldog");
            REQUIRE(dogs.get(0).get<String>("name") == "fido");
        }
    }

    class HookedTransport : public SynchronousTestTransport {
    public:
        void send_request_to_server(const Request& request,
                                    util::UniqueFunction<void(const Response&)>&& completion) override
        {
            if (request_hook) {
                request_hook(request);
            }
            if (simulated_response) {
                return completion(*simulated_response);
            }
            SynchronousTestTransport::send_request_to_server(request, [&](const Response& response) mutable {
                if (response_hook) {
                    response_hook(request, response);
                }
                completion(response);
            });
        }
        // Optional handler for the request and response before it is returned to completion
        std::function<void(const Request&, const Response&)> response_hook;
        // Optional handler for the request before it is sent to the server
        std::function<void(const Request&)> request_hook;
        // Optional Response object to return immediately instead of communicating with the server
        std::optional<Response> simulated_response;
    };

    struct HookedSocketProvider : public sync::websocket::DefaultSocketProvider {
        HookedSocketProvider(const std::shared_ptr<util::Logger>& logger, const std::string user_agent,
                             AutoStart auto_start = AutoStart{true})
            : DefaultSocketProvider(logger, user_agent, auto_start)
        {
        }

        std::unique_ptr<sync::WebSocketInterface> connect(std::unique_ptr<sync::WebSocketObserver> observer,
                                                          sync::WebSocketEndpoint&& endpoint) override
        {
            int status_code = 101;
            std::string body;
            bool use_simulated_response = websocket_connect_func && websocket_connect_func(status_code, body);

            auto websocket = DefaultSocketProvider::connect(std::move(observer), std::move(endpoint));
            if (use_simulated_response) {
                auto default_websocket = static_cast<sync::websocket::DefaultWebSocket*>(websocket.get());
                if (default_websocket)
                    default_websocket->force_handshake_response_for_testing(status_code, body);
            }
            return websocket;
        }

        std::function<bool(int&, std::string&)> websocket_connect_func;
    };

    {
        std::unique_ptr<realm::AppSession> app_session;
        std::string base_file_path = util::make_temp_dir() + random_string(10);
        auto redir_transport = std::make_shared<HookedTransport>();
        AutoVerifiedEmailCredentials creds;

        auto app_config = get_config(redir_transport, session.app_session());
        set_app_config_defaults(app_config, redir_transport);

        util::try_make_dir(base_file_path);
        SyncClientConfig sc_config;
        sc_config.base_file_path = base_file_path;
        sc_config.log_level = realm::util::Logger::Level::TEST_ENABLE_SYNC_LOGGING_LEVEL;
        sc_config.metadata_mode = realm::SyncManager::MetadataMode::NoEncryption;

        // initialize app and sync client
        auto redir_app = app::App::get_uncached_app(app_config, sc_config);

        SECTION("Test invalid redirect response") {
            int request_count = 0;
            redir_transport->request_hook = [&](const Request& request) {
                if (request_count == 0) {
                    logger->trace("request.url (%1): %2", request_count, request.url);
                    redir_transport->simulated_response = {
                        301, 0, {{"Content-Type", "application/json"}}, "Some body data"};
                    request_count++;
                }
                else if (request_count == 1) {
                    logger->trace("request.url (%1): %2", request_count, request.url);
                    redir_transport->simulated_response = {
                        301, 0, {{"Location", ""}, {"Content-Type", "application/json"}}, "Some body data"};
                    request_count++;
                }
            };

            // This will fail due to no Location header
            redir_app->provider_client<app::App::UsernamePasswordProviderClient>().register_email(
                creds.email, creds.password, [&](util::Optional<app::AppError> error) {
                    REQUIRE(error);
                    REQUIRE(error->is_client_error());
                    REQUIRE(error->code() == ErrorCodes::ClientRedirectError);
                    REQUIRE(error->reason() == "Redirect response missing location header");
                });

            // This will fail due to empty Location header
            redir_app->provider_client<app::App::UsernamePasswordProviderClient>().register_email(
                creds.email, creds.password, [&](util::Optional<app::AppError> error) {
                    REQUIRE(error);
                    REQUIRE(error->is_client_error());
                    REQUIRE(error->code() == ErrorCodes::ClientRedirectError);
                    REQUIRE(error->reason() == "Redirect response missing location header");
                });
        }

        SECTION("Test redirect response") {
            int request_count = 0;
            // redirect URL is localhost or 127.0.0.1 depending on what the initial value is
            std::string original_host = "localhost:9090";
            std::string redirect_scheme = "http://";
            std::string redirect_host = "127.0.0.1:9090";
            std::string redirect_url = "http://127.0.0.1:9090";
            redir_transport->request_hook = [&](const Request& request) {
                if (request_count == 0) {
                    if (request.url.find("https://") != std::string::npos) {
                        redirect_scheme = "https://";
                    }
                    // using local baas
                    if (request.url.find("127.0.0.1:9090") != std::string::npos) {
                        redirect_host = "localhost:9090";
                        original_host = "127.0.0.1:9090";
                    }
                    // using baas docker - can't test redirect
                    else if (request.url.find("mongodb-realm:9090") != std::string::npos) {
                        redirect_host = "mongodb-realm:9090";
                        original_host = "mongodb-realm:9090";
                    }

                    redirect_url = redirect_scheme + redirect_host;
                    logger->trace("redirect_url (%1): %2", request_count, redirect_url);
                    request_count++;
                }
                else if (request_count == 1) {
                    logger->trace("request.url (%1): %2", request_count, request.url);
                    REQUIRE(!request.redirect_count);
                    redir_transport->simulated_response = {
                        301,
                        0,
                        {{"Location", "http://somehost:9090"}, {"Content-Type", "application/json"}},
                        "Some body data"};
                    request_count++;
                }
                else if (request_count == 2) {
                    logger->trace("request.url (%1): %2", request_count, request.url);
                    REQUIRE(request.url.find("somehost:9090") != std::string::npos);
                    redir_transport->simulated_response = {
                        308, 0, {{"Location", redirect_url}, {"Content-Type", "application/json"}}, "Some body data"};
                    request_count++;
                }
                else if (request_count == 3) {
                    logger->trace("request.url (%1): %2", request_count, request.url);
                    REQUIRE(request.url.find(redirect_url) != std::string::npos);
                    redir_transport->simulated_response = {
                        301,
                        0,
                        {{"Location", redirect_scheme + original_host}, {"Content-Type", "application/json"}},
                        "Some body data"};
                    request_count++;
                }
                else if (request_count == 4) {
                    logger->trace("request.url (%1): %2", request_count, request.url);
                    REQUIRE(request.url.find(redirect_scheme + original_host) != std::string::npos);
                    // Let the init_app_metadata request go through
                    redir_transport->simulated_response.reset();
                    request_count++;
                }
                else if (request_count == 5) {
                    // This is the original request after the init app metadata
                    logger->trace("request.url (%1): %2", request_count, request.url);
                    auto sync_manager = redir_app->sync_manager();
                    REQUIRE(sync_manager);
                    auto app_metadata = sync_manager->app_metadata();
                    REQUIRE(app_metadata);
                    logger->trace("Deployment model: %1", app_metadata->deployment_model);
                    logger->trace("Location: %1", app_metadata->location);
                    logger->trace("Hostname: %1", app_metadata->hostname);
                    logger->trace("WS Hostname: %1", app_metadata->ws_hostname);
                    REQUIRE(app_metadata->hostname.find(original_host) != std::string::npos);
                    REQUIRE(request.url.find(redirect_scheme + original_host) != std::string::npos);
                    redir_transport->simulated_response.reset();
                    // Validate the retry count tracked in the original message
                    REQUIRE(request.redirect_count == 3);
                    request_count++;
                }
            };

            // This will be successful after a couple of retries due to the redirect response
            redir_app->provider_client<app::App::UsernamePasswordProviderClient>().register_email(
                creds.email, creds.password, [&](util::Optional<app::AppError> error) {
                    REQUIRE(!error);
                });
        }
        SECTION("Test too many redirects") {
            int request_count = 0;
            redir_transport->request_hook = [&](const Request& request) {
                logger->trace("request.url (%1): %2", request_count, request.url);
                REQUIRE(request_count <= 21);
                redir_transport->simulated_response = {
                    request_count % 2 == 1 ? 308 : 301,
                    0,
                    {{"Location", "http://somehost:9090"}, {"Content-Type", "application/json"}},
                    "Some body data"};
                request_count++;
            };

            redir_app->log_in_with_credentials(
                realm::app::AppCredentials::username_password(creds.email, creds.password),
                [&](std::shared_ptr<realm::SyncUser> user, util::Optional<app::AppError> error) {
                    REQUIRE(!user);
                    REQUIRE(error);
                    REQUIRE(error->is_client_error());
                    REQUIRE(error->code() == ErrorCodes::ClientTooManyRedirects);
                    REQUIRE(error->reason() == "number of redirections exceeded 20");
                });
        }
        SECTION("Test server in maintenance") {
            redir_transport->request_hook = [&](const Request&) {
                nlohmann::json maintenance_error = {{"error_code", "MaintenanceInProgress"},
                                                    {"error", "This service is currently undergoing maintenance"},
                                                    {"link", "https://link.to/server_logs"}};
                redir_transport->simulated_response = {
                    500, 0, {{"Content-Type", "application/json"}}, maintenance_error.dump()};
            };

            redir_app->log_in_with_credentials(
                realm::app::AppCredentials::username_password(creds.email, creds.password),
                [&](std::shared_ptr<realm::SyncUser> user, util::Optional<app::AppError> error) {
                    REQUIRE(!user);
                    REQUIRE(error);
                    REQUIRE(error->is_service_error());
                    REQUIRE(error->code() == ErrorCodes::MaintenanceInProgress);
                    REQUIRE(error->reason() == "This service is currently undergoing maintenance");
                    REQUIRE(error->link_to_server_logs == "https://link.to/server_logs");
                    REQUIRE(*error->additional_status_code == 500);
                });
        }
    }
    SECTION("Test app redirect with no metadata") {
        std::unique_ptr<realm::AppSession> app_session;
        std::string base_file_path = util::make_temp_dir() + random_string(10);
        auto redir_transport = std::make_shared<HookedTransport>();
        AutoVerifiedEmailCredentials creds, creds2;

        auto app_config = get_config(redir_transport, session.app_session());
        set_app_config_defaults(app_config, redir_transport);

        util::try_make_dir(base_file_path);
        SyncClientConfig sc_config;
        sc_config.base_file_path = base_file_path;
        sc_config.log_level = realm::util::Logger::Level::TEST_ENABLE_SYNC_LOGGING_LEVEL;
        sc_config.metadata_mode = realm::SyncManager::MetadataMode::NoMetadata;

        // initialize app and sync client
        auto redir_app = app::App::get_uncached_app(app_config, sc_config);

        int request_count = 0;
        // redirect URL is localhost or 127.0.0.1 depending on what the initial value is
        std::string original_host = "localhost:9090";
        std::string original_scheme = "http://";
        std::string websocket_url = "ws://some-websocket:9090";
        std::string original_url;
        redir_transport->request_hook = [&](const Request& request) {
            if (request_count == 0) {
                logger->trace("request.url (%1): %2", request_count, request.url);
                if (request.url.find("https://") != std::string::npos) {
                    original_scheme = "https://";
                }
                // using local baas
                if (request.url.find("127.0.0.1:9090") != std::string::npos) {
                    original_host = "127.0.0.1:9090";
                }
                // using baas docker
                else if (request.url.find("mongodb-realm:9090") != std::string::npos) {
                    original_host = "mongodb-realm:9090";
                }
                original_url = original_scheme + original_host;
                logger->trace("original_url (%1): %2", request_count, original_url);
            }
            else if (request_count == 1) {
                logger->trace("request.url (%1): %2", request_count, request.url);
                REQUIRE(!request.redirect_count);
                redir_transport->simulated_response = {
                    308,
                    0,
                    {{"Location", "http://somehost:9090"}, {"Content-Type", "application/json"}},
                    "Some body data"};
            }
            else if (request_count == 2) {
                logger->trace("request.url (%1): %2", request_count, request.url);
                REQUIRE(request.url.find("http://somehost:9090") != std::string::npos);
                REQUIRE(request.url.find("location") != std::string::npos);
                // app hostname will be updated via the metadata info
                redir_transport->simulated_response = {
                    static_cast<int>(sync::HTTPStatus::Ok),
                    0,
                    {{"Content-Type", "application/json"}},
                    util::format("{\"deployment_model\":\"GLOBAL\",\"location\":\"US-VA\",\"hostname\":\"%1\",\"ws_"
                                 "hostname\":\"%2\"}",
                                 original_url, websocket_url)};
            }
            else {
                logger->trace("request.url (%1): %2", request_count, request.url);
                REQUIRE(request.url.find(original_url) != std::string::npos);
                redir_transport->simulated_response.reset();
            }
            request_count++;
        };

        // This will be successful after a couple of retries due to the redirect response
        redir_app->provider_client<app::App::UsernamePasswordProviderClient>().register_email(
            creds.email, creds.password, [&](util::Optional<app::AppError> error) {
                REQUIRE(!error);
            });
        REQUIRE(!redir_app->sync_manager()->app_metadata()); // no stored app metadata
        REQUIRE(redir_app->sync_manager()->sync_route().find(websocket_url) != std::string::npos);

        // Register another email address and verify location data isn't requested again
        request_count = 0;
        redir_transport->request_hook = [&](const Request& request) {
            logger->trace("request.url (%1): %2", request_count, request.url);
            redir_transport->simulated_response.reset();
            REQUIRE(request.url.find("location") == std::string::npos);
            request_count++;
        };

        redir_app->provider_client<app::App::UsernamePasswordProviderClient>().register_email(
            creds2.email, creds2.password, [&](util::Optional<app::AppError> error) {
                REQUIRE(!error);
            });
    }

    SECTION("Test websocket redirect with existing session") {
        std::string original_host = "localhost:9090";
        std::string redirect_scheme = "http://";
        std::string websocket_scheme = "ws://";
        std::string redirect_host = "127.0.0.1:9090";
        std::string redirect_url = "http://127.0.0.1:9090";

        auto redir_transport = std::make_shared<HookedTransport>();
        auto redir_provider = std::make_shared<HookedSocketProvider>(logger, "");

        // Use the transport to grab the current url so it can be converted
        redir_transport->request_hook = [&](const Request& request) {
            if (request.url.find("https://") != std::string::npos) {
                redirect_scheme = "https://";
                websocket_scheme = "wss://";
            }
            // using local baas
            if (request.url.find("127.0.0.1:9090") != std::string::npos) {
                redirect_host = "localhost:9090";
                original_host = "127.0.0.1:9090";
            }
            // using baas docker - can't test redirect
            else if (request.url.find("mongodb-realm:9090") != std::string::npos) {
                redirect_host = "mongodb-realm:9090";
                original_host = "mongodb-realm:9090";
            }

            redirect_url = redirect_scheme + redirect_host;
            logger->trace("redirect_url: %1", redirect_url);
        };

        auto base_url = get_base_url();
        auto server_app_config = minimal_app_config(base_url, "websocket_redirect", schema);
        TestAppSession test_session(create_app(server_app_config), redir_transport, DeleteApp{true},
                                    realm::ReconnectMode::normal, redir_provider);
        auto partition = random_string(100);
        auto user1 = test_session.app()->current_user();
        SyncTestFile r_config(user1, partition, schema);
        // Overrride the default
        r_config.sync_config->error_handler = [](std::shared_ptr<SyncSession>, SyncError error) {
            if (error.get_system_error() == sync::make_error_code(realm::sync::ProtocolError::bad_authentication)) {
                util::format(std::cerr, "Websocket redirect test: User logged out\n");
                return;
            }
            util::format(std::cerr, "An unexpected sync error was caught by the default SyncTestFile handler: '%1'\n",
                         error.what());
            abort();
        };

        auto r = Realm::get_shared_realm(r_config);

        REQUIRE(!wait_for_download(*r));

        SECTION("Valid websocket redirect") {
            auto sync_manager = test_session.app()->sync_manager();
            auto sync_session = sync_manager->get_existing_session(r->config().path);
            sync_session->pause();

            int connect_count = 0;
            redir_provider->websocket_connect_func = [&connect_count](int& status_code, std::string& body) {
                if (connect_count++ > 0)
                    return false;

                status_code = static_cast<int>(sync::HTTPStatus::PermanentRedirect);
                body = "";
                return true;
            };
            int request_count = 0;
            redir_transport->request_hook = [&](const Request& request) {
                if (request_count++ == 0) {
                    logger->trace("request.url (%1): %2", request_count, request.url);
                    REQUIRE(!request.redirect_count);
                    redir_transport->simulated_response = {
                        static_cast<int>(sync::HTTPStatus::PermanentRedirect),
                        0,
                        {{"Location", redirect_url}, {"Content-Type", "application/json"}},
                        "Some body data"};
                }
                else if (request.url.find("location") != std::string::npos) {
                    logger->trace("request.url (%1): %2", request_count, request.url);
                    redir_transport->simulated_response = {
                        static_cast<int>(sync::HTTPStatus::Ok),
                        0,
                        {{"Content-Type", "application/json"}},
                        util::format(
                            "{\"deployment_model\":\"GLOBAL\",\"location\":\"US-VA\",\"hostname\":\"%2%1\",\"ws_"
                            "hostname\":\"%3%1\"}",
                            redirect_host, redirect_scheme, websocket_scheme)};
                }
                else {
                    logger->trace("request.url (%1): %2", request_count, request.url);
                    redir_transport->simulated_response.reset();
                }
            };

            sync_session->resume();
            REQUIRE(!wait_for_download(*r));

            // Verify session is using the updated server url from the redirect
            auto server_url = sync_session->full_realm_url();
            logger->trace("FULL_REALM_URL: %1", server_url);
            REQUIRE((server_url && server_url->find(redirect_host) != std::string::npos));
        }
        SECTION("Websocket redirect logs out user") {
            auto sync_manager = test_session.app()->sync_manager();
            auto sync_session = sync_manager->get_existing_session(r->config().path);
            sync_session->pause();

            int connect_count = 0;
            redir_provider->websocket_connect_func = [&connect_count](int& status_code, std::string& body) {
                if (connect_count++ > 0)
                    return false;

                status_code = static_cast<int>(sync::HTTPStatus::MovedPermanently);
                body = "";
                return true;
            };
            int request_count = 0;
            redir_transport->request_hook = [&](const Request& request) {
                if (request_count++ == 0) {
                    logger->trace("request.url (%1): %2", request_count, request.url);
                    REQUIRE(!request.redirect_count);
                    redir_transport->simulated_response = {
                        static_cast<int>(sync::HTTPStatus::MovedPermanently),
                        0,
                        {{"Location", redirect_url}, {"Content-Type", "application/json"}},
                        "Some body data"};
                }
                else if (request.url.find("location") != std::string::npos) {
                    logger->trace("request.url (%1): %2", request_count, request.url);
                    redir_transport->simulated_response = {
                        static_cast<int>(sync::HTTPStatus::Ok),
                        0,
                        {{"Content-Type", "application/json"}},
                        util::format(
                            "{\"deployment_model\":\"GLOBAL\",\"location\":\"US-VA\",\"hostname\":\"%2%1\",\"ws_"
                            "hostname\":\"%3%1\"}",
                            redirect_host, redirect_scheme, websocket_scheme)};
                }
                else if (request.url.find("auth/session") != std::string::npos) {
                    logger->trace("request.url (%1): %2", request_count, request.url);
                    redir_transport->simulated_response = {static_cast<int>(sync::HTTPStatus::Unauthorized),
                                                           0,
                                                           {{"Content-Type", "application/json"}},
                                                           ""};
                }
                else {
                    logger->trace("request.url (%1): %2", request_count, request.url);
                    redir_transport->simulated_response.reset();
                }
            };

            sync_session->resume();
            REQUIRE(wait_for_download(*r));
            REQUIRE(!user1->is_logged_in());
        }
    }

    SECTION("Fast clock on client") {
        {
            SyncTestFile config(app, partition, schema);
            auto r = Realm::get_shared_realm(config);

            REQUIRE(get_dogs(r).size() == 0);
            create_one_dog(r);
            REQUIRE(get_dogs(r).size() == 1);
        }

        auto transport = std::make_shared<HookedTransport>();
        TestAppSession hooked_session(session.app_session(), transport, DeleteApp{false});
        auto app = hooked_session.app();
        std::shared_ptr<SyncUser> user = app->current_user();
        REQUIRE(user);
        REQUIRE(!user->access_token_refresh_required());
        // Make the SyncUser behave as if the client clock is 31 minutes fast, so the token looks expired locallaly
        // (access tokens have an lifetime of 30 mintutes today).
        user->set_seconds_to_adjust_time_for_testing(31 * 60);
        REQUIRE(user->access_token_refresh_required());

        // This assumes that we make an http request for the new token while
        // already in the WaitingForAccessToken state.
        bool seen_waiting_for_access_token = false;
        transport->request_hook = [&](const Request&) {
            auto user = app->current_user();
            REQUIRE(user);
            for (auto& session : user->all_sessions()) {
                // Prior to the fix for #4941, this callback would be called from an infinite loop, always in the
                // WaitingForAccessToken state.
                if (session->state() == SyncSession::State::WaitingForAccessToken) {
                    REQUIRE(!seen_waiting_for_access_token);
                    seen_waiting_for_access_token = true;
                }
            }
            return true;
        };
        SyncTestFile config(app, partition, schema);
        auto r = Realm::get_shared_realm(config);
        REQUIRE(seen_waiting_for_access_token);
        Results dogs = get_dogs(r);
        REQUIRE(dogs.size() == 1);
        REQUIRE(dogs.get(0).get<String>("breed") == "bulldog");
        REQUIRE(dogs.get(0).get<String>("name") == "fido");
    }

    SECTION("Expired Tokens") {
        sync::AccessToken token;
        {
            std::shared_ptr<SyncUser> user = app->current_user();
            SyncTestFile config(app, partition, schema);
            auto r = Realm::get_shared_realm(config);

            REQUIRE(get_dogs(r).size() == 0);
            create_one_dog(r);

            REQUIRE(get_dogs(r).size() == 1);
            sync::AccessToken::ParseError error_state = realm::sync::AccessToken::ParseError::none;
            sync::AccessToken::parse(user->access_token(), token, error_state, nullptr);
            REQUIRE(error_state == sync::AccessToken::ParseError::none);
            REQUIRE(token.timestamp);
            REQUIRE(token.expires);
            REQUIRE(token.timestamp < token.expires);
            std::chrono::system_clock::time_point now = std::chrono::system_clock::now();
            using namespace std::chrono_literals;
            token.expires = std::chrono::system_clock::to_time_t(now - 30s);
            REQUIRE(token.expired(now));
        }

        auto transport = std::make_shared<HookedTransport>();
        TestAppSession hooked_session(session.app_session(), transport, DeleteApp{false});
        auto app = hooked_session.app();
        std::shared_ptr<SyncUser> user = app->current_user();
        REQUIRE(user);
        REQUIRE(!user->access_token_refresh_required());
        // Set a bad access token, with an expired time. This will trigger a refresh initiated by the client.
        user->update_access_token(encode_fake_jwt("fake_access_token", token.expires, token.timestamp));
        REQUIRE(user->access_token_refresh_required());

        SECTION("Expired Access Token is Refreshed") {
            // This assumes that we make an http request for the new token while
            // already in the WaitingForAccessToken state.
            bool seen_waiting_for_access_token = false;
            transport->request_hook = [&](const Request&) {
                auto user = app->current_user();
                REQUIRE(user);
                for (auto& session : user->all_sessions()) {
                    if (session->state() == SyncSession::State::WaitingForAccessToken) {
                        REQUIRE(!seen_waiting_for_access_token);
                        seen_waiting_for_access_token = true;
                    }
                }
            };
            SyncTestFile config(app, partition, schema);
            auto r = Realm::get_shared_realm(config);
            REQUIRE(seen_waiting_for_access_token);
            Results dogs = get_dogs(r);
            REQUIRE(dogs.size() == 1);
            REQUIRE(dogs.get(0).get<String>("breed") == "bulldog");
            REQUIRE(dogs.get(0).get<String>("name") == "fido");
        }

        SECTION("User is logged out if the refresh request is denied") {
            REQUIRE(user->is_logged_in());
            transport->response_hook = [&](const Request& request, const Response& response) {
                auto user = app->current_user();
                REQUIRE(user);
                // simulate the server denying the refresh
                if (request.url.find("/session") != std::string::npos) {
                    auto& response_ref = const_cast<Response&>(response);
                    response_ref.http_status_code = 401;
                    response_ref.body = "fake: refresh token could not be refreshed";
                }
            };
            SyncTestFile config(app, partition, schema);
            std::atomic<bool> sync_error_handler_called{false};
            config.sync_config->error_handler = [&](std::shared_ptr<SyncSession>, SyncError error) {
                sync_error_handler_called.store(true);
                REQUIRE(error.get_system_error() ==
                        sync::make_error_code(realm::sync::ProtocolError::bad_authentication));
                REQUIRE(error.reason() == "Unable to refresh the user access token.");
            };
            auto r = Realm::get_shared_realm(config);
            timed_wait_for([&] {
                return sync_error_handler_called.load();
            });
            // the failed refresh logs out the user
            REQUIRE(!user->is_logged_in());
        }

        SECTION("Requests that receive an error are retried on a backoff") {
            using namespace std::chrono;
            std::vector<time_point<steady_clock>> response_times;
            std::atomic<bool> did_receive_valid_token{false};
            constexpr size_t num_error_responses = 6;

            transport->response_hook = [&](const Request& request, const Response& response) {
                // simulate the server experiencing an internal server error
                if (request.url.find("/session") != std::string::npos) {
                    if (response_times.size() >= num_error_responses) {
                        did_receive_valid_token.store(true);
                        return;
                    }
                    auto& response_ref = const_cast<Response&>(response);
                    response_ref.http_status_code = 500;
                }
            };
            transport->request_hook = [&](const Request& request) {
                if (!did_receive_valid_token.load() && request.url.find("/session") != std::string::npos) {
                    response_times.push_back(steady_clock::now());
                }
            };
            SyncTestFile config(app, partition, schema);
            auto r = Realm::get_shared_realm(config);
            create_one_dog(r);
            timed_wait_for(
                [&] {
                    return did_receive_valid_token.load();
                },
                30s);
            REQUIRE(user->is_logged_in());
            REQUIRE(response_times.size() >= num_error_responses);
            std::vector<uint64_t> delay_times;
            for (size_t i = 1; i < response_times.size(); ++i) {
                delay_times.push_back(duration_cast<milliseconds>(response_times[i] - response_times[i - 1]).count());
            }

            // sync delays start at 1000ms minus a random number of up to 25%.
            // the subsequent delay is double the previous one minus a random 25% again.
            constexpr size_t min_first_delay = minus_25_percent(1000);
            std::vector<uint64_t> expected_min_delays = {0, min_first_delay};
            while (expected_min_delays.size() < delay_times.size()) {
                expected_min_delays.push_back(minus_25_percent(expected_min_delays.back() << 1));
            }
            for (size_t i = 0; i < delay_times.size(); ++i) {
                REQUIRE(delay_times[i] > expected_min_delays[i]);
            }
        }
    }

    SECTION("Invalid refresh token") {
        auto& app_session = session.app_session();
        std::mutex mtx;
        auto verify_error_on_sync_with_invalid_refresh_token = [&](std::shared_ptr<SyncUser> user,
                                                                   Realm::Config config) {
            REQUIRE(user);
            REQUIRE(app_session.admin_api.verify_access_token(user->access_token(), app_session.server_app_id));

            // requesting a new access token fails because the refresh token used for this request is revoked
            user->refresh_custom_data([&](Optional<AppError> error) {
                REQUIRE(error);
                REQUIRE(error->additional_status_code == 401);
                REQUIRE(error->code() == ErrorCodes::InvalidSession);
            });

            // Set a bad access token. This will force a request for a new access token when the sync session opens
            // this is only necessary because the server doesn't actually revoke previously issued access tokens
            // instead allowing their session to time out as normal. So this simulates the access token expiring.
            // see:
            // https://github.com/10gen/baas/blob/05837cc3753218dfaf89229c6930277ef1616402/api/common/auth.go#L1380-L1386
            user->update_access_token(encode_fake_jwt("fake_access_token"));
            REQUIRE(!app_session.admin_api.verify_access_token(user->access_token(), app_session.server_app_id));

            std::atomic<bool> sync_error_handler_called{false};
            config.sync_config->error_handler = [&](std::shared_ptr<SyncSession>, SyncError error) {
                std::lock_guard<std::mutex> lock(mtx);
                sync_error_handler_called.store(true);
                REQUIRE(error.get_system_error() ==
                        sync::make_error_code(realm::sync::ProtocolError::bad_authentication));
                REQUIRE(error.reason() == "Unable to refresh the user access token.");
            };

            auto transport = static_cast<SynchronousTestTransport*>(session.transport());
            transport->block(); // don't let the token refresh happen until we're ready for it
            auto r = Realm::get_shared_realm(config);
            auto session = user->session_for_on_disk_path(config.path);
            REQUIRE(user->is_logged_in());
            REQUIRE(!sync_error_handler_called.load());
            {
                std::atomic<bool> called{false};
                session->wait_for_upload_completion([&](Status stat) {
                    std::lock_guard<std::mutex> lock(mtx);
                    called.store(true);
                    REQUIRE(stat.code() == ErrorCodes::InvalidSession);
                });
                transport->unblock();
                timed_wait_for([&] {
                    return called.load();
                });
                std::lock_guard<std::mutex> lock(mtx);
                REQUIRE(called);
            }
            timed_wait_for([&] {
                return sync_error_handler_called.load();
            });

            // the failed refresh logs out the user
            std::lock_guard<std::mutex> lock(mtx);
            REQUIRE(!user->is_logged_in());
        };

        SECTION("Disabled user results in a sync error") {
            auto creds = create_user_and_log_in(app);
            SyncTestFile config(app, partition, schema);
            auto user = app->current_user();
            REQUIRE(user);
            REQUIRE(app_session.admin_api.verify_access_token(user->access_token(), app_session.server_app_id));
            app_session.admin_api.disable_user_sessions(app->current_user()->identity(), app_session.server_app_id);

            verify_error_on_sync_with_invalid_refresh_token(user, config);

            // logging in again doesn't fix things while the account is disabled
            auto error = failed_log_in(app, creds);
            REQUIRE(error.code() == ErrorCodes::UserDisabled);

            // admin enables user sessions again which should allow the session to continue
            app_session.admin_api.enable_user_sessions(user->identity(), app_session.server_app_id);

            // logging in now works properly
            log_in(app, creds);

            // still referencing the same user
            REQUIRE(user == app->current_user());
            REQUIRE(user->is_logged_in());

            {
                // check that there are no errors initiating a session now by making sure upload/download succeeds
                auto r = Realm::get_shared_realm(config);
                Results dogs = get_dogs(r);
            }
        }

        SECTION("Revoked refresh token results in a sync error") {
            auto creds = create_user_and_log_in(app);
            SyncTestFile config(app, partition, schema);
            auto user = app->current_user();
            REQUIRE(app_session.admin_api.verify_access_token(user->access_token(), app_session.server_app_id));
            app_session.admin_api.revoke_user_sessions(user->identity(), app_session.server_app_id);
            // revoking a user session only affects the refresh token, so the access token should still continue to
            // work.
            REQUIRE(app_session.admin_api.verify_access_token(user->access_token(), app_session.server_app_id));

            verify_error_on_sync_with_invalid_refresh_token(user, config);

            // logging in again succeeds and generates a new and valid refresh token
            log_in(app, creds);

            // still referencing the same user and now the user is logged in
            REQUIRE(user == app->current_user());
            REQUIRE(user->is_logged_in());

            // new requests for an access token succeed again
            user->refresh_custom_data([&](Optional<AppError> error) {
                REQUIRE_FALSE(error);
            });

            {
                // check that there are no errors initiating a new sync session by making sure upload/download
                // succeeds
                auto r = Realm::get_shared_realm(config);
                Results dogs = get_dogs(r);
            }
        }

        SECTION("Revoked refresh token on an anonymous user results in a sync error") {
            app->current_user()->log_out();
            auto anon_user = log_in(app);
            REQUIRE(app->current_user() == anon_user);
            SyncTestFile config(app, partition, schema);
            REQUIRE(app_session.admin_api.verify_access_token(anon_user->access_token(), app_session.server_app_id));
            app_session.admin_api.revoke_user_sessions(anon_user->identity(), app_session.server_app_id);
            // revoking a user session only affects the refresh token, so the access token should still continue to
            // work.
            REQUIRE(app_session.admin_api.verify_access_token(anon_user->access_token(), app_session.server_app_id));

            verify_error_on_sync_with_invalid_refresh_token(anon_user, config);

            // the user has been logged out, and current user is reset
            REQUIRE(!app->current_user());
            REQUIRE(!anon_user->is_logged_in());
            REQUIRE(anon_user->state() == SyncUser::State::Removed);

            // new requests for an access token do not work for anon users
            anon_user->refresh_custom_data([&](Optional<AppError> error) {
                REQUIRE(error);
                REQUIRE(error->reason() ==
                        util::format("Cannot initiate a refresh on user '%1' because the user has been removed",
                                     anon_user->identity()));
            });

            REQUIRE_THROWS_MATCHES(
                Realm::get_shared_realm(config), std::logic_error,
                Catch::Matchers::Message(
                    util::format("Cannot start a sync session for user '%1' because this user has been removed.",
                                 anon_user->identity())));
        }

        SECTION("Opening a Realm with a removed email user results produces an exception") {
            auto creds = create_user_and_log_in(app);
            auto email_user = app->current_user();
            const std::string user_ident = email_user->identity();
            REQUIRE(email_user);
            SyncTestFile config(app, partition, schema);
            REQUIRE(email_user->is_logged_in());
            {
                // sync works on a valid user
                auto r = Realm::get_shared_realm(config);
                Results dogs = get_dogs(r);
            }
            app->sync_manager()->remove_user(user_ident);
            REQUIRE_FALSE(email_user->is_logged_in());
            REQUIRE(email_user->state() == SyncUser::State::Removed);

            // should not be able to open a sync'd Realm with an invalid user
            REQUIRE_THROWS_MATCHES(
                Realm::get_shared_realm(config), std::logic_error,
                Catch::Matchers::Message(util::format(
                    "Cannot start a sync session for user '%1' because this user has been removed.", user_ident)));

            std::shared_ptr<SyncUser> new_user_instance = log_in(app, creds);
            // the previous instance is still invalid
            REQUIRE_FALSE(email_user->is_logged_in());
            REQUIRE(email_user->state() == SyncUser::State::Removed);
            // but the new instance will work and has the same server issued ident
            REQUIRE(new_user_instance);
            REQUIRE(new_user_instance->is_logged_in());
            REQUIRE(new_user_instance->identity() == user_ident);
            {
                // sync works again if the same user is logged back in
                config.sync_config->user = new_user_instance;
                auto r = Realm::get_shared_realm(config);
                Results dogs = get_dogs(r);
            }
        }
    }

    SECTION("large write transactions which would be too large if batched") {
        SyncTestFile config(app, partition, schema);

        std::mutex mutex;
        bool done = false;
        auto r = Realm::get_shared_realm(config);
        r->sync_session()->pause();

        // Create 26 MB worth of dogs in 26 transactions, which should work but
        // will result in an error from the server if the changesets are batched
        // for upload.
        CppContext c;
        for (auto i = 'a'; i < 'z'; ++i) {
            r->begin_transaction();
            Object::create(c, r, "Dog",
                           std::any(AnyDict{{"_id", std::any(ObjectId::gen())},
                                            {"breed", std::string("bulldog")},
                                            {"name", random_string(1024 * 1024)}}),
                           CreatePolicy::ForceCreate);
            r->commit_transaction();
        }
        r->sync_session()->wait_for_upload_completion([&](Status ec) {
            std::lock_guard lk(mutex);
            REQUIRE(!ec.get_std_error_code());
            done = true;
        });
        r->sync_session()->resume();

        // If we haven't gotten an error in more than 5 minutes, then something has gone wrong
        // and we should fail the test.
        timed_wait_for(
            [&] {
                std::lock_guard lk(mutex);
                return done;
            },
            std::chrono::minutes(5));
    }

    SECTION("too large sync message error handling") {
        SyncTestFile config(app, partition, schema);

        auto pf = util::make_promise_future<SyncError>();
        config.sync_config->error_handler =
            [sp = util::CopyablePromiseHolder(std::move(pf.promise))](auto, SyncError error) mutable {
                sp.get_promise().emplace_value(std::move(error));
            };
        auto r = Realm::get_shared_realm(config);

        // Create 26 MB worth of dogs in a single transaction - this should all get put into one changeset
        // and get uploaded at once, which for now is an error on the server.
        r->begin_transaction();
        CppContext c;
        for (auto i = 'a'; i < 'z'; ++i) {
            Object::create(c, r, "Dog",
                           std::any(AnyDict{{"_id", std::any(ObjectId::gen())},
                                            {"breed", std::string("bulldog")},
                                            {"name", random_string(1024 * 1024)}}),
                           CreatePolicy::ForceCreate);
        }
        r->commit_transaction();

        auto error = wait_for_future(std::move(pf.future), std::chrono::minutes(5)).get();
        REQUIRE(error.get_system_error() == make_error_code(sync::ProtocolError::limits_exceeded));
        REQUIRE(error.reason() == "Sync websocket closed because the server received a message that was too large: "
                                  "read limited at 16777217 bytes");
        REQUIRE(error.is_client_reset_requested());
        REQUIRE(error.server_requests_action == sync::ProtocolErrorInfo::Action::ClientReset);
    }

    SECTION("freezing realm does not resume session") {
        SyncTestFile config(app, partition, schema);
        auto realm = Realm::get_shared_realm(config);
        wait_for_download(*realm);

        auto state = realm->sync_session()->state();
        REQUIRE(state == SyncSession::State::Active);

        realm->sync_session()->pause();
        state = realm->sync_session()->state();
        REQUIRE(state == SyncSession::State::Paused);

        realm->read_group();

        {
            auto frozen = realm->freeze();
            REQUIRE(realm->sync_session() == realm->sync_session());
            REQUIRE(realm->sync_session()->state() == SyncSession::State::Paused);
        }

        {
            auto frozen = Realm::get_frozen_realm(config, realm->read_transaction_version());
            REQUIRE(realm->sync_session() == realm->sync_session());
            REQUIRE(realm->sync_session()->state() == SyncSession::State::Paused);
        }
    }

    SECTION("validation") {
        SyncTestFile config(app, partition, schema);

        SECTION("invalid partition error handling") {
            config.sync_config->partition_value = "not a bson serialized string";
            std::atomic<bool> error_did_occur = false;
            config.sync_config->error_handler = [&error_did_occur](std::shared_ptr<SyncSession>, SyncError error) {
                CHECK(error.reason().find("Illegal Realm path (BIND): serialized partition 'not a bson serialized "
                                          "string' is invalid") != std::string::npos);
                error_did_occur.store(true);
            };
            auto r = Realm::get_shared_realm(config);
            auto session = app->current_user()->session_for_on_disk_path(r->config().path);
            timed_wait_for([&] {
                return error_did_occur.load();
            });
            REQUIRE(error_did_occur.load());
        }

        SECTION("invalid pk schema error handling") {
            const std::string invalid_pk_name = "my_primary_key";
            auto it = config.schema->find("Dog");
            REQUIRE(it != config.schema->end());
            REQUIRE(it->primary_key_property());
            REQUIRE(it->primary_key_property()->name == "_id");
            it->primary_key_property()->name = invalid_pk_name;
            it->primary_key = invalid_pk_name;
            REQUIRE_THROWS_CONTAINING(Realm::get_shared_realm(config),
                                      "The primary key property on a synchronized Realm must be named '_id' but "
                                      "found 'my_primary_key' for type 'Dog'");
        }

        SECTION("missing pk schema error handling") {
            auto it = config.schema->find("Dog");
            REQUIRE(it != config.schema->end());
            REQUIRE(it->primary_key_property());
            it->primary_key_property()->is_primary = false;
            it->primary_key = "";
            REQUIRE(!it->primary_key_property());
            REQUIRE_THROWS_CONTAINING(Realm::get_shared_realm(config),
                                      "There must be a primary key property named '_id' on a synchronized "
                                      "Realm but none was found for type 'Dog'");
        }
    }
}

TEST_CASE("app: custom user data integration tests", "[sync][app]") {
    TestAppSession session;
    auto app = session.app();
    auto user = app->current_user();

    SECTION("custom user data happy path") {
        bool processed = false;
        app->call_function("updateUserData", {bson::BsonDocument({{"favorite_color", "green"}})},
                           [&](auto response, auto error) {
                               CHECK(error == none);
                               CHECK(response);
                               CHECK(*response == true);
                               processed = true;
                           });
        CHECK(processed);
        processed = false;
        app->refresh_custom_data(user, [&](auto) {
            processed = true;
        });
        CHECK(processed);
        auto data = *user->custom_data();
        CHECK(data["favorite_color"] == "green");
    }
}

TEST_CASE("app: jwt login and metadata tests", "[sync][app]") {
    TestAppSession session;
    auto app = session.app();
    auto jwt = create_jwt(session.app()->config().app_id);

    SECTION("jwt happy path") {
        bool processed = false;

        std::shared_ptr<SyncUser> user = log_in(app, AppCredentials::custom(jwt));

        app->call_function(user, "updateUserData", {bson::BsonDocument({{"name", "Not Foo Bar"}})},
                           [&](auto response, auto error) {
                               CHECK(error == none);
                               CHECK(response);
                               CHECK(*response == true);
                               processed = true;
                           });
        CHECK(processed);
        processed = false;
        app->refresh_custom_data(user, [&](auto) {
            processed = true;
        });
        CHECK(processed);
        auto metadata = user->user_profile();
        auto custom_data = *user->custom_data();
        CHECK(custom_data["name"] == "Not Foo Bar");
        CHECK(metadata["name"] == "Foo Bar");
    }
}

namespace cf = realm::collection_fixtures;
TEMPLATE_TEST_CASE("app: collections of links integration", "[sync][app][collections]", cf::ListOfObjects,
                   cf::ListOfMixedLinks, cf::SetOfObjects, cf::SetOfMixedLinks, cf::DictionaryOfObjects,
                   cf::DictionaryOfMixedLinks)
{
    std::string base_url = get_base_url();
    const std::string valid_pk_name = "_id";
    REQUIRE(!base_url.empty());
    const auto partition = random_string(100);
    TestType test_type("collection", "dest");
    Schema schema = {{"source",
                      {{valid_pk_name, PropertyType::Int | PropertyType::Nullable, true},
                       {"realm_id", PropertyType::String | PropertyType::Nullable},
                       test_type.property()}},
                     {"dest",
                      {
                          {valid_pk_name, PropertyType::Int | PropertyType::Nullable, true},
                          {"realm_id", PropertyType::String | PropertyType::Nullable},
                      }}};
    auto server_app_config = minimal_app_config(base_url, "collections_of_links", schema);
    TestAppSession test_session(create_app(server_app_config));

    auto wait_for_num_objects_to_equal = [](realm::SharedRealm r, const std::string& table_name, size_t count) {
        timed_sleeping_wait_for([&]() -> bool {
            r->refresh();
            TableRef dest = r->read_group().get_table(table_name);
            size_t cur_count = dest->size();
            return cur_count == count;
        });
    };
    auto wait_for_num_outgoing_links_to_equal = [&](realm::SharedRealm r, Obj obj, size_t count) {
        timed_sleeping_wait_for([&]() -> bool {
            r->refresh();
            return test_type.size_of_collection(obj) == count;
        });
    };

    CppContext c;
    auto create_one_source_object = [&](realm::SharedRealm r, int64_t val, std::vector<ObjLink> links = {}) {
        r->begin_transaction();
        auto object = Object::create(
            c, r, "source",
            std::any(realm::AnyDict{{valid_pk_name, std::any(val)}, {"realm_id", std::string(partition)}}),
            CreatePolicy::ForceCreate);

        for (auto link : links) {
            test_type.add_link(object.obj(), link);
        }
        r->commit_transaction();
    };

    auto create_one_dest_object = [&](realm::SharedRealm r, int64_t val) -> ObjLink {
        r->begin_transaction();
        auto obj = Object::create(
            c, r, "dest",
            std::any(realm::AnyDict{{valid_pk_name, std::any(val)}, {"realm_id", std::string(partition)}}),
            CreatePolicy::ForceCreate);
        r->commit_transaction();
        return ObjLink{obj.obj().get_table()->get_key(), obj.obj().get_key()};
    };

    auto require_links_to_match_ids = [&](std::vector<Obj> links, std::vector<int64_t> expected) {
        std::vector<int64_t> actual;
        for (auto obj : links) {
            actual.push_back(obj.get<Int>(valid_pk_name));
        }
        std::sort(actual.begin(), actual.end());
        std::sort(expected.begin(), expected.end());
        REQUIRE(actual == expected);
    };

    SECTION("integration testing") {
        auto app = test_session.app();
        SyncTestFile config1(app, partition, schema); // uses the current user created above
        auto r1 = realm::Realm::get_shared_realm(config1);
        Results r1_source_objs = realm::Results(r1, r1->read_group().get_table("class_source"));

        create_user_and_log_in(app);
        SyncTestFile config2(app, partition, schema); // uses the user created above
        auto r2 = realm::Realm::get_shared_realm(config2);
        Results r2_source_objs = realm::Results(r2, r2->read_group().get_table("class_source"));

        constexpr int64_t source_pk = 0;
        constexpr int64_t dest_pk_1 = 1;
        constexpr int64_t dest_pk_2 = 2;
        constexpr int64_t dest_pk_3 = 3;
        { // add a container collection with three valid links
            REQUIRE(r1_source_objs.size() == 0);
            ObjLink dest1 = create_one_dest_object(r1, dest_pk_1);
            ObjLink dest2 = create_one_dest_object(r1, dest_pk_2);
            ObjLink dest3 = create_one_dest_object(r1, dest_pk_3);
            create_one_source_object(r1, source_pk, {dest1, dest2, dest3});
            REQUIRE(r1_source_objs.size() == 1);
            REQUIRE(r1_source_objs.get(0).get<Int>(valid_pk_name) == source_pk);
            REQUIRE(r1_source_objs.get(0).get<String>("realm_id") == partition);
            require_links_to_match_ids(test_type.get_links(r1_source_objs.get(0)), {dest_pk_1, dest_pk_2, dest_pk_3});
        }

        size_t expected_coll_size = 3;
        std::vector<int64_t> remaining_dest_object_ids;
        { // erase one of the destination objects
            wait_for_num_objects_to_equal(r2, "class_source", 1);
            wait_for_num_objects_to_equal(r2, "class_dest", 3);
            REQUIRE(r2_source_objs.size() == 1);
            REQUIRE(r2_source_objs.get(0).get<Int>(valid_pk_name) == source_pk);
            REQUIRE(test_type.size_of_collection(r2_source_objs.get(0)) == 3);
            auto linked_objects = test_type.get_links(r2_source_objs.get(0));
            require_links_to_match_ids(linked_objects, {dest_pk_1, dest_pk_2, dest_pk_3});
            r2->begin_transaction();
            linked_objects[0].remove();
            r2->commit_transaction();
            remaining_dest_object_ids = {linked_objects[1].template get<Int>(valid_pk_name),
                                         linked_objects[2].template get<Int>(valid_pk_name)};
            expected_coll_size = test_type.will_erase_removed_object_links() ? 2 : 3;
            REQUIRE(test_type.size_of_collection(r2_source_objs.get(0)) == expected_coll_size);
        }

        { // remove a link from the collection
            wait_for_num_objects_to_equal(r1, "class_dest", 2);
            REQUIRE(r1_source_objs.size() == 1);
            REQUIRE(test_type.size_of_collection(r1_source_objs.get(0)) == expected_coll_size);
            auto linked_objects = test_type.get_links(r1_source_objs.get(0));
            require_links_to_match_ids(linked_objects, remaining_dest_object_ids);
            r1->begin_transaction();
            test_type.remove_link(r1_source_objs.get(0),
                                  ObjLink{linked_objects[0].get_table()->get_key(), linked_objects[0].get_key()});
            r1->commit_transaction();
            --expected_coll_size;
            remaining_dest_object_ids = {linked_objects[1].template get<Int>(valid_pk_name)};
            REQUIRE(test_type.size_of_collection(r1_source_objs.get(0)) == expected_coll_size);
        }

        { // clear the collection
            REQUIRE(r2_source_objs.size() == 1);
            REQUIRE(r2_source_objs.get(0).get<Int>(valid_pk_name) == source_pk);
            wait_for_num_outgoing_links_to_equal(r2, r2_source_objs.get(0), expected_coll_size);
            auto linked_objects = test_type.get_links(r2_source_objs.get(0));
            require_links_to_match_ids(linked_objects, remaining_dest_object_ids);
            r2->begin_transaction();
            test_type.clear_collection(r2_source_objs.get(0));
            r2->commit_transaction();
            expected_coll_size = 0;
            REQUIRE(test_type.size_of_collection(r2_source_objs.get(0)) == expected_coll_size);
        }

        { // expect an empty collection
            REQUIRE(r1_source_objs.size() == 1);
            wait_for_num_outgoing_links_to_equal(r1, r1_source_objs.get(0), expected_coll_size);
        }
    }
}

TEMPLATE_TEST_CASE("app: partition types", "[sync][app][partition]", cf::Int, cf::String, cf::OID, cf::UUID,
                   cf::BoxedOptional<cf::Int>, cf::UnboxedOptional<cf::String>, cf::BoxedOptional<cf::OID>,
                   cf::BoxedOptional<cf::UUID>)
{
    std::string base_url = get_base_url();
    const std::string valid_pk_name = "_id";
    const std::string partition_key_col_name = "partition_key_prop";
    const std::string table_name = "class_partition_test_type";
    REQUIRE(!base_url.empty());
    auto partition_property = Property(partition_key_col_name, TestType::property_type);
    Schema schema = {{Group::table_name_to_class_name(table_name),
                      {
                          {valid_pk_name, PropertyType::Int, true},
                          partition_property,
                      }}};
    auto server_app_config = minimal_app_config(base_url, "partition_types_app_name", schema);
    server_app_config.partition_key = partition_property;
    TestAppSession test_session(create_app(server_app_config));
    auto app = test_session.app();

    auto wait_for_num_objects_to_equal = [](realm::SharedRealm r, const std::string& table_name, size_t count) {
        timed_sleeping_wait_for([&]() -> bool {
            r->refresh();
            TableRef dest = r->read_group().get_table(table_name);
            size_t cur_count = dest->size();
            return cur_count == count;
        });
    };
    using T = typename TestType::Type;
    CppContext c;
    auto create_object = [&](realm::SharedRealm r, int64_t val, std::any partition) {
        r->begin_transaction();
        auto object = Object::create(
            c, r, Group::table_name_to_class_name(table_name),
            std::any(realm::AnyDict{{valid_pk_name, std::any(val)}, {partition_key_col_name, partition}}),
            CreatePolicy::ForceCreate);
        r->commit_transaction();
    };

    auto get_bson = [](T val) -> bson::Bson {
        if constexpr (std::is_same_v<T, StringData>) {
            return val.is_null() ? bson::Bson(util::none) : bson::Bson(val);
        }
        else if constexpr (TestType::is_optional) {
            return val ? bson::Bson(*val) : bson::Bson(util::none);
        }
        else {
            return bson::Bson(val);
        }
    };

    SECTION("can round trip an object") {
        auto values = TestType::values();
        auto user1 = app->current_user();
        create_user_and_log_in(app);
        auto user2 = app->current_user();
        REQUIRE(user1);
        REQUIRE(user2);
        REQUIRE(user1 != user2);
        for (T partition_value : values) {
            SyncTestFile config1(user1, get_bson(partition_value), schema); // uses the current user created above
            auto r1 = realm::Realm::get_shared_realm(config1);
            Results r1_source_objs = realm::Results(r1, r1->read_group().get_table(table_name));

            SyncTestFile config2(user2, get_bson(partition_value), schema); // uses the user created above
            auto r2 = realm::Realm::get_shared_realm(config2);
            Results r2_source_objs = realm::Results(r2, r2->read_group().get_table(table_name));

            const int64_t pk_value = random_int();
            {
                REQUIRE(r1_source_objs.size() == 0);
                create_object(r1, pk_value, TestType::to_any(partition_value));
                REQUIRE(r1_source_objs.size() == 1);
                REQUIRE(r1_source_objs.get(0).get<T>(partition_key_col_name) == partition_value);
                REQUIRE(r1_source_objs.get(0).get<Int>(valid_pk_name) == pk_value);
            }
            {
                wait_for_num_objects_to_equal(r2, table_name, 1);
                REQUIRE(r2_source_objs.size() == 1);
                REQUIRE(r2_source_objs.size() == 1);
                REQUIRE(r2_source_objs.get(0).get<T>(partition_key_col_name) == partition_value);
                REQUIRE(r2_source_objs.get(0).get<Int>(valid_pk_name) == pk_value);
            }
        }
    }
}

#endif // REALM_ENABLE_AUTH_TESTS

TEST_CASE("app: custom error handling", "[sync][app][custom_errors]") {
    class CustomErrorTransport : public GenericNetworkTransport {
    public:
        CustomErrorTransport(int code, const std::string& message)
            : m_code(code)
            , m_message(message)
        {
        }

        void send_request_to_server(const Request&, util::UniqueFunction<void(const Response&)>&& completion) override
        {
            completion(Response{0, m_code, HttpHeaders(), m_message});
        }

    private:
        int m_code;
        std::string m_message;
    };

    SECTION("custom code and message is sent back") {
        TestSyncManager::Config config;
        config.transport = std::make_shared<CustomErrorTransport>(1001, "Boom!");
        TestSyncManager tsm(config);
        auto error = failed_log_in(tsm.app());
        CHECK(error.is_custom_error());
        CHECK(*error.additional_status_code == 1001);
        CHECK(error.reason() == "Boom!");
    }
}


static const std::string profile_0_name = "Ursus americanus Ursus boeckhi";
static const std::string profile_0_first_name = "Ursus americanus";
static const std::string profile_0_last_name = "Ursus boeckhi";
static const std::string profile_0_email = "Ursus ursinus";
static const std::string profile_0_picture_url = "Ursus malayanus";
static const std::string profile_0_gender = "Ursus thibetanus";
static const std::string profile_0_birthday = "Ursus americanus";
static const std::string profile_0_min_age = "Ursus maritimus";
static const std::string profile_0_max_age = "Ursus arctos";

static const nlohmann::json profile_0 = {
    {"name", profile_0_name},         {"first_name", profile_0_first_name},   {"last_name", profile_0_last_name},
    {"email", profile_0_email},       {"picture_url", profile_0_picture_url}, {"gender", profile_0_gender},
    {"birthday", profile_0_birthday}, {"min_age", profile_0_min_age},         {"max_age", profile_0_max_age}};

static nlohmann::json user_json(std::string access_token, std::string user_id = random_string(15))
{
    return {{"access_token", access_token},
            {"refresh_token", access_token},
            {"user_id", user_id},
            {"device_id", "Panda Bear"}};
}

static nlohmann::json user_profile_json(std::string user_id = random_string(15),
                                        std::string identity_0_id = "Ursus arctos isabellinus",
                                        std::string identity_1_id = "Ursus arctos horribilis",
                                        std::string provider_type = "anon-user")
{
    return {{"user_id", user_id},
            {"identities",
             {{{"id", identity_0_id}, {"provider_type", provider_type}, {"provider_id", "lol"}},
              {{"id", identity_1_id}, {"provider_type", "lol_wut"}, {"provider_id", "nah_dawg"}}}},
            {"data", profile_0}};
}

// MARK: - Unit Tests

class UnitTestTransport : public GenericNetworkTransport {
    std::string m_provider_type;

public:
    UnitTestTransport(const std::string& provider_type = "anon-user")
        : m_provider_type(provider_type)
    {
    }

    static std::string access_token;

    static const std::string api_key;
    static const std::string api_key_id;
    static const std::string api_key_name;
    static const std::string auth_route;
    static const std::string user_id;
    static const std::string identity_0_id;
    static const std::string identity_1_id;

    void set_provider_type(const std::string& provider_type)
    {
        m_provider_type = provider_type;
    }

private:
    void handle_profile(const Request& request, util::UniqueFunction<void(const Response&)>&& completion)
    {
        CHECK(request.method == HttpMethod::get);
        auto content_type = AppUtils::find_header("Content-Type", request.headers);
        CHECK(content_type);
        CHECK(content_type->second == "application/json;charset=utf-8");
        auto authorization = AppUtils::find_header("Authorization", request.headers);
        CHECK(authorization);
        CHECK(authorization->second == "Bearer " + access_token);
        CHECK(request.body.empty());
        CHECK(request.timeout_ms == 60000);

        std::string response =
            nlohmann::json({{"user_id", user_id},
                            {"identities",
                             {{{"id", identity_0_id}, {"provider_type", m_provider_type}, {"provider_id", "lol"}},
                              {{"id", identity_1_id}, {"provider_type", "lol_wut"}, {"provider_id", "nah_dawg"}}}},
                            {"data", profile_0}})
                .dump();

        completion(Response{200, 0, {}, response});
    }

    void handle_login(const Request& request, util::UniqueFunction<void(const Response&)>&& completion)
    {
        CHECK(request.method == HttpMethod::post);
        auto item = AppUtils::find_header("Content-Type", request.headers);
        CHECK(item);
        CHECK(item->second == "application/json;charset=utf-8");
        CHECK(nlohmann::json::parse(request.body)["options"] ==
              nlohmann::json({{"device",
                               {{"appId", "app_id"},
                                {"appVersion", "A Local App Version"},
                                {"platform", "Object Store Test Platform"},
                                {"platformVersion", "Object Store Test Platform Version"},
                                {"sdk", "SDK Name"},
                                {"sdkVersion", "SDK Version"},
                                {"cpuArch", "CPU Arch"},
                                {"deviceName", "Device Name"},
                                {"deviceVersion", "Device Version"},
                                {"frameworkName", "Framework Name"},
                                {"frameworkVersion", "Framework Version"},
                                {"coreVersion", REALM_VERSION_STRING}}}}));

        CHECK(request.timeout_ms == 60000);

        std::string response = nlohmann::json({{"access_token", access_token},
                                               {"refresh_token", access_token},
                                               {"user_id", random_string(15)},
                                               {"device_id", "Panda Bear"}})
                                   .dump();

        completion(Response{200, 0, {}, response});
    }

    void handle_location(const Request& request, util::UniqueFunction<void(const Response&)>&& completion)
    {
        CHECK(request.method == HttpMethod::get);
        CHECK(request.timeout_ms == 60000);

        std::string response = nlohmann::json({{"deployment_model", "this"},
                                               {"hostname", "field"},
                                               {"ws_hostname", "shouldn't"},
                                               {"location", "matter"}})
                                   .dump();

        completion(Response{200, 0, {}, response});
    }

    void handle_create_api_key(const Request& request, util::UniqueFunction<void(const Response&)>&& completion)
    {
        CHECK(request.method == HttpMethod::post);
        auto item = AppUtils::find_header("Content-Type", request.headers);
        CHECK(item);
        CHECK(item->second == "application/json;charset=utf-8");
        CHECK(nlohmann::json::parse(request.body) == nlohmann::json({{"name", api_key_name}}));
        CHECK(request.timeout_ms == 60000);

        std::string response =
            nlohmann::json({{"_id", api_key_id}, {"key", api_key}, {"name", api_key_name}, {"disabled", false}})
                .dump();

        completion(Response{200, 0, {}, response});
    }

    void handle_fetch_api_key(const Request& request, util::UniqueFunction<void(const Response&)>&& completion)
    {
        CHECK(request.method == HttpMethod::get);
        auto item = AppUtils::find_header("Content-Type", request.headers);
        CHECK(item);
        CHECK(item->second == "application/json;charset=utf-8");

        CHECK(request.body == "");
        CHECK(request.timeout_ms == 60000);

        std::string response =
            nlohmann::json({{"_id", api_key_id}, {"name", api_key_name}, {"disabled", false}}).dump();

        completion(Response{200, 0, {}, response});
    }

    void handle_fetch_api_keys(const Request& request, util::UniqueFunction<void(const Response&)>&& completion)
    {
        CHECK(request.method == HttpMethod::get);
        auto item = AppUtils::find_header("Content-Type", request.headers);
        CHECK(item);
        CHECK(item->second == "application/json;charset=utf-8");

        CHECK(request.body == "");
        CHECK(request.timeout_ms == 60000);

        auto elements = std::vector<nlohmann::json>();
        for (int i = 0; i < 2; i++) {
            elements.push_back({{"_id", api_key_id}, {"name", api_key_name}, {"disabled", false}});
        }

        completion(Response{200, 0, {}, nlohmann::json(elements).dump()});
    }

    void handle_token_refresh(const Request& request, util::UniqueFunction<void(const Response&)>&& completion)
    {
        CHECK(request.method == HttpMethod::post);
        auto item = AppUtils::find_header("Content-Type", request.headers);
        CHECK(item);
        CHECK(item->second == "application/json;charset=utf-8");

        CHECK(request.body == "");
        CHECK(request.timeout_ms == 60000);

        auto elements = std::vector<nlohmann::json>();
        nlohmann::json json{{"access_token", access_token}};

        completion(Response{200, 0, {}, json.dump()});
    }

public:
    void send_request_to_server(const Request& request,
                                util::UniqueFunction<void(const Response&)>&& completion) override
    {
        if (request.url.find("/login") != std::string::npos) {
            handle_login(request, std::move(completion));
        }
        else if (request.url.find("/profile") != std::string::npos) {
            handle_profile(request, std::move(completion));
        }
        else if (request.url.find("/session") != std::string::npos && request.method != HttpMethod::post) {
            completion(Response{200, 0, {}, ""});
        }
        else if (request.url.find("/api_keys") != std::string::npos && request.method == HttpMethod::post) {
            handle_create_api_key(request, std::move(completion));
        }
        else if (request.url.find(util::format("/api_keys/%1", api_key_id)) != std::string::npos &&
                 request.method == HttpMethod::get) {
            handle_fetch_api_key(request, std::move(completion));
        }
        else if (request.url.find("/api_keys") != std::string::npos && request.method == HttpMethod::get) {
            handle_fetch_api_keys(request, std::move(completion));
        }
        else if (request.url.find("/session") != std::string::npos && request.method == HttpMethod::post) {
            handle_token_refresh(request, std::move(completion));
        }
        else if (request.url.find("/location") != std::string::npos && request.method == HttpMethod::get) {
            handle_location(request, std::move(completion));
        }
        else {
            completion(Response{200, 0, {}, "something arbitrary"});
        }
    }
};

static TestSyncManager::Config get_config()
{
    return get_config(instance_of<UnitTestTransport>);
}

static const std::string good_access_token =
    "eyJhbGciOiJIUzI1NiIsInR5cCI6IkpXVCJ9."
    "eyJleHAiOjE1ODE1MDc3OTYsImlhdCI6MTU4MTUwNTk5NiwiaXNzIjoiNWU0M2RkY2M2MzZlZTEwNmVhYTEyYmRjIiwic3RpdGNoX2RldklkIjoi"
    "MDAwMDAwMDAwMDAwMDAwMDAwMDAwMDAwIiwic3RpdGNoX2RvbWFpbklkIjoiNWUxNDk5MTNjOTBiNGFmMGViZTkzNTI3Iiwic3ViIjoiNWU0M2Rk"
    "Y2M2MzZlZTEwNmVhYTEyYmRhIiwidHlwIjoiYWNjZXNzIn0.0q3y9KpFxEnbmRwahvjWU1v9y1T1s3r2eozu93vMc3s";

static const std::string good_access_token2 =
    "eyJhbGciOiJIUzI1NiIsInR5cCI6IkpXVCJ9."
    "eyJleHAiOjE1ODkzMDE3MjAsImlhdCI6MTU4NDExODcyMCwiaXNzIjoiNWU2YmJiYzBhNmI3ZGZkM2UyNTA0OGI3Iiwic3RpdGNoX2RldklkIjoi"
    "MDAwMDAwMDAwMDAwMDAwMDAwMDAwMDAwIiwic3RpdGNoX2RvbWFpbklkIjoiNWUxNDk5MTNjOTBiNGFmMGViZTkzNTI3Iiwic3ViIjoiNWU2YmJi"
    "YzBhNmI3ZGZkM2UyNTA0OGIzIiwidHlwIjoiYWNjZXNzIn0.eSX4QMjIOLbdOYOPzQrD_racwLUk1HGFgxtx2a34k80";

std::string UnitTestTransport::access_token = good_access_token;

static const std::string bad_access_token = "lolwut";
static const std::string dummy_device_id = "123400000000000000000000";

const std::string UnitTestTransport::api_key = "lVRPQVYBJSIbGos2ZZn0mGaIq1SIOsGaZ5lrcp8bxlR5jg4OGuGwQq1GkektNQ3i";
const std::string UnitTestTransport::api_key_id = "5e5e6f0abe4ae2a2c2c2d329";
const std::string UnitTestTransport::api_key_name = "some_api_key_name";
const std::string UnitTestTransport::auth_route = "https://mongodb.com/unittests";
const std::string UnitTestTransport::user_id = "Ailuropoda melanoleuca";
const std::string UnitTestTransport::identity_0_id = "Ursus arctos isabellinus";
const std::string UnitTestTransport::identity_1_id = "Ursus arctos horribilis";

TEST_CASE("subscribable unit tests", "[sync][app]") {
    struct Foo : public Subscribable<Foo> {
        void event()
        {
            emit_change_to_subscribers(*this);
        }
    };

    auto foo = Foo();

    SECTION("subscriber receives events") {
        auto event_count = 0;
        auto token = foo.subscribe([&event_count](auto&) {
            event_count++;
        });

        foo.event();
        foo.event();
        foo.event();

        CHECK(event_count == 3);
    }

    SECTION("subscriber can unsubscribe") {
        auto event_count = 0;
        auto token = foo.subscribe([&event_count](auto&) {
            event_count++;
        });

        foo.event();
        CHECK(event_count == 1);

        foo.unsubscribe(token);
        foo.event();
        CHECK(event_count == 1);
    }

    SECTION("subscriber is unsubscribed on dtor") {
        auto event_count = 0;
        {
            auto token = foo.subscribe([&event_count](auto&) {
                event_count++;
            });

            foo.event();
            CHECK(event_count == 1);
        }
        foo.event();
        CHECK(event_count == 1);
    }

    SECTION("multiple subscribers receive events") {
        auto event_count = 0;
        {
            auto token1 = foo.subscribe([&event_count](auto&) {
                event_count++;
            });
            auto token2 = foo.subscribe([&event_count](auto&) {
                event_count++;
            });

            foo.event();
            CHECK(event_count == 2);
        }
        foo.event();
        CHECK(event_count == 2);
    }
}

TEST_CASE("app: login_with_credentials unit_tests", "[sync][app]") {
    auto config = get_config();

    SECTION("login_anonymous good") {
        UnitTestTransport::access_token = good_access_token;
        config.base_path = util::make_temp_dir();
        config.should_teardown_test_directory = false;
        {
            TestSyncManager tsm(config);
            auto app = tsm.app();

            auto user = log_in(app);

            CHECK(user->identities().size() == 2);
            CHECK(user->identities()[0].id == UnitTestTransport::identity_0_id);
            CHECK(user->identities()[1].id == UnitTestTransport::identity_1_id);
            SyncUserProfile user_profile = user->user_profile();

            CHECK(user_profile.name() == profile_0_name);
            CHECK(user_profile.first_name() == profile_0_first_name);
            CHECK(user_profile.last_name() == profile_0_last_name);
            CHECK(user_profile.email() == profile_0_email);
            CHECK(user_profile.picture_url() == profile_0_picture_url);
            CHECK(user_profile.gender() == profile_0_gender);
            CHECK(user_profile.birthday() == profile_0_birthday);
            CHECK(user_profile.min_age() == profile_0_min_age);
            CHECK(user_profile.max_age() == profile_0_max_age);
        }
        App::clear_cached_apps();
        // assert everything is stored properly between runs
        {
            TestSyncManager tsm(config);
            auto app = tsm.app();
            REQUIRE(app->all_users().size() == 1);
            auto user = app->all_users()[0];
            CHECK(user->identities().size() == 2);
            CHECK(user->identities()[0].id == UnitTestTransport::identity_0_id);
            CHECK(user->identities()[1].id == UnitTestTransport::identity_1_id);
            SyncUserProfile user_profile = user->user_profile();

            CHECK(user_profile.name() == profile_0_name);
            CHECK(user_profile.first_name() == profile_0_first_name);
            CHECK(user_profile.last_name() == profile_0_last_name);
            CHECK(user_profile.email() == profile_0_email);
            CHECK(user_profile.picture_url() == profile_0_picture_url);
            CHECK(user_profile.gender() == profile_0_gender);
            CHECK(user_profile.birthday() == profile_0_birthday);
            CHECK(user_profile.min_age() == profile_0_min_age);
            CHECK(user_profile.max_age() == profile_0_max_age);
        }
    }

    SECTION("login_anonymous bad") {
        struct transport : UnitTestTransport {
            void send_request_to_server(const Request& request,
                                        util::UniqueFunction<void(const Response&)>&& completion) override
            {
                if (request.url.find("/login") != std::string::npos) {
                    completion({200, 0, {}, user_json(bad_access_token).dump()});
                }
                else {
                    UnitTestTransport::send_request_to_server(request, std::move(completion));
                }
            }
        };

        config.transport = instance_of<transport>;
        TestSyncManager tsm(config);
        auto error = failed_log_in(tsm.app());
        CHECK(error.reason() == std::string("jwt missing parts"));
        CHECK(error.code_string() == "BadToken");
        CHECK(error.is_json_error());
        CHECK(error.code() == ErrorCodes::BadToken);
    }

    SECTION("login_anonynous multiple users") {
        UnitTestTransport::access_token = good_access_token;
        config.base_path = util::make_temp_dir();
        config.should_teardown_test_directory = false;
        TestSyncManager tsm(config);
        auto app = tsm.app();

        auto user1 = log_in(app);
        auto user2 = log_in(app, AppCredentials::anonymous(false));
        CHECK(user1 != user2);
    }
}

TEST_CASE("app: UserAPIKeyProviderClient unit_tests", "[sync][app]") {
    TestSyncManager sync_manager(get_config(), {});
    auto app = sync_manager.app();
    auto client = app->provider_client<App::UserAPIKeyProviderClient>();

    std::shared_ptr<SyncUser> logged_in_user = app->sync_manager()->get_user(
        UnitTestTransport::user_id, good_access_token, good_access_token, "anon-user", dummy_device_id);
    bool processed = false;
    ObjectId obj_id(UnitTestTransport::api_key_id.c_str());

    SECTION("create api key") {
        client.create_api_key(UnitTestTransport::api_key_name, logged_in_user,
                              [&](App::UserAPIKey user_api_key, Optional<AppError> error) {
                                  REQUIRE_FALSE(error);
                                  CHECK(user_api_key.disabled == false);
                                  CHECK(user_api_key.id.to_string() == UnitTestTransport::api_key_id);
                                  CHECK(user_api_key.key == UnitTestTransport::api_key);
                                  CHECK(user_api_key.name == UnitTestTransport::api_key_name);
                              });
    }

    SECTION("fetch api key") {
        client.fetch_api_key(obj_id, logged_in_user, [&](App::UserAPIKey user_api_key, Optional<AppError> error) {
            REQUIRE_FALSE(error);
            CHECK(user_api_key.disabled == false);
            CHECK(user_api_key.id.to_string() == UnitTestTransport::api_key_id);
            CHECK(user_api_key.name == UnitTestTransport::api_key_name);
        });
    }

    SECTION("fetch api keys") {
        client.fetch_api_keys(logged_in_user,
                              [&](std::vector<App::UserAPIKey> user_api_keys, Optional<AppError> error) {
                                  REQUIRE_FALSE(error);
                                  CHECK(user_api_keys.size() == 2);
                                  for (auto user_api_key : user_api_keys) {
                                      CHECK(user_api_key.disabled == false);
                                      CHECK(user_api_key.id.to_string() == UnitTestTransport::api_key_id);
                                      CHECK(user_api_key.name == UnitTestTransport::api_key_name);
                                  }
                                  processed = true;
                              });
        CHECK(processed);
    }
}


TEST_CASE("app: user_semantics", "[app]") {
    TestSyncManager tsm(get_config(), {});
    auto app = tsm.app();

    const auto login_user_email_pass = [=] {
        return log_in(app, AppCredentials::username_password("bob", "thompson"));
    };
    const auto login_user_anonymous = [=] {
        return log_in(app, AppCredentials::anonymous());
    };

    CHECK(!app->current_user());

    int event_processed = 0;
    auto token = app->subscribe([&event_processed](auto&) {
        event_processed++;
    });

    SECTION("current user is populated") {
        const auto user1 = login_user_anonymous();
        CHECK(app->current_user()->identity() == user1->identity());
        CHECK(event_processed == 1);
    }

    SECTION("current user is updated on login") {
        const auto user1 = login_user_anonymous();
        CHECK(app->current_user()->identity() == user1->identity());
        const auto user2 = login_user_email_pass();
        CHECK(app->current_user()->identity() == user2->identity());
        CHECK(user1->identity() != user2->identity());
        CHECK(event_processed == 2);
    }

    SECTION("current user is updated to last used user on logout") {
        const auto user1 = login_user_anonymous();
        CHECK(app->current_user()->identity() == user1->identity());
        CHECK(app->all_users()[0]->state() == SyncUser::State::LoggedIn);

        const auto user2 = login_user_email_pass();
        CHECK(app->all_users()[0]->state() == SyncUser::State::LoggedIn);
        CHECK(app->all_users()[1]->state() == SyncUser::State::LoggedIn);
        CHECK(app->current_user()->identity() == user2->identity());
        CHECK(user1->identity() != user2->identity());

        // shuold reuse existing session
        const auto user3 = login_user_anonymous();
        CHECK(user3->identity() == user1->identity());

        auto user_events_processed = 0;
        auto _ = user3->subscribe([&user_events_processed](auto&) {
            user_events_processed++;
        });

        app->log_out([](auto) {});
        CHECK(user_events_processed == 1);

        CHECK(app->current_user()->identity() == user2->identity());

        CHECK(app->all_users().size() == 1);
        CHECK(app->all_users()[0]->state() == SyncUser::State::LoggedIn);

        CHECK(event_processed == 4);
    }

    SECTION("anon users are removed on logout") {
        const auto user1 = login_user_anonymous();
        CHECK(app->current_user()->identity() == user1->identity());
        CHECK(app->all_users()[0]->state() == SyncUser::State::LoggedIn);

        const auto user2 = login_user_anonymous();
        CHECK(app->all_users()[0]->state() == SyncUser::State::LoggedIn);
        CHECK(app->all_users().size() == 1);
        CHECK(app->current_user()->identity() == user2->identity());
        CHECK(user1->identity() == user2->identity());

        app->log_out([](auto) {});
        CHECK(app->all_users().size() == 0);

        CHECK(event_processed == 3);
    }

    SECTION("logout user") {
        auto user1 = login_user_email_pass();
        auto user2 = login_user_anonymous();

        // Anonymous users are special
        app->log_out(user2, [](Optional<AppError> error) {
            REQUIRE_FALSE(error);
        });
        CHECK(user2->state() == SyncUser::State::Removed);

        // Other users can be LoggedOut
        app->log_out(user1, [](Optional<AppError> error) {
            REQUIRE_FALSE(error);
        });
        CHECK(user1->state() == SyncUser::State::LoggedOut);

        // Logging out already logged out users, does nothing
        app->log_out(user1, [](Optional<AppError> error) {
            REQUIRE_FALSE(error);
        });
        CHECK(user1->state() == SyncUser::State::LoggedOut);

        app->log_out(user2, [](Optional<AppError> error) {
            REQUIRE_FALSE(error);
        });
        CHECK(user2->state() == SyncUser::State::Removed);

        CHECK(event_processed == 4);
    }

    SECTION("unsubscribed observers no longer process events") {
        app->unsubscribe(token);

        const auto user1 = login_user_anonymous();
        CHECK(app->current_user()->identity() == user1->identity());
        CHECK(app->all_users()[0]->state() == SyncUser::State::LoggedIn);

        const auto user2 = login_user_anonymous();
        CHECK(app->all_users()[0]->state() == SyncUser::State::LoggedIn);
        CHECK(app->all_users().size() == 1);
        CHECK(app->current_user()->identity() == user2->identity());
        CHECK(user1->identity() == user2->identity());

        app->log_out([](auto) {});
        CHECK(app->all_users().size() == 0);

        CHECK(event_processed == 0);
    }
}

struct ErrorCheckingTransport : public GenericNetworkTransport {
    ErrorCheckingTransport(Response* r)
        : m_response(r)
    {
    }
    void send_request_to_server(const Request&, util::UniqueFunction<void(const Response&)>&& completion) override
    {
        completion(Response(*m_response));
    }

private:
    Response* m_response;
};

TEST_CASE("app: response error handling", "[sync][app]") {
    std::string response_body = nlohmann::json({{"access_token", good_access_token},
                                                {"refresh_token", good_access_token},
                                                {"user_id", "Brown Bear"},
                                                {"device_id", "Panda Bear"}})
                                    .dump();

    Response response{200, 0, {{"Content-Type", "text/plain"}}, response_body};

    TestSyncManager tsm(get_config(std::make_shared<ErrorCheckingTransport>(&response)));
    auto app = tsm.app();

    SECTION("http 404") {
        response.http_status_code = 404;
        auto error = failed_log_in(app);
        CHECK(!error.is_json_error());
        CHECK(!error.is_custom_error());
        CHECK(!error.is_service_error());
        CHECK(error.is_http_error());
        CHECK(*error.additional_status_code == 404);
        CHECK(error.reason().find(std::string("http error code considered fatal")) != std::string::npos);
    }
    SECTION("http 500") {
        response.http_status_code = 500;
        auto error = failed_log_in(app);
        CHECK(!error.is_json_error());
        CHECK(!error.is_custom_error());
        CHECK(!error.is_service_error());
        CHECK(error.is_http_error());
        CHECK(*error.additional_status_code == 500);
        CHECK(error.reason().find(std::string("http error code considered fatal")) != std::string::npos);
        CHECK(error.link_to_server_logs.empty());
    }

    SECTION("custom error code") {
        response.custom_status_code = 42;
        response.body = "Custom error message";
        auto error = failed_log_in(app);
        CHECK(!error.is_http_error());
        CHECK(!error.is_json_error());
        CHECK(!error.is_service_error());
        CHECK(error.is_custom_error());
        CHECK(*error.additional_status_code == 42);
        CHECK(error.reason() == std::string("Custom error message"));
        CHECK(error.link_to_server_logs.empty());
    }

    SECTION("session error code") {
        response.headers = HttpHeaders{{"Content-Type", "application/json"}};
        response.http_status_code = 400;
        response.body = nlohmann::json({{"error_code", "MongoDBError"},
                                        {"error", "a fake MongoDB error message!"},
                                        {"access_token", good_access_token},
                                        {"refresh_token", good_access_token},
                                        {"user_id", "Brown Bear"},
                                        {"device_id", "Panda Bear"},
                                        {"link", "http://...whatever the server passes us"}})
                            .dump();
        auto error = failed_log_in(app);
        CHECK(!error.is_http_error());
        CHECK(!error.is_json_error());
        CHECK(!error.is_custom_error());
        CHECK(error.is_service_error());
        CHECK(error.code() == ErrorCodes::MongoDBError);
        CHECK(error.reason() == std::string("a fake MongoDB error message!"));
        CHECK(error.link_to_server_logs == std::string("http://...whatever the server passes us"));
    }

    SECTION("json error code") {
        response.body = "this: is not{} a valid json body!";
        auto error = failed_log_in(app);
        CHECK(!error.is_http_error());
        CHECK(error.is_json_error());
        CHECK(!error.is_custom_error());
        CHECK(!error.is_service_error());
        CHECK(error.code() == ErrorCodes::MalformedJson);
        CHECK(error.reason() ==
              std::string("[json.exception.parse_error.101] parse error at line 1, column 2: syntax error "
                          "while parsing value - invalid literal; last read: 'th'"));
        CHECK(error.code_string() == "MalformedJson");
    }
}

TEST_CASE("app: switch user", "[sync][app]") {
    TestSyncManager tsm(get_config(), {});
    auto app = tsm.app();

    bool processed = false;

    SECTION("switch user expect success") {
        CHECK(app->sync_manager()->all_users().size() == 0);

        // Log in user 1
        auto user_a = log_in(app, AppCredentials::username_password("test@10gen.com", "password"));
        CHECK(app->sync_manager()->get_current_user() == user_a);

        // Log in user 2
        auto user_b = log_in(app, AppCredentials::username_password("test2@10gen.com", "password"));
        CHECK(app->sync_manager()->get_current_user() == user_b);

        CHECK(app->sync_manager()->all_users().size() == 2);

        auto user1 = app->switch_user(user_a);
        CHECK(user1 == user_a);

        CHECK(app->sync_manager()->get_current_user() == user_a);

        auto user2 = app->switch_user(user_b);
        CHECK(user2 == user_b);

        CHECK(app->sync_manager()->get_current_user() == user_b);
        processed = true;
        CHECK(processed);
    }

    SECTION("cannot switch to a logged out but not removed user") {
        CHECK(app->sync_manager()->all_users().size() == 0);

        // Log in user 1
        auto user_a = log_in(app, AppCredentials::username_password("test@10gen.com", "password"));
        CHECK(app->sync_manager()->get_current_user() == user_a);

        app->log_out([&](Optional<AppError> error) {
            REQUIRE_FALSE(error);
        });

        CHECK(app->sync_manager()->get_current_user() == nullptr);
        CHECK(user_a->state() == SyncUser::State::LoggedOut);

        // Log in user 2
        auto user_b = log_in(app, AppCredentials::username_password("test2@10gen.com", "password"));
        CHECK(app->sync_manager()->get_current_user() == user_b);
        CHECK(app->sync_manager()->all_users().size() == 2);

        REQUIRE_THROWS_AS(app->switch_user(user_a), AppError);
        CHECK(app->sync_manager()->get_current_user() == user_b);
    }
}

TEST_CASE("app: remove anonymous user", "[sync][app]") {
    TestSyncManager tsm(get_config(), {});
    auto app = tsm.app();

    SECTION("remove user expect success") {
        CHECK(app->sync_manager()->all_users().size() == 0);

        // Log in user 1
        auto user_a = log_in(app);
        CHECK(user_a->state() == SyncUser::State::LoggedIn);

        app->log_out(user_a, [&](Optional<AppError> error) {
            REQUIRE_FALSE(error);
            // a logged out anon user will be marked as Removed, not LoggedOut
            CHECK(user_a->state() == SyncUser::State::Removed);
        });
        CHECK(app->sync_manager()->all_users().empty());

        app->remove_user(user_a, [&](Optional<AppError> error) {
            CHECK(error->reason() == "User has already been removed");
            CHECK(app->sync_manager()->all_users().size() == 0);
        });

        // Log in user 2
        auto user_b = log_in(app);
        CHECK(app->sync_manager()->get_current_user() == user_b);
        CHECK(user_b->state() == SyncUser::State::LoggedIn);
        CHECK(app->sync_manager()->all_users().size() == 1);

        app->remove_user(user_b, [&](Optional<AppError> error) {
            REQUIRE_FALSE(error);
            CHECK(app->sync_manager()->all_users().size() == 0);
        });

        CHECK(app->sync_manager()->get_current_user() == nullptr);

        // check both handles are no longer valid
        CHECK(user_a->state() == SyncUser::State::Removed);
        CHECK(user_b->state() == SyncUser::State::Removed);
    }
}

TEST_CASE("app: remove user with credentials", "[sync][app]") {
    TestSyncManager tsm(get_config(), {});
    auto app = tsm.app();

    SECTION("log in, log out and remove") {
        CHECK(app->sync_manager()->all_users().size() == 0);
        CHECK(app->sync_manager()->get_current_user() == nullptr);

        auto user = log_in(app, AppCredentials::username_password("email", "pass"));

        CHECK(user->state() == SyncUser::State::LoggedIn);

        app->log_out(user, [&](Optional<AppError> error) {
            REQUIRE_FALSE(error);
        });

        CHECK(user->state() == SyncUser::State::LoggedOut);

        app->remove_user(user, [&](Optional<AppError> error) {
            REQUIRE_FALSE(error);
        });
        CHECK(app->sync_manager()->all_users().size() == 0);

        Optional<AppError> error;
        app->remove_user(user, [&](Optional<AppError> err) {
            error = err;
        });
        CHECK(error->code() > 0);
        CHECK(app->sync_manager()->all_users().size() == 0);
        CHECK(user->state() == SyncUser::State::Removed);
    }
}

TEST_CASE("app: link_user", "[sync][app]") {
    TestSyncManager tsm(get_config(), {});
    auto app = tsm.app();

    auto email = util::format("realm_tests_do_autoverify%1@%2.com", random_string(10), random_string(10));
    auto password = random_string(10);

    auto custom_credentials = AppCredentials::facebook("a_token");
    auto email_pass_credentials = AppCredentials::username_password(email, password);

    auto sync_user = log_in(app, email_pass_credentials);
    CHECK(sync_user->provider_type() == IdentityProviderUsernamePassword);

    SECTION("successful link") {
        bool processed = false;
        app->link_user(sync_user, custom_credentials, [&](std::shared_ptr<SyncUser> user, Optional<AppError> error) {
            REQUIRE_FALSE(error);
            REQUIRE(user);
            CHECK(user->identity() == sync_user->identity());
            processed = true;
        });
        CHECK(processed);
    }

    SECTION("link_user should fail when logged out") {
        app->log_out([&](Optional<AppError> error) {
            REQUIRE_FALSE(error);
        });

        bool processed = false;
        app->link_user(sync_user, custom_credentials, [&](std::shared_ptr<SyncUser> user, Optional<AppError> error) {
            CHECK(error->reason() == "The specified user is not logged in.");
            CHECK(!user);
            processed = true;
        });
        CHECK(processed);
    }
}

TEST_CASE("app: auth providers", "[sync][app]") {
    SECTION("auth providers facebook") {
        auto credentials = AppCredentials::facebook("a_token");
        CHECK(credentials.provider() == AuthProvider::FACEBOOK);
        CHECK(credentials.provider_as_string() == IdentityProviderFacebook);
        CHECK(credentials.serialize_as_bson() ==
              bson::BsonDocument{{"provider", "oauth2-facebook"}, {"accessToken", "a_token"}});
    }

    SECTION("auth providers anonymous") {
        auto credentials = AppCredentials::anonymous();
        CHECK(credentials.provider() == AuthProvider::ANONYMOUS);
        CHECK(credentials.provider_as_string() == IdentityProviderAnonymous);
        CHECK(credentials.serialize_as_bson() == bson::BsonDocument{{"provider", "anon-user"}});
    }

    SECTION("auth providers anonymous no reuse") {
        auto credentials = AppCredentials::anonymous(false);
        CHECK(credentials.provider() == AuthProvider::ANONYMOUS_NO_REUSE);
        CHECK(credentials.provider_as_string() == IdentityProviderAnonymous);
        CHECK(credentials.serialize_as_bson() == bson::BsonDocument{{"provider", "anon-user"}});
    }

    SECTION("auth providers google authCode") {
        auto credentials = AppCredentials::google(AuthCode("a_token"));
        CHECK(credentials.provider() == AuthProvider::GOOGLE);
        CHECK(credentials.provider_as_string() == IdentityProviderGoogle);
        CHECK(credentials.serialize_as_bson() ==
              bson::BsonDocument{{"provider", "oauth2-google"}, {"authCode", "a_token"}});
    }

    SECTION("auth providers google idToken") {
        auto credentials = AppCredentials::google(IdToken("a_token"));
        CHECK(credentials.provider() == AuthProvider::GOOGLE);
        CHECK(credentials.provider_as_string() == IdentityProviderGoogle);
        CHECK(credentials.serialize_as_bson() ==
              bson::BsonDocument{{"provider", "oauth2-google"}, {"id_token", "a_token"}});
    }

    SECTION("auth providers apple") {
        auto credentials = AppCredentials::apple("a_token");
        CHECK(credentials.provider() == AuthProvider::APPLE);
        CHECK(credentials.provider_as_string() == IdentityProviderApple);
        CHECK(credentials.serialize_as_bson() ==
              bson::BsonDocument{{"provider", "oauth2-apple"}, {"id_token", "a_token"}});
    }

    SECTION("auth providers custom") {
        auto credentials = AppCredentials::custom("a_token");
        CHECK(credentials.provider() == AuthProvider::CUSTOM);
        CHECK(credentials.provider_as_string() == IdentityProviderCustom);
        CHECK(credentials.serialize_as_bson() ==
              bson::BsonDocument{{"provider", "custom-token"}, {"token", "a_token"}});
    }

    SECTION("auth providers username password") {
        auto credentials = AppCredentials::username_password("user", "pass");
        CHECK(credentials.provider() == AuthProvider::USERNAME_PASSWORD);
        CHECK(credentials.provider_as_string() == IdentityProviderUsernamePassword);
        CHECK(credentials.serialize_as_bson() ==
              bson::BsonDocument{{"provider", "local-userpass"}, {"username", "user"}, {"password", "pass"}});
    }

    SECTION("auth providers function") {
        bson::BsonDocument function_params{{"name", "mongo"}};
        auto credentials = AppCredentials::function(function_params);
        CHECK(credentials.provider() == AuthProvider::FUNCTION);
        CHECK(credentials.provider_as_string() == IdentityProviderFunction);
        CHECK(credentials.serialize_as_bson() == bson::BsonDocument{{"name", "mongo"}});
    }

    SECTION("auth providers user api key") {
        auto credentials = AppCredentials::user_api_key("a key");
        CHECK(credentials.provider() == AuthProvider::USER_API_KEY);
        CHECK(credentials.provider_as_string() == IdentityProviderUserAPIKey);
        CHECK(credentials.serialize_as_bson() == bson::BsonDocument{{"provider", "api-key"}, {"key", "a key"}});
    }

    SECTION("auth providers server api key") {
        auto credentials = AppCredentials::server_api_key("a key");
        CHECK(credentials.provider() == AuthProvider::SERVER_API_KEY);
        CHECK(credentials.provider_as_string() == IdentityProviderServerAPIKey);
        CHECK(credentials.serialize_as_bson() == bson::BsonDocument{{"provider", "api-key"}, {"key", "a key"}});
    }
}

TEST_CASE("app: refresh access token unit tests", "[sync][app]") {
    auto setup_user = [](std::shared_ptr<App> app) {
        if (app->sync_manager()->get_current_user()) {
            return;
        }
        app->sync_manager()->get_user("a_user_id", good_access_token, good_access_token, "anon-user",
                                      dummy_device_id);
    };

    SECTION("refresh custom data happy path") {
        static bool session_route_hit = false;

        struct transport : UnitTestTransport {
            void send_request_to_server(const Request& request,
                                        util::UniqueFunction<void(const Response&)>&& completion) override
            {
                if (request.url.find("/session") != std::string::npos) {
                    session_route_hit = true;
                    nlohmann::json json{{"access_token", good_access_token}};
                    completion({200, 0, {}, json.dump()});
                }
                else {
                    UnitTestTransport::send_request_to_server(request, std::move(completion));
                }
            }
        };

        TestSyncManager sync_manager(get_config(instance_of<transport>));
        auto app = sync_manager.app();
        setup_user(app);

        bool processed = false;
        app->refresh_custom_data(app->sync_manager()->get_current_user(), [&](const Optional<AppError>& error) {
            REQUIRE_FALSE(error);
            CHECK(session_route_hit);
            processed = true;
        });
        CHECK(processed);
    }

    SECTION("refresh custom data sad path") {
        static bool session_route_hit = false;

        struct transport : UnitTestTransport {
            void send_request_to_server(const Request& request,
                                        util::UniqueFunction<void(const Response&)>&& completion) override
            {
                if (request.url.find("/session") != std::string::npos) {
                    session_route_hit = true;
                    nlohmann::json json{{"access_token", bad_access_token}};
                    completion({200, 0, {}, json.dump()});
                }
                else {
                    UnitTestTransport::send_request_to_server(request, std::move(completion));
                }
            }
        };

        TestSyncManager sync_manager(get_config(instance_of<transport>));
        auto app = sync_manager.app();
        setup_user(app);

        bool processed = false;
        app->refresh_custom_data(app->sync_manager()->get_current_user(), [&](const Optional<AppError>& error) {
            CHECK(error->reason() == "jwt missing parts");
            CHECK(error->code() == ErrorCodes::BadToken);
            CHECK(session_route_hit);
            processed = true;
        });
        CHECK(processed);
    }

    SECTION("refresh token ensure flow is correct") {
        /*
         Expected flow:
         Login - this gets access and refresh tokens
         Get profile - throw back a 401 error
         Refresh token - get a new token for the user
         Get profile - get the profile with the new token
         */

        struct transport : GenericNetworkTransport {
            bool login_hit = false;
            bool get_profile_1_hit = false;
            bool get_profile_2_hit = false;
            bool refresh_hit = false;

            void send_request_to_server(const Request& request,
                                        util::UniqueFunction<void(const Response&)>&& completion) override
            {
                if (request.url.find("/login") != std::string::npos) {
                    login_hit = true;
                    completion({200, 0, {}, user_json(good_access_token).dump()});
                }
                else if (request.url.find("/profile") != std::string::npos) {
                    CHECK(login_hit);

                    auto item = AppUtils::find_header("Authorization", request.headers);
                    CHECK(item);
                    auto access_token = item->second;
                    // simulated bad token request
                    if (access_token.find(good_access_token2) != std::string::npos) {
                        CHECK(login_hit);
                        CHECK(get_profile_1_hit);
                        CHECK(refresh_hit);

                        get_profile_2_hit = true;

                        completion({200, 0, {}, user_profile_json().dump()});
                    }
                    else if (access_token.find(good_access_token) != std::string::npos) {
                        CHECK(!get_profile_2_hit);
                        get_profile_1_hit = true;

                        completion({401, 0, {}});
                    }
                }
                else if (request.url.find("/session") != std::string::npos && request.method == HttpMethod::post) {
                    CHECK(login_hit);
                    CHECK(get_profile_1_hit);
                    CHECK(!get_profile_2_hit);
                    refresh_hit = true;

                    nlohmann::json json{{"access_token", good_access_token2}};
                    completion({200, 0, {}, json.dump()});
                }
                else if (request.url.find("/location") != std::string::npos) {
                    CHECK(request.method == HttpMethod::get);
                    completion({200,
                                0,
                                {},
                                "{\"deployment_model\":\"GLOBAL\",\"location\":\"US-VA\",\"hostname\":"
                                "\"http://localhost:9090\",\"ws_hostname\":\"ws://localhost:9090\"}"});
                }
            }
        };

        TestSyncManager sync_manager(get_config(instance_of<transport>));
        auto app = sync_manager.app();
        setup_user(app);
        REQUIRE(log_in(app));
    }
}

namespace {
class AsyncMockNetworkTransport {
public:
    AsyncMockNetworkTransport()
        : transport_thread(&AsyncMockNetworkTransport::worker_routine, this)
    {
    }

    void add_work_item(Response&& response, util::UniqueFunction<void(const Response&)>&& completion)
    {
        std::lock_guard<std::mutex> lk(transport_work_mutex);
        transport_work.push_front(ResponseWorkItem{std::move(response), std::move(completion)});
        transport_work_cond.notify_one();
    }

    void add_work_item(util::UniqueFunction<void()> cb)
    {
        std::lock_guard<std::mutex> lk(transport_work_mutex);
        transport_work.push_front(std::move(cb));
        transport_work_cond.notify_one();
    }

    void mark_complete()
    {
        std::unique_lock<std::mutex> lk(transport_work_mutex);
        test_complete = true;
        transport_work_cond.notify_one();
        lk.unlock();
        transport_thread.join();
    }

private:
    struct ResponseWorkItem {
        Response response;
        util::UniqueFunction<void(const Response&)> completion;
    };

    void worker_routine()
    {
        std::unique_lock<std::mutex> lk(transport_work_mutex);
        for (;;) {
            transport_work_cond.wait(lk, [&] {
                return test_complete || !transport_work.empty();
            });

            if (!transport_work.empty()) {
                auto work_item = std::move(transport_work.back());
                transport_work.pop_back();
                lk.unlock();

                mpark::visit(util::overload{[](ResponseWorkItem& work_item) {
                                                work_item.completion(std::move(work_item.response));
                                            },
                                            [](util::UniqueFunction<void()>& cb) {
                                                cb();
                                            }},
                             work_item);

                lk.lock();
                continue;
            }

            if (test_complete) {
                return;
            }
        }
    }

    std::mutex transport_work_mutex;
    std::condition_variable transport_work_cond;
    bool test_complete = false;
    std::list<mpark::variant<ResponseWorkItem, util::UniqueFunction<void()>>> transport_work;
    JoiningThread transport_thread;
};

} // namespace

TEST_CASE("app: app destroyed during token refresh", "[sync][app]") {
    AsyncMockNetworkTransport mock_transport_worker;
    enum class TestState { unknown, location, login, profile_1, profile_2, refresh_1, refresh_2, refresh_3 };
    struct TestStateBundle {
        void advance_to(TestState new_state)
        {
            std::lock_guard<std::mutex> lk(mutex);
            state = new_state;
            cond.notify_one();
        }

        TestState get() const
        {
            std::lock_guard<std::mutex> lk(mutex);
            return state;
        }

        void wait_for(TestState new_state)
        {
            std::unique_lock lk(mutex);
            bool failed = !cond.wait_for(lk, std::chrono::seconds(5), [&] {
                return state == new_state;
            });
            if (failed) {
                throw std::runtime_error("wait timed out");
            }
        }

        mutable std::mutex mutex;
        std::condition_variable cond;

        TestState state = TestState::unknown;
    } state;
    struct transport : public GenericNetworkTransport {
        transport(AsyncMockNetworkTransport& worker, TestStateBundle& state)
            : mock_transport_worker(worker)
            , state(state)
        {
        }

        void send_request_to_server(const Request& request,
                                    util::UniqueFunction<void(const Response&)>&& completion) override
        {
            if (request.url.find("/login") != std::string::npos) {
                CHECK(state.get() == TestState::location);
                state.advance_to(TestState::login);
                mock_transport_worker.add_work_item(
                    Response{200, 0, {}, user_json(encode_fake_jwt("access token 1")).dump()}, std::move(completion));
            }
            else if (request.url.find("/profile") != std::string::npos) {
                // simulated bad token request
                auto cur_state = state.get();
                CHECK((cur_state == TestState::refresh_1 || cur_state == TestState::login));
                if (cur_state == TestState::refresh_1) {
                    state.advance_to(TestState::profile_2);
                    mock_transport_worker.add_work_item(Response{200, 0, {}, user_profile_json().dump()},
                                                        std::move(completion));
                }
                else if (cur_state == TestState::login) {
                    state.advance_to(TestState::profile_1);
                    mock_transport_worker.add_work_item(Response{401, 0, {}}, std::move(completion));
                }
            }
            else if (request.url.find("/session") != std::string::npos && request.method == HttpMethod::post) {
                if (state.get() == TestState::profile_1) {
                    state.advance_to(TestState::refresh_1);
                    nlohmann::json json{{"access_token", encode_fake_jwt("access token 1")}};
                    mock_transport_worker.add_work_item(Response{200, 0, {}, json.dump()}, std::move(completion));
                }
                else if (state.get() == TestState::profile_2) {
                    state.advance_to(TestState::refresh_2);
                    mock_transport_worker.add_work_item(Response{200, 0, {}, "{\"error\":\"too bad, buddy!\"}"},
                                                        std::move(completion));
                }
                else {
                    CHECK(state.get() == TestState::refresh_2);
                    state.advance_to(TestState::refresh_3);
                    nlohmann::json json{{"access_token", encode_fake_jwt("access token 2")}};
                    mock_transport_worker.add_work_item(Response{200, 0, {}, json.dump()}, std::move(completion));
                }
            }
            else if (request.url.find("/location") != std::string::npos) {
                CHECK(request.method == HttpMethod::get);
                CHECK(state.get() == TestState::unknown);
                state.advance_to(TestState::location);
                mock_transport_worker.add_work_item(
                    Response{200,
                             0,
                             {},
                             "{\"deployment_model\":\"GLOBAL\",\"location\":\"US-VA\",\"hostname\":"
                             "\"http://localhost:9090\",\"ws_hostname\":\"ws://localhost:9090\"}"},
                    std::move(completion));
            }
        }

        AsyncMockNetworkTransport& mock_transport_worker;
        TestStateBundle& state;
    };
    TestSyncManager sync_manager(get_config(std::make_shared<transport>(mock_transport_worker, state)));
    auto app = sync_manager.app();

    {
        auto [cur_user_promise, cur_user_future] = util::make_promise_future<std::shared_ptr<SyncUser>>();
        app->log_in_with_credentials(AppCredentials::anonymous(),
                                     [promise = std::move(cur_user_promise)](std::shared_ptr<SyncUser> user,
                                                                             util::Optional<AppError> error) mutable {
                                         REQUIRE_FALSE(error);
                                         promise.emplace_value(std::move(user));
                                     });

        auto cur_user = std::move(cur_user_future).get();
        CHECK(cur_user);

        SyncTestFile config(app->current_user(), bson::Bson("foo"));
        // Ignore websocket errors, since sometimes a websocket connection gets started during the test
        config.sync_config->error_handler = [](std::shared_ptr<SyncSession> session, SyncError error) mutable {
            // Ignore websocket errors, since there's not really an app out there...
<<<<<<< HEAD
            if (error.reason().find("Bad WebSocket") != std::string::npos) {
=======
            if (error.message.find("Bad WebSocket") != std::string::npos ||
                error.message.find("ConnectionFailed") != std::string::npos) {
>>>>>>> 027cfe45
                util::format(std::cerr,
                             "An expected possible WebSocket error was caught during test: 'app destroyed during "
                             "token refresh': '%1' for '%2'",
                             error.what(), session->path());
            }
            else {
                util::format(std::cerr,
                             "An unexpected sync error was caught during test: 'app destroyed during token refresh': "
                             "'%1' for '%2'",
                             error.what(), session->path());
                abort();
            }
        };
        auto r = Realm::get_shared_realm(config);
        auto session = r->sync_session();
        mock_transport_worker.add_work_item([session] {
            session->initiate_access_token_refresh();
        });
    }
    for (const auto& user : app->all_users()) {
        user->log_out();
    }

    timed_wait_for([&] {
        return !app->sync_manager()->has_existing_sessions();
    });

    mock_transport_worker.mark_complete();
}

TEST_CASE("app: metadata is persisted between sessions", "[sync][app]") {
    static const auto test_hostname = "proto://host:1234";
    static const auto test_ws_hostname = "wsproto://host:1234";

    struct transport : UnitTestTransport {
        void send_request_to_server(const Request& request,
                                    util::UniqueFunction<void(const Response&)>&& completion) override
        {
            if (request.url.find("/location") != std::string::npos) {
                CHECK(request.method == HttpMethod::get);
                completion({200,
                            0,
                            {},
                            nlohmann::json({{"deployment_model", "LOCAL"},
                                            {"location", "IE"},
                                            {"hostname", test_hostname},
                                            {"ws_hostname", test_ws_hostname}})
                                .dump()});
            }
            else if (request.url.find("functions/call") != std::string::npos) {
                REQUIRE(request.url.rfind(test_hostname, 0) != std::string::npos);
            }
            else {
                UnitTestTransport::send_request_to_server(request, std::move(completion));
            }
        }
    };

    TestSyncManager::Config config = get_config(instance_of<transport>);
    config.base_path = util::make_temp_dir();
    config.should_teardown_test_directory = false;

    {
        TestSyncManager sync_manager(config, {});
        auto app = sync_manager.app();
        app->log_in_with_credentials(AppCredentials::anonymous(), [](auto, auto error) {
            REQUIRE_FALSE(error);
        });
        REQUIRE(app->sync_manager()->sync_route().rfind(test_ws_hostname, 0) != std::string::npos);
    }

    App::clear_cached_apps();
    config.override_sync_route = false;
    config.should_teardown_test_directory = true;
    {
        TestSyncManager sync_manager(config);
        auto app = sync_manager.app();
        REQUIRE(app->sync_manager()->sync_route().rfind(test_ws_hostname, 0) != std::string::npos);
        app->call_function("function", {}, [](auto error, auto) {
            REQUIRE_FALSE(error);
        });
    }
}

TEST_CASE("app: make_streaming_request", "[sync][app]") {
    UnitTestTransport::access_token = good_access_token;

    constexpr uint64_t timeout_ms = 60000;
    auto config = get_config();
    config.app_config.default_request_timeout_ms = timeout_ms;
    TestSyncManager tsm(config);
    auto app = tsm.app();

    std::shared_ptr<SyncUser> user = log_in(app);

    using Headers = decltype(Request().headers);

    const auto url_prefix = "field/api/client/v2.0/app/app_id/functions/call?baas_request="sv;
    const auto get_request_args = [&](const Request& req) {
        REQUIRE(req.url.substr(0, url_prefix.size()) == url_prefix);
        auto args = req.url.substr(url_prefix.size());
        if (auto amp = args.find('&'); amp != std::string::npos) {
            args.resize(amp);
        }

        auto vec = util::base64_decode_to_vector(util::uri_percent_decode(args));
        REQUIRE(!!vec);
        auto parsed = bson::parse({vec->data(), vec->size()});
        REQUIRE(parsed.type() == bson::Bson::Type::Document);
        auto out = parsed.operator const bson::BsonDocument&();
        CHECK(out.size() == 3);
        return out;
    };

    const auto make_request = [&](std::shared_ptr<SyncUser> user, auto&&... args) {
        auto req = app->make_streaming_request(user, "func", bson::BsonArray{args...}, {"svc"});
        CHECK(req.method == HttpMethod::get);
        CHECK(req.body == "");
        CHECK(req.headers == Headers{{"Accept", "text/event-stream"}});
        CHECK(req.timeout_ms == timeout_ms);
        CHECK(req.uses_refresh_token == false);

        auto req_args = get_request_args(req);
        CHECK(req_args["name"] == "func");
        CHECK(req_args["service"] == "svc");
        CHECK(req_args["arguments"] == bson::BsonArray{args...});

        return req;
    };

    SECTION("no args") {
        auto req = make_request(nullptr);
        CHECK(req.url.find('&') == std::string::npos);
    }
    SECTION("args") {
        auto req = make_request(nullptr, "arg1", "arg2");
        CHECK(req.url.find('&') == std::string::npos);
    }
    SECTION("percent encoding") {
        // These force the base64 encoding to have + and / bytes and = padding, all of which are uri encoded.
        auto req = make_request(nullptr, ">>>>>?????");

        CHECK(req.url.find('&') == std::string::npos);
        CHECK(req.url.find("%2B") != std::string::npos);   // + (from >)
        CHECK(req.url.find("%2F") != std::string::npos);   // / (from ?)
        CHECK(req.url.find("%3D") != std::string::npos);   // = (tail padding)
        CHECK(req.url.rfind("%3D") == req.url.size() - 3); // = (tail padding)
    }
    SECTION("with user") {
        auto req = make_request(user, "arg1", "arg2");

        auto amp = req.url.find('&');
        REQUIRE(amp != std::string::npos);
        auto tail = req.url.substr(amp);
        REQUIRE(tail == ("&baas_at=" + user->access_token()));
    }
}

TEST_CASE("app: sync_user_profile unit tests", "[sync][app]") {
    SECTION("with empty map") {
        auto profile = SyncUserProfile(bson::BsonDocument());
        CHECK(profile.name() == util::none);
        CHECK(profile.email() == util::none);
        CHECK(profile.picture_url() == util::none);
        CHECK(profile.first_name() == util::none);
        CHECK(profile.last_name() == util::none);
        CHECK(profile.gender() == util::none);
        CHECK(profile.birthday() == util::none);
        CHECK(profile.min_age() == util::none);
        CHECK(profile.max_age() == util::none);
    }
    SECTION("with full map") {
        auto profile = SyncUserProfile(bson::BsonDocument({
            {"first_name", "Jan"},
            {"last_name", "Jaanson"},
            {"name", "Jan Jaanson"},
            {"email", "jan.jaanson@jaanson.com"},
            {"gender", "none"},
            {"birthday", "January 1, 1970"},
            {"min_age", "0"},
            {"max_age", "100"},
            {"picture_url", "some"},
        }));
        CHECK(profile.name() == "Jan Jaanson");
        CHECK(profile.email() == "jan.jaanson@jaanson.com");
        CHECK(profile.picture_url() == "some");
        CHECK(profile.first_name() == "Jan");
        CHECK(profile.last_name() == "Jaanson");
        CHECK(profile.gender() == "none");
        CHECK(profile.birthday() == "January 1, 1970");
        CHECK(profile.min_age() == "0");
        CHECK(profile.max_age() == "100");
    }
}

#if 0
TEST_CASE("app: app cannot get deallocated during log in", "[sync][app]") {
    AsyncMockNetworkTransport mock_transport_worker;
    enum class TestState { unknown, location, login, app_deallocated, profile };
    struct TestStateBundle {
        void advance_to(TestState new_state)
        {
            std::lock_guard<std::mutex> lk(mutex);
            state = new_state;
            cond.notify_one();
        }

        TestState get() const
        {
            std::lock_guard<std::mutex> lk(mutex);
            return state;
        }

        void wait_for(TestState new_state)
        {
            std::unique_lock<std::mutex> lk(mutex);
            cond.wait(lk, [&] {
                return state == new_state;
            });
        }

        mutable std::mutex mutex;
        std::condition_variable cond;

        TestState state = TestState::unknown;
    } state;
    struct transport : public GenericNetworkTransport {
        transport(AsyncMockNetworkTransport& worker, TestStateBundle& state)
            : mock_transport_worker(worker)
            , state(state)
        {
        }

        void send_request_to_server(const Request& request, util::UniqueFunction<void(const Response&)>&& completion) override
        {
            if (request.url.find("/login") != std::string::npos) {
                state.advance_to(TestState::login);
                state.wait_for(TestState::app_deallocated);
                mock_transport_worker.add_work_item(
                    Response{200, 0, {}, user_json(encode_fake_jwt("access token")).dump()},
                    std::move(completion));
            }
            else if (request.url.find("/profile") != std::string::npos) {
                state.advance_to(TestState::profile);
                mock_transport_worker.add_work_item(Response{200, 0, {}, user_profile_json().dump()},
                                                    std::move(completion));
            }
            else if (request.url.find("/location") != std::string::npos) {
                CHECK(request.method == HttpMethod::get);
                state.advance_to(TestState::location);
                mock_transport_worker.add_work_item(
                    Response{200,
                             0,
                             {},
                             "{\"deployment_model\":\"GLOBAL\",\"location\":\"US-VA\",\"hostname\":"
                             "\"http://localhost:9090\",\"ws_hostname\":\"ws://localhost:9090\"}"},
                    std::move(completion));
            }
        }

        AsyncMockNetworkTransport& mock_transport_worker;
        TestStateBundle& state;
    };

    auto [cur_user_promise, cur_user_future] = util::make_promise_future<std::shared_ptr<SyncUser>>();
    auto transporter = std::make_shared<transport>(mock_transport_worker, state);

    {
        TestSyncManager sync_manager(get_config(transporter));
        auto app = sync_manager.app();

        app->log_in_with_credentials(AppCredentials::anonymous(),
                                     [promise = std::move(cur_user_promise)](std::shared_ptr<SyncUser> user,
                                                                             util::Optional<AppError> error) mutable {
                                         REQUIRE_FALSE(error);
                                         promise.emplace_value(std::move(user));
                                     });
    }

    // At this point the test does not hold any reference to `app`.
    state.advance_to(TestState::app_deallocated);
    auto cur_user = std::move(cur_user_future).get();
    CHECK(cur_user);

    mock_transport_worker.mark_complete();
}
#endif

TEST_CASE("app: user logs out while profile is fetched", "[sync][app]") {
    AsyncMockNetworkTransport mock_transport_worker;
    enum class TestState { unknown, location, login, profile };
    struct TestStateBundle {
        void advance_to(TestState new_state)
        {
            std::lock_guard<std::mutex> lk(mutex);
            state = new_state;
            cond.notify_one();
        }

        TestState get() const
        {
            std::lock_guard<std::mutex> lk(mutex);
            return state;
        }

        void wait_for(TestState new_state)
        {
            std::unique_lock<std::mutex> lk(mutex);
            cond.wait(lk, [&] {
                return state == new_state;
            });
        }

        mutable std::mutex mutex;
        std::condition_variable cond;

        TestState state = TestState::unknown;
    } state;
    struct transport : public GenericNetworkTransport {
        transport(AsyncMockNetworkTransport& worker, TestStateBundle& state,
                  std::shared_ptr<SyncUser>& logged_in_user)
            : mock_transport_worker(worker)
            , state(state)
            , logged_in_user(logged_in_user)
        {
        }

        void send_request_to_server(const Request& request,
                                    util::UniqueFunction<void(const Response&)>&& completion) override
        {
            if (request.url.find("/login") != std::string::npos) {
                state.advance_to(TestState::login);
                mock_transport_worker.add_work_item(
                    Response{200, 0, {}, user_json(encode_fake_jwt("access token")).dump()}, std::move(completion));
            }
            else if (request.url.find("/profile") != std::string::npos) {
                logged_in_user->log_out();
                state.advance_to(TestState::profile);
                mock_transport_worker.add_work_item(Response{200, 0, {}, user_profile_json().dump()},
                                                    std::move(completion));
            }
            else if (request.url.find("/location") != std::string::npos) {
                CHECK(request.method == HttpMethod::get);
                state.advance_to(TestState::location);
                mock_transport_worker.add_work_item(
                    Response{200,
                             0,
                             {},
                             "{\"deployment_model\":\"GLOBAL\",\"location\":\"US-VA\",\"hostname\":"
                             "\"http://localhost:9090\",\"ws_hostname\":\"ws://localhost:9090\"}"},
                    std::move(completion));
            }
        }

        AsyncMockNetworkTransport& mock_transport_worker;
        TestStateBundle& state;
        std::shared_ptr<SyncUser>& logged_in_user;
    };

    std::shared_ptr<SyncUser> logged_in_user;
    auto transporter = std::make_shared<transport>(mock_transport_worker, state, logged_in_user);

    TestSyncManager sync_manager(get_config(transporter));
    auto app = sync_manager.app();

    logged_in_user = app->sync_manager()->get_user(UnitTestTransport::user_id, good_access_token, good_access_token,
                                                   "anon-user", dummy_device_id);
    auto custom_credentials = AppCredentials::facebook("a_token");
    auto [cur_user_promise, cur_user_future] = util::make_promise_future<std::shared_ptr<SyncUser>>();

    app->link_user(logged_in_user, custom_credentials,
                   [promise = std::move(cur_user_promise)](std::shared_ptr<SyncUser> user,
                                                           util::Optional<AppError> error) mutable {
                       REQUIRE_FALSE(error);
                       promise.emplace_value(std::move(user));
                   });

    auto cur_user = std::move(cur_user_future).get();
    CHECK(state.get() == TestState::profile);
    CHECK(cur_user);
    CHECK(cur_user == logged_in_user);

    mock_transport_worker.mark_complete();
}<|MERGE_RESOLUTION|>--- conflicted
+++ resolved
@@ -4736,12 +4736,8 @@
         // Ignore websocket errors, since sometimes a websocket connection gets started during the test
         config.sync_config->error_handler = [](std::shared_ptr<SyncSession> session, SyncError error) mutable {
             // Ignore websocket errors, since there's not really an app out there...
-<<<<<<< HEAD
-            if (error.reason().find("Bad WebSocket") != std::string::npos) {
-=======
-            if (error.message.find("Bad WebSocket") != std::string::npos ||
-                error.message.find("ConnectionFailed") != std::string::npos) {
->>>>>>> 027cfe45
+            if (error.reason().find("Bad WebSocket") != std::string::npos ||
+                error.reason().find("ConnectionFailed") != std::string::npos) {
                 util::format(std::cerr,
                              "An expected possible WebSocket error was caught during test: 'app destroyed during "
                              "token refresh': '%1' for '%2'",
