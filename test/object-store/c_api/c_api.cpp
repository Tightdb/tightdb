--- conflicted
+++ resolved
@@ -4666,12 +4666,8 @@
             local_sync_config,
             [](realm_userdata_t, realm_sync_session_t*, const realm_sync_error_t sync_error) {
                 REQUIRE(sync_error.is_client_reset_requested);
-<<<<<<< HEAD
+                REQUIRE(sync_error.server_requests_action == RLM_SYNC_ERROR_ACTION_CLIENT_RESET);
                 ResetRealmFiles::instance().reset_realm(realm_sync_error_original_file_path_key);
-=======
-                REQUIRE(sync_error.server_requests_action == RLM_SYNC_ERROR_ACTION_CLIENT_RESET);
-                ResetRealmFiles::instance().reset_realm(sync_error.c_original_file_path_key);
->>>>>>> 495dfb4f
                 baas_client_stop.store(true);
             },
             nullptr, nullptr);
@@ -4727,14 +4723,10 @@
                 local_sync_config,
                 [](realm_userdata_t, realm_sync_session_t*, const realm_sync_error_t sync_error) {
                     REQUIRE(sync_error.is_client_reset_requested);
-<<<<<<< HEAD
-                    ResetRealmFiles::instance().reset_realm(realm_sync_error_original_file_path_key);
-=======
                     // Callback in `realm_sync_config_set_before_client_reset_handler` fails, so
                     // a synthetic error is created with no action.
                     REQUIRE(sync_error.server_requests_action == RLM_SYNC_ERROR_ACTION_NO_ACTION);
-                    ResetRealmFiles::instance().reset_realm(sync_error.c_original_file_path_key);
->>>>>>> 495dfb4f
+                    ResetRealmFiles::instance().reset_realm(realm_sync_error_original_file_path_key);
                     error_handler_counter.fetch_add(1);
                     baas_client_stop.store(true);
                 },
