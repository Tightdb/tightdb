--- conflicted
+++ resolved
@@ -6113,20 +6113,12 @@
 
     auto free_fn = [](realm_userdata_t user_ptr) {
         auto test_data = static_cast<TestData*>(user_ptr);
-<<<<<<< HEAD
-        REALM_ASSERT(test_data);
-=======
         LOCKED_REQUIRE(test_data);
->>>>>>> 768cdccb
         test_data->free_count++;
     };
     auto post_fn = [](realm_userdata_t userdata, realm_sync_socket_callback_t* callback) {
         auto test_data = static_cast<TestData*>(userdata);
-<<<<<<< HEAD
-        REALM_ASSERT(test_data);
-=======
         LOCKED_REQUIRE(test_data);
->>>>>>> 768cdccb
         auto cb = [callback_copy = callback](Status s) {
             realm_sync_socket_post_complete(callback_copy, static_cast<realm_errno_e>(s.code()), s.reason().c_str());
         };
@@ -6135,21 +6127,13 @@
     auto create_timer_fn = [](realm_userdata_t userdata, uint64_t delay_ms,
                               realm_sync_socket_callback_t* callback) -> realm_sync_socket_timer_t {
         auto test_data = static_cast<TestData*>(userdata);
-<<<<<<< HEAD
-        REALM_ASSERT(test_data);
-=======
         LOCKED_REQUIRE(test_data);
->>>>>>> 768cdccb
         return static_cast<realm_sync_socket_timer_t>(new TestSyncTimer(
             *test_data->socket_provider, std::chrono::milliseconds(delay_ms), std::move(**callback)));
     };
     auto cancel_timer_fn = [](realm_userdata_t, realm_sync_socket_timer_t sync_timer) {
         auto timer = static_cast<TestSyncTimer*>(sync_timer);
-<<<<<<< HEAD
-        REALM_ASSERT(timer);
-=======
         LOCKED_REQUIRE(timer);
->>>>>>> 768cdccb
         timer->cancel();
     };
     auto free_timer_fn = [](realm_userdata_t, realm_sync_socket_timer_t sync_timer) {
@@ -6159,22 +6143,14 @@
         [](realm_userdata_t userdata, realm_websocket_endpoint_t endpoint,
            realm_websocket_observer_t* realm_websocket_observer) -> realm_sync_socket_websocket_t {
         auto test_data = static_cast<TestData*>(userdata);
-<<<<<<< HEAD
-        REALM_ASSERT(test_data);
-=======
         LOCKED_REQUIRE(test_data);
->>>>>>> 768cdccb
         return static_cast<realm_sync_socket_websocket_t>(
             new TestWebSocket(*test_data->socket_provider, endpoint, realm_websocket_observer));
     };
     auto websocket_async_write_fn = [](realm_userdata_t, realm_sync_socket_websocket_t sync_websocket,
                                        const char* data, size_t size, realm_sync_socket_callback_t* callback) {
         auto websocket = static_cast<TestWebSocket*>(sync_websocket);
-<<<<<<< HEAD
-        REALM_ASSERT(websocket);
-=======
         LOCKED_REQUIRE(websocket);
->>>>>>> 768cdccb
         websocket->async_write_binary(util::Span{data, size}, std::move(**callback));
         realm_release(callback);
     };
