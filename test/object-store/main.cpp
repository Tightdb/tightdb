////////////////////////////////////////////////////////////////////////////
//
// Copyright 2016 Realm Inc.
//
// Licensed under the Apache License, Version 2.0 (the "License");
// you may not use this file except in compliance with the License.
// You may obtain a copy of the License at
//
// http://www.apache.org/licenses/LICENSE-2.0
//
// Unless required by applicable law or agreed to in writing, software
// distributed under the License is distributed on an "AS IS" BASIS,
// WITHOUT WARRANTIES OR CONDITIONS OF ANY KIND, either express or implied.
// See the License for the specific language governing permissions and
// limitations under the License.
//
////////////////////////////////////////////////////////////////////////////

#include "realm/util/features.h"
#include <catch2/catch_all.hpp>
#include <catch2/reporters/catch_reporter_cumulative_base.hpp>
#include <catch2/catch_test_case_info.hpp>
#include <catch2/reporters/catch_reporter_registrars.hpp>

#include <external/json/json.hpp>
#include <realm/util/to_string.hpp>
#include "../util/crypt_key.hpp"

#include <iostream>
#include <limits.h>

#ifdef _MSC_VER
#include <Windows.h>

// PathCchRemoveFileSpec()
#include <pathcch.h>
#pragma comment(lib, "Pathcch.lib")
#else
#include <libgen.h>
#include <unistd.h>
#endif

int main(int argc, char** argv)
{
#ifdef _MSC_VER
    wchar_t path[MAX_PATH];
    if (GetModuleFileName(NULL, path, MAX_PATH) == 0) {
        fprintf(stderr, "Failed to retrieve path to exectuable.\n");
        return 1;
    }
    PathCchRemoveFileSpec(path, MAX_PATH);
    SetCurrentDirectory(path);
#else
    char executable[PATH_MAX];
    if (realpath(argv[0], executable) == NULL) {
        fprintf(stderr, "Failed to resolve path to exectuable.\n");
        return 1;
    }
    const char* directory = dirname(executable);
    if (chdir(directory) < 0) {
        fprintf(stderr, "Failed to change directory.\n");
        return 1;
    }
#endif

    Catch::ConfigData config;

    if (const char* str = getenv("UNITTEST_EVERGREEN_TEST_RESULTS"); str && strlen(str) != 0) {
        std::cout << "Configuring evergreen reporter to store test results in " << str << std::endl;
<<<<<<< HEAD
        config.reporterName = "evergreen";
        config.outputFilename = str;
        config.showDurations = Catch::ShowDurations::Always; // this is to help debug hangs on evergreen
=======
        config.showDurations = Catch::ShowDurations::Always; // this is to help debug hangs in Evergreen
        config.reporterSpecifications.push_back(Catch::ReporterSpec{"console", {}, {}, {}});
        config.reporterSpecifications.push_back(Catch::ReporterSpec{"evergreen", {str}, {}, {}});
>>>>>>> 1a622ff8
    }
    else if (const char* str = getenv("UNITTEST_XML"); str && strlen(str) != 0) {
        config.showDurations = Catch::ShowDurations::Always; // this is to help debug hangs in Jenkins
        config.reporterSpecifications.push_back(Catch::ReporterSpec{"console", {}, {}, {}});
        config.reporterSpecifications.push_back(Catch::ReporterSpec{"junit", {"unit-test-report.xml"}, {}, {}});
    }

    if (const char* env = getenv("UNITTEST_ENCRYPT_ALL")) {
        std::string str(env);
        for (auto& c : str) {
            c = tolower(c);
        }
        if (str == "1" || str == "on" || str == "yes") {
            realm::test_util::enable_always_encrypt();
        }
    }

    Catch::Session session;
    session.useConfigData(config);
    int result = session.run(argc, argv);
    return result < 0xff ? result : 0xff;
}

namespace Catch {
class EvergreenReporter : public CumulativeReporterBase {
public:
    struct TestResult {
        TestResult()
            : start_time{std::chrono::system_clock::now()}
            , end_time{}
            , status{"unknown"}
        {
        }
        std::chrono::system_clock::time_point start_time;
        std::chrono::system_clock::time_point end_time;
        std::string status;
    };

    using Base = CumulativeReporterBase;
    using CumulativeReporterBase::CumulativeReporterBase;
    static std::string getDescription()
    {
        return "Reports test results in a format consumable by Evergreen.";
    }

    void assertionEnded(AssertionStats const& assertionStats) override
    {
        if (!assertionStats.assertionResult.isOk()) {
            std::cerr << "Assertion failure: " << assertionStats.assertionResult.getSourceInfo() << std::endl;
            std::cerr << "\t from expresion: '" << assertionStats.assertionResult.getExpression() << "'" << std::endl;
            std::cerr << "\t with expansion: '" << assertionStats.assertionResult.getExpandedExpression() << "'"
                      << std::endl;
            for (auto& message : assertionStats.infoMessages) {
                std::cerr << "\t message: " << message.message << std::endl;
            }
            std::cerr << std::endl;
        }
    }
    void testCaseStarting(TestCaseInfo const& testCaseInfo) override
    {
        m_results.emplace(std::make_pair(testCaseInfo.name, TestResult{}));
        Base::testCaseStarting(testCaseInfo);
    }
    void testCaseEnded(TestCaseStats const& testCaseStats) override
    {
        auto it = m_results.find(testCaseStats.testInfo->name);
        if (it == m_results.end()) {
            throw std::runtime_error("logic error in Evergreen section reporter, could not end test case '" +
                                     testCaseStats.testInfo->name + "' which was never tracked as started.");
        }
        if (testCaseStats.totals.assertions.allPassed()) {
            it->second.status = "pass";
        }
        else {
            it->second.status = "fail";
        }
        it->second.end_time = std::chrono::system_clock::now();
        Base::testCaseEnded(testCaseStats);
    }
    void sectionStarting(SectionInfo const& sectionInfo) override
    {
        if (m_pending_name.empty()) {
            m_pending_name = sectionInfo.name;
        }
        else {
            m_pending_name += "::" + sectionInfo.name;
        }
        m_pending_test = {};
        Base::sectionStarting(sectionInfo);
    }
    void sectionEnded(SectionStats const& sectionStats) override
    {
        if (!m_pending_name.empty()) {
            if (sectionStats.assertions.allPassed()) {
                m_pending_test.status = "pass";
            }
            else {
                m_pending_test.status = "fail";
            }
            m_pending_test.end_time = std::chrono::system_clock::now();
            m_results.emplace(std::make_pair(m_pending_name, m_pending_test));
            m_pending_name = "";
        }
        Base::sectionEnded(sectionStats);
    }
    void testRunEndedCumulative() override
    {
        auto results_arr = nlohmann::json::array();
        for (const auto& [test_name, cur_result] : m_results) {
            auto to_millis = [](const auto& tp) -> double {
                return static_cast<double>(
                    std::chrono::duration_cast<std::chrono::milliseconds>(tp.time_since_epoch()).count());
            };
            double start_secs = to_millis(cur_result.start_time) / 1000;
            double end_secs = to_millis(cur_result.end_time) / 1000;
            int exit_code = 0;
            if (cur_result.status != "pass") {
                exit_code = 1;
            }

            nlohmann::json cur_result_obj = {{"test_file", test_name}, {"status", cur_result.status},
                                             {"exit_code", exit_code}, {"start", start_secs},
                                             {"end", end_secs},        {"elapsed", end_secs - start_secs}};
            results_arr.push_back(std::move(cur_result_obj));
        }
        auto result_file_obj = nlohmann::json{{"results", std::move(results_arr)}};
        m_stream << result_file_obj << std::endl;
    }

    TestResult m_pending_test;
    std::string m_pending_name;
    std::vector<std::pair<std::string, TestResult>> m_current_stack;
    std::map<std::string, TestResult> m_results;
};

CATCH_REGISTER_REPORTER("evergreen", EvergreenReporter)

} // end namespace Catch<|MERGE_RESOLUTION|>--- conflicted
+++ resolved
@@ -67,15 +67,9 @@
 
     if (const char* str = getenv("UNITTEST_EVERGREEN_TEST_RESULTS"); str && strlen(str) != 0) {
         std::cout << "Configuring evergreen reporter to store test results in " << str << std::endl;
-<<<<<<< HEAD
-        config.reporterName = "evergreen";
-        config.outputFilename = str;
-        config.showDurations = Catch::ShowDurations::Always; // this is to help debug hangs on evergreen
-=======
         config.showDurations = Catch::ShowDurations::Always; // this is to help debug hangs in Evergreen
         config.reporterSpecifications.push_back(Catch::ReporterSpec{"console", {}, {}, {}});
         config.reporterSpecifications.push_back(Catch::ReporterSpec{"evergreen", {str}, {}, {}});
->>>>>>> 1a622ff8
     }
     else if (const char* str = getenv("UNITTEST_XML"); str && strlen(str) != 0) {
         config.showDurations = Catch::ShowDurations::Always; // this is to help debug hangs in Jenkins
