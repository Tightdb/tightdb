--- conflicted
+++ resolved
@@ -243,11 +243,8 @@
     return {};
 #endif
 }
-<<<<<<< HEAD
-=======
 #endif // REALM_MONGODB_ENDPOINT
 #endif // REALM_ENABLE_AUTH_TESTS
->>>>>>> 34bf1704
 
 AutoVerifiedEmailCredentials::AutoVerifiedEmailCredentials()
 {
@@ -324,8 +321,6 @@
     finish(std::move(tsr), err);
 }
 
-#endif // REALM_ENABLE_SYNC
-
 class TestHelper {
 public:
     static DBRef& get_db(SharedRealm const& shared_realm)
