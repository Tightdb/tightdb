--- conflicted
+++ resolved
@@ -40,9 +40,6 @@
 
 namespace realm {
 
-<<<<<<< HEAD
-bool create_dummy_realm(std::string path, std::shared_ptr<Realm>* out)
-=======
 bool ExceptionMatcher<void>::match(Exception const& ex) const
 {
     return ex.code() == m_code && ex.what() == m_message;
@@ -79,8 +76,7 @@
     return os;
 }
 
-bool create_dummy_realm(std::string path)
->>>>>>> cbe560ac
+bool create_dummy_realm(std::string path, std::shared_ptr<Realm>* out)
 {
     Realm::Config config;
     config.path = path;
