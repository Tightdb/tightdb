--- conflicted
+++ resolved
@@ -482,14 +482,7 @@
     , m_base_file_path(config.base_path.empty() ? util::make_temp_dir() : config.base_path)
     , m_should_teardown_test_directory(config.should_teardown_test_directory)
 {
-<<<<<<< HEAD
-    app::App::Config app_config = config.app_config;
-    set_app_config_defaults(app_config, transport);
-
-=======
     util::try_make_dir(m_base_file_path);
-    util::Logger::set_default_level_threshold(config.log_level);
->>>>>>> dcb6fac8
     SyncClientConfig sc_config;
     sc_config.base_file_path = m_base_file_path;
     sc_config.metadata_mode = config.metadata_mode;
@@ -553,7 +546,7 @@
     sc_config.metadata_mode = config.metadata_mode;
     sc_config.socket_provider = config.socket_provider;
 
-    util::Logger::set_default_level_threshold(realm::util::Logger::Level::TEST_LOGGING_LEVEL);
+    set_default_level_thresholds();
 
     m_app = app::App::get_app(app::App::CacheMode::Disabled, app_config, sc_config);
 }
