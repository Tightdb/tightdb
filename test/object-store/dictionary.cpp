--- conflicted
+++ resolved
@@ -214,7 +214,6 @@
         }
     }
 
-<<<<<<< HEAD
     SECTION("get()") {
         for (size_t i = 0; i < values.size(); ++i) {
             REQUIRE(dict.get<T>(keys[i]) == values[i]);
@@ -250,11 +249,10 @@
         for (auto key : keys) {
             REQUIRE(dict.find_any(key) == realm::not_found);
         }
-=======
+    }
     SECTION("links") {
         links.insert(ctx, "foo", util::Any(another));
         links.insert(ctx, "m", util::Any());
->>>>>>> b2cc9de9
     }
 
     SECTION("iteration") {
