--- conflicted
+++ resolved
@@ -56,7 +56,6 @@
 };
 } // namespace Catch
 
-<<<<<<< HEAD
 namespace cf = realm::collection_fixtures;
 
 TEMPLATE_TEST_CASE("dictionary types", "[dictionary]", cf::MixedVal, cf::Int, cf::Bool, cf::Float, cf::Double,
@@ -72,24 +71,13 @@
     InMemoryTestFile config;
     config.cache = false;
     config.automatic_change_notifications = false;
-    config.schema =
-        Schema{{"object",
-                {{"value", PropertyType::Dictionary | TestType::property_type()},
-                 {"links", PropertyType::Dictionary | PropertyType::Object | PropertyType::Nullable, "target"}}},
-               {"target", {{"value", PropertyType::Int}}}};
-=======
-TEST_CASE("dictionary", "[dictionary]") {
-    InMemoryTestFile config;
-    config.cache = false;
-    config.automatic_change_notifications = false;
     config.schema = Schema{
         {"object",
-         {{"value", PropertyType::Dictionary | PropertyType::String},
+         {{"value", PropertyType::Dictionary | TestType::property_type()},
           {"links", PropertyType::Dictionary | PropertyType::Object | PropertyType::Nullable, "target"}}},
         {"target",
          {{"value", PropertyType::Int}, {"self_link", PropertyType::Object | PropertyType::Nullable, "target"}}},
         {"source", {{"link", PropertyType::Object | PropertyType::Nullable, "object"}}}};
->>>>>>> 5d81f097
 
     auto r = Realm::get_shared_realm(config);
     auto r2 = Realm::get_shared_realm(config);
