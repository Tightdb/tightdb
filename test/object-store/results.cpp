////////////////////////////////////////////////////////////////////////////
//
// Copyright 2016 Realm Inc.
//
// Licensed under the Apache License, Version 2.0 (the "License");
// you may not use this file except in compliance with the License.
// You may obtain a copy of the License at
//
// http://www.apache.org/licenses/LICENSE-2.0
//
// Unless required by applicable law or agreed to in writing, software
// distributed under the License is distributed on an "AS IS" BASIS,
// WITHOUT WARRANTIES OR CONDITIONS OF ANY KIND, either express or implied.
// See the License for the specific language governing permissions and
// limitations under the License.
//
////////////////////////////////////////////////////////////////////////////

#include <catch2/catch_all.hpp>

#include "util/event_loop.hpp"
#include "util/index_helpers.hpp"
#include "util/test_file.hpp"

#include <realm/object-store/impl/object_accessor_impl.hpp>
#include <realm/object-store/impl/realm_coordinator.hpp>
#include <realm/object-store/impl/results_notifier.hpp>
#include <realm/object-store/binding_context.hpp>
#include <realm/object-store/keypath_helpers.hpp>
#include <realm/object-store/object_schema.hpp>
#include <realm/object-store/property.hpp>
#include <realm/object-store/results.hpp>
#include <realm/object-store/schema.hpp>
#include <realm/object-store/util/scheduler.hpp>

#include <realm/db.hpp>
#include <realm/group.hpp>
#include <realm/query_engine.hpp>
#include <realm/query_expression.hpp>

#if REALM_ENABLE_SYNC
#include <realm/object-store/sync/sync_manager.hpp>
#include <realm/object-store/sync/sync_session.hpp>
#endif

namespace realm {
class TestHelper {
public:
    static DBRef& get_shared_group(SharedRealm const& shared_realm)
    {
        return Realm::Internal::get_db(*shared_realm);
    }
};
} // namespace realm

namespace Catch {
template <>
struct StringMaker<std::any> {
    static std::string convert(std::any const& any)
    {
        return realm::util::format("Any<%1>", any.type().name());
    }
};
template <>
struct StringMaker<realm::util::Optional<std::any>> {
    static std::string convert(realm::util::Optional<std::any> any)
    {
        return any ? realm::util::format("some(Any<%1>)", any->type().name()) : "none";
    }
};
} // namespace Catch

using namespace realm;
using namespace std::string_literals;
using util::any_cast;

namespace {
using AnyDict = std::map<std::string, std::any>;
using AnyVec = std::vector<std::any>;
} // namespace

struct TestContext : CppContext {
    std::map<std::string, AnyDict> defaults;

    using CppContext::CppContext;
    TestContext(TestContext& parent, realm::Obj& obj, realm::Property const& prop)
        : CppContext(parent, obj, prop)
        , defaults(parent.defaults)
    {
    }

    void will_change(Object const&, Property const&) {}
    void did_change() {}
    std::string print(std::any)
    {
        return "not implemented";
    }
    bool allow_missing(std::any)
    {
        return false;
    }
};


TEST_CASE("notifications: async delivery") {
#ifndef _WIN32
    _impl::RealmCoordinator::assert_no_open_realms();
#endif
    InMemoryTestFile config;
    config.automatic_change_notifications = false;

    auto r = Realm::get_shared_realm(config);
    r->update_schema({
        {"object", {{"value", PropertyType::Int}}},
    });

    auto coordinator = _impl::RealmCoordinator::get_coordinator(config.path);
    auto table = r->read_group().get_table("class_object");
    auto col = table->get_column_key("value");

    r->begin_transaction();
    for (int i = 0; i < 10; ++i)
        table->create_object().set_all(i * 2);
    r->commit_transaction();

    Results results(r, table->where().greater(col, 0).less(col, 10));

    int notification_calls = 0;
<<<<<<< HEAD
    CollectionChangeSet saved_changes;
    auto token = results.add_notification_callback([&](CollectionChangeSet changes, std::exception_ptr err) {
        REQUIRE_FALSE(err);
=======
    auto token = results.add_notification_callback([&](CollectionChangeSet) {
>>>>>>> d14fbac9
        ++notification_calls;
        saved_changes = changes;
    });

    auto make_local_change = [&] {
        r->begin_transaction();
        table->begin()->set(col, 4);
        r->commit_transaction();
    };

    auto make_remote_change = [&] {
        auto r2 = coordinator->get_realm();
        r2->begin_transaction();
        r2->read_group().get_table("class_object")->begin()->set(col, 5);
        r2->commit_transaction();
    };

    auto make_remote_object_addition = [&] {
        auto r2 = coordinator->get_realm();
        r2->begin_transaction();
        r2->read_group().get_table("class_object")->create_object().set_all(7);
        r2->commit_transaction();
    };

    SECTION("initial notification") {
        SECTION("is delivered on notify()") {
            REQUIRE(notification_calls == 0);
            advance_and_notify(*r);
            REQUIRE(notification_calls == 1);
        }

        SECTION("is delivered on refresh()") {
            coordinator->on_change();
            REQUIRE(notification_calls == 0);
            r->refresh();
            REQUIRE(notification_calls == 1);
        }

        SECTION("is delivered on begin_transaction()") {
            coordinator->on_change();
            REQUIRE(notification_calls == 0);
            r->begin_transaction();
            REQUIRE(notification_calls == 1);
            r->cancel_transaction();
        }

        SECTION("is delivered on notify() even with autorefresh disabled") {
            r->set_auto_refresh(false);
            REQUIRE(notification_calls == 0);
            advance_and_notify(*r);
            REQUIRE(notification_calls == 1);
        }

        SECTION("refresh() blocks due to initial results not being ready") {
            REQUIRE(notification_calls == 0);
            JoiningThread thread([&] {
                std::this_thread::sleep_for(std::chrono::microseconds(5000));
                coordinator->on_change();
            });
            r->refresh();
            REQUIRE(notification_calls == 1);
        }

        SECTION("begin_transaction() blocks due to initial results not being ready") {
            REQUIRE(notification_calls == 0);
            JoiningThread thread([&] {
                std::this_thread::sleep_for(std::chrono::microseconds(5000));
                coordinator->on_change();
            });
            r->begin_transaction();
            REQUIRE(notification_calls == 1);
            r->cancel_transaction();
        }

        SECTION("notify() does not block due to initial results not being ready") {
            REQUIRE(notification_calls == 0);
            r->notify();
            REQUIRE(notification_calls == 0);
        }

        SECTION("is delivered after invalidate()") {
            r->invalidate();

            SECTION("notify()") {
                coordinator->on_change();
                REQUIRE_FALSE(r->is_in_read_transaction());
                r->notify();
                REQUIRE(notification_calls == 1);
            }

            SECTION("notify() without autorefresh") {
                r->set_auto_refresh(false);
                coordinator->on_change();
                REQUIRE_FALSE(r->is_in_read_transaction());
                r->notify();
                REQUIRE(notification_calls == 1);
            }

            SECTION("refresh()") {
                coordinator->on_change();
                REQUIRE_FALSE(r->is_in_read_transaction());
                r->refresh();
                REQUIRE(notification_calls == 1);
            }

            SECTION("begin_transaction()") {
                coordinator->on_change();
                REQUIRE_FALSE(r->is_in_read_transaction());
                r->begin_transaction();
                REQUIRE(notification_calls == 1);
                r->cancel_transaction();
            }
        }

        SECTION("is delivered by notify() even if there are later versions") {
            REQUIRE(notification_calls == 0);
            coordinator->on_change();
            make_remote_change();
            r->notify();
            REQUIRE(notification_calls == 1);
        }
    }

    advance_and_notify(*r);

    SECTION("notifications for local changes") {
        make_local_change();
        coordinator->on_change();
        REQUIRE(notification_calls == 1);

        SECTION("notify()") {
            r->notify();
            REQUIRE(notification_calls == 2);
        }

        SECTION("notify() without autorefresh") {
            r->set_auto_refresh(false);
            r->notify();
            REQUIRE(notification_calls == 2);
        }

        SECTION("refresh()") {
            r->refresh();
            REQUIRE(notification_calls == 2);
        }

        SECTION("begin_transaction()") {
            r->begin_transaction();
            REQUIRE(notification_calls == 2);
            r->cancel_transaction();
        }
    }

    SECTION("notifications for remote changes") {
        make_remote_change();
        coordinator->on_change();
        REQUIRE(notification_calls == 1);

        SECTION("notify()") {
            r->notify();
            REQUIRE(notification_calls == 2);
        }

        SECTION("notify() without autorefresh") {
            r->set_auto_refresh(false);
            r->notify();
            REQUIRE(notification_calls == 1);
            r->refresh();
            REQUIRE(notification_calls == 2);
        }

        SECTION("refresh()") {
            r->refresh();
            REQUIRE(notification_calls == 2);
        }

        SECTION("begin_transaction()") {
            r->begin_transaction();
            REQUIRE(notification_calls == 2);
            r->cancel_transaction();
        }

        SECTION("Notify of object additions done in long reclaimed versions") {
            r->notify();
            REQUIRE(notification_calls == 2);
            REQUIRE(saved_changes.insertions.count() == 1);
            for (int j = 0; j < 100; ++j) {
                make_remote_object_addition();
            }
            coordinator->on_change();
            r->notify();
            REQUIRE(notification_calls == 3);
            REQUIRE(saved_changes.insertions.count() == 100);
        }
    }

    SECTION("notifications are not delivered when the token is destroyed before they are calculated") {
        make_remote_change();
        REQUIRE(notification_calls == 1);
        token = {};
        advance_and_notify(*r);
        REQUIRE(notification_calls == 1);
    }

    SECTION("notifications are not delivered when the token is destroyed before they are delivered") {
        make_remote_change();
        REQUIRE(notification_calls == 1);
        coordinator->on_change();
        token = {};
        r->notify();
        REQUIRE(notification_calls == 1);
    }

    SECTION("notifications are delivered on the next cycle when a new callback is added from within a callback") {
        NotificationToken token2, token3;
        bool called = false;
        token2 = results.add_notification_callback([&](CollectionChangeSet) {
            token2 = {};
            token3 = results.add_notification_callback([&](CollectionChangeSet) {
                called = true;
            });
        });

        advance_and_notify(*r);
        REQUIRE_FALSE(called);
        advance_and_notify(*r);
        REQUIRE(called);
    }

    SECTION("notifications are delivered on the next cycle when a new callback is added from within a callback") {
        auto results2 = results;
        auto results3 = results;
        NotificationToken token2, token3, token4;

        bool called = false;
        auto check = [&](Results& outer, Results& inner) {
            token2 = outer.add_notification_callback([&](CollectionChangeSet) {
                token2 = {};
                token3 = inner.add_notification_callback([&](CollectionChangeSet) {
                    called = true;
                });
            });

            advance_and_notify(*r);
            REQUIRE_FALSE(called);
            advance_and_notify(*r);
            REQUIRE(called);
        };

        SECTION("same Results") {
            check(results, results);
        }

        SECTION("Results which has never had a notifier") {
            check(results, results2);
        }

        SECTION("Results which used to have callbacks but no longer does") {
            SECTION("notifier before active") {
                token3 = results2.add_notification_callback([&](CollectionChangeSet) {
                    token3 = {};
                });
                check(results3, results2);
            }
            SECTION("notifier after active") {
                token3 = results2.add_notification_callback([&](CollectionChangeSet) {
                    token3 = {};
                });
                check(results, results2);
            }
        }

        SECTION("Results which already has callbacks") {
            SECTION("notifier before active") {
                token4 = results2.add_notification_callback([&](CollectionChangeSet) {});
                check(results3, results2);
            }
            SECTION("notifier after active") {
                token4 = results2.add_notification_callback([&](CollectionChangeSet) {});
                check(results, results2);
            }
        }
    }

    SECTION("remote changes made before adding a callback from within a callback are not reported") {
        NotificationToken token2, token3;
        bool called = false;
        token2 = results.add_notification_callback([&](CollectionChangeSet) {
            token2 = {};
            make_remote_change();
            coordinator->on_change();
            token3 = results.add_notification_callback([&](CollectionChangeSet c) {
                called = true;
                REQUIRE(c.empty());
                REQUIRE(table->begin()->get<int64_t>(col) == 5);
            });
        });

        advance_and_notify(*r);
        REQUIRE_FALSE(called);
        advance_and_notify(*r);
        REQUIRE(called);
    }

    SECTION("notifications are not delivered when a callback is removed from within a callback") {
        NotificationToken token2, token3;
        token2 = results.add_notification_callback([&](CollectionChangeSet) {
            token3 = {};
        });
        token3 = results.add_notification_callback([&](CollectionChangeSet) {
            REQUIRE(false);
        });

        advance_and_notify(*r);
    }

    SECTION("removing the current callback does not stop later ones from being called") {
        NotificationToken token2, token3;
        bool called = false;
        token2 = results.add_notification_callback([&](CollectionChangeSet) {
            token2 = {};
        });
        token3 = results.add_notification_callback([&](CollectionChangeSet) {
            called = true;
        });

        advance_and_notify(*r);

        REQUIRE(called);
    }

    SECTION("the first call of a notification can include changes if it previously ran for a different callback") {
        r->begin_transaction();
        auto token2 = results.add_notification_callback([&](CollectionChangeSet c) {
            REQUIRE(!c.empty());
        });

        table->create_object().set(col, 5);
        r->commit_transaction();
        advance_and_notify(*r);
    }

    SECTION("handling of results not ready") {
        make_remote_change();

        SECTION("notify() does nothing") {
            r->notify();
            REQUIRE(notification_calls == 1);
            coordinator->on_change();
            r->notify();
            REQUIRE(notification_calls == 2);
        }

        SECTION("refresh() blocks") {
            REQUIRE(notification_calls == 1);
            JoiningThread thread([&] {
                std::this_thread::sleep_for(std::chrono::microseconds(5000));
                coordinator->on_change();
            });
            r->refresh();
            REQUIRE(notification_calls == 2);
        }

        SECTION("refresh() advances to the first version with notifiers ready that is at least a recent as the "
                "newest at the time it is called") {
            JoiningThread thread([&] {
                std::this_thread::sleep_for(std::chrono::microseconds(5000));
                make_remote_change();
                coordinator->on_change();
                make_remote_change();
            });
            // advances to the version after the one it was waiting for, but still
            // not the latest
            r->refresh();
            REQUIRE(notification_calls == 2);

            thread.join();
            REQUIRE(notification_calls == 2);

            // now advances to the latest
            coordinator->on_change();
            r->refresh();
            REQUIRE(notification_calls == 3);
        }

        SECTION("begin_transaction() blocks") {
            REQUIRE(notification_calls == 1);
            JoiningThread thread([&] {
                std::this_thread::sleep_for(std::chrono::microseconds(5000));
                coordinator->on_change();
            });
            r->begin_transaction();
            REQUIRE(notification_calls == 2);
            r->cancel_transaction();
        }

        SECTION("refresh() does not block for results without callbacks") {
            token = {};
            // this would deadlock if it waits for the notifier to be ready
            r->refresh();
        }

        SECTION("begin_transaction() does not block for results without callbacks") {
            token = {};
            // this would deadlock if it waits for the notifier to be ready
            r->begin_transaction();
            r->cancel_transaction();
        }

        SECTION("begin_transaction() does not block for Results for different Realms") {
            // this would deadlock if beginning the write on the secondary Realm
            // waited for the primary Realm to be ready
            make_remote_change();

            // sanity check that the notifications never did run
            r->notify();
            REQUIRE(notification_calls == 1);
        }
    }

    SECTION("handling of stale results") {
        make_remote_change();
        coordinator->on_change();
        make_remote_change();

        SECTION("notify() uses the older version") {
            r->notify();
            REQUIRE(notification_calls == 2);
            coordinator->on_change();
            r->notify();
            REQUIRE(notification_calls == 3);
            r->notify();
            REQUIRE(notification_calls == 3);
        }

        SECTION("refresh() blocks") {
            REQUIRE(notification_calls == 1);
            JoiningThread thread([&] {
                std::this_thread::sleep_for(std::chrono::microseconds(5000));
                coordinator->on_change();
            });
            r->refresh();
            REQUIRE(notification_calls == 2);
        }

        SECTION("begin_transaction() blocks") {
            REQUIRE(notification_calls == 1);
            JoiningThread thread([&] {
                std::this_thread::sleep_for(std::chrono::microseconds(5000));
                coordinator->on_change();
            });
            r->begin_transaction();
            REQUIRE(notification_calls == 2);
            r->cancel_transaction();
        }
    }

    SECTION("updates are delivered after invalidate()") {
        r->invalidate();
        make_remote_change();

        SECTION("notify()") {
            coordinator->on_change();
            REQUIRE_FALSE(r->is_in_read_transaction());
            r->notify();
            REQUIRE(notification_calls == 2);
        }

        SECTION("notify() without autorefresh") {
            r->set_auto_refresh(false);
            coordinator->on_change();
            REQUIRE_FALSE(r->is_in_read_transaction());
            r->notify();
            REQUIRE(notification_calls == 1);
            r->refresh();
            REQUIRE(notification_calls == 2);
        }

        SECTION("refresh()") {
            coordinator->on_change();
            REQUIRE_FALSE(r->is_in_read_transaction());
            r->refresh();
            REQUIRE(notification_calls == 2);
        }

        SECTION("begin_transaction()") {
            coordinator->on_change();
            REQUIRE_FALSE(r->is_in_read_transaction());
            r->begin_transaction();
            REQUIRE(notification_calls == 2);
            r->cancel_transaction();
        }
    }

    SECTION("refresh() from within changes_available() works and does not interfere with notification delivery") {
        struct Context : BindingContext {
            Realm& realm;
            Context(Realm& realm)
                : realm(realm)
            {
            }

            void changes_available() override
            {
                REQUIRE(realm.refresh());
            }
        };

        make_remote_change();
        coordinator->on_change();

        r->set_auto_refresh(false);
        REQUIRE(notification_calls == 1);

        r->notify();
        REQUIRE(notification_calls == 1);

        r->m_binding_context.reset(new Context(*r));
        r->notify();
        REQUIRE(notification_calls == 2);
    }

    SECTION("refresh() from within a notification is a no-op") {
        token = results.add_notification_callback([&](CollectionChangeSet) {
            REQUIRE_FALSE(r->refresh()); // would deadlock if it actually tried to refresh
        });
        advance_and_notify(*r);
        make_remote_change(); // 1
        coordinator->on_change();
        make_remote_change(); // 2
        r->notify();          // advances to version from 1
        coordinator->on_change();
        REQUIRE(r->refresh());       // advances to version from 2
        REQUIRE_FALSE(r->refresh()); // does not advance since it's now up-to-date
    }

    SECTION("begin_transaction() from within a notification sends notifications recursively") {
        size_t calls = 0;
        auto token2 = results.add_notification_callback([&](CollectionChangeSet) {
            if (++calls != 2)
                return;

            REQUIRE(calls == 2);
            coordinator->on_change();
            r->begin_transaction();
            REQUIRE(calls == 3);
            r->cancel_transaction();
        });
        advance_and_notify(*r);

        make_remote_change(); // 1
        coordinator->on_change();
        make_remote_change(); // 2
        r->notify();          // advances to version from 1
        REQUIRE(notification_calls == 3);
        REQUIRE_FALSE(r->refresh()); // we made the commit locally, so no advancing here
        REQUIRE(notification_calls == 3);
    }

    SECTION("begin_transaction() from within a notification adds new changes to the pending callbacks"
            " and restarts invoking callbacks recursively") {
        size_t calls1 = 0, calls2 = 0, calls3 = 0;
        token = results.add_notification_callback([&](CollectionChangeSet c) {
            ++calls1;
            // This callback is before the callback performing writes and so
            // sees each notification normally
            if (calls1 > 1)
                REQUIRE_INDICES(c.insertions, calls1 + 2);
        });
        auto token2 = results.add_notification_callback([&](CollectionChangeSet c) {
            ++calls2;
            if (calls2 > 1)
                REQUIRE_INDICES(c.insertions, calls2 + 2);
            if (calls2 == 10)
                return;

            // We get here due to a call to begin_transaction() (either at the
            // top level of the test or later in this function), so we're already
            // in a write transaction.
            table->create_object().set_all(5);
            r->commit_transaction();

            // Calculate the changeset from the wriet we just made and then
            // start another write, which restarts notification sending and
            // recursively calls this function again.
            coordinator->on_change();
            r->begin_transaction();

            // By the time the outermost begin_transaction() returns we've
            // recurred all the way to 10
            REQUIRE(calls2 == 10);
        });
        auto token3 = results.add_notification_callback([&](CollectionChangeSet c) {
            ++calls3;
            // This callback comes after the one performing writes, and so doesn't
            // even get the initial notification until after all the writes.
            REQUIRE_INDICES(c.insertions, 4, 5, 6, 7, 8, 9, 10, 11, 12);
        });
        coordinator->on_change();
        r->begin_transaction();
        r->cancel_transaction();

        REQUIRE(calls1 == 10);
        REQUIRE(calls2 == 10);
        REQUIRE(calls3 == 1);
    }

    SECTION("begin_transaction() from within a notification does not break delivering additional notifications") {
        size_t calls = 0;
        token = results.add_notification_callback([&](CollectionChangeSet) {
            if (++calls != 2)
                return;

            coordinator->on_change();
            // force the read version to advance by beginning a transaction
            r->begin_transaction();
            r->cancel_transaction();
        });

        auto results2 = results;
        size_t calls2 = 0;
        auto token2 = results2.add_notification_callback([&](CollectionChangeSet c) {
            if (++calls2 == 1)
                return;
            REQUIRE_INDICES(c.insertions, 0);
        });
        advance_and_notify(*r);
        REQUIRE(calls == 1);
        REQUIRE(calls2 == 1);

        make_remote_change(); // 1
        coordinator->on_change();
        make_remote_change(); // 2
        r->notify();          // advances to version from 1

        REQUIRE(calls == 3);
        REQUIRE(calls2 == 2);
    }

    SECTION("begin_transaction() from within did_change() does not break delivering collection notification") {
        struct Context : BindingContext {
            _impl::RealmCoordinator& coordinator;
            Realm& realm;
            Context(_impl::RealmCoordinator& coordinator, Realm& realm)
                : coordinator(coordinator)
                , realm(realm)
            {
            }

            void did_change(std::vector<ObserverState> const&, std::vector<void*> const&, bool) override
            {
                if (!realm.is_in_transaction()) {
                    // advances to version from 2 (and recursively calls this, hence the check above)
                    coordinator.on_change();
                    realm.begin_transaction();
                    realm.cancel_transaction();
                }
            }
        };
        r->m_binding_context.reset(new Context(*coordinator, *r));

        make_remote_change(); // 1
        coordinator->on_change();
        make_remote_change(); // 2
        r->notify();          // advances to version from 1
    }

    SECTION("is_in_transaction() is reported correctly within a notification from begin_transaction() and changes "
            "can be made") {
        bool first = true;
        token = results.add_notification_callback([&](CollectionChangeSet) {
            if (first) {
                REQUIRE_FALSE(r->is_in_transaction());
                first = false;
            }
            else {
                REQUIRE(r->is_in_transaction());
                table->begin()->set(col, 100);
            }
        });
        advance_and_notify(*r);
        make_remote_change();
        coordinator->on_change();
        r->begin_transaction();
        REQUIRE(table->begin()->get<int64_t>(col) == 100);
        r->cancel_transaction();
        REQUIRE(table->begin()->get<int64_t>(col) != 100);
    }

    SECTION("invalidate() from within notification is a no-op") {
        token = results.add_notification_callback([&](CollectionChangeSet) {
            r->invalidate();
            REQUIRE(r->is_in_read_transaction());
        });
        advance_and_notify(*r);
        REQUIRE(r->is_in_read_transaction());
        make_remote_change();
        coordinator->on_change();
        r->begin_transaction();
        REQUIRE(r->is_in_transaction());
        r->cancel_transaction();
    }

    SECTION(
        "cancel_transaction() from within notification ends the write transaction started by begin_transaction()") {
        token = results.add_notification_callback([&](CollectionChangeSet) {
            if (r->is_in_transaction())
                r->cancel_transaction();
        });
        advance_and_notify(*r);
        make_remote_change();
        coordinator->on_change();
        r->begin_transaction();
        REQUIRE_FALSE(r->is_in_transaction());
    }

    SECTION("committing a transaction after beginning it refreshed from within a notification works") {
        int calls = 0;
        auto r2 = coordinator->get_realm();
        auto table2 = r2->read_group().get_table("class_object");

        SECTION("other write set skip version") {
            token = results.add_notification_callback([&](CollectionChangeSet) {
                if (++calls != 1)
                    return;

                Results results2(r2, table2);
                auto token2 = results2.add_notification_callback([](CollectionChangeSet) {});
                advance_and_notify(*r2);
                r2->begin_transaction();
                table2->begin()->set(col, 5);
                r2->commit_transaction();

                coordinator->on_change();
                r->begin_transaction();
                r->commit_transaction();
            });
            advance_and_notify(*r);
            REQUIRE(calls > 0);
        }

        SECTION("other write did not set skip version") {
            token = results.add_notification_callback([&](CollectionChangeSet) {
                if (++calls != 1)
                    return;

                r2->begin_transaction();
                table2->begin()->set(col, 5);
                r2->commit_transaction();

                coordinator->on_change();
                r->begin_transaction();
                r->commit_transaction();
            });
            advance_and_notify(*r);
            REQUIRE(calls > 0);
        }
    }
}

TEST_CASE("notifications: skip") {
#ifndef _WIN32
    _impl::RealmCoordinator::assert_no_open_realms();
#endif
    InMemoryTestFile config;
    config.cache = false;
    config.automatic_change_notifications = false;

    auto r = Realm::get_shared_realm(config);
    r->update_schema({
        {"object", {{"value", PropertyType::Int}}},
    });

    auto coordinator = _impl::RealmCoordinator::get_coordinator(config.path);
    auto table = r->read_group().get_table("class_object");
    auto col = table->get_column_key("value");

    r->begin_transaction();
    for (int i = 0; i < 10; ++i)
        table->create_object().set(col, i * 2);
    r->commit_transaction();

    Results results(r, table->where());

    auto add_callback = [](Results& results, int& calls, CollectionChangeSet& changes) {
        return results.add_notification_callback([&](CollectionChangeSet c) {
            ++calls;
            changes = std::move(c);
        });
    };

    auto make_local_change = [&](auto& token) {
        r->begin_transaction();
        table->create_object();
        token.suppress_next();
        r->commit_transaction();
    };

    auto make_remote_change = [&] {
        auto r2 = coordinator->get_realm(util::Scheduler::make_frozen(VersionID()));
        r2->begin_transaction();
        r2->read_group().get_table("class_object")->create_object();
        r2->commit_transaction();
    };

    int calls1 = 0;
    CollectionChangeSet changes1;
    auto token1 = add_callback(results, calls1, changes1);

    SECTION("no notification is sent when only callback is skipped") {
        advance_and_notify(*r);
        REQUIRE(calls1 == 1);

        make_local_change(token1);
        advance_and_notify(*r);

        REQUIRE(calls1 == 1);
        REQUIRE(changes1.empty());
    }

    SECTION("unskipped tokens for the same Results are still delivered") {
        int calls2 = 0;
        CollectionChangeSet changes2;
        auto token2 = add_callback(results, calls2, changes2);

        advance_and_notify(*r);
        REQUIRE(calls1 == 1);
        REQUIRE(calls2 == 1);

        make_local_change(token1);
        advance_and_notify(*r);

        REQUIRE(calls1 == 1);
        REQUIRE(changes1.empty());
        REQUIRE(calls2 == 2);
        REQUIRE_INDICES(changes2.insertions, 10);
    }

    SECTION("unskipped tokens for different Results are still delivered") {
        Results results2(r, table->where());
        int calls2 = 0;
        CollectionChangeSet changes2;
        auto token2 = add_callback(results2, calls2, changes2);

        advance_and_notify(*r);
        REQUIRE(calls1 == 1);
        REQUIRE(calls2 == 1);

        make_local_change(token1);
        advance_and_notify(*r);

        REQUIRE(calls1 == 1);
        REQUIRE(changes1.empty());
        REQUIRE(calls2 == 2);
        REQUIRE_INDICES(changes2.insertions, 10);
    }

    SECTION("additional commits which occur before calculation are merged in") {
        int calls2 = 0;
        CollectionChangeSet changes2;
        auto token2 = add_callback(results, calls2, changes2);

        advance_and_notify(*r);
        REQUIRE(calls1 == 1);
        REQUIRE(calls2 == 1);

        make_local_change(token1);
        make_remote_change();
        advance_and_notify(*r);

        REQUIRE(calls1 == 2);
        REQUIRE_INDICES(changes1.insertions, 11);
        REQUIRE(calls2 == 2);
        REQUIRE_INDICES(changes2.insertions, 10, 11);
    }

    SECTION("additional commits which occur before delivery are merged in") {
        int calls2 = 0;
        CollectionChangeSet changes2;
        auto token2 = add_callback(results, calls2, changes2);

        advance_and_notify(*r);
        REQUIRE(calls1 == 1);
        REQUIRE(calls2 == 1);

        make_local_change(token1);
        coordinator->on_change();
        make_remote_change();
        advance_and_notify(*r);

        REQUIRE(calls1 == 2);
        REQUIRE_INDICES(changes1.insertions, 11);
        REQUIRE(calls2 == 2);
        REQUIRE_INDICES(changes2.insertions, 10, 11);
    }

    SECTION("skipping must be done from within a write transaction") {
        REQUIRE_THROWS(token1.suppress_next());
    }

    SECTION("skipping must be done from the Realm's thread") {
        advance_and_notify(*r);
        r->begin_transaction();
        std::thread([&] {
            REQUIRE_THROWS(token1.suppress_next());
        }).join();
        r->cancel_transaction();
    }

    SECTION("new notifiers do not interfere with skipping") {
        advance_and_notify(*r);
        REQUIRE(calls1 == 1);

        CollectionChangeSet changes;

        // new notifier at a version before the skipped one
        auto r2 = coordinator->get_realm();
        Results results2(r2, r2->read_group().get_table("class_object")->where());
        int calls2 = 0;
        auto token2 = add_callback(results2, calls2, changes);

        make_local_change(token1);

        // new notifier at the skipped version
        auto r3 = coordinator->get_realm();
        Results results3(r3, r3->read_group().get_table("class_object")->where());
        int calls3 = 0;
        auto token3 = add_callback(results3, calls3, changes);

        make_remote_change();

        // new notifier at version after the skipped one
        auto r4 = coordinator->get_realm();
        Results results4(r4, r4->read_group().get_table("class_object")->where());
        int calls4 = 0;
        auto token4 = add_callback(results4, calls4, changes);

        coordinator->on_change();
        r->notify();
        r2->notify();
        r3->notify();
        r4->notify();

        REQUIRE(calls1 == 2);
        REQUIRE(calls2 == 1);
        REQUIRE(calls3 == 1);
        REQUIRE(calls4 == 1);
    }

    SECTION("skipping only effects the current transaction even if no notification would occur anyway") {
        advance_and_notify(*r);
        REQUIRE(calls1 == 1);

        // would not produce a notification even if it wasn't skipped because no changes were made
        r->begin_transaction();
        token1.suppress_next();
        r->commit_transaction();
        advance_and_notify(*r);
        REQUIRE(calls1 == 1);

        // should now produce a notification
        r->begin_transaction();
        table->create_object();
        r->commit_transaction();
        advance_and_notify(*r);
        REQUIRE(calls1 == 2);
    }

    SECTION("removing skipped notifier before it gets the chance to run") {
        advance_and_notify(*r);
        REQUIRE(calls1 == 1);

        // Set the skip version
        make_local_change(token1);
        // Advance the file to a version after the skip version
        make_remote_change();
        REQUIRE(calls1 == 1);

        // Remove the skipped notifier and add an entirely new notifier, so that
        // notifications need to run but the skip logic shouldn't be used
        token1 = {};
        results = {};
        Results results2(r, table->where());
        auto token2 = add_callback(results2, calls1, changes1);

        advance_and_notify(*r);
        REQUIRE(calls1 == 2);
    }

    SECTION("skipping every write in a loop with spurious background runs works") {
        advance_and_notify(*r);
        REQUIRE(calls1 == 1);

        std::atomic<bool> exit{false};
        JoiningThread t([&] {
            while (!exit)
                on_change_but_no_notify(*r);
        });

        for (int i = 0; i < 10; ++i) {
            r->begin_transaction();
            table->create_object();
            token1.suppress_next();
            r->commit_transaction();
        }

        exit = true;
        REQUIRE(calls1 == 1);
    }

    SECTION("run_async_notifiers() processes new notifier between suppress_next() and commit_transaction()") {
        advance_and_notify(*r);

        // Create a new notifier and then immediately remove the callback so
        // that begin_transaction() doesn't block
        Results results2(r, r->read_group().get_table("class_object")->where());
        results2.add_notification_callback([&](CollectionChangeSet) {});

        r->begin_transaction();
        table->create_object();
        token1.suppress_next();

        // If this spuriously reruns existing notifiers it'll clear skip_next
        on_change_but_no_notify(*r);
        r->commit_transaction();

        // And then this'll fail to skip the write
        advance_and_notify(*r);
        REQUIRE(calls1 == 1);
    }

    SECTION("skipping from a write inside the skipped callback works") {
        NotificationToken token2 = results.add_notification_callback([&](CollectionChangeSet c) {
            if (c.empty())
                return;
            r->begin_transaction();
            table->create_object();
            token2.suppress_next();
            r->commit_transaction();
        });

        // initial notification
        advance_and_notify(*r);
        REQUIRE(calls1 == 1);

        // notification for this write
        make_remote_change();
        advance_and_notify(*r);
        REQUIRE(calls1 == 2);

        // notification for the write made in the callback
        advance_and_notify(*r);
        REQUIRE(calls1 == 3);

        // no more notifications because the writing callback was skipped and
        // so didn't make a second write
        advance_and_notify(*r);
        REQUIRE(calls1 == 3);
    }

    SECTION("skipping from a write inside a callback before the skipped callback works") {
        int calls3 = 0;
        CollectionChangeSet changes3;
        NotificationToken token3;
        auto token2 = results.add_notification_callback([&](CollectionChangeSet) {
            if (calls1 != 2)
                return;
            REQUIRE(calls3 == 1);
            r->begin_transaction();
            REQUIRE(calls3 == 2);
            table->create_object();
            token3.suppress_next();
            r->commit_transaction();
        });
        token3 = add_callback(results, calls3, changes3);

        // initial notification
        advance_and_notify(*r);
        REQUIRE(calls1 == 1);
        REQUIRE(calls3 == 1);

        // notification for this write
        make_remote_change();
        advance_and_notify(*r);
        REQUIRE(calls1 == 2);
        REQUIRE(calls3 == 2);

        // notification for the write made in the callback
        advance_and_notify(*r);
        REQUIRE(calls1 == 3);
        REQUIRE(calls3 == 2);
    }

    SECTION("skipping from a write inside a callback after the skipped callback works") {
        int calls2 = 0;
        CollectionChangeSet changes2;
        NotificationToken token2 = add_callback(results, calls2, changes2);
        auto token3 = results.add_notification_callback([&](CollectionChangeSet) {
            if (calls1 != 2)
                return;
            REQUIRE(calls2 == 2);
            r->begin_transaction();
            REQUIRE(calls2 == 2);
            table->create_object();
            token2.suppress_next();
            r->commit_transaction();
        });

        // initial notification
        advance_and_notify(*r);
        REQUIRE(calls1 == 1);
        REQUIRE(calls2 == 1);

        // notification for this write
        make_remote_change();
        advance_and_notify(*r);
        REQUIRE(calls1 == 2);
        REQUIRE(calls2 == 2);

        // notification for the write made in the callback
        advance_and_notify(*r);
        REQUIRE(calls1 == 3);
        REQUIRE(calls2 == 2);
    }
}

TEST_CASE("notifications: TableView delivery") {
#ifndef _WIN32
    _impl::RealmCoordinator::assert_no_open_realms();
#endif

    InMemoryTestFile config;
    config.automatic_change_notifications = false;
    config.max_number_of_active_versions = 5;

    auto r = Realm::get_shared_realm(config);
    r->update_schema({
        {"object", {{"value", PropertyType::Int}}},
    });

    auto coordinator = _impl::RealmCoordinator::get_coordinator(config.path);
    auto table = r->read_group().get_table("class_object");
    auto col = table->get_column_key("value");

    r->begin_transaction();
    for (int i = 0; i < 10; ++i)
        table->create_object().set(col, i * 2);
    r->commit_transaction();

    Results results(r, table->where());
    results.set_update_policy(Results::UpdatePolicy::AsyncOnly);

    SECTION("Initial run never happens with no callbacks") {
        advance_and_notify(*r);
        REQUIRE(results.get_mode() == Results::Mode::Query);
    }

    results.evaluate_query_if_needed();
    // Create and immediately remove a callback so that the notifier gets created
    // even though we have automatic change notifications disabled
    static_cast<void>(results.add_notification_callback([&](CollectionChangeSet) {}));
    REQUIRE(results.get_mode() == Results::Mode::TableView);
    REQUIRE(results.size() == 0);

    auto make_local_change = [&] {
        r->begin_transaction();
        table->create_object();
        r->commit_transaction();
    };

    auto make_remote_change = [&] {
        auto r2 = coordinator->get_realm(util::Scheduler::make_frozen(VersionID()));
        r2->begin_transaction();
        r2->read_group().get_table("class_object")->create_object();
        r2->commit_transaction();
    };

    SECTION("does not update after local change with no on_change") {
        make_local_change();
        REQUIRE(results.size() == 0);
    }

    SECTION("TV is delivered when no commit is made") {
        advance_and_notify(*r);
        REQUIRE(results.get_mode() == Results::Mode::TableView);
        REQUIRE(results.size() == 10);
    }

    SECTION("TV is not delivered when notifier version > local version") {
        make_remote_change();
        r->refresh();
        REQUIRE(results.size() == 0);
    }

    SECTION("TV is delivered when notifier version = local version") {
        make_remote_change();
        advance_and_notify(*r);
        REQUIRE(results.size() == 11);
    }

    SECTION("TV is delivered when previous TV wasn't used due to never refreshing") {
        // These two generate TVs that never get used
        make_remote_change();
        on_change_but_no_notify(*r);
        make_remote_change();
        on_change_but_no_notify(*r);

        // But we generate a third one anyway because the main thread never even
        // got a chance to use them, rather than it not wanting them
        make_remote_change();
        advance_and_notify(*r);

        REQUIRE(results.size() == 13);
    }

    SECTION("TV is not delivered when main thread refreshed but previous TV was not used") {
        // First run generates a TV that's unused
        make_remote_change();
        advance_and_notify(*r);

        // When the second run is delivered we discover first run wasn't used
        make_remote_change();
        advance_and_notify(*r);

        // And then third one doesn't run at all
        make_remote_change();
        advance_and_notify(*r);

        // And we can't use the old TV because it's out of date
        REQUIRE(results.size() == 0);

        // We don't start implicitly updating again even after it is used
        make_remote_change();
        advance_and_notify(*r);
        REQUIRE(results.size() == 0);
    }

    SECTION("TV can't be delivered in a write transaction") {
        SECTION("no changes") {
            make_remote_change();
            advance_and_notify(*r);
            r->begin_transaction();
            REQUIRE(results.size() == 0);
            r->cancel_transaction();
        }

        SECTION("local change with automatic updates disabled") {
            advance_and_notify(*r);
            REQUIRE(results.size() == 10);
            make_remote_change();
            advance_and_notify(*r);

            r->begin_transaction();
            r->read_group().get_table("class_object")->create_object();
            REQUIRE(results.size() == 10);
            r->cancel_transaction();
        }

        SECTION("local change with automatic updates enabled") {
            // Use a new Results because AsyncOnly leaves the Results in a
            // weird state and switching back to Auto doesn't work.
            Results results(r, table->where());
            results.evaluate_query_if_needed();
            static_cast<void>(results.add_notification_callback([&](CollectionChangeSet) {}));
            advance_and_notify(*r);
            REQUIRE(results.size() == 10);
            make_remote_change();
            advance_and_notify(*r);

            r->begin_transaction();
            r->read_group().get_table("class_object")->create_object();
            REQUIRE(results.size() == 12);
            r->cancel_transaction();
        }
    }

    SECTION("unused background TVs do not pin old versions forever") {
        // This will exceed the maximum active version count (5) if any
        // transactions are being pinned, resulting in make_remote_change() throwing
        for (int i = 0; i < 10; ++i) {
            REQUIRE_NOTHROW(make_remote_change());
            advance_and_notify(*r);
        }
    }
}


#if REALM_ENABLE_SYNC
TEST_CASE("notifications: sync") {
    _impl::RealmCoordinator::assert_no_open_realms();

    TestSyncManager init_sync_manager({}, {false});
    auto& server = init_sync_manager.sync_server();

    SyncTestFile config(init_sync_manager.app(), "test");
    config.cache = false;
    config.schema = Schema{
        {"object",
         {
             {"_id", PropertyType::Int, Property::IsPrimary{true}},
             {"value", PropertyType::Int},
         }},
    };

    SECTION("sync progress commits do not distrupt notifications") {
        auto r = Realm::get_shared_realm(config);
        auto wait_realm = Realm::get_shared_realm(config);

        Results results(r, r->read_group().get_table("class_object"));
        Results wait_results(wait_realm, wait_realm->read_group().get_table("class_object"));
        auto token1 = results.add_notification_callback([&](CollectionChangeSet) {});
        auto token2 = wait_results.add_notification_callback([&](CollectionChangeSet) {});

        // Add an object to the Realm so that notifications are needed
        {
            auto write_realm = Realm::get_shared_realm(config);
            write_realm->begin_transaction();
            write_realm->read_group().get_table("class_object")->create_object_with_primary_key(0);
            write_realm->commit_transaction();
        }

        // Wait for the notifications to become ready for the new version
        wait_realm->refresh();

        // Start the server and wait for the Realm to be uploaded so that sync
        // makes some writes to the Realm and bumps the version
        server.start();
        wait_for_upload(*r);

        // Make sure that the notifications still get delivered rather than
        // waiting forever due to that we don't get a commit notification from
        // the commits sync makes to store the upload progress
        r->refresh();
    }
}
#endif

TEST_CASE("notifications: results") {
#ifndef _WIN32
    _impl::RealmCoordinator::assert_no_open_realms();
#endif
    InMemoryTestFile config;
    config.cache = false;
    config.automatic_change_notifications = false;

    auto r = Realm::get_shared_realm(config);
    r->update_schema(
        {{"object",
          {{"value", PropertyType::Int},
           {"link", PropertyType::Object | PropertyType::Nullable, "linked to object"},
           {"second link", PropertyType::Object | PropertyType::Nullable, "second linked to object"},
           {"object links dictionary", PropertyType::Dictionary | PropertyType::Object | PropertyType::Nullable,
            "linked to object"},
           {"object links set", PropertyType::Set | PropertyType::Object, "linked to object"},
           {"object links array", PropertyType::Array | PropertyType::Object, "linked to object"},
           {"mixed links dictionary", PropertyType::Dictionary | PropertyType::Mixed | PropertyType::Nullable},
           {"mixed links set", PropertyType::Set | PropertyType::Mixed | PropertyType::Nullable},
           {"mixed links array", PropertyType::Array | PropertyType::Mixed | PropertyType::Nullable}}},
         {"other object", {{"value", PropertyType::Int}}},
         {"linking object", {{"link", PropertyType::Object | PropertyType::Nullable, "object"}}},
         {"linked to object",
          {{"value", PropertyType::Int},
           {"value2", PropertyType::Int},
           {"link", PropertyType::Object | PropertyType::Nullable, "other linked to object"}}},
         {"other linked to object", {{"value", PropertyType::Int}, {"value2", PropertyType::Int}}},
         {"second linked to object", {{"value", PropertyType::Int}, {"value2", PropertyType::Int}}}});

    auto coordinator = _impl::RealmCoordinator::get_coordinator(config.path);
    auto table = r->read_group().get_table("class_object");
    auto other_table = r->read_group().get_table("class_other object");
    auto linked_to_table = r->read_group().get_table("class_linked to object");
    auto second_linked_to_table = r->read_group().get_table("class_second linked to object");

    auto col_value = table->get_column_key("value");
    auto col_link = table->get_column_key("link");
    auto col_object_links_dictionary = table->get_column_key("object links dictionary");
    auto col_object_links_set = table->get_column_key("object links set");
    auto col_object_links_array = table->get_column_key("object links array");
    auto col_mixed_links_dictionary = table->get_column_key("mixed links dictionary");
    auto col_mixed_links_set = table->get_column_key("mixed links set");
    auto col_mixed_links_array = table->get_column_key("mixed links array");

    r->begin_transaction();
    std::vector<ObjKey> target_keys;
    linked_to_table->create_objects(10, target_keys);
    std::vector<ObjKey> second_target_keys;
    second_linked_to_table->create_objects(10, second_target_keys);

    ObjKeys object_keys({3, 4, 7, 9, 10, 21, 24, 34, 42, 50});
    for (int i = 0; i < 10; ++i) {
        table->create_object(object_keys[i]).set_all(i * 2, target_keys[i], second_target_keys[i]);
    }

    auto object = table->get_object(object_keys[0]);
    object_store::Dictionary object_dictionary(r, object, col_object_links_dictionary);
    object_dictionary.insert(util::format("object_item"), target_keys[0]);

    object_store::Set object_set(r, object, col_object_links_set);
    object_set.insert(target_keys[0]);

    List object_list(r, object, col_object_links_array);
    object_list.add(target_keys[0]);

    object_store::Dictionary mixed_dictionary(r, object, col_mixed_links_dictionary);
    mixed_dictionary.insert("mixed_item_1", Mixed{ObjLink(linked_to_table->get_key(), target_keys[0])});
    mixed_dictionary.insert("mixed_item_2", Mixed{ObjLink(second_linked_to_table->get_key(), second_target_keys[0])});

    object_store::Set mixed_set(r, object, col_mixed_links_set);
    mixed_set.insert(Mixed{ObjLink(linked_to_table->get_key(), target_keys[0])});
    mixed_set.insert(Mixed{ObjLink(second_linked_to_table->get_key(), second_target_keys[0])});

    List mixed_list(r, object, col_mixed_links_array);
    mixed_list.add(Mixed{ObjLink(linked_to_table->get_key(), target_keys[0])});
    mixed_list.add(Mixed{ObjLink(second_linked_to_table->get_key(), second_target_keys[0])});
    r->commit_transaction();

    auto r2 = coordinator->get_realm();
    auto r2_table = r2->read_group().get_table("class_object");

    Results results(r, table->where().greater(col_value, 0).less(col_value, 10));

    auto write = [&](auto&& f) {
        r->begin_transaction();
        f();
        r->commit_transaction();
        advance_and_notify(*r);
    };

    SECTION("unsorted notifications") {
        int notification_calls = 0;
        CollectionChangeSet change;
        auto token = results.add_notification_callback([&](CollectionChangeSet c) {
            change = c;
            ++notification_calls;
        });

        advance_and_notify(*r);

        SECTION("modifications to unrelated tables do not send notifications") {
            write([&] {
                other_table->create_object();
            });
            REQUIRE(notification_calls == 1);
        }

        SECTION("irrelevant modifications to linked tables do not send notifications") {
            write([&] {
                linked_to_table->create_object();
            });
            REQUIRE(notification_calls == 1);
        }

        SECTION("irrelevant modifications to linking tables do not send notifications") {
            write([&] {
                r->read_group().get_table("class_linking object")->create_object();
            });
            REQUIRE(notification_calls == 1);
        }

        SECTION("modifications that leave a non-matching row non-matching do not send notifications") {
            write([&] {
                table->get_object(object_keys[6]).set(col_value, 13);
            });
            REQUIRE(notification_calls == 1);
        }

        SECTION("deleting non-matching rows does not send a notification") {
            write([&] {
                table->remove_object(object_keys[0]);
                table->remove_object(object_keys[6]);
            });
            REQUIRE(notification_calls == 1);
        }

        SECTION("modifying a matching row and leaving it matching marks that row as modified") {
            write([&] {
                table->get_object(object_keys[1]).set(col_value, 3);
            });
            REQUIRE(notification_calls == 2);
            REQUIRE_INDICES(change.modifications, 0);
            REQUIRE_INDICES(change.modifications_new, 0);
        }

        SECTION("modifying a matching row to no longer match marks that row as deleted") {
            write([&] {
                table->get_object(object_keys[2]).set(col_value, 0);
            });
            REQUIRE(notification_calls == 2);
            REQUIRE_INDICES(change.deletions, 1);
        }

        SECTION("modifying a non-matching row to match marks that row as inserted, but not modified") {
            write([&] {
                table->get_object(object_keys[7]).set(col_value, 3);
            });
            REQUIRE(notification_calls == 2);
            REQUIRE_INDICES(change.insertions, 4);
            REQUIRE(change.modifications.empty());
            REQUIRE(change.modifications_new.empty());
        }

        SECTION("deleting a matching row marks that row as deleted") {
            write([&] {
                table->remove_object(object_keys[3]);
            });
            REQUIRE(notification_calls == 2);
            REQUIRE_INDICES(change.deletions, 2);
        }

        SECTION("modifications from multiple transactions are collapsed") {
            r2->begin_transaction();
            r2_table->get_object(object_keys[0]).set(col_value, 6);
            r2->commit_transaction();

            coordinator->on_change();

            r2->begin_transaction();
            r2_table->get_object(object_keys[1]).set(col_value, 03);
            r2->commit_transaction();

            REQUIRE(notification_calls == 1);
            coordinator->on_change();
            r->notify();
            REQUIRE(notification_calls == 2);
        }

        SECTION("inserting a row then modifying it in a second transaction does not report it as modified") {
            r2->begin_transaction();
            ObjKey k = r2_table->create_object(ObjKey(53)).set(col_value, 6).get_key();
            r2->commit_transaction();

            coordinator->on_change();

            r2->begin_transaction();
            r2_table->get_object(k).set(col_value, 7);
            r2->commit_transaction();

            advance_and_notify(*r);

            REQUIRE(notification_calls == 2);
            REQUIRE_INDICES(change.insertions, 4);
            REQUIRE(change.modifications.empty());
            REQUIRE(change.modifications_new.empty());
        }

        SECTION("modification indices are pre-insert/delete") {
            r->begin_transaction();
            table->get_object(object_keys[2]).set(col_value, 0);
            table->get_object(object_keys[3]).set(col_value, 6);
            r->commit_transaction();
            advance_and_notify(*r);

            REQUIRE(notification_calls == 2);
            REQUIRE_INDICES(change.deletions, 1);
            REQUIRE_INDICES(change.modifications, 2);
            REQUIRE_INDICES(change.modifications_new, 1);
        }

        SECTION("notifications are not delivered when collapsing transactions results in no net change") {
            r2->begin_transaction();
            ObjKey k = r2_table->create_object().set(col_value, 5).get_key();
            r2->commit_transaction();

            coordinator->on_change();

            r2->begin_transaction();
            r2_table->remove_object(k);
            r2->commit_transaction();

            REQUIRE(notification_calls == 1);
            coordinator->on_change();
            r->notify();
            REQUIRE(notification_calls == 1);
        }

        SECTION("inserting a non-matching row at the beginning does not produce a notification") {
            write([&] {
                table->create_object(ObjKey(1));
            });
            REQUIRE(notification_calls == 1);
        }

        SECTION("inserting a matching row at the beginning marks just it as inserted") {
            write([&] {
                table->create_object(ObjKey(0)).set(col_value, 5);
            });
            REQUIRE(notification_calls == 2);
            REQUIRE_INDICES(change.insertions, 0);
        }

        SECTION("modification to related table not included in query") {
            write([&] {
                auto col = linked_to_table->get_column_key("value");
                auto obj = linked_to_table->get_object(target_keys[1]);
                obj.set(col, 42); // Will affect first entry in results
            });
            REQUIRE(notification_calls == 2);
            REQUIRE_INDICES(change.modifications, 0);
        }
    }

    SECTION("before/after change callback") {
        struct Callback {
            size_t before_calls = 0;
            size_t after_calls = 0;
            CollectionChangeSet before_change;
            CollectionChangeSet after_change;
            util::UniqueFunction<void(void)> on_before = [] {};
            util::UniqueFunction<void(void)> on_after = [] {};

            void before(CollectionChangeSet c)
            {
                before_change = c;
                ++before_calls;
                on_before();
            }
            void after(CollectionChangeSet c)
            {
                after_change = c;
                ++after_calls;
                on_after();
            }
        } callback;
        auto token = results.add_notification_callback(&callback);
        advance_and_notify(*r);

        SECTION("only after() is called for initial results") {
            REQUIRE(callback.before_calls == 0);
            REQUIRE(callback.after_calls == 1);
            REQUIRE(callback.after_change.empty());
        }

        auto write_r2 = [&](auto&& func) {
            r2->begin_transaction();
            func(*r2_table);
            r2->commit_transaction();
            advance_and_notify(*r);
        };

        SECTION("both are called after a write") {
            write_r2([&](auto&& t) {
                t.create_object(ObjKey(53)).set(col_value, 5);
            });
            REQUIRE(callback.before_calls == 1);
            REQUIRE(callback.after_calls == 2);
            REQUIRE_INDICES(callback.before_change.insertions, 4);
            REQUIRE_INDICES(callback.after_change.insertions, 4);
        }

        SECTION("deleted objects are usable in before()") {
            callback.on_before = [&] {
                REQUIRE(results.size() == 4);
                REQUIRE_INDICES(callback.before_change.deletions, 0);
                REQUIRE(results.get(0).is_valid());
                REQUIRE(results.get(0).get<int64_t>(col_value) == 2);
            };
            write_r2([&](auto&& t) {
                t.remove_object(results.get(0).get_key());
            });
            REQUIRE(callback.before_calls == 1);
            REQUIRE(callback.after_calls == 2);
        }

        SECTION("inserted objects are usable in after()") {
            callback.on_after = [&] {
                REQUIRE(results.size() == 5);
                REQUIRE_INDICES(callback.after_change.insertions, 4);
                REQUIRE(results.last()->get<int64_t>(col_value) == 5);
            };
            write_r2([&](auto&& t) {
                t.create_object(ObjKey(53)).set(col_value, 5);
            });
            REQUIRE(callback.before_calls == 1);
            REQUIRE(callback.after_calls == 2);
        }
    }

    SECTION("sorted notifications") {
        // Sort in descending order
        results = results.sort({{{col_value}}, {false}});

        int notification_calls = 0;
        CollectionChangeSet change;
        auto token = results.add_notification_callback([&](CollectionChangeSet c) {
            change = c;
            ++notification_calls;
        });

        advance_and_notify(*r);

        SECTION("modifications that leave a non-matching row non-matching do not send notifications") {
            write([&] {
                table->get_object(object_keys[6]).set(col_value, 13);
            });
            REQUIRE(notification_calls == 1);
        }

        SECTION("deleting non-matching rows does not send a notification") {
            write([&] {
                table->remove_object(object_keys[0]);
                table->remove_object(object_keys[6]);
            });
            REQUIRE(notification_calls == 1);
        }

        SECTION("modifying a matching row and leaving it matching marks that row as modified") {
            write([&] {
                table->get_object(object_keys[1]).set(col_value, 3);
            });
            REQUIRE(notification_calls == 2);
            REQUIRE_INDICES(change.modifications, 3);
            REQUIRE_INDICES(change.modifications_new, 3);
        }

        SECTION("modifying a matching row to no longer match marks that row as deleted") {
            write([&] {
                table->get_object(object_keys[2]).set(col_value, 0);
            });
            REQUIRE(notification_calls == 2);
            REQUIRE_INDICES(change.deletions, 2);
        }

        SECTION("modifying a non-matching row to match marks that row as inserted") {
            write([&] {
                table->get_object(object_keys[7]).set(col_value, 3);
            });
            REQUIRE(notification_calls == 2);
            REQUIRE_INDICES(change.insertions, 3);
        }

        SECTION("deleting a matching row marks that row as deleted") {
            write([&] {
                table->remove_object(object_keys[3]);
            });
            REQUIRE(notification_calls == 2);
            REQUIRE_INDICES(change.deletions, 1);
        }

        SECTION("clearing the table marks all rows as deleted") {
            size_t num_expected_deletes = results.size();
            write([&] {
                table->clear();
            });
            REQUIRE(notification_calls == 2);
            REQUIRE(change.deletions.count() == num_expected_deletes);
        }

        SECTION("clear insert clear marks the correct rows as deleted") {
            size_t num_expected_deletes = results.size();
            write([&] {
                table->clear();
            });
            REQUIRE(notification_calls == 2);
            REQUIRE(change.deletions.count() == num_expected_deletes);
            write([&] {
                table->create_object().set(col_value, 3);
                table->create_object().set(col_value, 4);
                table->create_object().set(col_value, 5);
            });
            REQUIRE(notification_calls == 3);
            REQUIRE_INDICES(change.insertions, 0, 1, 2);
            REQUIRE(change.deletions.empty());
            write([&] {
                table->clear();
            });
            REQUIRE(notification_calls == 4);
            REQUIRE_INDICES(change.deletions, 0, 1, 2);
            REQUIRE(change.insertions.empty());
            REQUIRE(change.modifications.empty());
        }

        SECTION("delete insert clear marks the correct rows as deleted") {
            size_t num_expected_deletes = results.size();
            write([&] {
                results.clear(); // delete all 4 matches
            });
            REQUIRE(notification_calls == 2);
            REQUIRE(change.deletions.count() == num_expected_deletes);
            write([&] {
                table->create_object(ObjKey(57)).set(col_value, 3);
                table->create_object(ObjKey(58)).set(col_value, 4);
                table->create_object(ObjKey(59)).set(col_value, 5);
            });
            REQUIRE(notification_calls == 3);
            REQUIRE_INDICES(change.insertions, 0, 1, 2);
            REQUIRE(change.deletions.empty());
            write([&] {
                table->clear();
            });
            REQUIRE(notification_calls == 4);
            REQUIRE_INDICES(change.deletions, 0, 1, 2);
            REQUIRE(change.insertions.empty());
            REQUIRE(change.modifications.empty());
        }

        SECTION("modifying a matching row to change its position sends insert+delete") {
            write([&] {
                table->get_object(object_keys[2]).set(col_value, 9);
            });
            REQUIRE(notification_calls == 2);
            REQUIRE_INDICES(change.deletions, 2);
            REQUIRE_INDICES(change.insertions, 0);
        }

        SECTION("modifications from multiple transactions are collapsed") {
            r2->begin_transaction();
            r2_table->get_object(object_keys[0]).set(col_value, 5);
            r2->commit_transaction();

            r2->begin_transaction();
            r2_table->get_object(object_keys[1]).set(col_value, 0);
            r2->commit_transaction();

            REQUIRE(notification_calls == 1);
            advance_and_notify(*r);
            REQUIRE(notification_calls == 2);
        }

        SECTION("moving a matching row by deleting all other rows") {
            r->begin_transaction();
            table->clear();
            ObjKey k0 = table->create_object().set(col_value, 15).get_key();
            table->create_object().set(col_value, 5);
            r->commit_transaction();
            advance_and_notify(*r);

            write([&] {
                table->remove_object(k0);
                table->create_object().set(col_value, 3);
            });

            REQUIRE(notification_calls == 3);
            REQUIRE(change.deletions.empty());
            REQUIRE_INDICES(change.insertions, 1);
        }
    }

    SECTION("keypath filtered notifications") {
        // Additional table/column keys and object for keypath filtered notifications:
        auto other_linked_to_table = r->read_group().get_table("class_other linked to object");

        auto table_key_origin = table->get_key();
        auto table_key_linked_to = linked_to_table->get_key();
        auto other_linked_to_table_key = other_linked_to_table->get_key();

        auto column_key_linked_to_table_value = linked_to_table->get_column_key("value");
        auto column_key_linked_to_table_value2 = linked_to_table->get_column_key("value2");
        auto column_key_linked_to_table_link = linked_to_table->get_column_key("link");
        auto column_key_second_linked_to_table_value = second_linked_to_table->get_column_key("value");
        auto column_key_second_linked_to_table_value2 = second_linked_to_table->get_column_key("value2");
        auto column_key_other_linked_to_table_value = other_linked_to_table->get_column_key("value");
        auto column_key_other_table_value = other_table->get_column_key("value");

        r->begin_transaction();
        auto other_table_obj_key = ObjKey(1);
        other_table->create_object(other_table_obj_key).set_all(1);
        r->commit_transaction();

        Results results_for_notification_filter(r, table);

        // Creating KeyPathArrays:
        // 1. Property pairs
        std::pair<TableKey, ColKey> pair_table_value(table_key_origin, col_value);
        std::pair<TableKey, ColKey> pair_table_link(table_key_origin, col_link);
        std::pair<TableKey, ColKey> pair_table_object_dictionary(table_key_origin, col_object_links_dictionary);
        std::pair<TableKey, ColKey> pair_table_object_set(table_key_origin, col_object_links_set);
        std::pair<TableKey, ColKey> pair_table_object_array(table_key_origin, col_object_links_array);
        std::pair<TableKey, ColKey> pair_table_mixed_dictionary(table_key_origin, col_mixed_links_dictionary);
        std::pair<TableKey, ColKey> pair_table_mixed_set(table_key_origin, col_mixed_links_set);
        std::pair<TableKey, ColKey> pair_table_mixed_array(table_key_origin, col_mixed_links_array);
        std::pair<TableKey, ColKey> pair_linked_to_value(table_key_linked_to, column_key_linked_to_table_value);
        std::pair<TableKey, ColKey> pair_linked_to_value2(table_key_linked_to, column_key_linked_to_table_value2);
        std::pair<TableKey, ColKey> pair_linked_to_link(table_key_linked_to, column_key_linked_to_table_link);
        std::pair<TableKey, ColKey> pair_second_linked_to_value(table_key_linked_to,
                                                                column_key_second_linked_to_table_value);
        std::pair<TableKey, ColKey> pair_second_linked_to_value2(table_key_linked_to,
                                                                 column_key_second_linked_to_table_value2);
        std::pair<TableKey, ColKey> pair_other_linked_to_value(other_linked_to_table_key,
                                                               column_key_other_linked_to_table_value);
        // 2. Keypaths
        auto key_path_table_value = {pair_table_value};
        auto key_path_linked_to_value = {pair_table_link, pair_linked_to_value};
        auto key_path_linked_to_value_object_dictionary = {pair_table_object_dictionary, pair_linked_to_value};
        auto key_path_linked_to_value_object_set = {pair_table_object_set, pair_linked_to_value};
        auto key_path_linked_to_value_object_array = {pair_table_object_array, pair_linked_to_value};
        auto key_path_linked_to_value_mixed_dictionary = {pair_table_mixed_dictionary, pair_linked_to_value};
        auto key_path_linked_to_value_mixed_set = {pair_table_mixed_set, pair_linked_to_value};
        auto key_path_linked_to_value_mixed_array = {pair_table_mixed_array, pair_linked_to_value};
        auto key_path_second_linked_to_value = {pair_table_link, pair_second_linked_to_value};
        auto key_path_other_linked_to_value = {pair_table_link, pair_linked_to_link, pair_other_linked_to_value};
        // 3. Aggregated `KeyPathArray`
        KeyPathArray key_path_array_table_value = {key_path_table_value};
        KeyPathArray key_path_array_linked_to_value = {key_path_linked_to_value};
        KeyPathArray key_path_array_linked_to_value_object_dictionary = {key_path_linked_to_value_object_dictionary};
        KeyPathArray key_path_array_linked_to_value_object_set = {key_path_linked_to_value_object_set};
        KeyPathArray key_path_array_linked_to_value_object_array = {key_path_linked_to_value_object_array};
        KeyPathArray key_path_array_linked_to_value_mixed_dictionary = {key_path_linked_to_value_mixed_dictionary};
        KeyPathArray key_path_array_linked_to_value_mixed_set = {key_path_linked_to_value_mixed_set};
        KeyPathArray key_path_array_linked_to_value_mixed_array = {key_path_linked_to_value_mixed_array};
        KeyPathArray key_path_array_second_linked_to_value = {key_path_second_linked_to_value};
        KeyPathArray key_path_array_other_linked_to_value = {key_path_other_linked_to_value};

        // For the keypath filtered notifications we need to check three scenarios:
        // - no callbacks have filters (this part is covered by other sections)
        // - some callbacks have filters
        // - all callbacks have filters
        int notification_calls_without_filter = 0;
        int notification_calls_table_value = 0;
        int notification_calls_linked_to_value = 0;
        int notification_calls_other_linked_to_value = 0;
        CollectionChangeSet collection_change_set_without_filter;
        CollectionChangeSet collection_change_set_table_value;
        CollectionChangeSet collection_change_set_linked_to_value;
        CollectionChangeSet collection_change_set_other_linked_to_value;

        // Note that in case not all callbacks have filters we do accept false positive notifications by design.
        // Distinguishing between these two cases would be a big change for little value.
        SECTION("some callbacks have filters") {
            auto token_without_filter = results_for_notification_filter.add_notification_callback(
                [&](CollectionChangeSet collection_change_set) {
                    collection_change_set_without_filter = collection_change_set;
                    ++notification_calls_without_filter;
                });
            auto token_for_filter_on_root_value = results_for_notification_filter.add_notification_callback(
                [&](CollectionChangeSet collection_change_set) {
                    collection_change_set_table_value = collection_change_set;
                    ++notification_calls_table_value;
                },
                key_path_array_table_value);
            auto token_for_filter_on_linked_to_value = results_for_notification_filter.add_notification_callback(
                [&](CollectionChangeSet collection_change_set) {
                    collection_change_set_linked_to_value = collection_change_set;
                    ++notification_calls_linked_to_value;
                },
                key_path_array_linked_to_value);
            auto token_for_filter_on_other_linked_to_value =
                results_for_notification_filter.add_notification_callback(
                    [&](CollectionChangeSet collection_change_set) {
                        collection_change_set_other_linked_to_value = collection_change_set;
                        ++notification_calls_other_linked_to_value;
                    },
                    key_path_array_other_linked_to_value);
            // We advance and notify once to have a clean start.
            advance_and_notify(*r);
            // Check the initial state after notifying once since this it what we're comparing against later.
            REQUIRE(notification_calls_without_filter == 1);
            REQUIRE(collection_change_set_without_filter.empty());
            REQUIRE(notification_calls_table_value == 1);
            REQUIRE(collection_change_set_table_value.empty());
            REQUIRE(notification_calls_linked_to_value == 1);
            REQUIRE(collection_change_set_linked_to_value.empty());

            SECTION("modifying root table 'object', property 'value' "
                    "-> DOES send a notification") {
                write([&] {
                    table->get_object(object_keys[1]).set(col_value, 3);
                });

                REQUIRE(notification_calls_without_filter == 2);
                REQUIRE_FALSE(collection_change_set_without_filter.empty());
                REQUIRE_INDICES(collection_change_set_without_filter.modifications, 1);
                REQUIRE_INDICES(collection_change_set_without_filter.modifications_new, 1);

                REQUIRE(notification_calls_table_value == 2);
                REQUIRE_FALSE(collection_change_set_table_value.empty());
                REQUIRE_INDICES(collection_change_set_table_value.modifications, 1);
                REQUIRE_INDICES(collection_change_set_table_value.modifications_new, 1);

                REQUIRE(notification_calls_linked_to_value == 2);
                REQUIRE_FALSE(collection_change_set_linked_to_value.empty());
                REQUIRE_INDICES(collection_change_set_linked_to_value.modifications, 1);
                REQUIRE_INDICES(collection_change_set_linked_to_value.modifications_new, 1);
            }

            SECTION("modifying root table 'object', property 'link' "
                    "-> DOES send a notification") {
                write([&] {
                    table->get_object(object_keys[1]).set(col_link, linked_to_table->create_object().get_key());
                });

                REQUIRE(notification_calls_without_filter == 2);
                REQUIRE_FALSE(collection_change_set_without_filter.empty());
                REQUIRE_INDICES(collection_change_set_without_filter.modifications, 1);
                REQUIRE_INDICES(collection_change_set_without_filter.modifications_new, 1);

                REQUIRE(notification_calls_table_value == 2);
                REQUIRE_FALSE(collection_change_set_table_value.empty());
                REQUIRE_INDICES(collection_change_set_table_value.modifications, 1);
                REQUIRE_INDICES(collection_change_set_table_value.modifications_new, 1);

                REQUIRE(notification_calls_linked_to_value == 2);
                REQUIRE_FALSE(collection_change_set_linked_to_value.empty());
                REQUIRE_INDICES(collection_change_set_linked_to_value.modifications, 1);
                REQUIRE_INDICES(collection_change_set_linked_to_value.modifications_new, 1);
            }

            SECTION("modifying related table 'linked to object', property 'value' "
                    "-> DOES send a notification") {
                write([&] {
                    table->get_object(object_keys[1])
                        .get_linked_object(col_link)
                        .set(column_key_linked_to_table_value, 42);
                });

                REQUIRE(notification_calls_without_filter == 2);
                REQUIRE_FALSE(collection_change_set_without_filter.empty());
                REQUIRE_INDICES(collection_change_set_without_filter.modifications, 1);
                REQUIRE_INDICES(collection_change_set_without_filter.modifications_new, 1);

                REQUIRE(notification_calls_table_value == 2);
                REQUIRE_FALSE(collection_change_set_table_value.empty());
                REQUIRE_INDICES(collection_change_set_table_value.modifications, 1);
                REQUIRE_INDICES(collection_change_set_table_value.modifications_new, 1);

                REQUIRE(notification_calls_linked_to_value == 2);
                REQUIRE_FALSE(collection_change_set_linked_to_value.empty());
                REQUIRE_INDICES(collection_change_set_linked_to_value.modifications, 1);
                REQUIRE_INDICES(collection_change_set_linked_to_value.modifications_new, 1);
            }

            SECTION("modifying related table 'linked to object', property 'value2' "
                    "-> DOES send a notification") {
                write([&] {
                    table->get_object(object_keys[1])
                        .get_linked_object(col_link)
                        .set(column_key_linked_to_table_value2, 42);
                });

                REQUIRE(notification_calls_without_filter == 2);
                REQUIRE_FALSE(collection_change_set_without_filter.empty());
                REQUIRE_INDICES(collection_change_set_without_filter.modifications, 1);
                REQUIRE_INDICES(collection_change_set_without_filter.modifications_new, 1);

                REQUIRE(notification_calls_table_value == 2);
                REQUIRE_FALSE(collection_change_set_table_value.empty());
                REQUIRE_INDICES(collection_change_set_table_value.modifications, 1);
                REQUIRE_INDICES(collection_change_set_table_value.modifications_new, 1);

                REQUIRE(notification_calls_linked_to_value == 2);
                REQUIRE_FALSE(collection_change_set_linked_to_value.empty());
                REQUIRE_INDICES(collection_change_set_linked_to_value.modifications, 1);
                REQUIRE_INDICES(collection_change_set_linked_to_value.modifications_new, 1);
            }

            SECTION("modifying unrelated table 'other object', property 'value' "
                    "-> does NOT send a notification") {
                write([&] {
                    other_table->get_object(other_table_obj_key).set(column_key_other_table_value, 43);
                });

                REQUIRE(notification_calls_without_filter == 1);
                REQUIRE(collection_change_set_without_filter.empty());

                REQUIRE(notification_calls_table_value == 1);
                REQUIRE(collection_change_set_table_value.empty());

                REQUIRE(notification_calls_linked_to_value == 1);
                REQUIRE(collection_change_set_linked_to_value.empty());
            }

            SECTION("Key path arrays with more than two elements") {
                write([&] {
                    table->get_object(object_keys[1])
                        .get_linked_object(col_link)
                        .set(column_key_linked_to_table_link, other_linked_to_table->create_object().get_key());
                });

                REQUIRE(notification_calls_without_filter == 2);
                REQUIRE_FALSE(collection_change_set_without_filter.empty());
                REQUIRE_INDICES(collection_change_set_without_filter.modifications, 1);
                REQUIRE_INDICES(collection_change_set_without_filter.modifications_new, 1);

                REQUIRE(notification_calls_table_value == 2);
                REQUIRE_FALSE(collection_change_set_table_value.empty());
                REQUIRE_INDICES(collection_change_set_table_value.modifications, 1);
                REQUIRE_INDICES(collection_change_set_table_value.modifications_new, 1);

                REQUIRE(notification_calls_linked_to_value == 2);
                REQUIRE_FALSE(collection_change_set_linked_to_value.empty());
                REQUIRE_INDICES(collection_change_set_linked_to_value.modifications, 1);
                REQUIRE_INDICES(collection_change_set_linked_to_value.modifications_new, 1);

                REQUIRE(notification_calls_other_linked_to_value == 2);
                REQUIRE_FALSE(collection_change_set_other_linked_to_value.empty());
                REQUIRE_INDICES(collection_change_set_other_linked_to_value.modifications, 1);
                REQUIRE_INDICES(collection_change_set_other_linked_to_value.modifications_new, 1);
            }
        }

        // In case all callbacks do have filters we expect every callback to only get called when the corresponding
        // filter is hit. Compared to the above 'some callbacks have filters' case we do not expect false positives
        // here.
        SECTION("all callbacks have filters") {
            SECTION("keypath filter on root table 'object', property 'value'") {
                auto token_for_filter_on_root_value = results_for_notification_filter.add_notification_callback(
                    [&](CollectionChangeSet collection_change_set) {
                        collection_change_set_table_value = collection_change_set;
                        ++notification_calls_table_value;
                    },
                    key_path_array_table_value);
                // We advance and notify once to have a clean start.
                advance_and_notify(*r);
                // Check the initial state after notifying once since this it what we're comparing against later.
                REQUIRE(notification_calls_table_value == 1);
                REQUIRE(collection_change_set_table_value.empty());

                SECTION("modifying root table 'object', property 'value' "
                        "-> DOES send a notification") {
                    write([&] {
                        table->get_object(object_keys[1]).set(col_value, 3);
                    });

                    REQUIRE(notification_calls_table_value == 2);
                    REQUIRE_FALSE(collection_change_set_table_value.empty());
                    REQUIRE_INDICES(collection_change_set_table_value.modifications, 1);
                    REQUIRE_INDICES(collection_change_set_table_value.modifications_new, 1);
                }

                SECTION("modifying root table 'object', property 'link' "
                        "-> does NOT send a notification") {
                    write([&] {
                        table->get_object(object_keys[1]).set(col_link, linked_to_table->create_object().get_key());
                    });

                    REQUIRE(notification_calls_table_value == 1);
                    REQUIRE(collection_change_set_table_value.empty());
                }

                SECTION("modifying related table 'linked to object', property 'value' "
                        "-> does NOT send a notification") {
                    write([&] {
                        table->get_object(object_keys[1])
                            .get_linked_object(col_link)
                            .set(column_key_linked_to_table_value, 42);
                    });

                    REQUIRE(notification_calls_table_value == 1);
                    REQUIRE(collection_change_set_table_value.empty());
                }

                SECTION("modifying related table 'linked to object', property 'value2' "
                        "-> does NOT send a notification") {
                    write([&] {
                        table->get_object(object_keys[1])
                            .get_linked_object(col_link)
                            .set(column_key_linked_to_table_value2, 42);
                    });

                    REQUIRE(notification_calls_table_value == 1);
                    REQUIRE(collection_change_set_table_value.empty());
                }

                SECTION("modifying unrelated table 'other object', property 'value' "
                        "-> does NOT send a notification") {
                    write([&] {
                        other_table->get_object(other_table_obj_key).set(column_key_other_table_value, 43);
                    });

                    REQUIRE(notification_calls_table_value == 1);
                    REQUIRE(collection_change_set_table_value.empty());
                }
            }

            SECTION("keypath filter on related table 'linked to object', property 'value'") {
                auto token_for_filter_on_linked_to_value = results_for_notification_filter.add_notification_callback(
                    [&](CollectionChangeSet collection_change_set) {
                        collection_change_set_linked_to_value = collection_change_set;
                        ++notification_calls_linked_to_value;
                    },
                    key_path_array_linked_to_value);
                // We advance and notify once to have a clean start.
                advance_and_notify(*r);
                // Check the initial state after notifying once since this it what we're comparing against later.
                REQUIRE(notification_calls_linked_to_value == 1);
                REQUIRE(collection_change_set_linked_to_value.empty());

                SECTION("modifying root table 'object', property 'value' "
                        "-> does NOT send a notification") {
                    write([&] {
                        table->get_object(object_keys[1]).set(col_value, 3);
                    });

                    REQUIRE(notification_calls_linked_to_value == 1);
                    REQUIRE(collection_change_set_linked_to_value.empty());
                }

                SECTION("modifying root table 'object', property 'link' "
                        "-> DOES send a notification") {
                    write([&] {
                        table->get_object(object_keys[1]).set(col_link, linked_to_table->create_object().get_key());
                    });

                    REQUIRE(notification_calls_linked_to_value == 2);
                    REQUIRE_FALSE(collection_change_set_linked_to_value.empty());
                    REQUIRE_INDICES(collection_change_set_linked_to_value.modifications, 1);
                    REQUIRE_INDICES(collection_change_set_linked_to_value.modifications_new, 1);
                }

                SECTION("modifying related table 'linked to object', property 'value' "
                        "-> DOES send a notification") {
                    write([&] {
                        table->get_object(object_keys[1])
                            .get_linked_object(col_link)
                            .set(column_key_linked_to_table_value, 42);
                    });

                    REQUIRE(notification_calls_linked_to_value == 2);
                    REQUIRE_FALSE(collection_change_set_linked_to_value.empty());
                    REQUIRE_INDICES(collection_change_set_linked_to_value.modifications, 1);
                    REQUIRE_INDICES(collection_change_set_linked_to_value.modifications_new, 1);
                }

                SECTION("modifying related table 'linked to object', property 'value2' "
                        "-> does NOT send a notification") {
                    write([&] {
                        table->get_object(object_keys[1])
                            .get_linked_object(col_link)
                            .set(column_key_linked_to_table_value2, 42);
                    });

                    REQUIRE(notification_calls_linked_to_value == 1);
                    REQUIRE(collection_change_set_linked_to_value.empty());
                }

                SECTION("modifying unrelated table 'other object', property 'value' "
                        "-> does NOT send a notification") {
                    write([&] {
                        other_table->get_object(other_table_obj_key).set(column_key_other_table_value, 43);
                    });

                    REQUIRE(notification_calls_linked_to_value == 1);
                    REQUIRE(collection_change_set_linked_to_value.empty());
                }
            }

            SECTION(
                "keypath filter on related table 'linked to object', property 'value' - using object link dictionary"
                "dictionary") {
                auto token_linked_to_value = results_for_notification_filter.add_notification_callback(
                    [&](CollectionChangeSet collection_change_set) {
                        collection_change_set_linked_to_value = collection_change_set;
                        ++notification_calls_linked_to_value;
                    },
                    key_path_array_linked_to_value_object_dictionary);
                // We advance and notify once to have a clean start.
                advance_and_notify(*r);
                // Check the initial state after notifying once since this it what we're comparing against later.
                REQUIRE(notification_calls_linked_to_value == 1);
                REQUIRE(collection_change_set_linked_to_value.empty());

                SECTION("modifying root table 'object', property 'value' "
                        "-> does NOT send a notification") {
                    write([&] {
                        table->get_object(object_keys[0]).set(col_value, 3);
                    });

                    REQUIRE(notification_calls_linked_to_value == 1);
                    REQUIRE(collection_change_set_linked_to_value.empty());
                }

                SECTION("modifying root table 'object', property 'object links dictionary' "
                        "-> DOES send a notification") {
                    write([&] {
                        auto root_object = table->get_object(object_keys[0]);
                        auto target_object = linked_to_table->create_object();

                        object_store::Dictionary dict(r, root_object, col_object_links_dictionary);
                        dict.insert("object_item_1", target_object.get_key());
                    });

                    REQUIRE(notification_calls_linked_to_value == 2);
                    REQUIRE_FALSE(collection_change_set_linked_to_value.empty());
                    REQUIRE_INDICES(collection_change_set_linked_to_value.modifications, 0);
                    REQUIRE_INDICES(collection_change_set_linked_to_value.modifications_new, 0);
                }

                SECTION("modifying related table 'linked to object', property 'value' "
                        "-> DOES send a notification") {
                    write([&] {
                        linked_to_table->get_object(target_keys[0]).set(column_key_linked_to_table_value, 42);
                    });

                    REQUIRE(notification_calls_linked_to_value == 2);
                    REQUIRE_FALSE(collection_change_set_linked_to_value.empty());
                    REQUIRE_INDICES(collection_change_set_linked_to_value.modifications, 0);
                    REQUIRE_INDICES(collection_change_set_linked_to_value.modifications_new, 0);
                }

                SECTION("modifying related table 'linked to object', property 'value2' "
                        "-> does NOT send a notification") {
                    write([&] {
                        linked_to_table->get_object(target_keys[0]).set(column_key_linked_to_table_value2, 42);
                    });

                    REQUIRE(notification_calls_linked_to_value == 1);
                    REQUIRE(collection_change_set_linked_to_value.empty());
                }
            }

            SECTION("keypath filter on related table 'linked to object', property 'value' - using object link set") {
                auto token_linked_to_value = results_for_notification_filter.add_notification_callback(
                    [&](CollectionChangeSet collection_change_set) {
                        collection_change_set_linked_to_value = collection_change_set;
                        ++notification_calls_linked_to_value;
                    },
                    key_path_array_linked_to_value_object_set);
                // We advance and notify once to have a clean start.
                advance_and_notify(*r);
                // Check the initial state after notifying once since this it what we're comparing against later.
                REQUIRE(notification_calls_linked_to_value == 1);
                REQUIRE(collection_change_set_linked_to_value.empty());

                SECTION("modifying root table 'object', property 'value' "
                        "-> does NOT send a notification") {
                    write([&] {
                        table->get_object(object_keys[0]).set(col_value, 3);
                    });

                    REQUIRE(notification_calls_linked_to_value == 1);
                    REQUIRE(collection_change_set_linked_to_value.empty());
                }

                SECTION("modifying root table 'object', property 'object links set' "
                        "-> DOES send a notification") {
                    write([&] {
                        auto root_object = table->get_object(object_keys[0]);
                        auto target_object = linked_to_table->create_object();

                        object_store::Set set(r, root_object, col_object_links_set);
                        set.insert(target_object.get_key());
                    });

                    REQUIRE(notification_calls_linked_to_value == 2);
                    REQUIRE_FALSE(collection_change_set_linked_to_value.empty());
                    REQUIRE_INDICES(collection_change_set_linked_to_value.modifications, 0);
                    REQUIRE_INDICES(collection_change_set_linked_to_value.modifications_new, 0);
                }

                SECTION("modifying related table 'linked to object', property 'value1' "
                        "-> DOES send a notification") {
                    write([&] {
                        linked_to_table->get_object(target_keys[0]).set(column_key_linked_to_table_value, 42);
                    });

                    REQUIRE(notification_calls_linked_to_value == 2);
                    REQUIRE_FALSE(collection_change_set_linked_to_value.empty());
                    REQUIRE_INDICES(collection_change_set_linked_to_value.modifications, 0);
                    REQUIRE_INDICES(collection_change_set_linked_to_value.modifications_new, 0);
                }

                SECTION("modifying related table 'linked to object', property 'value2' "
                        "-> does NOT send a notification") {
                    write([&] {
                        linked_to_table->get_object(target_keys[0]).set(column_key_linked_to_table_value2, 42);
                    });

                    REQUIRE(notification_calls_linked_to_value == 1);
                    REQUIRE(collection_change_set_linked_to_value.empty());
                }
            }

            SECTION(
                "keypath filter on related table 'linked to object', property 'value' - using object link array") {
                auto token_linked_to_value = results_for_notification_filter.add_notification_callback(
                    [&](CollectionChangeSet collection_change_set) {
                        collection_change_set_linked_to_value = collection_change_set;
                        ++notification_calls_linked_to_value;
                    },
                    key_path_array_linked_to_value_object_array);
                // We advance and notify once to have a clean start.
                advance_and_notify(*r);
                // Check the initial state after notifying once since this it what we're comparing against later.
                REQUIRE(notification_calls_linked_to_value == 1);
                REQUIRE(collection_change_set_linked_to_value.empty());

                SECTION("modifying root table 'object', property 'value' "
                        "-> does NOT send a notification") {
                    write([&] {
                        table->get_object(object_keys[0]).set(col_value, 3);
                    });

                    REQUIRE(notification_calls_linked_to_value == 1);
                    REQUIRE(collection_change_set_linked_to_value.empty());
                }

                SECTION("modifying root table 'object', property 'object links array' "
                        "-> DOES send a notification") {
                    write([&] {
                        auto root_object = table->get_object(object_keys[0]);
                        auto target_object = linked_to_table->create_object();

                        List list(r, root_object, col_object_links_array);
                        list.add(target_object.get_key());
                    });

                    REQUIRE(notification_calls_linked_to_value == 2);
                    REQUIRE_FALSE(collection_change_set_linked_to_value.empty());
                    REQUIRE_INDICES(collection_change_set_linked_to_value.modifications, 0);
                    REQUIRE_INDICES(collection_change_set_linked_to_value.modifications_new, 0);
                }

                SECTION("modifying related table 'linked to object', property 'value' "
                        "-> DOES send a notification") {
                    write([&] {
                        linked_to_table->get_object(target_keys[0]).set(column_key_linked_to_table_value, 42);
                    });

                    REQUIRE(notification_calls_linked_to_value == 2);
                    REQUIRE_FALSE(collection_change_set_linked_to_value.empty());
                    REQUIRE_INDICES(collection_change_set_linked_to_value.modifications, 0);
                    REQUIRE_INDICES(collection_change_set_linked_to_value.modifications_new, 0);
                }

                SECTION("modifying related table 'linked to object', property 'value2' "
                        "-> does NOT send a notification") {
                    write([&] {
                        linked_to_table->get_object(target_keys[0]).set(column_key_linked_to_table_value2, 42);
                    });

                    REQUIRE(notification_calls_linked_to_value == 1);
                    REQUIRE(collection_change_set_linked_to_value.empty());
                }
            }

            SECTION("keypath filter on related table 'linked to object', property 'value' - using mixed dictionary") {
                auto token_linked_to_value = results_for_notification_filter.add_notification_callback(
                    [&](CollectionChangeSet collection_change_set) {
                        collection_change_set_linked_to_value = collection_change_set;
                        ++notification_calls_linked_to_value;
                    },
                    key_path_array_linked_to_value_mixed_dictionary);
                // We advance and notify once to have a clean start.
                advance_and_notify(*r);
                // Check the initial state after notifying once since this it what we're comparing against later.
                REQUIRE(notification_calls_linked_to_value == 1);
                REQUIRE(collection_change_set_linked_to_value.empty());

                SECTION("modifying root table 'object', property 'value' "
                        "-> does NOT send a notification") {
                    write([&] {
                        table->get_object(object_keys[0]).set(col_value, 3);
                    });

                    REQUIRE(notification_calls_linked_to_value == 1);
                    REQUIRE(collection_change_set_linked_to_value.empty());
                }

                SECTION("modifying root table 'object', property 'mixed links dictionary' "
                        "-> DOES send a notification") {
                    write([&] {
                        auto root_object = table->get_object(object_keys[0]);
                        auto target_object = linked_to_table->create_object();

                        object_store::Dictionary dict(r, root_object, col_mixed_links_dictionary);
                        dict.insert(util::format("mixed_item_1"),
                                    Mixed{ObjLink(linked_to_table->get_key(), target_object.get_key())});
                    });

                    REQUIRE(notification_calls_linked_to_value == 2);
                    REQUIRE_FALSE(collection_change_set_linked_to_value.empty());
                    REQUIRE_INDICES(collection_change_set_linked_to_value.modifications, 0);
                    REQUIRE_INDICES(collection_change_set_linked_to_value.modifications_new, 0);
                }

                SECTION("modifying related table 'linked to object', property 'value' "
                        "-> DOES send a notification") {
                    write([&] {
                        linked_to_table->get_object(target_keys[0]).set(column_key_linked_to_table_value, 42);
                    });

                    REQUIRE(notification_calls_linked_to_value == 2);
                    REQUIRE_FALSE(collection_change_set_linked_to_value.empty());
                    REQUIRE_INDICES(collection_change_set_linked_to_value.modifications, 0);
                    REQUIRE_INDICES(collection_change_set_linked_to_value.modifications_new, 0);
                }

                SECTION("modifying related table 'linked to object', property 'value2' "
                        "-> does NOT send a notification") {
                    write([&] {
                        linked_to_table->get_object(target_keys[0]).set(column_key_linked_to_table_value2, 42);
                    });

                    REQUIRE(notification_calls_linked_to_value == 1);
                    REQUIRE(collection_change_set_linked_to_value.empty());
                }
            }

            SECTION("keypath filter on related table 'linked to object', property 'value' - using mixed set") {
                auto token_linked_to_value = results_for_notification_filter.add_notification_callback(
                    [&](CollectionChangeSet collection_change_set) {
                        collection_change_set_linked_to_value = collection_change_set;
                        ++notification_calls_linked_to_value;
                    },
                    key_path_array_linked_to_value_mixed_set);
                // We advance and notify once to have a clean start.
                advance_and_notify(*r);
                // Check the initial state after notifying once since this it what we're comparing against later.
                REQUIRE(notification_calls_linked_to_value == 1);
                REQUIRE(collection_change_set_linked_to_value.empty());

                SECTION("modifying root table 'object', property 'value' "
                        "-> does NOT send a notification") {
                    write([&] {
                        table->get_object(object_keys[0]).set(col_value, 3);
                    });

                    REQUIRE(notification_calls_linked_to_value == 1);
                    REQUIRE(collection_change_set_linked_to_value.empty());
                }

                SECTION("modifying root table 'object', property 'mixed links set' "
                        "-> DOES send a notification") {
                    write([&] {
                        auto root_object = table->get_object(object_keys[0]);
                        auto target_object = linked_to_table->create_object();

                        object_store::Set set(r, root_object, col_mixed_links_set);
                        set.insert(Mixed{ObjLink(linked_to_table->get_key(), target_object.get_key())});
                    });

                    REQUIRE(notification_calls_linked_to_value == 2);
                    REQUIRE_FALSE(collection_change_set_linked_to_value.empty());
                    REQUIRE_INDICES(collection_change_set_linked_to_value.modifications, 0);
                    REQUIRE_INDICES(collection_change_set_linked_to_value.modifications_new, 0);
                }

                SECTION("modifying related table 'linked to object', property 'value1' "
                        "-> DOES send a notification") {
                    write([&] {
                        linked_to_table->get_object(target_keys[0]).set(column_key_linked_to_table_value, 42);
                    });

                    REQUIRE(notification_calls_linked_to_value == 2);
                    REQUIRE_FALSE(collection_change_set_linked_to_value.empty());
                    REQUIRE_INDICES(collection_change_set_linked_to_value.modifications, 0);
                    REQUIRE_INDICES(collection_change_set_linked_to_value.modifications_new, 0);
                }

                SECTION("modifying related table 'linked to object', property 'value2' "
                        "-> does NOT send a notification") {
                    write([&] {
                        linked_to_table->get_object(target_keys[0]).set(column_key_linked_to_table_value2, 42);
                    });

                    REQUIRE(notification_calls_linked_to_value == 1);
                    REQUIRE(collection_change_set_linked_to_value.empty());
                }
            }

            SECTION("keypath filter on related table 'linked to object', property 'value' - using mixed array") {
                auto token_linked_to_value = results_for_notification_filter.add_notification_callback(
                    [&](CollectionChangeSet collection_change_set) {
                        collection_change_set_linked_to_value = collection_change_set;
                        ++notification_calls_linked_to_value;
                    },
                    key_path_array_linked_to_value_mixed_array);
                // We advance and notify once to have a clean start.
                advance_and_notify(*r);
                // Check the initial state after notifying once since this it what we're comparing against later.
                REQUIRE(notification_calls_linked_to_value == 1);
                REQUIRE(collection_change_set_linked_to_value.empty());

                SECTION("modifying root table 'object', property 'value' "
                        "-> does NOT send a notification") {
                    write([&] {
                        table->get_object(object_keys[0]).set(col_value, 3);
                    });

                    REQUIRE(notification_calls_linked_to_value == 1);
                    REQUIRE(collection_change_set_linked_to_value.empty());
                }

                SECTION("modifying root table 'object', property 'mixed links array' "
                        "-> DOES send a notification") {
                    write([&] {
                        auto root_object = table->get_object(object_keys[0]);
                        auto target_object = linked_to_table->create_object();

                        List list(r, root_object, col_mixed_links_array);
                        list.add(Mixed{ObjLink(linked_to_table->get_key(), target_object.get_key())});
                    });

                    REQUIRE(notification_calls_linked_to_value == 2);
                    REQUIRE_FALSE(collection_change_set_linked_to_value.empty());
                    REQUIRE_INDICES(collection_change_set_linked_to_value.modifications, 0);
                    REQUIRE_INDICES(collection_change_set_linked_to_value.modifications_new, 0);
                }

                SECTION("modifying related table 'linked to object', property 'value' "
                        "-> DOES send a notification") {
                    write([&] {
                        linked_to_table->get_object(target_keys[0]).set(column_key_linked_to_table_value, 42);
                    });

                    REQUIRE(notification_calls_linked_to_value == 2);
                    REQUIRE_FALSE(collection_change_set_linked_to_value.empty());
                    REQUIRE_INDICES(collection_change_set_linked_to_value.modifications, 0);
                    REQUIRE_INDICES(collection_change_set_linked_to_value.modifications_new, 0);
                }

                SECTION("modifying related table 'linked to object', property 'value2' "
                        "-> does NOT send a notification") {
                    write([&] {
                        linked_to_table->get_object(target_keys[0]).set(column_key_linked_to_table_value2, 42);
                    });

                    REQUIRE(notification_calls_linked_to_value == 1);
                    REQUIRE(collection_change_set_linked_to_value.empty());
                }
            }
        }

        SECTION("keypath filter with a backlink") {
            auto col_second_link = table->get_column_key("second link");
            auto col_linked_to_backlink_to_object = table->get_opposite_column(col_link);
            auto col_second_linked_to_backlink_to_object = table->get_opposite_column(col_second_link);

            std::pair<TableKey, ColKey> pair_linked_to_backlink(linked_to_table->get_key(),
                                                                col_linked_to_backlink_to_object);
            std::pair<TableKey, ColKey> pair_table_second_link(table_key_origin, col_second_link);
            std::pair<TableKey, ColKey> pair_second_linked_to_backlink(second_linked_to_table->get_key(),
                                                                       col_second_linked_to_backlink_to_object);

            KeyPath key_path_backlink = {pair_linked_to_backlink};
            KeyPath key_path_backlink_to_value = {pair_linked_to_backlink, pair_table_value};
            KeyPath key_path_backlink_to_second_link = {pair_linked_to_backlink, pair_table_second_link};
            KeyPath key_path_backlink_from_second_link_to_value = {pair_second_linked_to_backlink, pair_table_value};

            KeyPathArray key_path_array_backlink = {key_path_backlink};
            KeyPathArray key_path_array_backlink_to_value = {key_path_backlink_to_value};
            KeyPathArray key_path_array_backlink_to_second_link = {key_path_backlink_to_second_link};
            KeyPathArray key_path_array_backlink_from_second_link_to_value = {
                key_path_backlink_from_second_link_to_value};

            Results results_linked_to(r, linked_to_table);
            TestContext test_context(r);

            int notification_calls_backlink_to_value = 0;
            CollectionChangeSet collection_change_set_backlink_to_value;
            CollectionChangeSet collection_change_set_backlink_to_second_link;

            SECTION("keypath filter on related table 'linked to object' to table 'object', property 'value'") {
                SECTION("all callbacks have filters") {
                    auto token_backlink_value = results_linked_to.add_notification_callback(
                        [&](CollectionChangeSet collection_change_set) {
                            collection_change_set_backlink_to_value = collection_change_set;
                            notification_calls_backlink_to_value++;
                        },
                        key_path_array_backlink_to_value);
                    // We advance and notify once to have a clean start.
                    advance_and_notify(*r);
                    // Check the initial state after notifying once since this it what we're comparing against
                    // later.
                    REQUIRE(notification_calls_backlink_to_value == 1);
                    REQUIRE(collection_change_set_backlink_to_value.empty());

                    SECTION("modifying backlinked table 'object', property 'value' "
                            "-> DOES send a notification") {
                        write([&] {
                            table->get_object(object_keys[1]).set(col_value, 3);
                        });
                        REQUIRE(notification_calls_backlink_to_value == 2);
                        REQUIRE_FALSE(collection_change_set_backlink_to_value.empty());
                        REQUIRE_INDICES(collection_change_set_backlink_to_value.modifications, 1);
                        REQUIRE_INDICES(collection_change_set_backlink_to_value.modifications_new, 1);
                    }

                    SECTION("modifying backlinked table 'object', property 'link' "
                            "-> DOES send a notification") {
                        write([&] {
                            table->get_object(object_keys[1])
                                .set(col_second_link, second_linked_to_table->create_object().get_key());
                        });
                        REQUIRE(notification_calls_backlink_to_value == 1);
                        REQUIRE(collection_change_set_backlink_to_value.empty());
                    }
                    SECTION("adding new backlinked object 'object' "
                            "-> DOES send a notification") {
                        write([&] {
                            Obj obj = table->create_object();
                            Object object(r, obj);
                            object.set_property_value(test_context, "link",
                                                      std::any(linked_to_table->get_object(target_keys[0])));
                        });
                        REQUIRE(notification_calls_backlink_to_value == 2);
                        REQUIRE_FALSE(collection_change_set_backlink_to_value.empty());
                        REQUIRE_INDICES(collection_change_set_backlink_to_value.modifications, 0);
                        REQUIRE_INDICES(collection_change_set_backlink_to_value.modifications_new, 0);
                    }
                }

                SECTION("some callbacks have filters") {
                    auto token_backlink_value = results_linked_to.add_notification_callback(
                        [&](CollectionChangeSet collection_change_set) {
                            collection_change_set_backlink_to_value = collection_change_set;
                            notification_calls_backlink_to_value++;
                        },
                        key_path_array_backlink_to_value);
                    int notification_calls_without_filter = 0;
                    CollectionChangeSet collection_change_set_without_filter;
                    auto token_without_filter =
                        results_linked_to.add_notification_callback([&](CollectionChangeSet collection_change_set) {
                            collection_change_set_without_filter = collection_change_set;
                            notification_calls_without_filter++;
                        });
                    // We advance and notify once to have a clean start.
                    advance_and_notify(*r);
                    // Check the initial state after notifying once since this it what we're comparing against
                    // later.
                    REQUIRE(notification_calls_backlink_to_value == 1);
                    REQUIRE(collection_change_set_backlink_to_value.empty());
                    REQUIRE(notification_calls_without_filter == 1);
                    REQUIRE(collection_change_set_without_filter.empty());

                    SECTION("modifying backlinked table 'object', property 'value' "
                            "-> DOES send a notification") {
                        write([&] {
                            table->get_object(object_keys[1]).set(col_value, 3);
                        });
                        REQUIRE(notification_calls_backlink_to_value == 2);
                        REQUIRE_FALSE(collection_change_set_backlink_to_value.empty());
                        REQUIRE_INDICES(collection_change_set_backlink_to_value.modifications, 1);
                        REQUIRE_INDICES(collection_change_set_backlink_to_value.modifications_new, 1);
                        REQUIRE(notification_calls_without_filter == 2);
                        REQUIRE_FALSE(collection_change_set_without_filter.empty());
                        REQUIRE_INDICES(collection_change_set_without_filter.modifications, 1);
                        REQUIRE_INDICES(collection_change_set_without_filter.modifications_new, 1);
                    }

                    SECTION("modifying backlinked table 'object', property 'link' "
                            "-> does NOT send a notification") {
                        write([&] {
                            table->get_object(object_keys[1])
                                .set(col_second_link, second_linked_to_table->create_object().get_key());
                        });
                        REQUIRE(notification_calls_backlink_to_value == 1);
                        REQUIRE(collection_change_set_backlink_to_value.empty());
                        REQUIRE(notification_calls_without_filter == 1);
                        REQUIRE(collection_change_set_without_filter.empty());
                    }

                    SECTION("adding new backlinked object 'object' "
                            "-> DOES send a notification") {
                        write([&] {
                            Obj obj = table->create_object();
                            Object object(r, obj);
                            object.set_property_value(test_context, "link",
                                                      std::any(linked_to_table->get_object(target_keys[0])));
                        });
                        REQUIRE(notification_calls_backlink_to_value == 2);
                        REQUIRE_FALSE(collection_change_set_backlink_to_value.empty());
                        REQUIRE_INDICES(collection_change_set_backlink_to_value.modifications, 0);
                        REQUIRE_INDICES(collection_change_set_backlink_to_value.modifications_new, 0);
                    }
                }
            }

            SECTION("keypath filter on related table 'linked to object's backlink to 'object'") {
                SECTION("all callbacks have filters") {
                    auto token_backlink_value = results_linked_to.add_notification_callback(
                        [&](CollectionChangeSet collection_change_set) {
                            collection_change_set_backlink_to_value = collection_change_set;
                            notification_calls_backlink_to_value++;
                        },
                        key_path_array_backlink);
                    // We advance and notify once to have a clean start.
                    advance_and_notify(*r);
                    // Check the initial state after notifying once since this it what we're comparing against
                    // later.
                    REQUIRE(notification_calls_backlink_to_value == 1);
                    REQUIRE(collection_change_set_backlink_to_value.empty());

                    SECTION("adding new backlinked object 'object' "
                            "-> DOES send a notification") {
                        write([&] {
                            Obj obj = table->create_object();
                            Object object(r, obj);
                            object.set_property_value(test_context, "link",
                                                      std::any(linked_to_table->get_object(target_keys[0])));
                        });
                        REQUIRE(notification_calls_backlink_to_value == 2);
                        REQUIRE_FALSE(collection_change_set_backlink_to_value.empty());
                        REQUIRE(collection_change_set_backlink_to_value.modifications.contains(0));
                        REQUIRE(collection_change_set_backlink_to_value.modifications_new.contains(0));
                    }
                }

                SECTION("some callbacks have filters") {
                    auto token_backlink_value = results_linked_to.add_notification_callback(
                        [&](CollectionChangeSet collection_change_set) {
                            collection_change_set_backlink_to_value = collection_change_set;
                            notification_calls_backlink_to_value++;
                        },
                        key_path_array_backlink);
                    int notification_calls_without_filter = 0;
                    CollectionChangeSet collection_change_set_without_filter;
                    auto token_backlink_second_value =
                        results_linked_to.add_notification_callback([&](CollectionChangeSet collection_change_set) {
                            collection_change_set_without_filter = collection_change_set;
                            notification_calls_without_filter++;
                        });
                    // We advance and notify once to have a clean start.
                    advance_and_notify(*r);
                    // Check the initial state after notifying once since this it what we're comparing against
                    // later.
                    REQUIRE(notification_calls_backlink_to_value == 1);
                    REQUIRE(collection_change_set_backlink_to_value.empty());
                    REQUIRE(notification_calls_without_filter == 1);
                    REQUIRE(collection_change_set_without_filter.empty());

                    SECTION("adding new backlinked object 'object' "
                            "-> DOES send a notification") {
                        write([&] {
                            Obj obj = table->create_object();
                            Object object(r, obj);
                            object.set_property_value(test_context, "link",
                                                      std::any(linked_to_table->get_object(target_keys[0])));
                        });
                        REQUIRE(notification_calls_backlink_to_value == 2);
                        REQUIRE_FALSE(collection_change_set_backlink_to_value.empty());
                        REQUIRE(collection_change_set_backlink_to_value.modifications.contains(0));
                        REQUIRE(collection_change_set_backlink_to_value.modifications_new.contains(0));
                    }
                }
            }
        }
    }

    SECTION("distinct notifications") {
        results = results.distinct(DistinctDescriptor({{col_value}}));

        int notification_calls = 0;
        CollectionChangeSet change;
        auto token = results.add_notification_callback([&](CollectionChangeSet c) {
            change = c;
            ++notification_calls;
        });

        advance_and_notify(*r);

        SECTION("modifications that leave a non-matching row non-matching do not send notifications") {
            write([&] {
                table->get_object(object_keys[6]).set(col_value, 13);
            });
            REQUIRE(notification_calls == 1);
        }

        SECTION("deleting non-matching rows does not send a notification") {
            write([&] {
                table->remove_object(object_keys[0]);
                table->remove_object(object_keys[6]);
            });
            REQUIRE(notification_calls == 1);
        }

        SECTION("modifying a matching row and leaving it matching marks that row as modified") {
            write([&] {
                table->get_object(object_keys[1]).set(col_value, 3);
            });
            REQUIRE(notification_calls == 2);
            REQUIRE_INDICES(change.modifications, 0);
            REQUIRE_INDICES(change.modifications_new, 0);
        }

        SECTION("modifying a non-matching row which is after the distinct results in the table to be a same value \
                in the distinct results doesn't send notification.") {
            write([&] {
                table->get_object(object_keys[6]).set(col_value, 2);
            });
            REQUIRE(notification_calls == 1);
        }

        SECTION("modifying a non-matching row which is before the distinct results in the table to be a same value \
                in the distinct results send insert + delete.") {
            write([&] {
                table->get_object(object_keys[0]).set(col_value, 2);
            });
            REQUIRE(notification_calls == 2);
            REQUIRE_INDICES(change.deletions, 0);
            REQUIRE_INDICES(change.insertions, 0);
        }

        SECTION("modifying a matching row to duplicated value in distinct results marks that row as deleted") {
            write([&] {
                table->get_object(object_keys[2]).set(col_value, 2);
            });
            REQUIRE(notification_calls == 2);
            REQUIRE_INDICES(change.deletions, 1);
        }

        SECTION("modifying a non-matching row to match and different value marks that row as inserted") {
            write([&] {
                table->get_object(object_keys[0]).set(col_value, 1);
            });
            REQUIRE(notification_calls == 2);
            REQUIRE_INDICES(change.insertions, 0);
        }
    }

    SECTION("schema changes") {
        CollectionChangeSet change;
        auto token = results.add_notification_callback([&](CollectionChangeSet c) {
            change = c;
        });
        advance_and_notify(*r);

        SECTION("insert table before observed table") {
            write([&] {
                table->create_object(ObjKey(53)).set(col_value, 5);
                r->read_group().add_table("new table");
                table->create_object(ObjKey(0)).set(col_value, 5);
            });
            REQUIRE_INDICES(change.insertions, 0, 5);
        }

        auto linked_table = table->get_link_target(col_link);
        auto col = linked_table->get_column_key("value");
        SECTION("insert new column before link column") {
            write([&] {
                linked_table->get_object(target_keys[1]).set(col, 5);
                table->add_column(type_Int, "new col");
                linked_table->get_object(target_keys[2]).set(col, 5);
            });
            REQUIRE_INDICES(change.modifications, 0, 1);
        }
#ifdef UNITTESTS_NOT_PARSING
        SECTION("insert table before link target") {
            write([&] {
                linked_table->get_object(target_keys[1]).set(col, 5);
                r->read_group().add_table("new table");
                linked_table->get_object(target_keys[2]).set(col, 5);
            });
            REQUIRE_INDICES(change.modifications, 0, 1);
        }
#endif
    }

    SECTION("notifier query rerunning") {
        results = Results(r, table->column<Link>(col_link) != null());
        _impl::CollectionNotifier::Handle<_impl::ResultsNotifierBase> notifier =
            std::make_shared<_impl::ResultsNotifier>(results);
        _impl::RealmCoordinator::register_notifier(notifier);
        advance_and_notify(*r);
        TableView tv;
        REQUIRE(notifier->get_tableview(tv));
        REQUIRE_FALSE(notifier->get_tableview(tv));

        SECTION("modifying the query's table reruns the query") {
            write([&] {
                table->create_object(ObjKey(53));
            });
            REQUIRE(notifier->get_tableview(tv));
        }

        SECTION("modifying a linked table used in the query reruns the query") {
            write([&] {
                linked_to_table->create_object(ObjKey(53));
            });
            REQUIRE(notifier->get_tableview(tv));
        }

        SECTION("modifying a linked table used for sorting reruns the query") {
            results = Results(r, table).sort({{"link.value", false}});
            _impl::CollectionNotifier::Handle<_impl::ResultsNotifierBase> notifier =
                std::make_shared<_impl::ResultsNotifier>(results);
            _impl::RealmCoordinator::register_notifier(notifier);
            advance_and_notify(*r);
            REQUIRE(notifier->get_tableview(tv));

            write([&] {
                linked_to_table->create_object(ObjKey(53));
            });
            REQUIRE(notifier->get_tableview(tv));
        }

        SECTION("modifying a linked table not used by the query does not rerun the query") {
            write([&] {
                second_linked_to_table->create_object(ObjKey(53));
            });
            REQUIRE_FALSE(notifier->get_tableview(tv));
        }

        SECTION("modifying an unrelated table does not rerun the query") {
            write([&] {
                other_table->create_object(ObjKey(53));
            });
            REQUIRE_FALSE(notifier->get_tableview(tv));
        }

        SECTION("modifying a linked table not used for sorting does not rerun the query") {
            results = Results(r, table).sort({{"link.value", false}});
            _impl::CollectionNotifier::Handle<_impl::ResultsNotifierBase> notifier =
                std::make_shared<_impl::ResultsNotifier>(results);
            _impl::RealmCoordinator::register_notifier(notifier);
            advance_and_notify(*r);
            REQUIRE(notifier->get_tableview(tv));

            write([&] {
                second_linked_to_table->create_object(ObjKey(53));
            });
            REQUIRE_FALSE(notifier->get_tableview(tv));
        }
    }
}

TEST_CASE("results: notifications after move") {
    InMemoryTestFile config;
    config.automatic_change_notifications = false;

    auto r = Realm::get_shared_realm(config);
    r->update_schema({
        {"object",
         {
             {"value", PropertyType::Int},
         }},
    });

    auto table = r->read_group().get_table("class_object");
    auto results = std::make_unique<Results>(r, table);

    int notification_calls = 0;
    auto token = results->add_notification_callback([&](CollectionChangeSet) {
        ++notification_calls;
    });

    advance_and_notify(*r);

    auto write = [&](auto&& f) {
        r->begin_transaction();
        f();
        r->commit_transaction();
        advance_and_notify(*r);
    };

    SECTION("notifications continue to work after Results is moved (move-constructor)") {
        Results r(std::move(*results));
        results.reset();

        write([&] {
            table->create_object().set_all(1);
        });
        REQUIRE(notification_calls == 2);
    }

    SECTION("notifications continue to work after Results is moved (move-assignment)") {
        Results r;
        r = std::move(*results);
        results.reset();

        write([&] {
            table->create_object().set_all(1);
        });
        REQUIRE(notification_calls == 2);
    }
}

TEST_CASE("results: notifier with no callbacks") {
#ifndef _WIN32
    _impl::RealmCoordinator::assert_no_open_realms();
#endif
    InMemoryTestFile config;
    config.cache = false;
    config.automatic_change_notifications = false;

    auto coordinator = _impl::RealmCoordinator::get_coordinator(config.path);
    auto r = coordinator->get_realm(std::move(config), none);
    r->update_schema({
        {"object",
         {
             {"value", PropertyType::Int},
         }},
    });

    auto table = r->read_group().get_table("class_object");
    Results results(r, table->where());
    results.last(); // force evaluation and creation of TableView

    SECTION("refresh() does not block due to implicit notifier") {
        // Create and then immediately remove a callback because
        // `automatic_change_notifications = false` makes Results not implicitly
        // create a notifier
        results.add_notification_callback([](CollectionChangeSet const&) {});

        auto r2 = coordinator->get_realm(util::Scheduler::make_frozen(VersionID()));
        r2->begin_transaction();
        r2->read_group().get_table("class_object")->create_object();
        r2->commit_transaction();

        r->refresh(); // would deadlock if there was a callback
    }

    SECTION("refresh() does not attempt to deliver stale results") {
        results.add_notification_callback([](CollectionChangeSet const&) {});

        // Create version 1
        r->begin_transaction();
        table->create_object();
        r->commit_transaction();

        r->begin_transaction();
        // Run async query for version 1
        coordinator->on_change();
        // Create version 2 without ever letting 1 be delivered
        table->create_object();
        r->commit_transaction();

        // Give it a chance to deliver the async query results (and fail, becuse
        // they're for version 1 and the realm is at 2)
        r->refresh();
    }

    SECTION("should not pin the source version even after the Realm has been closed") {
        auto r2 = coordinator->get_realm();
        REQUIRE(r != r2);
        r->close();

        auto& shared_group = TestHelper::get_shared_group(r2);
        // There's always at least 2 live versions because the previous version
        // isn't clean up until the *next* commit
        REQUIRE(shared_group->get_number_of_versions() == 2);

        auto table = r2->read_group().get_table("class_object");

        r2->begin_transaction();
        table->create_object();
        r2->commit_transaction();
        r2->begin_transaction();
        table->create_object();
        r2->commit_transaction();

        // Would now be 3 if the closed Realm is still pinning the version it was at
        REQUIRE(shared_group->get_number_of_versions() == 2);
    }
}

TEST_CASE("results: error messages") {
    InMemoryTestFile config;
    config.schema = Schema{
        {"object",
         {
             {"value", PropertyType::String},
         }},
    };

    auto r = Realm::get_shared_realm(config);
    auto table = r->read_group().get_table("class_object");
    Results results(r, table);

    r->begin_transaction();
    table->create_object();
    r->commit_transaction();

    SECTION("out of bounds access") {
        REQUIRE_THROWS_WITH(results.get(5), "Requested index 5 greater than max 0");
    }

    SECTION("unsupported aggregate operation") {
        REQUIRE_THROWS_WITH(results.sum("value"),
                            "Cannot sum property 'value': operation not supported for 'string' properties");
    }
}

TEST_CASE("results: snapshots") {
    InMemoryTestFile config;
    config.cache = false;
    config.automatic_change_notifications = false;
    config.schema = Schema{
        {"object",
         {{"value", PropertyType::Int}, {"array", PropertyType::Array | PropertyType::Object, "linked to object"}}},
        {"linked to object", {{"value", PropertyType::Int}}}};

    auto r = Realm::get_shared_realm(config);

    SECTION("snapshot of empty Results") {
        Results results;
        auto snapshot = results.snapshot();
        REQUIRE(snapshot.size() == 0);
    }

    auto write = [&](auto&& f) {
        r->begin_transaction();
        f();
        r->commit_transaction();
        advance_and_notify(*r);
    };

    SECTION("snapshot of Results based on Table") {
        auto table = r->read_group().get_table("class_object");
        Results results(r, table);

        {
            // A newly-added row should not appear in the snapshot.
            auto snapshot = results.snapshot();
            REQUIRE(results.size() == 0);
            REQUIRE(snapshot.size() == 0);
            write([=] {
                table->create_object();
            });
            REQUIRE(results.size() == 1);
            REQUIRE(snapshot.size() == 0);
        }

        {
            // Removing a row present in the snapshot should not affect the size of the snapshot,
            // but will result in the snapshot returning a detached row accessor.
            auto snapshot = results.snapshot();
            REQUIRE(results.size() == 1);
            REQUIRE(snapshot.size() == 1);
            write([=] {
                table->begin()->remove();
            });
            REQUIRE(results.size() == 0);
            REQUIRE(snapshot.size() == 1);
            REQUIRE(!snapshot.get(0).is_valid());

            // Adding a row at the same index that was formerly present in the snapshot shouldn't
            // affect the state of the snapshot.
            write([=] {
                table->create_object();
            });
            REQUIRE(snapshot.size() == 1);
            REQUIRE(!snapshot.get(0).is_valid());
        }
    }

    SECTION("snapshot of Results based on LinkView") {
        auto object = r->read_group().get_table("class_object");
        auto col_link = object->get_column_key("array");
        auto linked_to = r->read_group().get_table("class_linked to object");

        write([=] {
            object->create_object();
        });

        std::shared_ptr<LnkLst> lv = object->begin()->get_linklist_ptr(col_link);
        Results results(r, lv);

        {
            // A newly-added row should not appear in the snapshot.
            auto snapshot = results.snapshot();
            REQUIRE(results.size() == 0);
            REQUIRE(snapshot.size() == 0);
            write([&] {
                lv->add(linked_to->create_object().get_key());
            });
            REQUIRE(results.size() == 1);
            REQUIRE(snapshot.size() == 0);
        }

        {
            // Removing a row from the link list should not affect the snapshot.
            auto snapshot = results.snapshot();
            REQUIRE(results.size() == 1);
            REQUIRE(snapshot.size() == 1);
            write([&] {
                lv->remove(0);
            });
            REQUIRE(results.size() == 0);
            REQUIRE(snapshot.size() == 1);
            REQUIRE(snapshot.get(0).is_valid());

            // Removing a row present in the snapshot from its table should result in the snapshot
            // returning a detached row accessor.
            write([&] {
                linked_to->begin()->remove();
            });
            REQUIRE(snapshot.size() == 1);
            REQUIRE(!snapshot.get(0).is_valid());

            // Adding a new row to the link list shouldn't affect the state of the snapshot.
            write([&] {
                lv->add(linked_to->create_object().get_key());
            });
            REQUIRE(snapshot.size() == 1);
            REQUIRE(!snapshot.get(0).is_valid());
        }
    }

    SECTION("snapshot of Results based on Query") {
        auto table = r->read_group().get_table("class_object");
        auto col_value = table->get_column_key("value");
        Query q = table->column<Int>(col_value) > 0;
        Results results(r, std::move(q));

        {
            // A newly-added row should not appear in the snapshot.
            auto snapshot = results.snapshot();
            REQUIRE(results.size() == 0);
            REQUIRE(snapshot.size() == 0);
            write([=] {
                table->create_object().set(col_value, 1);
            });
            REQUIRE(results.size() == 1);
            REQUIRE(snapshot.size() == 0);
        }

        {
            // Updating a row to no longer match the query criteria should not affect the snapshot.
            auto snapshot = results.snapshot();
            REQUIRE(results.size() == 1);
            REQUIRE(snapshot.size() == 1);
            write([=] {
                table->begin()->set(col_value, 0);
            });
            REQUIRE(results.size() == 0);
            REQUIRE(snapshot.size() == 1);
            REQUIRE(snapshot.get(0).is_valid());

            // Removing a row present in the snapshot from its table should result in the snapshot
            // returning a detached row accessor.
            write([=] {
                table->begin()->remove();
            });
            REQUIRE(snapshot.size() == 1);
            REQUIRE(!snapshot.get(0).is_valid());

            // Adding a new row that matches the query criteria shouldn't affect the state of the snapshot.
            write([=] {
                table->create_object().set(col_value, 1);
            });
            REQUIRE(snapshot.size() == 1);
            REQUIRE(!snapshot.get(0).is_valid());
        }
    }

    SECTION("snapshot of Results based on TableView from query") {
        auto table = r->read_group().get_table("class_object");
        auto col_value = table->get_column_key("value");
        Query q = table->column<Int>(col_value) > 0;
        Results results(r, q.find_all());

        {
            // A newly-added row should not appear in the snapshot.
            auto snapshot = results.snapshot();
            REQUIRE(results.size() == 0);
            REQUIRE(snapshot.size() == 0);
            write([=] {
                table->create_object().set(col_value, 1);
            });
            REQUIRE(results.size() == 1);
            REQUIRE(snapshot.size() == 0);
        }

        {
            // Updating a row to no longer match the query criteria should not affect the snapshot.
            auto snapshot = results.snapshot();
            REQUIRE(results.size() == 1);
            REQUIRE(snapshot.size() == 1);
            write([=] {
                table->begin()->set(col_value, 0);
            });
            REQUIRE(results.size() == 0);
            REQUIRE(snapshot.size() == 1);
            REQUIRE(snapshot.get(0).is_valid());

            // Removing a row present in the snapshot from its table should result in the snapshot
            // returning a detached row accessor.
            write([=] {
                table->begin()->remove();
            });
            REQUIRE(snapshot.size() == 1);
            REQUIRE(!snapshot.get(0).is_valid());

            // Adding a new row that matches the query criteria shouldn't affect the state of the snapshot.
            write([=] {
                table->create_object().set(col_value, 1);
            });
            REQUIRE(snapshot.size() == 1);
            REQUIRE(!snapshot.get(0).is_valid());
        }
    }

    SECTION("snapshot of Results based on TableView from backlinks") {
        auto object = r->read_group().get_table("class_object");
        auto col_link = object->get_column_key("array");
        auto linked_to = r->read_group().get_table("class_linked to object");

        write([=] {
            linked_to->create_object();
            object->create_object();
        });

        auto linked_to_obj = *linked_to->begin();
        auto lv = object->begin()->get_linklist_ptr(col_link);

        TableView backlinks = linked_to_obj.get_backlink_view(object, col_link);
        Results results(r, std::move(backlinks));

        {
            // A newly-added row should not appear in the snapshot.
            auto snapshot = results.snapshot();
            REQUIRE(results.size() == 0);
            REQUIRE(snapshot.size() == 0);
            write([&] {
                lv->add(linked_to_obj.get_key());
            });
            REQUIRE(results.size() == 1);
            REQUIRE(snapshot.size() == 0);
        }

        {
            // Removing the link should not affect the snapshot.
            auto snapshot = results.snapshot();
            REQUIRE(results.size() == 1);
            REQUIRE(snapshot.size() == 1);
            write([&] {
                if (lv->size() > 0)
                    lv->remove(0);
            });
            REQUIRE(results.size() == 0);
            REQUIRE(snapshot.size() == 1);
            REQUIRE(snapshot.get(0).is_valid());

            // Removing a row present in the snapshot from its table should result in the snapshot
            // returning a detached row accessor.
            write([=] {
                object->begin()->remove();
            });
            REQUIRE(snapshot.size() == 1);
            REQUIRE(!snapshot.get(0).is_valid());

            // Adding a new link shouldn't affect the state of the snapshot.
            write([=] {
                object->create_object().get_linklist(col_link).add(linked_to_obj.get_key());
            });
            REQUIRE(snapshot.size() == 1);
            REQUIRE(!snapshot.get(0).is_valid());
        }
    }

    SECTION("snapshot of Results with notification callback registered") {
        auto table = r->read_group().get_table("class_object");
        auto col_value = table->get_column_key("value");
        Query q = table->column<Int>(col_value) > 0;
        Results results(r, q.find_all());

        auto token = results.add_notification_callback([&](CollectionChangeSet) {});
        advance_and_notify(*r);

        SECTION("snapshot of lvalue") {
            auto snapshot = results.snapshot();
            write([=] {
                table->create_object().set(col_value, 1);
            });
            REQUIRE(snapshot.size() == 0);
        }

        SECTION("snapshot of rvalue") {
            auto snapshot = std::move(results).snapshot();
            write([=] {
                table->create_object().set(col_value, 1);
            });
            REQUIRE(snapshot.size() == 0);
        }
    }

    SECTION("adding notification callback to snapshot throws") {
        auto table = r->read_group().get_table("class_object");
        auto col_value = table->get_column_key("value");
        Query q = table->column<Int>(col_value) > 0;
        Results results(r, q.find_all());
        auto snapshot = results.snapshot();
        CHECK_THROWS(snapshot.add_notification_callback([](CollectionChangeSet) {}));
    }

    SECTION("accessors should return none for detached row") {
        auto table = r->read_group().get_table("class_object");
        write([=] {
            table->create_object();
        });
        Results results(r, table);
        auto snapshot = results.snapshot();
        write([=] {
            ;
            table->clear();
        });

        REQUIRE_FALSE(snapshot.get(0).is_valid());
        REQUIRE_FALSE(snapshot.first()->is_valid());
        REQUIRE_FALSE(snapshot.last()->is_valid());
    }
}

TEST_CASE("results: distinct") {
    const int N = 10;
    InMemoryTestFile config;
    config.cache = false;
    config.automatic_change_notifications = false;

    auto r = Realm::get_shared_realm(config);
    r->update_schema({
        {"object",
         {{"num1", PropertyType::Int},
          {"string", PropertyType::String},
          {"num2", PropertyType::Int},
          {"num3", PropertyType::Int}}},
    });

    auto table = r->read_group().get_table("class_object");

    r->begin_transaction();
    for (int i = 0; i < N; ++i) {
        table->create_object().set_all(i % 3, util::format("Foo_%1", i % 3).c_str(), N - i, i % 2);
    }
    // table:
    //   0, Foo_0, 10,  0
    //   1, Foo_1,  9,  1
    //   2, Foo_2,  8,  0
    //   0, Foo_0,  7,  1
    //   1, Foo_1,  6,  0
    //   2, Foo_2,  5,  1
    //   0, Foo_0,  4,  0
    //   1, Foo_1,  3,  1
    //   2, Foo_2,  2,  0
    //   0, Foo_0,  1,  1

    r->commit_transaction();
    Results results(r, table->where());
    ColKey col_num1 = table->get_column_key("num1");
    ColKey col_string = table->get_column_key("string");
    ColKey col_num2 = table->get_column_key("num2");
    ColKey col_num3 = table->get_column_key("num3");

    SECTION("Single integer property") {
        Results unique = results.distinct(DistinctDescriptor({{col_num1}}));
        // unique:
        //  0, Foo_0, 10
        //  1, Foo_1,  9
        //  2, Foo_2,  8
        REQUIRE(unique.size() == 3);
        REQUIRE(unique.get(0).get<Int>(col_num2) == 10);
        REQUIRE(unique.get(1).get<Int>(col_num2) == 9);
        REQUIRE(unique.get(2).get<Int>(col_num2) == 8);
    }

    SECTION("Single integer via apply_ordering") {
        DescriptorOrdering ordering;
        ordering.append_sort(SortDescriptor({{col_num1}}));
        ordering.append_distinct(DistinctDescriptor({{col_num1}}));
        Results unique = results.apply_ordering(std::move(ordering));
        // unique:
        //  0, Foo_0, 10
        //  1, Foo_1,  9
        //  2, Foo_2,  8
        REQUIRE(unique.size() == 3);
        REQUIRE(unique.get(0).get<Int>(col_num2) == 10);
        REQUIRE(unique.get(1).get<Int>(col_num2) == 9);
        REQUIRE(unique.get(2).get<Int>(col_num2) == 8);
    }

    SECTION("Single string property") {
        Results unique = results.distinct(DistinctDescriptor({{col_string}}));
        // unique:
        //  0, Foo_0, 10
        //  1, Foo_1,  9
        //  2, Foo_2,  8
        REQUIRE(unique.size() == 3);
        REQUIRE(unique.get(0).get<Int>(col_num2) == 10);
        REQUIRE(unique.get(1).get<Int>(col_num2) == 9);
        REQUIRE(unique.get(2).get<Int>(col_num2) == 8);
    }

    SECTION("Two integer properties combined") {
        Results unique = results.distinct(DistinctDescriptor({{col_num1}, {col_num2}}));
        // unique is the same as the table
        REQUIRE(unique.size() == N);
        for (int i = 0; i < N; ++i) {
            REQUIRE(unique.get(i).get<String>(col_string) == StringData(util::format("Foo_%1", i % 3).c_str()));
        }
    }

    SECTION("String and integer combined") {
        Results unique = results.distinct(DistinctDescriptor({{col_num2}, {col_string}}));
        // unique is the same as the table
        REQUIRE(unique.size() == N);
        for (int i = 0; i < N; ++i) {
            REQUIRE(unique.get(i).get<String>(col_string) == StringData(util::format("Foo_%1", i % 3).c_str()));
        }
    }

    // This section and next section demonstrate that sort().distinct() != distinct().sort()
    SECTION("Order after sort and distinct") {
        Results reverse = results.sort(SortDescriptor({{col_num2}}, {true}));
        // reverse:
        //   0, Foo_0,  1
        //  ...
        //   0, Foo_0, 10
        REQUIRE(reverse.first()->get<Int>(col_num2) == 1);
        REQUIRE(reverse.last()->get<Int>(col_num2) == 10);

        // distinct() will be applied to the table, after sorting
        Results unique = reverse.distinct(DistinctDescriptor({{col_num1}}));
        // unique:
        //  0, Foo_0,  1
        //  2, Foo_2,  2
        //  1, Foo_1,  3
        REQUIRE(unique.size() == 3);
        REQUIRE(unique.get(0).get<Int>(col_num2) == 1);
        REQUIRE(unique.get(1).get<Int>(col_num2) == 2);
        REQUIRE(unique.get(2).get<Int>(col_num2) == 3);
    }

    SECTION("Order after distinct and sort") {
        Results unique = results.distinct(DistinctDescriptor({{col_num1}}));
        // unique:
        //  0, Foo_0, 10
        //  1, Foo_1,  9
        //  2, Foo_2,  8
        REQUIRE(unique.size() == 3);
        REQUIRE(unique.first()->get<Int>(col_num2) == 10);
        REQUIRE(unique.last()->get<Int>(col_num2) == 8);

        // sort() is only applied to unique
        Results reverse = unique.sort(SortDescriptor({{col_num2}}, {true}));
        // reversed:
        //  2, Foo_2,  8
        //  1, Foo_1,  9
        //  0, Foo_0, 10
        REQUIRE(reverse.size() == 3);
        REQUIRE(reverse.get(0).get<Int>(col_num2) == 8);
        REQUIRE(reverse.get(1).get<Int>(col_num2) == 9);
        REQUIRE(reverse.get(2).get<Int>(col_num2) == 10);
    }

    SECTION("Chaining distinct") {
        Results first = results.distinct(DistinctDescriptor({{col_num1}}));
        REQUIRE(first.size() == 3);

        // distinct() will not discard the previous applied distinct() calls
        Results second = first.distinct(DistinctDescriptor({{col_num3}}));
        REQUIRE(second.size() == 2);
    }

    SECTION("Chaining sort") {
        using cols_0_3 = std::pair<int, int>;
        Results first = results.sort(SortDescriptor({{col_num1}}));
        Results second = first.sort(SortDescriptor({{col_num3}}));

        REQUIRE(second.size() == 10);
        // results are ordered first by the last sorted column
        // if any duplicates exist in that column, they are resolved by sorting the
        // previously sorted column. Eg. sort(a).sort(b) == sort(b, a)
        std::vector<cols_0_3> results = {{0, 0}, {0, 0}, {1, 0}, {2, 0}, {2, 0},
                                         {0, 1}, {0, 1}, {1, 1}, {1, 1}, {2, 1}};
        for (size_t i = 0; i < results.size(); ++i) {
            REQUIRE(second.get(i).get<Int>(col_num1) == results[i].first);
            REQUIRE(second.get(i).get<Int>(col_num3) == results[i].second);
        }
    }

    SECTION("Distinct is carried over to new queries") {
        Results unique = results.distinct(DistinctDescriptor({{col_num1}}));
        // unique:
        //  0, Foo_0, 10
        //  1, Foo_1,  9
        //  2, Foo_2,  8
        REQUIRE(unique.size() == 3);

        Results filtered = unique.filter(Query(table->where().less(col_num1, 2)));
        // filtered:
        //  0, Foo_0, 10
        //  1, Foo_1,  9
        REQUIRE(filtered.size() == 2);
        REQUIRE(filtered.get(0).get<Int>(col_num2) == 10);
        REQUIRE(filtered.get(1).get<Int>(col_num2) == 9);
    }

    SECTION("Distinct will not forget previous query") {
        Results filtered = results.filter(Query(table->where().greater(col_num2, 5)));
        // filtered:
        //   0, Foo_0, 10
        //   1, Foo_1,  9
        //   2, Foo_2,  8
        //   0, Foo_0,  7
        //   1, Foo_1,  6
        REQUIRE(filtered.size() == 5);

        Results unique = filtered.distinct(DistinctDescriptor({{col_num1}}));
        // unique:
        //   0, Foo_0, 10
        //   1, Foo_1,  9
        //   2, Foo_2,  8
        REQUIRE(unique.size() == 3);
        REQUIRE(unique.get(0).get<Int>(col_num2) == 10);
        REQUIRE(unique.get(1).get<Int>(col_num2) == 9);
        REQUIRE(unique.get(2).get<Int>(col_num2) == 8);

        Results further_filtered = unique.filter(Query(table->where().equal(col_num2, 9)));
        // further_filtered:
        //   1, Foo_1,  9
        REQUIRE(further_filtered.size() == 1);
        REQUIRE(further_filtered.get(0).get<Int>(col_num2) == 9);
    }
}

TEST_CASE("results: sort") {
    InMemoryTestFile config;
    config.cache = false;
    config.schema = Schema{
        {"object",
         {
             {"value", PropertyType::Int},
             {"bool", PropertyType::Bool},
             {"data prop", PropertyType::Data},
             {"link", PropertyType::Object | PropertyType::Nullable, "object 2"},
             {"array", PropertyType::Object | PropertyType::Array, "object 2"},
         }},
        {"object 2",
         {
             {"value", PropertyType::Int},
             {"link", PropertyType::Object | PropertyType::Nullable, "object"},
         }},
    };

    auto realm = Realm::get_shared_realm(config);
    auto table = realm->read_group().get_table("class_object");
    auto table2 = realm->read_group().get_table("class_object 2");
    Results r(realm, table);

    SECTION("invalid keypaths") {
        SECTION("empty property name") {
            REQUIRE_THROWS_WITH(r.sort({{"", true}}), "Cannot sort on key path '': missing property name.");
            REQUIRE_THROWS_WITH(r.sort({{".", true}}), "Cannot sort on key path '.': missing property name.");
            REQUIRE_THROWS_WITH(r.sort({{"link.", true}}), "Cannot sort on key path 'link.': missing property name.");
            REQUIRE_THROWS_WITH(r.sort({{".value", true}}),
                                "Cannot sort on key path '.value': missing property name.");
            REQUIRE_THROWS_WITH(r.sort({{"link..value", true}}),
                                "Cannot sort on key path 'link..value': missing property name.");
        }
        SECTION("bad property name") {
            REQUIRE_THROWS_WITH(
                r.sort({{"not a property", true}}),
                "Cannot sort on key path 'not a property': property 'object.not a property' does not exist.");
            REQUIRE_THROWS_WITH(
                r.sort({{"link.not a property", true}}),
                "Cannot sort on key path 'link.not a property': property 'object 2.not a property' does not exist.");
        }
        SECTION("subscript primitive") {
            REQUIRE_THROWS_WITH(r.sort({{"value.link", true}}),
                                "Cannot sort on key path 'value.link': property 'object.value' of type 'int' may "
                                "only be the final property in the key path.");
        }
        SECTION("end in link") {
            REQUIRE_THROWS_WITH(r.sort({{"link", true}}),
                                "Cannot sort on key path 'link': property 'object.link' of type 'object' cannot be "
                                "the final property in the key path.");
            REQUIRE_THROWS_WITH(r.sort({{"link.link", true}}),
                                "Cannot sort on key path 'link.link': property 'object 2.link' of type 'object' "
                                "cannot be the final property in the key path.");
        }
        SECTION("sort involving bad property types") {
            REQUIRE_THROWS_WITH(
                r.sort({{"array", true}}),
                "Cannot sort on key path 'array': property 'object.array' is of unsupported type 'array'.");
            REQUIRE_THROWS_WITH(
                r.sort({{"array.value", true}}),
                "Cannot sort on key path 'array.value': property 'object.array' is of unsupported type 'array'.");
            REQUIRE_THROWS_WITH(r.sort({{"link.link.array.value", true}}),
                                "Cannot sort on key path 'link.link.array.value': property 'object.array' is of "
                                "unsupported type 'array'.");
            REQUIRE_THROWS_WITH(
                r.sort({{"data prop", true}}),
                "Cannot sort on key path 'data prop': property 'object.data prop' is of unsupported type 'data'.");
        }
    }

    realm->begin_transaction();
    ObjKeys table_keys;
    ObjKeys table2_keys;
    table->create_objects(4, table_keys);
    table2->create_objects(4, table2_keys);
    ColKey col_link = table->get_column_key("link");
    ColKey col_link2 = table2->get_column_key("link");
    for (int i = 0; i < 4; ++i) {
        table->get_object(table_keys[i]).set_all((i + 2) % 4, bool(i % 2)).set(col_link, table2_keys[3 - i]);
        table2->get_object(table2_keys[i]).set_all((i + 1) % 4).set(col_link2, table_keys[i]);
    }
    realm->commit_transaction();
    /*
     | index | value | bool | link.value | link.link.value |
     |-------|-------|------|------------|-----------------|
     | 0     | 2     | 0    | 0          | 1               |
     | 1     | 3     | 1    | 3          | 0               |
     | 2     | 0     | 0    | 2          | 3               |
     | 3     | 1     | 1    | 1          | 2               |
     */

#define REQUIRE_ORDER(sort, ...)                                                                                     \
    do {                                                                                                             \
        ObjKeys expected({__VA_ARGS__});                                                                             \
        auto results = sort;                                                                                         \
        REQUIRE(results.size() == expected.size());                                                                  \
        for (size_t i = 0; i < expected.size(); ++i)                                                                 \
            REQUIRE(results.get(i).get_key() == expected[i]);                                                        \
    } while (0)

    SECTION("sort on single property") {
        REQUIRE_ORDER((r.sort({{"value", true}})), 2, 3, 0, 1);
        REQUIRE_ORDER((r.sort({{"value", false}})), 1, 0, 3, 2);
    }

    SECTION("sort on two properties") {
        REQUIRE_ORDER((r.sort({{"bool", true}, {"value", true}})), 2, 0, 3, 1);
        REQUIRE_ORDER((r.sort({{"bool", false}, {"value", true}})), 3, 1, 2, 0);
        REQUIRE_ORDER((r.sort({{"bool", true}, {"value", false}})), 0, 2, 1, 3);
        REQUIRE_ORDER((r.sort({{"bool", false}, {"value", false}})), 1, 3, 0, 2);
    }
    SECTION("sort over link") {
        REQUIRE_ORDER((r.sort({{"link.value", true}})), 0, 3, 2, 1);
        REQUIRE_ORDER((r.sort({{"link.value", false}})), 1, 2, 3, 0);
    }
    SECTION("sort over two links") {
        REQUIRE_ORDER((r.sort({{"link.link.value", true}})), 1, 0, 3, 2);
        REQUIRE_ORDER((r.sort({{"link.link.value", false}})), 2, 3, 0, 1);
    }
}

struct ResultsFromTable {
    static Results call(std::shared_ptr<Realm> r, ConstTableRef table)
    {
        return Results(std::move(r), table);
    }
};
struct ResultsFromQuery {
    static Results call(std::shared_ptr<Realm> r, ConstTableRef table)
    {
        return Results(std::move(r), table->where());
    }
};
struct ResultsFromTableView {
    static Results call(std::shared_ptr<Realm> r, ConstTableRef table)
    {
        return Results(std::move(r), table->where().find_all());
    }
};
struct ResultsFromLinkView {
    static Results call(std::shared_ptr<Realm> r, ConstTableRef table)
    {
        r->begin_transaction();
        auto link_table = r->read_group().get_table("class_linking_object");
        std::shared_ptr<LnkLst> link_view =
            link_table->create_object().get_linklist_ptr(link_table->get_column_key("link"));
        for (auto& o : *table)
            link_view->add(o.get_key());
        r->commit_transaction();
        return Results(r, link_view);
    }
};

struct ResultsFromLinkSet {
    static Results call(std::shared_ptr<Realm> r, ConstTableRef table)
    {
        r->begin_transaction();
        auto link_table = r->read_group().get_table("class_linking_object");
        std::shared_ptr<LnkSet> link_set =
            link_table->create_object().get_linkset_ptr(link_table->get_column_key("linkset"));
        for (auto& o : *table) {
            link_set->insert(o.get_key());
        }
        r->commit_transaction();
        return Results(r, link_set);
    }
};

struct ResultsFromNothing {
    static Results call(std::shared_ptr<Realm>, ConstTableRef)
    {
        return Results();
    }
};

struct ResultsFromInvalidTable {
    static Results call(std::shared_ptr<Realm> r, ConstTableRef)
    {
        return Results(std::move(r), ConstTableRef{});
    }
};

TEMPLATE_TEST_CASE("results: get<Obj>()", "", ResultsFromTable, ResultsFromQuery, ResultsFromTableView,
                   ResultsFromLinkView, ResultsFromLinkSet)
{
    InMemoryTestFile config;
    config.automatic_change_notifications = false;

    auto r = Realm::get_shared_realm(config);
    r->update_schema({
        {"object",
         {
             {"value", PropertyType::Int},
         }},
        {"linking_object",
         {
             {"link", PropertyType::Array | PropertyType::Object, "object"},
             {"linkset", PropertyType::Set | PropertyType::Object, "object"},
         }},
    });

    auto table = r->read_group().get_table("class_object");
    ColKey col_value = table->get_column_key("value");

    r->begin_transaction();
    for (int i = 0; i < 10; ++i)
        table->create_object().set_all(i);
    r->commit_transaction();

    Results results = TestType::call(r, table);

    SECTION("sequential in increasing order") {
        for (int i = 0; i < 10; ++i)
            CHECK(results.get<Obj>(i).get<int64_t>(col_value) == i);
        for (int i = 0; i < 10; ++i)
            CHECK(results.get<Obj>(i).get<int64_t>(col_value) == i);
        CHECK_THROWS(results.get(11));
    }
    SECTION("sequential in decreasing order") {
        for (int i = 9; i >= 0; --i)
            CHECK(results.get<Obj>(i).get<int64_t>(col_value) == i);
        for (int i = 9; i >= 0; --i)
            CHECK(results.get<Obj>(i).get<int64_t>(col_value) == i);
    }
    SECTION("random order") {
        int indexes[10];
        std::iota(std::begin(indexes), std::end(indexes), 0);
        std::random_device rd;
        std::mt19937 g(rd());
        std::shuffle(std::begin(indexes), std::end(indexes), std::mt19937(rd()));
        for (auto index : indexes)
            CHECK(results.get<Obj>(index).get<int64_t>(col_value) == index);
    }
}

TEMPLATE_TEST_CASE("results: get<Obj>() intermixed with writes", "", ResultsFromTable, ResultsFromQuery,
                   ResultsFromTableView)
{
    InMemoryTestFile config;
    config.automatic_change_notifications = false;

    auto r = Realm::get_shared_realm(config);
    r->update_schema({
        {"object",
         {
             {"pk", PropertyType::Int, Property::IsPrimary{true}},
         }},
    });

    auto table = r->read_group().get_table("class_object");
    ColKey col_value = table->get_column_key("pk");
    Results results = TestType::call(r, table);

    r->begin_transaction();

    SECTION("append at end") {
        for (int i = 0; i < 1000; ++i) {
            table->create_object_with_primary_key(i);
            REQUIRE(results.get<Obj>(i).get<int64_t>(col_value) == i);
        }
    }

    SECTION("random order") {
        int indexes[1000];
        std::iota(std::begin(indexes), std::end(indexes), 0);
        std::random_device rd;
        std::mt19937 g(rd());
        std::shuffle(std::begin(indexes), std::end(indexes), std::mt19937(rd()));

        for (auto i : indexes) {
            auto index = table->get_object_ndx(table->create_object_with_primary_key(i).get_key());
            REQUIRE(results.get<Obj>(index).get<int64_t>(col_value) == i);
        }
    }

    SECTION("delete from front") {
        for (int i = 0; i < 1000; ++i)
            table->create_object_with_primary_key(i);
        while (table->size())
            results.get<Obj>(0).remove();
    }

    SECTION("delete from back") {
        for (int i = 0; i < 1000; ++i)
            table->create_object_with_primary_key(i);
        while (table->size())
            results.get<Obj>(table->size() - 1).remove();
    }
}

TEMPLATE_TEST_CASE("results: accessor interface", "", ResultsFromTable, ResultsFromQuery, ResultsFromTableView,
                   ResultsFromLinkView, ResultsFromLinkSet)
{
    InMemoryTestFile config;
    config.automatic_change_notifications = false;

    auto r = Realm::get_shared_realm(config);
    r->update_schema({
        {"object",
         {
             {"value", PropertyType::Int},
         }},
        {"different type",
         {
             {"value", PropertyType::Int},
         }},
        {"linking_object",
         {
             {"link", PropertyType::Array | PropertyType::Object, "object"},
             {"linkset", PropertyType::Set | PropertyType::Object, "object"},
         }},
    });

    auto table = r->read_group().get_table("class_object");

    Results empty_results = TestType::call(r, table);
    CppContext ctx(r, &empty_results.get_object_schema());

#ifndef _WIN32
    SECTION("no objects") {
        SECTION("get()") {
            CHECK_THROWS_WITH(empty_results.get(ctx, 0), "Requested index 0 in empty Results");
        }
        SECTION("first()") {
            CHECK_FALSE(empty_results.first(ctx));
        }
        SECTION("last()") {
            CHECK_FALSE(empty_results.last(ctx));
        }
    }
#endif

    r->begin_transaction();
    auto other_obj = r->read_group().get_table("class_different type")->create_object();
    for (int i = 0; i < 10; ++i)
        table->create_object().set_all(i);
    r->commit_transaction();

    Results results = TestType::call(r, table);
    auto r2 = Realm::get_shared_realm(config);

    SECTION("get()") {
        for (int i = 0; i < 10; ++i)
            CHECK(util::any_cast<Object>(results.get(ctx, i)).get_column_value<int64_t>("value") == i);
        CHECK_THROWS_WITH(results.get(ctx, 10), "Requested index 10 greater than max 9");
    }

    SECTION("first()") {
        CHECK(util::any_cast<Object>(*results.first(ctx)).get_column_value<int64_t>("value") == 0);
    }

    SECTION("last()") {
        CHECK(util::any_cast<Object>(*results.last(ctx)).get_column_value<int64_t>("value") == 9);
    }

    SECTION("index_of()") {
        SECTION("valid") {
            for (size_t i = 0; i < 10; ++i)
                REQUIRE(results.index_of(ctx, std::any(results.get<Obj>(i))) == i);
        }
        SECTION("wrong object type") {
            CHECK_THROWS_WITH(results.index_of(ctx, std::any(other_obj)),
                              "Object of type 'different type' does not match Results type 'object'");
        }
        SECTION("wrong realm") {
            auto obj = r2->read_group().get_table("class_object")->get_object(0);
            CHECK_THROWS_WITH(results.index_of(ctx, std::any(obj)),
                              "Object of type 'object' does not match Results type 'object'");
        }
        SECTION("detached object") {
            Obj detached_obj;
            CHECK_THROWS_WITH(results.index_of(ctx, std::any(detached_obj)),
                              "Attempting to access an invalid object");
        }
    }
}

TEST_CASE("results: list of primitives indexes") {
    InMemoryTestFile config;
    config.automatic_change_notifications = false;

    auto r = Realm::get_shared_realm(config);
    r->update_schema({
        {"object", {{"list", PropertyType::Int | PropertyType::Array | PropertyType::Nullable}}},
    });

    constexpr size_t num_items = 10;
    r->begin_transaction();
    auto table = r->read_group().get_table("class_object");
    auto obj = table->create_object();
    auto list = obj.get_list<util::Optional<Int>>(table->get_column_key("list"));
    for (size_t i = 0; i < num_items; ++i)
        list.add(i);
    r->commit_transaction();

    Results results(r, obj.get_collection_ptr(table->get_column_key("list")));

    SECTION("index_of() Mixed of correct type") {
        for (size_t i = 0; i < num_items; ++i)
            REQUIRE(results.index_of(Mixed(int64_t(i))) == i);
    }
    SECTION("index_of(null)") {
        REQUIRE(results.index_of(Mixed{}) == realm::not_found);
    }
    SECTION("index_of() with type checking") {
        SECTION("double does not match") {
            for (size_t i = 0; i < num_items; ++i)
                REQUIRE(results.index_of(Mixed(double(i))) == realm::not_found);
        }
    }
}

TEST_CASE("results: dictionary keys") {
    InMemoryTestFile config;
    config.automatic_change_notifications = false;

    auto r = Realm::get_shared_realm(config);
    r->update_schema({
        {"object", {{"dictionary", PropertyType::Int | PropertyType::Dictionary | PropertyType::Nullable}}},
    });

    constexpr size_t num_items = 10;
    r->begin_transaction();
    auto table = r->read_group().get_table("class_object");
    auto obj = table->create_object();
    auto dict_col_key = table->get_column_key("dictionary");
    object_store::Dictionary dict(r, obj, dict_col_key);
    for (size_t i = 0; i < num_items; ++i)
        dict.insert(util::format("item_%1", i), int64_t(i));
    r->commit_transaction();

    Results results = dict.get_keys();

    SECTION("index_of() Mixed of correct type") {
        for (size_t i = 0; i < num_items; ++i) {
            // nb: these are not in insertion order!
            Mixed key_i = results.get<StringData>(i);
            REQUIRE(results.index_of(key_i) == i);
        }
    }
    SECTION("index_of() non existant key") {
        REQUIRE(results.index_of(Mixed("foo")) == realm::npos);
    }
    SECTION("index_of() wrong key type") {
        REQUIRE(results.index_of(Mixed(int64_t(0))) == realm::npos);
    }
}

TEMPLATE_TEST_CASE("results: aggregate", "[query][aggregate]", ResultsFromTable, ResultsFromQuery,
                   ResultsFromTableView, ResultsFromLinkView, ResultsFromLinkSet)
{
    InMemoryTestFile config;
    config.automatic_change_notifications = false;

    auto r = Realm::get_shared_realm(config);
    r->update_schema({
        {"object",
         {
             {"int", PropertyType::Int | PropertyType::Nullable},
             {"float", PropertyType::Float | PropertyType::Nullable},
             {"double", PropertyType::Double | PropertyType::Nullable},
             {"date", PropertyType::Date | PropertyType::Nullable},
         }},
        {"linking_object",
         {
             {"link", PropertyType::Array | PropertyType::Object, "object"},
             {"linkset", PropertyType::Set | PropertyType::Object, "object"},
         }},
    });

    auto table = r->read_group().get_table("class_object");
    ColKey col_int = table->get_column_key("int");
    ColKey col_float = table->get_column_key("float");
    ColKey col_double = table->get_column_key("double");
    ColKey col_date = table->get_column_key("date");

    SECTION("one row with null values") {
        r->begin_transaction();
        table->create_object();
        table->create_object().set_all(0, 0.f, 0.0, Timestamp(0, 0));
        table->create_object().set_all(2, 2.f, 2.0, Timestamp(2, 0));
        // table:
        //  null, null, null,  null,
        //  0,    0,    0,    (0, 0)
        //  2,    2,    2,    (2, 0)
        r->commit_transaction();

        Results results = TestType::call(r, table);

        SECTION("max") {
            REQUIRE(results.max(col_int)->get_int() == 2);
            REQUIRE(results.max(col_float)->get_float() == 2.f);
            REQUIRE(results.max(col_double)->get_double() == 2.0);
            REQUIRE(results.max(col_date)->get_timestamp() == Timestamp(2, 0));
        }

        SECTION("min") {
            REQUIRE(results.min(col_int)->get_int() == 0);
            REQUIRE(results.min(col_float)->get_float() == 0.f);
            REQUIRE(results.min(col_double)->get_double() == 0.0);
            REQUIRE(results.min(col_date)->get_timestamp() == Timestamp(0, 0));
        }

        SECTION("average") {
            REQUIRE(results.average(col_int) == 1.0);
            REQUIRE(results.average(col_float) == 1.0);
            REQUIRE(results.average(col_double) == 1.0);
            REQUIRE_THROWS_AS(results.average(col_date), Results::UnsupportedColumnTypeException);
        }

        SECTION("sum") {
            REQUIRE(results.sum(col_int)->get_int() == 2);
            REQUIRE(results.sum(col_float)->get_double() == 2.0);
            REQUIRE(results.sum(col_double)->get_double() == 2.0);
            REQUIRE_THROWS_AS(results.sum(col_date), Results::UnsupportedColumnTypeException);
        }
    }

    SECTION("rows with all null values") {
        r->begin_transaction();
        table->create_object();
        table->create_object();
        table->create_object();
        // table:
        //  null, null, null,  null,  null
        //  null, null, null,  null,  null
        //  null, null, null,  null,  null
        r->commit_transaction();

        Results results = TestType::call(r, table);

        SECTION("max") {
            REQUIRE(!results.max(col_int));
            REQUIRE(!results.max(col_float));
            REQUIRE(!results.max(col_double));
            REQUIRE(!results.max(col_date));
        }

        SECTION("min") {
            REQUIRE(!results.min(col_int));
            REQUIRE(!results.min(col_float));
            REQUIRE(!results.min(col_double));
            REQUIRE(!results.min(col_date));
        }

        SECTION("average") {
            REQUIRE(!results.average(col_int));
            REQUIRE(!results.average(col_float));
            REQUIRE(!results.average(col_double));
            REQUIRE_THROWS_AS(results.average(col_date), Results::UnsupportedColumnTypeException);
        }

        SECTION("sum") {
            REQUIRE(results.sum(col_int)->get_int() == 0);
            REQUIRE(results.sum(col_float)->get_double() == 0.0);
            REQUIRE(results.sum(col_double)->get_double() == 0.0);
            REQUIRE_THROWS_AS(results.sum(col_date), Results::UnsupportedColumnTypeException);
        }
    }

    SECTION("empty") {
        Results results = TestType::call(r, table);

        SECTION("max") {
            REQUIRE(!results.max(col_int));
            REQUIRE(!results.max(col_float));
            REQUIRE(!results.max(col_double));
            REQUIRE(!results.max(col_date));
        }

        SECTION("min") {
            REQUIRE(!results.min(col_int));
            REQUIRE(!results.min(col_float));
            REQUIRE(!results.min(col_double));
            REQUIRE(!results.min(col_date));
        }

        SECTION("average") {
            REQUIRE(!results.average(col_int));
            REQUIRE(!results.average(col_float));
            REQUIRE(!results.average(col_double));
            REQUIRE_THROWS_AS(results.average(col_date), Results::UnsupportedColumnTypeException);
        }

        SECTION("sum") {
            REQUIRE(results.sum(col_int)->get_int() == 0);
            REQUIRE(results.sum(col_float)->get_double() == 0.0);
            REQUIRE(results.sum(col_double)->get_double() == 0.0);
            REQUIRE_THROWS_AS(results.sum(col_date), Results::UnsupportedColumnTypeException);
        }
    }
}

TEMPLATE_TEST_CASE("results: backed by nothing", "[results]", ResultsFromInvalidTable, ResultsFromNothing)
{
    InMemoryTestFile config;
    auto realm = Realm::get_shared_realm(config);
    Results results = TestType::call(realm, TableRef());
    TestContext ctx(realm);

    ColKey invalid_col;
    SECTION("max") {
        REQUIRE(!results.max(invalid_col));
    }
    SECTION("min") {
        REQUIRE(!results.min(invalid_col));
    }
    SECTION("average") {
        REQUIRE(!results.average(invalid_col));
    }
    SECTION("sum") {
        REQUIRE(!results.sum(invalid_col));
    }
    SECTION("first") {
        REQUIRE(!results.first());
        REQUIRE(!results.first(ctx));
    }
    SECTION("last") {
        REQUIRE(!results.last());
        REQUIRE(!results.last(ctx));
    }
}

TEST_CASE("results: set property value on all objects", "[batch_updates]") {
    InMemoryTestFile config;
    config.automatic_change_notifications = false;
    config.schema = Schema{{"AllTypes",
                            {
                                {"pk", PropertyType::Int, Property::IsPrimary{true}},
                                {"bool", PropertyType::Bool},
                                {"int", PropertyType::Int},
                                {"float", PropertyType::Float},
                                {"double", PropertyType::Double},
                                {"string", PropertyType::String},
                                {"data", PropertyType::Data},
                                {"date", PropertyType::Date},
                                {"object id", PropertyType::ObjectId},
                                {"decimal", PropertyType::Decimal},
                                {"uuid", PropertyType::UUID},
                                {"object", PropertyType::Object | PropertyType::Nullable, "AllTypes"},
                                {"list", PropertyType::Array | PropertyType::Object, "AllTypes"},

                                {"bool array", PropertyType::Array | PropertyType::Bool},
                                {"int array", PropertyType::Array | PropertyType::Int},
                                {"float array", PropertyType::Array | PropertyType::Float},
                                {"double array", PropertyType::Array | PropertyType::Double},
                                {"string array", PropertyType::Array | PropertyType::String},
                                {"data array", PropertyType::Array | PropertyType::Data},
                                {"date array", PropertyType::Array | PropertyType::Date},
                                {"object id array", PropertyType::Array | PropertyType::ObjectId},
                                {"decimal array", PropertyType::Array | PropertyType::Decimal},
                                {"uuid array", PropertyType::Array | PropertyType::UUID},
                                {"object array", PropertyType::Array | PropertyType::Object, "AllTypes"},
                            },
                            {
                                {"parents", PropertyType::LinkingObjects | PropertyType::Array, "AllTypes", "object"},
                            }}};
    config.schema_version = 0;
    auto realm = Realm::get_shared_realm(config);
    auto table = realm->read_group().get_table("class_AllTypes");
    realm->begin_transaction();
    table->create_object_with_primary_key(1);
    table->create_object_with_primary_key(2);
    realm->commit_transaction();
    Results r(realm, table);

    TestContext ctx(realm);

    SECTION("non-existing property name") {
        realm->begin_transaction();
        REQUIRE_THROWS_AS(r.set_property_value(ctx, "i dont exist", std::any(false)),
                          Results::InvalidPropertyException);
        realm->cancel_transaction();
    }

    SECTION("readonly property") {
        realm->begin_transaction();
        REQUIRE_THROWS_AS(r.set_property_value(ctx, "parents", std::any(false)), ReadOnlyPropertyException);
        realm->cancel_transaction();
    }

    SECTION("primarykey property") {
        realm->begin_transaction();
        REQUIRE_THROWS_AS(r.set_property_value(ctx, "pk", std::any(1)), std::logic_error);
        realm->cancel_transaction();
    }

    SECTION("set property values removes object from Results") {
        realm->begin_transaction();
        Results results(realm, table->where().equal(table->get_column_key("int"), 0));
        CHECK(results.size() == 2);
        r.set_property_value(ctx, "int", std::any(INT64_C(42)));
        CHECK(results.size() == 0);
        realm->cancel_transaction();
    }

    SECTION("set property value") {
        realm->begin_transaction();

        r.set_property_value<std::any>(ctx, "bool", std::any(true));
        for (size_t i = 0; i < r.size(); i++) {
            CHECK(r.get(i).get<Bool>("bool") == true);
        }

        r.set_property_value(ctx, "int", std::any(INT64_C(42)));
        for (size_t i = 0; i < r.size(); i++) {
            CHECK(r.get(i).get<Int>("int") == 42);
        }

        r.set_property_value(ctx, "float", std::any(1.23f));
        for (size_t i = 0; i < r.size(); i++) {
            CHECK(r.get(i).get<float>("float") == 1.23f);
        }

        r.set_property_value(ctx, "double", std::any(1.234));
        for (size_t i = 0; i < r.size(); i++) {
            CHECK(r.get(i).get<double>("double") == 1.234);
        }

        r.set_property_value(ctx, "string", std::any(std::string("abc")));
        for (size_t i = 0; i < r.size(); i++) {
            CHECK(r.get(i).get<String>("string") == "abc");
        }

        r.set_property_value(ctx, "data", std::any(std::string("abc")));
        for (size_t i = 0; i < r.size(); i++) {
            CHECK(r.get(i).get<Binary>("data") == BinaryData("abc", 3));
        }

        std::any timestamp = Timestamp(1, 2);
        r.set_property_value(ctx, "date", timestamp);
        for (size_t i = 0; i < r.size(); i++) {
            CHECK(r.get(i).get<Timestamp>("date") == util::any_cast<Timestamp>(timestamp));
        }

        std::any object_id = ObjectId("ffffffffffffffffffffffff");
        r.set_property_value(ctx, "object id", object_id);
        for (size_t i = 0; i < r.size(); i++) {
            CHECK(r.get(i).get<ObjectId>("object id") == util::any_cast<ObjectId>(object_id));
        }

        std::any decimal = Decimal128("876.54e32");
        r.set_property_value(ctx, "decimal", decimal);
        for (size_t i = 0; i < r.size(); i++) {
            CHECK(r.get(i).get<Decimal128>("decimal") == util::any_cast<Decimal128>(decimal));
        }

        std::any uuid = UUID("3b241101-e2bb-4255-8caf-4136c566a962");
        r.set_property_value(ctx, "uuid", uuid);
        for (size_t i = 0; i < r.size(); i++) {
            CHECK(r.get(i).get<UUID>("uuid") == util::any_cast<UUID>(uuid));
        }

        ObjKey object_key = table->create_object_with_primary_key(3).get_key();
        Object linked_obj(realm, "AllTypes", object_key);
        r.set_property_value(ctx, "object", std::any(linked_obj));
        for (size_t i = 0; i < r.size(); i++) {
            CHECK(r.get(i).get<ObjKey>("object") == object_key);
        }

        ObjKey list_object_key = table->create_object_with_primary_key(4).get_key();
        Object list_object(realm, "AllTypes", list_object_key);
        r.set_property_value(ctx, "list", std::any(AnyVector{list_object, list_object}));
        for (size_t i = 0; i < r.size(); i++) {
            auto list = r.get(i).get_linklist("list");
            CHECK(list.size() == 2);
            CHECK(list.get(0) == list_object_key);
            CHECK(list.get(1) == list_object_key);
        }

        auto check_array = [&](ColKey col, auto val0, auto... values) {
            size_t rows = r.size();
            for (size_t i = 0; i < rows; ++i) {
                Obj row = r.get(i);
                auto array = row.get_list<decltype(val0)>(col);
                CAPTURE(0);
                REQUIRE(val0 == array.get(0));
                size_t j = 1;
                for (auto& value : {values...}) {
                    CAPTURE(j);
                    REQUIRE(j < array.size());
                    REQUIRE(value == array.get(j));
                    ++j;
                }
            }
        };

        r.set_property_value(ctx, "bool array", std::any(AnyVec{true, false}));
        check_array(table->get_column_key("bool array"), true, false);

        r.set_property_value(ctx, "int array", std::any(AnyVec{INT64_C(5), INT64_C(6)}));
        check_array(table->get_column_key("int array"), INT64_C(5), INT64_C(6));

        r.set_property_value(ctx, "float array", std::any(AnyVec{1.1f, 2.2f}));
        check_array(table->get_column_key("float array"), 1.1f, 2.2f);

        r.set_property_value(ctx, "double array", std::any(AnyVec{3.3, 4.4}));
        check_array(table->get_column_key("double array"), 3.3, 4.4);

        r.set_property_value(ctx, "string array", std::any(AnyVec{"a"s, "b"s, "c"s}));
        check_array(table->get_column_key("string array"), StringData("a"), StringData("b"), StringData("c"));

        r.set_property_value(ctx, "data array", std::any(AnyVec{"d"s, "e"s, "f"s}));
        check_array(table->get_column_key("data array"), BinaryData("d", 1), BinaryData("e", 1), BinaryData("f", 1));

        r.set_property_value(ctx, "date array",
                             std::any(AnyVec{Timestamp(10, 20), Timestamp(20, 30), Timestamp(30, 40)}));
        check_array(table->get_column_key("date array"), Timestamp(10, 20), Timestamp(20, 30), Timestamp(30, 40));

        r.set_property_value(
            ctx, "object id array",
            std::any(AnyVec{ObjectId("aaaaaaaaaaaaaaaaaaaaaaaa"), ObjectId("888888888888888888888888")}));
        check_array(table->get_column_key("object id array"), ObjectId("aaaaaaaaaaaaaaaaaaaaaaaa"),
                    ObjectId("888888888888888888888888"));

        r.set_property_value(ctx, "decimal array",
                             std::any(AnyVec{Decimal128("123.45e67"), Decimal128("876.54e32")}));
        check_array(table->get_column_key("decimal array"), Decimal128("123.45e67"), Decimal128("876.54e32"));

        r.set_property_value(ctx, "uuid array",
                             std::any(AnyVec{UUID("3b241101-e2bb-4255-8caf-4136c566a962"),
                                             UUID("3b241101-aaaa-bbbb-cccc-4136c566a962")}));
        check_array(table->get_column_key("uuid array"), UUID("3b241101-e2bb-4255-8caf-4136c566a962"),
                    UUID("3b241101-aaaa-bbbb-cccc-4136c566a962"));
    }
}

TEST_CASE("results: nullable list of primitives") {
    InMemoryTestFile config;
    config.automatic_change_notifications = false;
    config.schema =
        Schema{{"ListTypes",
                {
                    {"pk", PropertyType::Int, Property::IsPrimary{true}},
                    {"nullable decimal list", PropertyType::Array | PropertyType::Decimal | PropertyType::Nullable},
                    {"non nullable decimal list", PropertyType::Array | PropertyType::Decimal},
                    {"nullable objectid list", PropertyType::Array | PropertyType::ObjectId | PropertyType::Nullable},
                    {"non nullable objectid list", PropertyType::Array | PropertyType::ObjectId},
                }}};
    config.schema_version = 0;
    auto realm = Realm::get_shared_realm(config);
    auto table = realm->read_group().get_table("class_ListTypes");
    auto nullable_decimal_col = table->get_column_key("nullable decimal list");
    auto non_nullable_decimal_col = table->get_column_key("non nullable decimal list");
    auto nullable_oid_col = table->get_column_key("nullable objectid list");
    auto non_nullable_oid_col = table->get_column_key("non nullable objectid list");
    realm->begin_transaction();
    auto obj = table->create_object_with_primary_key(1);
    List nullable_decimal_list(realm, obj, nullable_decimal_col);
    List non_nullable_decimal_list(realm, obj, non_nullable_decimal_col);
    nullable_decimal_list.add(Decimal128{realm::null()});
    non_nullable_decimal_list.add(Decimal128{});
    List nullable_oid_list(realm, obj, nullable_oid_col);
    List non_nullable_oid_list(realm, obj, non_nullable_oid_col);
    nullable_oid_list.add(util::Optional<ObjectId>{});
    non_nullable_oid_list.add(ObjectId()); // all zeros
    realm->commit_transaction();
    TestContext ctx(realm);

    SECTION("check property values on internal null type") {
        Results r_nullable = nullable_decimal_list.as_results();
        Results r_non_nullable = non_nullable_decimal_list.as_results();
        CHECK(r_nullable.size() == 1);
        CHECK(r_non_nullable.size() == 1);
        CHECK(r_nullable.get<Decimal128>(0) == Decimal128(realm::null()));
        CHECK(r_non_nullable.get<Decimal128>(0) == Decimal128(0));
    }

    SECTION("check property values on optional type") {
        Results r_nullable = nullable_oid_list.as_results();
        Results r_non_nullable = non_nullable_oid_list.as_results();
        CHECK(r_nullable.size() == 1);
        CHECK(r_non_nullable.size() == 1);
        CHECK(r_nullable.get<util::Optional<ObjectId>>(0) == util::Optional<ObjectId>());
        CHECK(r_non_nullable.get<ObjectId>(0) == ObjectId());
    }
}

TEST_CASE("results: limit", "[limit]") {
    InMemoryTestFile config;
    // config.cache = false;
    config.automatic_change_notifications = false;
    config.schema = Schema{
        {"object",
         {
             {"value", PropertyType::Int},
         }},
    };

    auto realm = Realm::get_shared_realm(config);
    auto table = realm->read_group().get_table("class_object");
    auto col = table->get_column_key("value");

    realm->begin_transaction();
    for (int i = 0; i < 8; ++i) {
        table->create_object().set(col, (i + 2) % 4);
    }
    realm->commit_transaction();
    Results r(realm, table);

    SECTION("unsorted") {
        REQUIRE(r.limit(0).size() == 0);
        REQUIRE_ORDER(r.limit(1), 0);
        REQUIRE_ORDER(r.limit(2), 0, 1);
        REQUIRE_ORDER(r.limit(8), 0, 1, 2, 3, 4, 5, 6, 7);
        REQUIRE_ORDER(r.limit(100), 0, 1, 2, 3, 4, 5, 6, 7);
    }

    SECTION("sorted") {
        auto sorted = r.sort({{"value", true}});
        REQUIRE(sorted.limit(0).size() == 0);
        REQUIRE_ORDER(sorted.limit(1), 2);
        REQUIRE_ORDER(sorted.limit(2), 2, 6);
        REQUIRE_ORDER(sorted.limit(8), 2, 6, 3, 7, 0, 4, 1, 5);
        REQUIRE_ORDER(sorted.limit(100), 2, 6, 3, 7, 0, 4, 1, 5);
    }

    SECTION("sort after limit") {
        REQUIRE(r.limit(0).sort({{"value", true}}).size() == 0);
        REQUIRE_ORDER(r.limit(1).sort({{"value", true}}), 0);
        REQUIRE_ORDER(r.limit(3).sort({{"value", true}}), 2, 0, 1);
        REQUIRE_ORDER(r.limit(8).sort({{"value", true}}), 2, 6, 3, 7, 0, 4, 1, 5);
        REQUIRE_ORDER(r.limit(100).sort({{"value", true}}), 2, 6, 3, 7, 0, 4, 1, 5);
    }

    SECTION("distinct") {
        auto sorted = r.distinct({"value"});
        REQUIRE(sorted.limit(0).size() == 0);
        REQUIRE_ORDER(sorted.limit(1), 0);
        REQUIRE_ORDER(sorted.limit(2), 0, 1);
        REQUIRE_ORDER(sorted.limit(8), 0, 1, 2, 3);

        sorted = r.sort({{"value", true}}).distinct({"value"});
        REQUIRE(sorted.limit(0).size() == 0);
        REQUIRE_ORDER(sorted.limit(1), 2);
        REQUIRE_ORDER(sorted.limit(2), 2, 3);
        REQUIRE_ORDER(sorted.limit(8), 2, 3, 0, 1);
    }

    SECTION("notifications on results using all descriptor types") {
        r = r.distinct({"value"}).sort({{"value", false}}).limit(2);
        int notification_calls = 0;
        auto token = r.add_notification_callback([&](CollectionChangeSet c) {
            if (notification_calls == 0) {
                REQUIRE(c.empty());
                REQUIRE(r.size() == 2);
                REQUIRE(r.get(0).get<Int>(col) == 3);
                REQUIRE(r.get(1).get<Int>(col) == 2);
            }
            else if (notification_calls == 1) {
                REQUIRE(!c.empty());
                REQUIRE_INDICES(c.insertions, 0);
                REQUIRE_INDICES(c.deletions, 1);
                REQUIRE(c.moves.size() == 0);
                REQUIRE(c.modifications.count() == 0);
                REQUIRE(r.size() == 2);
                REQUIRE(r.get(0).get<Int>(col) == 5);
                REQUIRE(r.get(1).get<Int>(col) == 3);
            }
            ++notification_calls;
        });
        advance_and_notify(*realm);
        REQUIRE(notification_calls == 1);
        realm->begin_transaction();
        table->create_object().set(col, 5);
        realm->commit_transaction();
        advance_and_notify(*realm);
        REQUIRE(notification_calls == 2);
    }

    SECTION("notifications on only limited results") {
        r = r.limit(2);
        int notification_calls = 0;
        auto token = r.add_notification_callback([&](CollectionChangeSet c) {
            if (notification_calls == 0) {
                REQUIRE(c.empty());
                REQUIRE(r.size() == 2);
            }
            else if (notification_calls == 1) {
                REQUIRE(!c.empty());
                REQUIRE(c.insertions.count() == 0);
                REQUIRE(c.deletions.count() == 0);
                REQUIRE(c.modifications.count() == 1);
                REQUIRE_INDICES(c.modifications, 1);
                REQUIRE(r.size() == 2);
            }
            ++notification_calls;
        });
        advance_and_notify(*realm);
        REQUIRE(notification_calls == 1);
        realm->begin_transaction();
        table->get_object(1).set(col, 5);
        realm->commit_transaction();
        advance_and_notify(*realm);
        REQUIRE(notification_calls == 2);
    }

    SECTION("does not support further filtering") {
        auto limited = r.limit(0);
        REQUIRE_THROWS_AS(limited.filter(table->where()), Results::UnimplementedOperationException);
    }
}

TEST_CASE("notifications: objects with PK recreated") {
#ifndef _WIN32
    _impl::RealmCoordinator::assert_no_open_realms();
#endif
    InMemoryTestFile config;
    config.cache = false;
    config.automatic_change_notifications = false;

    auto r = Realm::get_shared_realm(config);
    r->update_schema({
        {"no_pk",
         {
             {"id", PropertyType::Int},
             {"value", PropertyType::Int},
         }},
        {"int_pk",
         {
             {"id", PropertyType::Int, Property::IsPrimary{true}},
             {"value", PropertyType::Int},
         }},
        {"string_pk",
         {
             {"id", PropertyType::String, Property::IsPrimary{true}},
             {"value", PropertyType::Int},
         }},
    });

    auto add_callback = [](Results& results, int& calls, CollectionChangeSet& changes) {
        return results.add_notification_callback([&](CollectionChangeSet c) {
            ++calls;
            changes = std::move(c);
        });
    };

    auto coordinator = _impl::RealmCoordinator::get_existing_coordinator(config.path);
    auto table1 = r->read_group().get_table("class_no_pk");
    auto table2 = r->read_group().get_table("class_int_pk");
    auto table3 = r->read_group().get_table("class_string_pk");

    TestContext d(r);
    auto create = [&](StringData type, std::any&& value) {
        return Object::create(d, r, *r->schema().find(type), value);
    };

    r->begin_transaction();
    auto k1 = create("no_pk", AnyDict{{"id", INT64_C(123)}, {"value", INT64_C(100)}}).obj().get_key();
    auto k2 = create("int_pk", AnyDict{{"id", INT64_C(456)}, {"value", INT64_C(100)}}).obj().get_key();
    auto k3 = create("string_pk", AnyDict{{"id", std::string("hello")}, {"value", INT64_C(100)}}).obj().get_key();
    r->commit_transaction();

    Results results1(r, table1->where());
    int calls1 = 0;
    CollectionChangeSet changes1;
    auto token1 = add_callback(results1, calls1, changes1);

    Results results2(r, table2->where());
    int calls2 = 0;
    CollectionChangeSet changes2;
    auto token2 = add_callback(results2, calls2, changes2);

    Results results3(r, table3->where());
    int calls3 = 0;
    CollectionChangeSet changes3;
    auto token3 = add_callback(results3, calls3, changes3);

    advance_and_notify(*r);
    REQUIRE(calls1 == 1);
    REQUIRE(calls2 == 1);
    REQUIRE(calls3 == 1);

    SECTION("objects removed") {
        r->begin_transaction();
        r->read_group().get_table("class_no_pk")->remove_object(k1);
        r->read_group().get_table("class_int_pk")->remove_object(k2);
        r->read_group().get_table("class_string_pk")->remove_object(k3);
        create("no_pk", AnyDict{{"id", INT64_C(123)}, {"value", INT64_C(200)}});
        create("int_pk", AnyDict{{"id", INT64_C(456)}, {"value", INT64_C(200)}});
        create("string_pk", AnyDict{{"id", std::string("hello")}, {"value", INT64_C(200)}});
        r->commit_transaction();

        advance_and_notify(*r);
        REQUIRE(changes1.insertions.count() == 1);
        REQUIRE(changes1.deletions.count() == 1);
        REQUIRE(changes2.insertions.count() == 1);
        REQUIRE(changes2.deletions.count() == 1);
        REQUIRE(changes3.insertions.count() == 1);
        REQUIRE(changes3.deletions.count() == 1);
        REQUIRE(calls1 == 2);
        REQUIRE(calls2 == 2);
        REQUIRE(calls3 == 2);
    }

    SECTION("table cleared") {
        r->begin_transaction();
        r->read_group().get_table("class_no_pk")->clear();
        r->read_group().get_table("class_int_pk")->clear();
        r->read_group().get_table("class_string_pk")->clear();
        create("no_pk", AnyDict{{"id", INT64_C(123)}, {"value", INT64_C(200)}});
        create("int_pk", AnyDict{{"id", INT64_C(456)}, {"value", INT64_C(200)}});
        create("string_pk", AnyDict{{"id", std::string("hello")}, {"value", INT64_C(200)}});
        r->commit_transaction();

        advance_and_notify(*r);
        REQUIRE(changes1.insertions.count() == 1);
        REQUIRE(changes1.deletions.count() == 1);
        REQUIRE(changes2.insertions.count() == 1);
        REQUIRE(changes2.deletions.count() == 1);
        REQUIRE(changes3.insertions.count() == 1);
        REQUIRE(changes3.deletions.count() == 1);
        REQUIRE(calls1 == 2);
        REQUIRE(calls2 == 2);
        REQUIRE(calls3 == 2);
    }
}<|MERGE_RESOLUTION|>--- conflicted
+++ resolved
@@ -126,13 +126,8 @@
     Results results(r, table->where().greater(col, 0).less(col, 10));
 
     int notification_calls = 0;
-<<<<<<< HEAD
     CollectionChangeSet saved_changes;
-    auto token = results.add_notification_callback([&](CollectionChangeSet changes, std::exception_ptr err) {
-        REQUIRE_FALSE(err);
-=======
-    auto token = results.add_notification_callback([&](CollectionChangeSet) {
->>>>>>> d14fbac9
+    auto token = results.add_notification_callback([&](CollectionChangeSet changes) {
         ++notification_calls;
         saved_changes = changes;
     });
