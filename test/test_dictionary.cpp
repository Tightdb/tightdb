--- conflicted
+++ resolved
@@ -478,8 +478,6 @@
         q = col.equal(StringData(*str), true); // A copy of the string must be taken here
     }
     CHECK_EQUAL(q.count(), 1);
-<<<<<<< HEAD
-=======
 }
 
 NONCONCURRENT_TEST(Dictionary_HashCollision)
@@ -771,5 +769,4 @@
 {
     do_Dictionary_HashCollisionTransaction(test_context, 100, 0xFF);  // One node cluster
     do_Dictionary_HashCollisionTransaction(test_context, 500, 0x3FF); // Three node cluster
->>>>>>> 1b9af23d
 }