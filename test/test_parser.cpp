--- conflicted
+++ resolved
@@ -2478,41 +2478,41 @@
     CHECK_EQUAL(message, "The keypath following 'IN' must contain a list");
     CHECK_THROW_ANY_GET_MESSAGE(verify_query(test_context, t, "'dairy' in items.allergens.name", 1), message);
     CHECK_EQUAL(message, "The keypath following 'IN' must contain only one list");
-<<<<<<< HEAD
-=======
     // list property vs list property is not supported by core yet
     CHECK_THROW_ANY_GET_MESSAGE(verify_query(test_context, t, "items.price IN items.price", 0), message);
-    CHECK_EQUAL(message, "The keypath preceeding 'IN' must not contain a list, list vs list comparisons are not currently supported");
+    CHECK_EQUAL(
+        message,
+        "The keypath preceeding 'IN' must not contain a list, list vs list comparisons are not currently supported");
 }
 
 
 // we won't support full object comparisons until we have stable keys in core, but as an exception
 // we allow comparison with null objects because we can serialise that and bindings use it to check agains nulls.
-TEST(Parser_RowIndex) {
+TEST(Parser_Object)
+{
     Group g;
     TableRef table = g.add_table("table");
-    size_t int_col_ndx = table->add_column(type_Int, "ints", true);
-    size_t link_col_ndx = table->add_column_link(type_Link, "link", *table);
-    table->add_empty_row(3);
-    for (size_t i = 0; i < table->size(); ++i) {
-        table->set_int(int_col_ndx, i, i);
-    }
-    table->set_link(link_col_ndx, 1, 0);
+    auto int_col = table->add_column(type_Int, "ints", true);
+    auto link_col = table->add_column_link(type_Link, "link", *table);
+    for (size_t i = 0; i < 3; ++i) {
+        table->create_object().set<int64_t>(int_col, i);
+    }
+    table->get_object(1).set(link_col, table->begin()->get_key());
     TableView tv = table->where().find_all();
 
     verify_query(test_context, table, "link == NULL", 2); // vanilla base check
-
-    // object comparison not yet supported
-    Query q0 = table->where().and_query(table->column<Link>(link_col_ndx) == tv.get(0));
-    CHECK_THROW(q0.get_description(), SerialisationError);
-
-    Query q1 = table->column<Link>(link_col_ndx) == realm::null();
-    std::string description = q1.get_description(); // shouldn't throw
+    // FIXME: verify_query(test_context, table, "link == O0", 2);
+
+    Query q0 = table->where().and_query(table->column<Link>(link_col) == tv.get(0));
+    std::string description = q0.get_description(); // shouldn't throw
+    CHECK(description.find("O0") != std::string::npos);
+
+    Query q1 = table->column<Link>(link_col) == realm::null();
+    description = q1.get_description(); // shouldn't throw
     CHECK(description.find("NULL") != std::string::npos);
     CHECK_EQUAL(q1.count(), 2);
 
     CHECK_THROW_ANY(verify_query(test_context, table, "link == link", 3));
->>>>>>> 02c92615
 }
 
 #endif // TEST_PARSER