/*************************************************************************
 *
 * Copyright 2023 Realm Inc.
 *
 * Licensed under the Apache License, Version 2.0 (the "License");
 * you may not use this file except in compliance with the License.
 * You may obtain a copy of the License at
 *
 * http://www.apache.org/licenses/LICENSE-2.0
 *
 * Unless required by applicable law or agreed to in writing, software
 * distributed under the License is distributed on an "AS IS" BASIS,
 * WITHOUT WARRANTIES OR CONDITIONS OF ANY KIND, either express or implied.
 * See the License for the specific language governing permissions and
 * limitations under the License.
 *
 **************************************************************************/

#include "testsettings.hpp"

#include <algorithm>
#include <cmath>
#include <limits>
#include <string>
#include <fstream>
#include <ostream>
#include <set>
#include <chrono>

using namespace std::chrono;

#include <realm.hpp>
#include <external/json/json.hpp>
#include "test.hpp"
#include "test_types_helper.hpp"

// #include <valgrind/callgrind.h>
// #define PERFORMACE_TESTING

using namespace realm;
using namespace realm::util;
using namespace realm::test_util;
using unit_test::TestContext;

TEST(List_basic)
{
    Table table;
    auto list_col = table.add_column_list(type_Int, "int_list");
    int sum = 0;

    {
        Obj obj = table.create_object(ObjKey(5));
        CHECK_NOT(obj.is_null(list_col));
        auto list = obj.get_list<int64_t>(list_col);
        CHECK_NOT(obj.is_null(list_col));
        CHECK(list.is_empty());

        size_t return_cnt = 0, return_ndx = 0;
        list.sum(&return_cnt);
        CHECK_EQUAL(return_cnt, 0);
        list.max(&return_ndx);
        CHECK_EQUAL(return_ndx, not_found);
        return_ndx = 0;
        list.min(&return_ndx);
        CHECK_EQUAL(return_ndx, not_found);
        list.avg(&return_cnt);
        CHECK_EQUAL(return_cnt, 0);

        for (int i = 0; i < 100; i++) {
            list.add(i + 1000);
            sum += (i + 1000);
        }
    }
    {
        Obj obj = table.get_object(ObjKey(5));
        auto list1 = obj.get_list<int64_t>(list_col);
        CHECK_EQUAL(list1.size(), 100);
        CHECK_EQUAL(list1.get(0), 1000);
        CHECK_EQUAL(list1.get(99), 1099);
        auto list_base = obj.get_listbase_ptr(list_col);
        CHECK_EQUAL(list_base->size(), 100);
        CHECK(dynamic_cast<Lst<Int>*>(list_base.get()));

        CHECK_EQUAL(list1.sum(), sum);
        CHECK_EQUAL(list1.max(), 1099);
        CHECK_EQUAL(list1.min(), 1000);
        CHECK_EQUAL(list1.avg(), double(sum) / 100);

        auto list2 = obj.get_list<int64_t>(list_col);
        list2.set(50, 747);
        CHECK_EQUAL(list1.get(50), 747);
        list1.resize(101);
        CHECK_EQUAL(list1.get(100), 0);
        list1.resize(50);
        CHECK_EQUAL(list1.size(), 50);
    }
    {
        Obj obj = table.create_object(ObjKey(7));
        auto list = obj.get_list<int64_t>(list_col);
        list.resize(10);
        CHECK_EQUAL(list.size(), 10);
        for (int i = 0; i < 10; i++) {
            CHECK_EQUAL(list.get(i), 0);
        }
    }
    table.remove_object(ObjKey(5));
}

TEST(List_SimpleTypes)
{
    Group g;
    std::vector<CollectionBase*> lists;
    TableRef t = g.add_table("table");
    ColKey int_col = t->add_column_list(type_Int, "integers");
    ColKey bool_col = t->add_column_list(type_Bool, "booleans");
    ColKey string_col = t->add_column_list(type_String, "strings");
    ColKey double_col = t->add_column_list(type_Double, "doubles");
    ColKey timestamp_col = t->add_column_list(type_Timestamp, "timestamps");
    Obj obj = t->create_object(ObjKey(7));

    std::vector<int64_t> integer_vector = {1, 2, 3, 4};
    obj.set_list_values(int_col, integer_vector);

    std::vector<bool> bool_vector = {false, false, true, false, true};
    obj.set_list_values(bool_col, bool_vector);

    std::vector<StringData> string_vector = {"monday", "tuesday", "thursday", "friday", "saturday", "sunday"};
    obj.set_list_values(string_col, string_vector);

    std::vector<double> double_vector = {898742.09382, 3.14159265358979, 2.71828182845904};
    obj.set_list_values(double_col, double_vector);

    time_t seconds_since_epoc = time(nullptr);
    std::vector<Timestamp> timestamp_vector = {Timestamp(seconds_since_epoc, 0),
                                               Timestamp(seconds_since_epoc + 60, 0)};
    obj.set_list_values(timestamp_col, timestamp_vector);

    auto int_list = obj.get_list<int64_t>(int_col);
    lists.push_back(&int_list);
    std::vector<int64_t> vec(int_list.size());
    CHECK_EQUAL(integer_vector.size(), int_list.size());
    // {1, 2, 3, 4}
    auto it = int_list.begin();
    CHECK_EQUAL(*it, 1);
    std::copy(int_list.begin(), int_list.end(), vec.begin());
    unsigned j = 0;
    for (auto i : int_list) {
        CHECK_EQUAL(vec[j], i);
        CHECK_EQUAL(integer_vector[j++], i);
    }
    auto f = std::find(int_list.begin(), int_list.end(), 3);
    CHECK_EQUAL(3, *f++);
    CHECK_EQUAL(4, *f);

    for (unsigned i = 0; i < int_list.size(); i++) {
        CHECK_EQUAL(integer_vector[i], int_list[i]);
    }

    CHECK_EQUAL(3, int_list.remove(2));
    // {1, 2, 4}
    CHECK_EQUAL(integer_vector.size() - 1, int_list.size());
    CHECK_EQUAL(4, int_list[2]);
    int_list.resize(6);
    // {1, 2, 4, 0, 0, 0}
    CHECK_EQUAL(int_list[5], 0);
    int_list.swap(0, 1);
    // {2, 1, 4, 0, 0, 0}
    CHECK_EQUAL(2, int_list[0]);
    CHECK_EQUAL(1, int_list[1]);
    int_list.move(1, 4);
    // {2, 4, 0, 0, 1, 0}
    CHECK_EQUAL(4, int_list[1]);
    CHECK_EQUAL(1, int_list[4]);
    int_list.remove(1, 3);
    // {2, 0, 1, 0}
    CHECK_EQUAL(1, int_list[2]);
    int_list.resize(2);
    // {2, 0}
    CHECK_EQUAL(2, int_list.size());
    CHECK_EQUAL(2, int_list[0]);
    CHECK_EQUAL(0, int_list[1]);
    CHECK_EQUAL(lists[0]->size(), 2);
    CHECK_EQUAL(lists[0]->get_col_key(), int_col);

    int_list.clear();
    auto int_list2 = obj.get_list<int64_t>(int_col);
    CHECK_EQUAL(0, int_list2.size());

    CHECK_THROW_ANY(obj.get_list<util::Optional<int64_t>>(int_col));

    auto bool_list = obj.get_list<bool>(bool_col);
    lists.push_back(&bool_list);
    CHECK_EQUAL(bool_vector.size(), bool_list.size());
    for (unsigned i = 0; i < bool_list.size(); i++) {
        CHECK_EQUAL(bool_vector[i], bool_list[i]);
    }

    auto bool_list_nullable = obj.get_list<util::Optional<bool>>(bool_col);
    CHECK_THROW_ANY(bool_list_nullable.set(0, util::none));

    auto string_list = obj.get_list<StringData>(string_col);
    auto str_min = string_list.min();
    CHECK(!str_min);
    CHECK_EQUAL(string_list.begin()->size(), string_vector.begin()->size());
    CHECK_EQUAL(string_vector.size(), string_list.size());
    for (unsigned i = 0; i < string_list.size(); i++) {
        CHECK_EQUAL(string_vector[i], string_list[i]);
    }

    string_list.insert(2, "Wednesday");
    CHECK_EQUAL(string_vector.size() + 1, string_list.size());
    CHECK_EQUAL(StringData("Wednesday"), string_list.get(2));
    CHECK_THROW_ANY(string_list.set(2, StringData{}));
    CHECK_THROW_ANY(string_list.add(StringData{}));
    CHECK_THROW_ANY(string_list.insert(2, StringData{}));

    auto double_list = obj.get_list<double>(double_col);
    CHECK_EQUAL(double_vector.size(), double_list.size());
    for (unsigned i = 0; i < double_list.size(); i++) {
        CHECK_EQUAL(double_vector[i], double_list.get(i));
    }

    auto timestamp_list = obj.get_list<Timestamp>(timestamp_col);
    CHECK_EQUAL(timestamp_vector.size(), timestamp_list.size());
    for (unsigned i = 0; i < timestamp_list.size(); i++) {
        CHECK_EQUAL(timestamp_vector[i], timestamp_list.get(i));
    }
    size_t return_ndx = 7;
    timestamp_list.min(&return_ndx);
    CHECK_EQUAL(return_ndx, 0);
    timestamp_list.max(&return_ndx);
    CHECK_EQUAL(return_ndx, 1);

    auto timestamp_list2 = timestamp_list.clone();
    CHECK_EQUAL(timestamp_list2->size(), timestamp_list.size());

    t->remove_object(ObjKey(7));
    auto timestamp_list3 = timestamp_list.clone();
    CHECK_NOT(timestamp_list.is_attached());
    CHECK_EQUAL(timestamp_list3->size(), 0);
}

template <typename T>
struct NullableTypeConverter {
    using NullableType = util::Optional<T>;
    static bool is_null(NullableType t)
    {
        return !bool(t);
    }
};

template <>
struct NullableTypeConverter<Decimal128> {
    using NullableType = Decimal128;
    static bool is_null(Decimal128 val)
    {
        return val.is_null();
    }
};

TEST_TYPES(List_nullable, int64_t, float, double, Decimal128)
{
    Table table;
    auto list_col = table.add_column_list(ColumnTypeTraits<TEST_TYPE>::id, "int_list", true);
    ColumnSumType<TEST_TYPE> sum = TEST_TYPE(0);

    {
        Obj obj = table.create_object(ObjKey(5));
        CHECK_NOT(obj.is_null(list_col));
        auto list = obj.get_list<typename NullableTypeConverter<TEST_TYPE>::NullableType>(list_col);
        CHECK_NOT(obj.is_null(list_col));
        CHECK(list.is_empty());
        for (int i = 0; i < 100; i++) {
            TEST_TYPE val = TEST_TYPE(i + 1000);
            list.add(val);
            sum += (val);
        }
    }
    {
        Obj obj = table.get_object(ObjKey(5));
        auto list1 = obj.get_list<typename NullableTypeConverter<TEST_TYPE>::NullableType>(list_col);
        CHECK_EQUAL(list1.size(), 100);
        CHECK_EQUAL(list1.get(0), TEST_TYPE(1000));
        CHECK_EQUAL(list1.get(99), TEST_TYPE(1099));
        CHECK_NOT(list1.is_null(0));
        auto list_base = obj.get_listbase_ptr(list_col);
        CHECK_EQUAL(list_base->size(), 100);
        CHECK_NOT(list_base->is_null(0));
        CHECK(dynamic_cast<Lst<typename NullableTypeConverter<TEST_TYPE>::NullableType>*>(list_base.get()));

        CHECK_EQUAL(list1.sum(), sum);
        CHECK_EQUAL(list1.max(), TEST_TYPE(1099));
        CHECK_EQUAL(list1.min(), TEST_TYPE(1000));
        CHECK_EQUAL(list1.avg(), typename ColumnTypeTraits<TEST_TYPE>::average_type(sum) / 100);

        auto list2 = obj.get_list<typename NullableTypeConverter<TEST_TYPE>::NullableType>(list_col);
        list2.set(50, TEST_TYPE(747));
        CHECK_EQUAL(list1.get(50), TEST_TYPE(747));
        list1.set_null(50);
        CHECK(NullableTypeConverter<TEST_TYPE>::is_null(list1.get(50)));
        list1.resize(101);
        CHECK(NullableTypeConverter<TEST_TYPE>::is_null(list1.get(100)));
    }
    {
        Obj obj = table.create_object(ObjKey(7));
        auto list = obj.get_list<typename NullableTypeConverter<TEST_TYPE>::NullableType>(list_col);
        list.resize(10);
        CHECK_EQUAL(list.size(), 10);
        for (int i = 0; i < 10; i++) {
            CHECK(NullableTypeConverter<TEST_TYPE>::is_null(list.get(i)));
        }
    }
    table.remove_object(ObjKey(5));
}


TEST_TYPES(List_Ops, Prop<Int>, Prop<Float>, Prop<Double>, Prop<Decimal>, Prop<ObjectId>, Prop<UUID>, Prop<Timestamp>,
           Prop<String>, Prop<Binary>, Prop<Bool>, Nullable<Int>, Nullable<Float>, Nullable<Double>,
           Nullable<Decimal>, Nullable<ObjectId>, Nullable<UUID>, Nullable<Timestamp>, Nullable<String>,
           Nullable<Binary>, Nullable<Bool>)
{
    using underlying_type = typename TEST_TYPE::underlying_type;
    using type = typename TEST_TYPE::type;
    TestValueGenerator gen;
    Table table;
    ColKey col = table.add_column_list(TEST_TYPE::data_type, "values", TEST_TYPE::is_nullable);

    Obj obj = table.create_object();
    Lst<type> list = obj.get_list<type>(col);
    list.add(gen.convert_for_test<underlying_type>(1));
    list.add(gen.convert_for_test<underlying_type>(2));
    list.swap(0, 1);
    CHECK_EQUAL(list.get(0), gen.convert_for_test<underlying_type>(2));
    CHECK_EQUAL(list.get(1), gen.convert_for_test<underlying_type>(1));
    CHECK_EQUAL(list.find_first(gen.convert_for_test<underlying_type>(2)), 0);
    CHECK_EQUAL(list.find_first(gen.convert_for_test<underlying_type>(1)), 1);
    CHECK(!list.is_null(0));
    CHECK(!list.is_null(1));

    Lst<type> list1;
    CHECK_EQUAL(list1.size(), 0);
    list1 = list;
    CHECK_EQUAL(list1.size(), 2);
    list.add(gen.convert_for_test<underlying_type>(3));
    CHECK_EQUAL(list.size(), 3);
    CHECK_EQUAL(list1.size(), 3);

    Query q = table.where().size_equal(col, 3); // SizeListNode
    CHECK_EQUAL(q.count(), 1);
    q = table.column<Lst<type>>(col).size() == 3; // SizeOperator expresison
    CHECK_EQUAL(q.count(), 1);

    Lst<type> list2 = list;
    CHECK_EQUAL(list2.size(), 3);
    list2.clear();
    CHECK_EQUAL(list2.size(), 0);

    if constexpr (TEST_TYPE::is_nullable) {
        list2.insert_null(0);
        CHECK_EQUAL(list.size(), 1);
        type item0 = list2.get(0);
        CHECK(value_is_null(item0));
        CHECK(list.is_null(0));
        CHECK(list.get_any(0).is_null());
    }
}

TEST_TYPES(List_Sort, Prop<int64_t>, Prop<float>, Prop<double>, Prop<Decimal128>, Prop<ObjectId>, Prop<Timestamp>,
           Prop<String>, Prop<BinaryData>, Prop<UUID>, Nullable<int64_t>, Nullable<float>, Nullable<double>,
           Nullable<Decimal128>, Nullable<ObjectId>, Nullable<Timestamp>, Nullable<String>, Nullable<BinaryData>,
           Nullable<UUID>)
{
    using type = typename TEST_TYPE::type;
    using underlying_type = typename TEST_TYPE::underlying_type;

    TestValueGenerator gen;
    Group g;
    TableRef t = g.add_table("table");
    ColKey col = t->add_column_list(TEST_TYPE::data_type, "values", TEST_TYPE::is_nullable);

    auto obj = t->create_object();
    auto list = obj.get_list<type>(col);

    std::vector<type> values = gen.values_from_int<type>({9, 4, 2, 7, 4, 1, 8, 11, 3, 4, 5, 22});
    std::vector<size_t> indices;
    type default_or_null = TEST_TYPE::default_value();
    values.push_back(default_or_null);
    obj.set_list_values(col, values);

    CHECK(list.has_changed());
    CHECK_NOT(list.has_changed());

    auto cmp = [&]() {
        CHECK_EQUAL(values.size(), indices.size());
        for (size_t i = 0; i < values.size(); i++) {
            CHECK_EQUAL(values[i], list.get(indices[i]));
        }
    };
    std::sort(values.begin(), values.end(), ::less());
    list.sort(indices);
    cmp();
    std::sort(values.begin(), values.end(), ::greater());
    list.sort(indices, false);
    cmp();
    CHECK_NOT(list.has_changed());

    underlying_type new_value = gen.convert_for_test<underlying_type>(6);
    values.push_back(new_value);
    list.add(type(new_value));
    CHECK(list.has_changed());
    std::sort(values.begin(), values.end(), ::less());
    list.sort(indices);
    cmp();

    values.resize(7);
    obj.set_list_values(col, values);
    std::sort(values.begin(), values.end(), ::greater());
    list.sort(indices, false);
    cmp();
}

TEST_TYPES(List_Distinct, Prop<int64_t>, Prop<float>, Prop<double>, Prop<Decimal128>, Prop<ObjectId>, Prop<Timestamp>,
           Prop<String>, Prop<BinaryData>, Prop<UUID>, Nullable<int64_t>, Nullable<float>, Nullable<double>,
           Nullable<Decimal128>, Nullable<ObjectId>, Nullable<Timestamp>, Nullable<String>, Nullable<BinaryData>,
           Nullable<UUID>)
{
    using type = typename TEST_TYPE::type;
    TestValueGenerator gen;
    Group g;
    TableRef t = g.add_table("table");
    ColKey col = t->add_column_list(TEST_TYPE::data_type, "values", TEST_TYPE::is_nullable);

    auto obj = t->create_object();
    auto list = obj.get_list<type>(col);

    std::vector<type> values = gen.values_from_int<type>({9, 4, 2, 7, 4, 9, 8, 11, 2, 4, 5});
    std::vector<type> distinct_values = gen.values_from_int<type>({9, 4, 2, 7, 8, 11, 5});
    type default_or_null = TEST_TYPE::default_value();
    values.push_back(default_or_null);
    distinct_values.push_back(default_or_null);
    std::vector<size_t> indices;
    obj.set_list_values(col, values);

    auto cmp = [&]() {
        CHECK_EQUAL(distinct_values.size(), indices.size());
        for (size_t i = 0; i < distinct_values.size(); i++) {
            CHECK_EQUAL(distinct_values[i], list.get(indices[i]));
        }
    };

    list.distinct(indices);
    cmp();
    list.distinct(indices, true);
    std::sort(distinct_values.begin(), distinct_values.end(), std::less<type>());
    cmp();
    list.distinct(indices, false);
    std::sort(distinct_values.begin(), distinct_values.end(), std::greater<type>());
    cmp();
}

TEST(List_MixedSwap)
{
    Group g;
    TableRef t = g.add_table("table");
    ColKey col = t->add_column_list(type_Mixed, "values");
    BinaryData bin("foo", 3);

    auto obj = t->create_object();
    auto list = obj.get_list<Mixed>(col);
    list.add("a");
    list.add("b");
    list.add("c");
    list.add(bin);
    list.move(2, 0);
    CHECK_EQUAL(list.get(0).get_string(), "c");
    CHECK_EQUAL(list.get(1).get_string(), "a");
    CHECK_EQUAL(list.get(2).get_string(), "b");
    CHECK_EQUAL(list.get(3).get_binary(), bin);
    list.swap(3, 2);
    CHECK_EQUAL(list.get(0).get_string(), "c");
    CHECK_EQUAL(list.get(1).get_string(), "a");
    CHECK_EQUAL(list.get(2).get_binary(), bin);
    CHECK_EQUAL(list.get(3).get_string(), "b");
}

TEST(List_DecimalMinMax)
{
    SHARED_GROUP_TEST_PATH(path);
    std::unique_ptr<Replication> hist(make_in_realm_history());
    DBRef sg = DB::create(*hist, path, DBOptions(crypt_key()));
    auto t = sg->start_write();
    auto table = t->add_table("the_table");
    auto col = table->add_column_list(type_Decimal, "the column");
    Obj o = table->create_object();
    Lst<Decimal128> lst = o.get_list<Decimal128>(col);
    std::string larger_than_max_int64_t = "123.45e99";
    lst.add(Decimal128(larger_than_max_int64_t));
    CHECK_EQUAL(lst.size(), 1);
    CHECK_EQUAL(lst.get(0), Decimal128(larger_than_max_int64_t));
    size_t min_ndx = realm::npos;
    auto min = lst.min(&min_ndx);
    CHECK(min);
    CHECK_EQUAL(min_ndx, 0);
    CHECK_EQUAL(min->get<Decimal128>(), Decimal128(larger_than_max_int64_t));
    lst.clear();
    CHECK_EQUAL(lst.size(), 0);
    std::string smaller_than_min_int64_t = "-123.45e99";
    lst.add(Decimal128(smaller_than_min_int64_t));
    CHECK_EQUAL(lst.size(), 1);
    CHECK_EQUAL(lst.get(0), Decimal128(smaller_than_min_int64_t));
    size_t max_ndx = realm::npos;
    auto max = lst.max(&max_ndx);
    CHECK(max);
    CHECK_EQUAL(max_ndx, 0);
    CHECK_EQUAL(max->get<Decimal128>(), Decimal128(smaller_than_min_int64_t));
}


template <typename T, typename U = T>
void test_lists_numeric_agg(TestContext& test_context, DBRef sg, const realm::DataType type_id, U null_value = U{},
                            bool optional = false)
{
    auto t = sg->start_write();
    auto table = t->add_table("the_table");
    auto col = table->add_column_list(type_id, "the column", optional);
    Obj o = table->create_object();
    Lst<T> lst = o.get_list<T>(col);
    for (int j = -1000; j < 1000; ++j) {
        T value = T(j);
        lst.add(value);
    }
    if (optional) {
        // given that sum/avg do not count nulls and min/max ignore nulls,
        // adding any number of null values should not affect the results of any aggregates
        for (size_t i = 0; i < 1000; ++i) {
            lst.add(null_value);
        }
    }
    for (int j = -1000; j < 1000; ++j) {
        CHECK_EQUAL(lst.get(j + 1000), T(j));
    }
    {
        size_t ret_ndx = realm::npos;
        auto min = lst.min(&ret_ndx);
        CHECK(min);
        CHECK(!min->is_null());
        CHECK_EQUAL(ret_ndx, 0);
        CHECK_EQUAL(min->template get<ColumnMinMaxType<T>>(), ColumnMinMaxType<T>(-1000));
        auto max = lst.max(&ret_ndx);
        CHECK(max);
        CHECK(!max->is_null());
        CHECK_EQUAL(ret_ndx, 1999);
        CHECK_EQUAL(max->template get<ColumnMinMaxType<T>>(), ColumnMinMaxType<T>(999));
        size_t ret_count = 0;
        auto sum = lst.sum(&ret_count);
        CHECK(sum);
        CHECK(!sum->is_null());
        CHECK_EQUAL(ret_count, 2000);
        CHECK_EQUAL(sum->template get<ColumnSumType<T>>(), ColumnSumType<T>(-1000));
        auto avg = lst.avg(&ret_count);
        CHECK(avg);
        CHECK(!avg->is_null());
        CHECK_EQUAL(ret_count, 2000);
        CHECK_EQUAL(avg->template get<ColumnAverageType<T>>(),
                    (ColumnAverageType<T>(-1000) / ColumnAverageType<T>(2000)));
    }

    lst.clear();
    CHECK_EQUAL(lst.size(), 0);
    {
        size_t ret_ndx = realm::npos;
        auto min = lst.min(&ret_ndx);
        CHECK(min);
        CHECK_EQUAL(ret_ndx, realm::npos);
        ret_ndx = realm::npos;
        auto max = lst.max(&ret_ndx);
        CHECK(max);
        CHECK_EQUAL(ret_ndx, realm::npos);
        size_t ret_count = realm::npos;
        auto sum = lst.sum(&ret_count);
        CHECK(sum);
        CHECK_EQUAL(ret_count, 0);
        ret_count = realm::npos;
        auto avg = lst.avg(&ret_count);
        CHECK(avg);
        CHECK_EQUAL(ret_count, 0);
    }

    lst.add(T(1));
    {
        size_t ret_ndx = realm::npos;
        auto min = lst.min(&ret_ndx);
        CHECK(min);
        CHECK(!min->is_null());
        CHECK_EQUAL(ret_ndx, 0);
        CHECK_EQUAL(min->template get<ColumnMinMaxType<T>>(), ColumnMinMaxType<T>(1));
        auto max = lst.max(&ret_ndx);
        CHECK(max);
        CHECK(!max->is_null());
        CHECK_EQUAL(ret_ndx, 0);
        CHECK_EQUAL(max->template get<ColumnMinMaxType<T>>(), ColumnMinMaxType<T>(1));
        size_t ret_count = 0;
        auto sum = lst.sum(&ret_count);
        CHECK(sum);
        CHECK(!sum->is_null());
        CHECK_EQUAL(ret_count, 1);
        CHECK_EQUAL(sum->template get<ColumnSumType<T>>(), ColumnSumType<T>(1));
        auto avg = lst.avg(&ret_count);
        CHECK(avg);
        CHECK(!avg->is_null());
        CHECK_EQUAL(ret_count, 1);
        CHECK_EQUAL(avg->template get<ColumnAverageType<T>>(), ColumnAverageType<T>(1));
    }

    t->rollback();
}

TEST(List_AggOps)
{
    SHARED_GROUP_TEST_PATH(path);

    std::unique_ptr<Replication> hist(make_in_realm_history());
    DBRef sg = DB::create(*hist, path, DBOptions(crypt_key()));

    test_lists_numeric_agg<int64_t>(test_context, sg, type_Int);
    test_lists_numeric_agg<float>(test_context, sg, type_Float);
    test_lists_numeric_agg<double>(test_context, sg, type_Double);
    test_lists_numeric_agg<Decimal128>(test_context, sg, type_Decimal);

    test_lists_numeric_agg<Optional<int64_t>>(test_context, sg, type_Int, Optional<int64_t>{}, true);
    test_lists_numeric_agg<float>(test_context, sg, type_Float, realm::null::get_null_float<float>(), true);
    test_lists_numeric_agg<double>(test_context, sg, type_Double, realm::null::get_null_float<double>(), true);
    test_lists_numeric_agg<Decimal128>(test_context, sg, type_Decimal, Decimal128(realm::null()), true);
}

TEST(List_NestedListColumns)
{
    SHARED_GROUP_TEST_PATH(path);
    DBRef db = DB::create(make_in_realm_history(), path);
    auto tr = db->start_write();
    auto table = tr->add_table("table");
    auto int_col = table->add_column(type_Int, "int");
    auto int_list_col = table->add_column(type_Int, "int_list", false, {CollectionType::List});
    auto list_col1 =
        table->add_column(type_Int, "int_list_list", false, {CollectionType::List, CollectionType::List});
    auto list_col2 = table->add_column(type_Int, "int_dict_list_list", false,
                                       {CollectionType::Dictionary, CollectionType::List, CollectionType::List});

    tr->commit_and_continue_as_read();
    CHECK_EQUAL(table->get_nesting_levels(int_col), 0);
    CHECK(!int_col.is_list());
    CHECK_EQUAL(table->get_nesting_levels(int_list_col), 0);
    CHECK(int_list_col.is_list());
    CHECK_EQUAL(table->get_nesting_levels(list_col1), 1);
    CHECK_EQUAL(table->get_nesting_levels(list_col2), 2);

    tr->promote_to_write();
    Obj obj = table->create_object();
    auto int_lst = obj.get_list_ptr<Int>({"int_dict_list_list", "Foo", 0});
    int_lst->add(7);
    int_lst = obj.get_list_ptr<Int>({"int_dict_list_list", "Bar", 0});
    int_lst->add(5);
    tr->commit_and_continue_as_read();

    tr->promote_to_write();
    table->remove_column(list_col2);
    tr->verify();
    tr->commit_and_continue_as_read();
}

TEST(List_NestedList_Insert)
{
    SHARED_GROUP_TEST_PATH(path);
    DBRef db = DB::create(make_in_realm_history(), path);
    auto tr = db->start_write();
    auto table = tr->add_table("table");
    auto list_col1 =
        table->add_column(type_Int, "int_list_list", false, {CollectionType::List, CollectionType::List});
    auto list_col2 = table->add_column(type_Int, "int_dict_list_list", false,
                                       {CollectionType::Dictionary, CollectionType::List, CollectionType::List});
    CHECK_EQUAL(table->get_nesting_levels(list_col1), 1);
    CHECK_EQUAL(table->get_nesting_levels(list_col2), 2);
    Obj obj = table->create_object();

    CollectionListPtr list = obj.get_collection_list(list_col1);
    CHECK(list->is_empty());
    list->insert_collection(0);
    auto collection = list->get_collection(0);
    auto val = list->get_any(0);
    CHECK(val.is_type(type_List));
    dynamic_cast<Lst<Int>*>(collection.get())->add(5);

    auto dict = obj.get_collection_list(list_col2);
    dict->insert_collection("Foo");
    auto list_foo = dict->get_collection_list("Foo");
    val = obj.get_any(list_col2);
    CHECK(val.is_type(type_Dictionary));
    list_foo->insert_collection(0);
    auto list_foo_0 = list_foo->get_collection(0);
    dynamic_cast<Lst<Int>*>(list_foo_0.get())->add(5);

    // Get collection by path
    auto int_lst = obj.get_list_ptr<Int>({"int_dict_list_list", "Foo", 0});

    CHECK_EQUAL(int_lst->get(0), 5);

    dict->insert_collection("Foo");
    auto list3 = dict->get_collection_list("Foo");
    // list3 points to the same list as list2
    list3->insert_collection(0);
    auto collection3 = list3->get_collection(0);
    dynamic_cast<Lst<Int>*>(collection3.get())->insert(0, 8);
    // list2 must now update so that the following get() does not return 8
    CHECK_EQUAL(dynamic_cast<Lst<Int>*>(list_foo_0.get())->get(0), 5);

    tr->commit_and_continue_as_read();
    CHECK_NOT(list->is_empty());
    CHECK_EQUAL(obj.get_collection_list(list_col1)->get_collection(0)->get_any(0).get_int(), 5);
    // tr->to_json(std::cout);
    tr->promote_to_write();
    {
        list->insert_collection(0);
        auto lst = list->get_collection(0);
        dynamic_cast<Lst<Int>*>(lst.get())->add(47);

        obj.get_list_ptr<Int>({"int_dict_list_list", "Foo", 1})->set(0, 100);
    }
    tr->commit_and_continue_as_read();
    // tr->to_json(std::cout);
    CHECK_EQUAL(dynamic_cast<Lst<Int>*>(collection.get())->get(0), 5);
    CHECK_EQUAL(dynamic_cast<Lst<Int>*>(list_foo_0.get())->get(0), 100);

    tr->promote_to_write();
    obj.remove();
    tr->commit_and_continue_as_read();
    CHECK_EQUAL(list->size(), 0);
    CHECK_EQUAL(dict->size(), 0);
    CHECK_EQUAL(list_foo->size(), 0);
    CHECK_EQUAL(collection->size(), 0);
    CHECK_EQUAL(list_foo_0->size(), 0);
}

TEST(List_Nested_InMixed)
{
    SHARED_GROUP_TEST_PATH(path);
    DBRef db = DB::create(make_in_realm_history(), path);
    auto tr = db->start_write();
    auto table = tr->add_table("table");
    auto col_any = table->add_column(type_Mixed, "something");

    Obj obj = table->create_object();

    obj.set_collection(col_any, CollectionType::Dictionary);
    auto dict = obj.get_dictionary_ptr(col_any);
    CHECK(dict->is_empty());
    dict->insert("Four", 4);
    obj.set_collection(col_any, CollectionType::Dictionary); // Idempotent
    tr->verify();
    tr->commit_and_continue_as_read();
    /*
    {
      "table": [
        {
          "_key": 0,
          "something": {
            "Four": 4
          }
        }
      ]
    }
    */
    CHECK_EQUAL(dict->get("Four"), Mixed(4));

    tr->promote_to_write();
    dict->insert_collection("Dict", CollectionType::Dictionary);
    auto dict2 = dict->get_dictionary("Dict");
    CHECK(dict2->is_empty());
    dict2->insert("Five", 5);
    tr->verify();
    tr->commit_and_continue_as_read();
    /*
    {
      "table": [
        {
          "_key": 0,
          "something": {
            "Dict": {
              "Five": 5
            },
            "Four": 4
          }
        }
      ]
    }
    */

    tr->promote_to_write();
    dict2->insert_collection("List", CollectionType::List);
    {
        auto list = dict2->get_list("List");
        CHECK(list->is_empty());
        list->add(8);
        list->add(9);
    }
    tr->verify();
    {
        std::stringstream ss;
        tr->to_json(ss, 0, nullptr, JSONOutputMode::output_mode_xjson_plus);
        auto j = nlohmann::json::parse(ss.str());
    }
    // std::cout << std::setw(2) << j << std::endl;
    tr->commit_and_continue_as_read();
    /*
    {
      "table": [
        {
          "_key": 0,
          "something": {
            "Dict": {
              "Five": 5,
              "List": [
                8,
                9
              ]
            },
            "Four": 4
          }
        }
      ]
    }
    */

    auto list = obj.get_collection_ptr({"something", "Dict", "List"});
    CHECK_EQUAL(dynamic_cast<Lst<Mixed>*>(list.get())->get(0).get_int(), 8);

    tr->promote_to_write();
    // Assign another value. The old dictionary should be disposed.
    obj.set(col_any, Mixed(5));
    tr->verify();
    tr->commit_and_continue_as_read();

    tr->promote_to_write();
    obj.set_collection(col_any, CollectionType::List);
    auto list2 = std::dynamic_pointer_cast<Lst<Mixed>>(obj.get_collection_ptr(col_any));
    CHECK(list2->is_empty());
    list2->add("Hello");
    list2->insert_collection(0, CollectionType::Dictionary);
<<<<<<< HEAD
=======
    list2->add(42);
>>>>>>> 55027b70
    dict2 = list2->get_dictionary(0);
    dict2->insert("Six", 6);
    tr->verify();
    dict2->insert("Seven", 7);
<<<<<<< HEAD
    list2->insert_collection(2, CollectionType::Dictionary);
=======
    list2->set_collection(2, CollectionType::Dictionary);
>>>>>>> 55027b70
    dict2 = list2->get_dictionary(2);
    dict2->insert("Hello", "World");
    dict2->insert("Date", Timestamp(std::chrono::system_clock::now()));
    {
        std::stringstream ss;
        tr->to_json(ss, 0, nullptr, JSONOutputMode::output_mode_xjson_plus);
        auto j = nlohmann::json::parse(ss.str());
        // std::cout << std::setw(2) << j << std::endl;
    }
    tr->verify();
    tr->commit_and_continue_as_read();
    /*
    {
      "table": [
        {
          "_key": 0,
          "something": [
            {
              "Seven": 7,
              "Six": 6
            },
            "Hello",
            {
              "Date": "2023-05-09 07:52:49",
              "Hello": "World"
            }
          ]
        }
      ]
    }
    */
    CHECK_EQUAL(list2->get(1), Mixed("Hello"));
    tr->promote_to_write();
    list2->remove(1);
    CHECK_EQUAL(dict2->get("Hello"), Mixed("World"));
}

TEST(List_NestedList_Remove)
{
    SHARED_GROUP_TEST_PATH(path);
    DBRef db = DB::create(make_in_realm_history(), path);
    auto tr = db->start_write();
    auto table = tr->add_table("table");
    auto list_col = table->add_column(type_Int, "int_list_list", false, {CollectionType::List, CollectionType::List});
    auto list_col2 = table->add_column(type_Int, "int_dict_list_list", false,
                                       {CollectionType::Dictionary, CollectionType::List, CollectionType::List});

    CHECK_EQUAL(table->get_nesting_levels(list_col), 1);
    CHECK_EQUAL(table->get_nesting_levels(list_col2), 2);

    Obj obj = table->create_object();
    auto list1 = obj.get_list_ptr<Int>({"int_list_list", 0});
    list1->add(5);
    auto list2 = obj.get_list_ptr<Int>({"int_dict_list_list", "Foo", 0});
    list2->add(5);

    tr->commit_and_continue_as_read();
    CHECK_NOT(list1->is_empty());
    CHECK_NOT(list2->is_empty());
    CHECK_EQUAL(obj.get_collection_list(list_col)->get_collection(0)->get_any(0).get_int(), 5);
    CHECK_EQUAL(list2->get(0), 5);
    // transaction
    {
        tr->promote_to_write();

        list1->add(47);
        list2->set(0, 100);

        tr->commit_and_continue_as_read();
    }
    CHECK_EQUAL(list1->get(0), 5);
    CHECK_EQUAL(list1->get(1), 47);
    CHECK_EQUAL(list2->get(0), 100);

    tr->promote_to_write();
    obj.get_collection_list(list_col)->remove(0);
    CHECK_THROW_ANY(obj.get_collection_list(list_col2)->remove("Bar"));
    auto list_foo = obj.get_collection_list(list_col2)->get_collection_list("Foo");
    obj.get_collection_list(list_col2)->remove("Foo");
    // The above operation removed list_foo
    CHECK_THROW_ANY(list_foo->insert_collection(1));
    tr->verify();
    tr->commit_and_continue_as_read();

    CHECK_EQUAL(list1->size(), 0);
    CHECK_EQUAL(list2->size(), 0);
    tr->promote_to_write();
    obj.remove();
    tr->commit_and_continue_as_read();
}

TEST(List_NestedList_Links)
{
    SHARED_GROUP_TEST_PATH(path);
    DBRef db = DB::create(make_in_realm_history(), path);
    auto tr = db->start_write();
    auto target = tr->add_table("target");
    auto origin = tr->add_table("origin");
    auto list_col = origin->add_column(*target, "obj_list_list", {CollectionType::List, CollectionType::List});

    Obj o = origin->create_object();
    Obj t = target->create_object();

    auto list = o.get_collection_list(list_col);
    CHECK(list->is_empty());
    list->insert_collection(0);
    dynamic_cast<LnkLst*>(list->get_collection(0).get())->add(target->create_object().get_key());
    list->insert_collection(1);
    auto collection = list->get_collection(1);
    auto ll = dynamic_cast<LnkLst*>(collection.get());
    ll->add(t.get_key());
    CHECK_EQUAL(t.get_backlink_count(), 1);
    tr->commit_and_continue_as_read();
    tr->promote_to_write();
    t.remove();
    tr->commit_and_continue_as_read();
    CHECK_EQUAL(ll->size(), 0);
    tr->promote_to_write();
    t = target->create_object();
    ll->add(t.get_key());
    CHECK_EQUAL(t.get_backlink_count(), 1);
    list->remove(1);
    CHECK_EQUAL(t.get_backlink_count(), 0);
}

TEST(List_NestedList_Embedded)
{
    Group g;
    auto target = g.add_table("target", Table::Type::Embedded);
    auto origin = g.add_table("origin");
    auto list_col = origin->add_column(*target, "embedded", {CollectionType::List, CollectionType::List});

    Obj o = origin->create_object();

    {
        // Remove entry in parent list
        auto list = o.get_collection_list(list_col);
        CHECK(list->is_empty());
        list->insert_collection(0);
        auto collection = list->get_collection(0);
        auto ll = dynamic_cast<LnkLst*>(collection.get());
        ll->create_and_insert_linked_object(0);
        CHECK_EQUAL(target->size(), 1);
        list->remove(0);
        CHECK_EQUAL(target->size(), 0);
    }
    {
        // Remove object
        auto list = o.get_collection_list(list_col);
        CHECK(list->is_empty());
        list->insert_collection(0);
        auto collection = list->get_collection(0);
        auto ll = dynamic_cast<LnkLst*>(collection.get());
        ll->create_and_insert_linked_object(0);
        CHECK_EQUAL(target->size(), 1);
        o.remove();
        CHECK_EQUAL(target->size(), 0);
    }
    o = origin->create_object();
    {
        // Clear table
        auto list = o.get_collection_list(list_col);
        CHECK(list->is_empty());
        list->insert_collection(0);
        auto collection = list->get_collection(0);
        auto ll = dynamic_cast<LnkLst*>(collection.get());
        ll->create_and_insert_linked_object(0);
        CHECK_EQUAL(target->size(), 1);
        origin->clear();
        CHECK_EQUAL(target->size(), 0);
    }
}

TEST(List_NestedSet_Links)
{
    SHARED_GROUP_TEST_PATH(path);
    DBRef db = DB::create(make_in_realm_history(), path);
    auto tr = db->start_write();
    auto target = tr->add_table("target");
    auto origin = tr->add_table("origin");
    auto list_col = origin->add_column(*target, "obj_list_set", {CollectionType::List, CollectionType::Set});

    Obj o = origin->create_object();
    Obj t = target->create_object();

    auto list = o.get_collection_list(list_col);
    CHECK(list->is_empty());
    list->insert_collection(0);
    dynamic_cast<LnkSet*>(list->get_collection(0).get())->insert(target->create_object().get_key());
    list->insert_collection(1);
    auto collection = list->get_collection(1);
    auto ll = dynamic_cast<LnkSet*>(collection.get());
    ll->insert(t.get_key());
    CHECK_EQUAL(t.get_backlink_count(), 1);
    tr->commit_and_continue_as_read();
    tr->promote_to_write();
    t.remove();
    tr->commit_and_continue_as_read();
    CHECK_EQUAL(ll->size(), 0);
    tr->promote_to_write();
    t = target->create_object();
    ll->insert(t.get_key());
    CHECK_EQUAL(t.get_backlink_count(), 1);
    list->remove(1);
    CHECK_EQUAL(t.get_backlink_count(), 0);
}

TEST(List_NestedDict_Links)
{
    SHARED_GROUP_TEST_PATH(path);
    DBRef db = DB::create(make_in_realm_history(), path);
    auto tr = db->start_write();
    auto target = tr->add_table("target");
    auto origin = tr->add_table("origin");
    auto list_col = origin->add_column(*target, "obj_list_dict", {CollectionType::List, CollectionType::Dictionary});

    Obj o = origin->create_object();
    Obj t = target->create_object();

    auto list = o.get_collection_list(list_col);
    CHECK(list->is_empty());
    list->insert_collection(0);
    dynamic_cast<Dictionary*>(list->get_collection(0).get())->insert("Key", target->create_object().get_key());
    list->insert_collection(1);
    auto collection = list->get_collection(1);
    auto dict = dynamic_cast<Dictionary*>(collection.get());
    dict->insert("Hello", t.get_key());
    CHECK_EQUAL(t.get_backlink_count(), 1);
    tr->commit_and_continue_as_read();
    tr->promote_to_write();
    t.remove();
    tr->commit_and_continue_as_read();
    CHECK_EQUAL(dict->get("Hello"), Mixed());
    tr->promote_to_write();
    t = target->create_object();
    dict->insert("Hello", t.get_key());
    CHECK_EQUAL(t.get_backlink_count(), 1);
    list->remove(1);
    CHECK_EQUAL(t.get_backlink_count(), 0);
}

TEST(List_NestedDictList_Links)
{
    SHARED_GROUP_TEST_PATH(path);
    DBRef db = DB::create(make_in_realm_history(), path);
    auto tr = db->start_write();
    auto target = tr->add_table("target");
    auto origin = tr->add_table("origin");
    origin->add_column(*target, "obj_list_list",
                       {CollectionType::Dictionary, CollectionType::List, CollectionType::List});

    Obj o = origin->create_object();
    Obj t = target->create_object();

    auto foo_coll_0 = o.get_collection_ptr({"obj_list_list", "Foo", 0});
    auto foo_coll_1 = o.get_collection_ptr({"obj_list_list", "Foo", 1});
    auto bar_coll_0 = o.get_collection_ptr({"obj_list_list", "Bar", 0});
    auto bar_coll_1 = o.get_collection_ptr({"obj_list_list", "Bar", 1});
    auto foo_ll0 = dynamic_cast<LnkLst*>(foo_coll_0.get());
    auto foo_ll1 = dynamic_cast<LnkLst*>(foo_coll_1.get());
    auto bar_ll0 = dynamic_cast<LnkLst*>(bar_coll_0.get());
    auto bar_ll1 = dynamic_cast<LnkLst*>(bar_coll_1.get());

    foo_ll0->add(t.get_key());
    foo_ll1->add(target->create_object().get_key());
    bar_ll0->add(target->create_object().get_key());
    bar_ll1->add(target->create_object().get_key());
    CHECK_EQUAL(t.get_backlink_count(), 1);
    t.remove();
    CHECK_EQUAL(foo_ll0->size(), 0);
}

TEST(List_NestedList_Unresolved)
{
    SHARED_GROUP_TEST_PATH(path);
    DBRef db = DB::create(make_in_realm_history(), path);
    auto tr = db->start_write();
    auto target = tr->add_table_with_primary_key("target", type_String, "_id");
    auto origin = tr->add_table("origin");
    origin->add_column(*target, "links", {CollectionType::Dictionary, CollectionType::List, CollectionType::List});

    Obj o = origin->create_object();
    Obj t = target->create_object_with_primary_key("Adam");

    auto foo_coll_0 = o.get_collection_ptr({"links", "Foo", 0});
    auto foo_coll_1 = o.get_collection_ptr({"links", "Foo", 1});
    auto bar_coll_0 = o.get_collection_ptr({"links", "Bar", 0});
    auto bar_coll_1 = o.get_collection_ptr({"links", "Bar", 1});
    auto foo_ll0 = dynamic_cast<LnkLst*>(foo_coll_0.get());
    auto foo_ll1 = dynamic_cast<LnkLst*>(foo_coll_1.get());
    auto bar_ll0 = dynamic_cast<LnkLst*>(bar_coll_0.get());
    auto bar_ll1 = dynamic_cast<LnkLst*>(bar_coll_1.get());

    foo_ll0->add(t.get_key());
    foo_ll1->add(target->create_object_with_primary_key("Brian").get_key());
    bar_ll0->add(target->create_object_with_primary_key("Charlie").get_key());
    bar_ll1->add(target->create_object_with_primary_key("Daniel").get_key());
    CHECK_EQUAL(t.get_backlink_count(), 1);
    target->invalidate_object(t.get_key());
    CHECK_EQUAL(foo_ll0->size(), 0);
    target->create_object_with_primary_key("Adam");
    CHECK_EQUAL(foo_ll0->size(), 1);
}

TEST(List_NestedSet_Unresolved)
{
    SHARED_GROUP_TEST_PATH(path);
    DBRef db = DB::create(make_in_realm_history(), path);
    auto tr = db->start_write();
    auto target = tr->add_table_with_primary_key("target", type_String, "_id");
    auto origin = tr->add_table("origin");
    origin->add_column(type_Mixed, "links", true,
                       {CollectionType::Dictionary, CollectionType::List, CollectionType::Set});

    Obj o = origin->create_object();
    Obj t = target->create_object_with_primary_key("Adam");

    auto foo_coll_0 = o.get_collection_ptr({"links", "Foo", 0});
    auto foo_coll_1 = o.get_collection_ptr({"links", "Foo", 1});
    auto bar_coll_0 = o.get_collection_ptr({"links", "Bar", 0});
    auto bar_coll_1 = o.get_collection_ptr({"links", "Bar", 1});
    auto foo_ll0 = dynamic_cast<Set<Mixed>*>(foo_coll_0.get());
    auto foo_ll1 = dynamic_cast<Set<Mixed>*>(foo_coll_1.get());
    auto bar_ll0 = dynamic_cast<Set<Mixed>*>(bar_coll_0.get());
    auto bar_ll1 = dynamic_cast<Set<Mixed>*>(bar_coll_1.get());

    foo_ll0->insert(t.get_link());
    foo_ll0->insert(5);
    foo_ll0->insert("Hello");
    foo_ll1->insert(target->create_object_with_primary_key("Brian").get_link());
    bar_ll0->insert(target->create_object_with_primary_key("Charlie").get_link());
    bar_ll1->insert(target->create_object_with_primary_key("Daniel").get_link());
    CHECK_EQUAL(t.get_backlink_count(), 1);
    target->invalidate_object(t.get_key());
    auto obj = target->create_object_with_primary_key("Adam");
    CHECK_EQUAL(obj.get_backlink_count(), 1);
}

TEST(List_NestedDict_Unresolved)
{
    SHARED_GROUP_TEST_PATH(path);
    DBRef db = DB::create(make_in_realm_history(), path);
    auto tr = db->start_write();
    auto target = tr->add_table_with_primary_key("target", type_String, "_id");
    auto origin = tr->add_table("origin");
    origin->add_column(type_Mixed, "links", true,
                       {CollectionType::Dictionary, CollectionType::List, CollectionType::Dictionary});

    Obj o = origin->create_object();
    Obj t = target->create_object_with_primary_key("Adam");

    auto foo_coll_0 = o.get_collection_ptr({"links", "Foo", 0});
    auto foo_coll_1 = o.get_collection_ptr({"links", "Foo", 1});
    auto bar_coll_0 = o.get_collection_ptr({"links", "Bar", 0});
    auto bar_coll_1 = o.get_collection_ptr({"links", "Bar", 1});
    auto foo_ll0 = dynamic_cast<Dictionary*>(foo_coll_0.get());
    auto foo_ll1 = dynamic_cast<Dictionary*>(foo_coll_1.get());
    auto bar_ll0 = dynamic_cast<Dictionary*>(bar_coll_0.get());
    auto bar_ll1 = dynamic_cast<Dictionary*>(bar_coll_1.get());

    foo_ll0->insert("A", t.get_link());
    foo_ll0->insert("B", 5);
    foo_ll0->insert("C", "Hello");
    foo_ll1->insert("A", target->create_object_with_primary_key("Brian").get_link());
    bar_ll0->insert("A", target->create_object_with_primary_key("Charlie").get_link());
    bar_ll1->insert("A", target->create_object_with_primary_key("Daniel").get_link());
    CHECK_EQUAL(t.get_backlink_count(), 1);
    target->invalidate_object(t.get_key());
    CHECK(foo_ll0->get("A").is_null());
    auto obj = target->create_object_with_primary_key("Adam");
    CHECK_EQUAL(obj.get_backlink_count(), 1);
    CHECK_EQUAL(foo_ll0->get("A"), Mixed(obj.get_link()));
}<|MERGE_RESOLUTION|>--- conflicted
+++ resolved
@@ -845,19 +845,12 @@
     CHECK(list2->is_empty());
     list2->add("Hello");
     list2->insert_collection(0, CollectionType::Dictionary);
-<<<<<<< HEAD
-=======
     list2->add(42);
->>>>>>> 55027b70
     dict2 = list2->get_dictionary(0);
     dict2->insert("Six", 6);
     tr->verify();
     dict2->insert("Seven", 7);
-<<<<<<< HEAD
-    list2->insert_collection(2, CollectionType::Dictionary);
-=======
     list2->set_collection(2, CollectionType::Dictionary);
->>>>>>> 55027b70
     dict2 = list2->get_dictionary(2);
     dict2->insert("Hello", "World");
     dict2->insert("Date", Timestamp(std::chrono::system_clock::now()));
