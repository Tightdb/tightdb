#include <string>
#include <thread>

#include <realm/util/random.hpp>
#include <realm/db.hpp>
#include <realm/list.hpp>

#include "test.hpp"
#include "sync_fixtures.hpp"
#include "util/semaphore.hpp"
#include "util/compare_groups.hpp"

using namespace realm;
using namespace realm::sync;
using namespace realm::test_util;
using namespace realm::fixtures;

namespace {

using ConnectionState = Session::ConnectionState;
using ErrorInfo = Session::ErrorInfo;

TEST(ClientReset_NoLocalChanges)
{
    TEST_DIR(dir_1);                // The original server dir.
    TEST_DIR(dir_2);                // The backup dir.
    SHARED_GROUP_TEST_PATH(path_1); // The writer.
    SHARED_GROUP_TEST_PATH(path_2); // The resetting client.

    util::Logger& logger = test_context.logger;

    const std::string server_path = "/data";

    std::string real_path_1, real_path_2;

    // First we make a changeset and upload it
    {
        ClientServerFixture fixture(dir_1, test_context);
        fixture.start();
        real_path_1 = fixture.map_virtual_to_real_path(server_path);

        DBRef sg = DB::create(make_client_replication(path_1));
        Session session = fixture.make_bound_session(sg, server_path);

        WriteTransaction wt{sg};
<<<<<<< HEAD
        TableRef table = create_table_with_primary_key(wt, "class_table", type_Int, "int_pk");
        table->create_object_with_primary_key(int64_t(123));
=======
        TableRef table = wt.add_table("class_table");
        table->add_column(type_Int, "int");
        table->create_object().set_all(123);
>>>>>>> f080bf09
        session.nonsync_transact_notify(wt.commit());
        session.wait_for_upload_complete_or_client_stopped();
    }

    // Get the real path of the backup.
    {
        ClientServerFixture fixture(dir_2, test_context);
        fixture.start();
        real_path_2 = fixture.map_virtual_to_real_path(server_path);
    }

    // The server is shut down. We make a backup of the server Realm.
    logger.debug("real_path_1 = %1, real_path_2 = %2", real_path_1, real_path_2);
    util::File::copy(real_path_1, real_path_2);

    // Make the second changeset in the original and have a client download it
    // all.
    {
        ClientServerFixture fixture(dir_1, test_context);
        fixture.start();
        real_path_1 = fixture.map_virtual_to_real_path(server_path);

        DBRef sg = DB::create(make_client_replication(path_1));
        Session session = fixture.make_bound_session(sg, server_path);

        WriteTransaction wt{sg};
        TableRef table = wt.get_table("class_table");
        table->create_object_with_primary_key(int64_t(456));
        session.nonsync_transact_notify(wt.commit());
        session.wait_for_upload_complete_or_client_stopped();

        Session session_2 = fixture.make_session(path_2);
        fixture.bind_session(session_2, server_path);
        session_2.wait_for_download_complete_or_client_stopped();
    }

    // Check the content in path_2.
    {
        DBRef sg = DB::create(make_client_replication(path_2));
        ReadTransaction rt{sg};
        const Group& group = rt.get_group();
        ConstTableRef table = group.get_table("class_table");
        auto col = table->get_primary_key_column();
        CHECK(table);
        CHECK_EQUAL(table->size(), 2);
        CHECK(table->find_first_int(col, 123));
        CHECK(table->find_first_int(col, 456));
    }

    // Start the server from dir_2 and connect with the client 2.
    // We expect an error of type 209, "Bad server version".
    {
        ClientServerFixture fixture(dir_2, test_context);
        fixture.start();

        // The session that receives an error.
        {
            BowlOfStonesSemaphore bowl;
            auto listener = [&](ConnectionState state, const ErrorInfo* error_info) {
                if (state != ConnectionState::disconnected)
                    return;
                REALM_ASSERT(error_info);
                std::error_code ec = error_info->error_code;
                CHECK_EQUAL(ec, sync::ProtocolError::bad_server_version);
                bowl.add_stone();
            };

            Session session = fixture.make_session(path_2);
            session.set_connection_state_change_listener(listener);
            fixture.bind_session(session, server_path);
            bowl.get_stone();
        }

        // get a fresh copy from the server to reset against
        SHARED_GROUP_TEST_PATH(path_fresh);
        {
            Session session_fresh = fixture.make_session(path_fresh);
            fixture.bind_session(session_fresh, server_path);
            session_fresh.wait_for_download_complete_or_client_stopped();
        }
        DBRef sg_fresh = DB::create(make_client_replication(path_fresh));

        // The session that performs client reset.
        // The Realm will be opened by a user while the reset takes place.
        {
            DBRef sg = DB::create(make_client_replication(path_2));
            ReadTransaction rt{sg};
            const Group& group = rt.get_group();
            ConstTableRef table = group.get_table("class_table");
            CHECK_EQUAL(table->size(), 2);

            bool sync_transact_callback_called = false;
            auto sync_transact_callback = [&](VersionID old_version, VersionID new_version) {
                logger.debug("sync_transact_callback, old_version.version = %1, "
                             "old_version.index = %2, new_version.version = %3, "
                             "new_version.index = %4",
                             old_version.version, old_version.index, new_version.version, new_version.index);
                CHECK_LESS(old_version.version, new_version.version);
                sync_transact_callback_called = true;
            };

            Session::Config session_config;
            {
                Session::Config::ClientReset client_reset_config;
                client_reset_config.seamless_loss = true;
                client_reset_config.fresh_copy = std::move(sg_fresh);
                session_config.client_reset_config = std::move(client_reset_config);
            }
            Session session = fixture.make_session(sg, std::move(session_config));
            session.set_sync_transact_callback(std::move(sync_transact_callback));
            fixture.bind_session(session, server_path);
            session.wait_for_download_complete_or_client_stopped();
            CHECK(sync_transact_callback_called);
        }
    }

    // Check the content in path_2. There should only be one row now.
    {
        DBRef sg = DB::create(make_client_replication(path_2));
        ReadTransaction rt{sg};
        const Group& group = rt.get_group();
        ConstTableRef table = group.get_table("class_table");
        auto col = table->get_primary_key_column();
        CHECK(table);
        CHECK_EQUAL(table->size(), 1);
        CHECK_EQUAL(table->begin()->get<Int>(col), 123);
    }
}

TEST(ClientReset_InitialLocalChanges)
{
    TEST_DIR(dir);
    SHARED_GROUP_TEST_PATH(path_1); // The writer.
    SHARED_GROUP_TEST_PATH(path_2); // The resetting client.

    const std::string server_path = "/data";

    ClientServerFixture fixture(dir, test_context);
    fixture.start();

    Session session_1 = fixture.make_session(path_1);
    fixture.bind_session(session_1, server_path);

    // First we make a changeset and upload it
    {
        DBRef sg = DB::create(make_client_replication(path_1));

        WriteTransaction wt{sg};
<<<<<<< HEAD
        TableRef table = create_table_with_primary_key(wt, "class_table", type_Int, "int");
        table->create_object_with_primary_key(int64_t(123));
=======
        TableRef table = wt.add_table("class_table");
        table->add_column(type_Int, "int");
        table->create_object().set_all(123);
>>>>>>> f080bf09
        session_1.nonsync_transact_notify(wt.commit());
    }
    session_1.wait_for_upload_complete_or_client_stopped();

    // The local changes.
    {
        DBRef sg = DB::create(make_client_replication(path_2));

        WriteTransaction wt{sg};
<<<<<<< HEAD
        TableRef table = create_table_with_primary_key(wt, "class_table", type_Int, "int");
        table->create_object_with_primary_key(int64_t(456));
=======
        TableRef table = wt.add_table("class_table");
        table->add_column(type_Int, "int");
        table->create_object().set_all(456);
>>>>>>> f080bf09
        wt.commit();
    }

    // get a fresh copy from the server to reset against
    SHARED_GROUP_TEST_PATH(path_fresh);
    {
        Session session_fresh = fixture.make_session(path_fresh);
        fixture.bind_session(session_fresh, server_path);
        session_fresh.wait_for_download_complete_or_client_stopped();
    }
    DBRef sg_fresh = DB::create(make_client_replication(path_fresh));

    // Start a client reset. There is no need for a reset, but we can do it.
    Session::Config session_config_2;
    {
        Session::Config::ClientReset client_reset_config;
        client_reset_config.seamless_loss = true;
        client_reset_config.fresh_copy = std::move(sg_fresh);
        session_config_2.client_reset_config = std::move(client_reset_config);
    }
    Session session_2 = fixture.make_session(path_2, std::move(session_config_2));
    fixture.bind_session(session_2, server_path);
    session_2.wait_for_upload_complete_or_client_stopped();
    session_2.wait_for_download_complete_or_client_stopped();

    session_1.wait_for_download_complete_or_client_stopped();

    // Check the content in path_2. There should be two rows now.
    {
        DBRef sg_1 = DB::create(make_client_replication(path_1));
        DBRef sg_2 = DB::create(make_client_replication(path_2));

        ReadTransaction rt_1(sg_1);
        ReadTransaction rt_2(sg_2);
        CHECK(compare_groups(rt_1, rt_2));

        const Group& group = rt_2.get_group();
        ConstTableRef table = group.get_table("class_table");
        auto col = table->get_column_key("int");
        CHECK(table);
        CHECK_EQUAL(table->size(), 1);
        auto it = table->begin();
        int_fast64_t val_0 = it->get<Int>(col);
        CHECK(val_0 == 123);
    }

    // Make more changes in path_1.
    {
        DBRef sg = DB::create(make_client_replication(path_1));

        WriteTransaction wt{sg};
        TableRef table = wt.get_table("class_table");
        table->create_object_with_primary_key(int64_t(1000));
        session_1.nonsync_transact_notify(wt.commit());
    }
    // Make more changes in path_2.
    {
        DBRef sg = DB::create(make_client_replication(path_2));

        WriteTransaction wt{sg};
        TableRef table = wt.get_table("class_table");
        table->create_object_with_primary_key(int64_t(2000));
        session_2.nonsync_transact_notify(wt.commit());
    }
    session_1.wait_for_upload_complete_or_client_stopped();
    session_2.wait_for_upload_complete_or_client_stopped();
    session_1.wait_for_download_complete_or_client_stopped();
    session_2.wait_for_download_complete_or_client_stopped();

    {
        DBRef sg_1 = DB::create(make_client_replication(path_1));
        DBRef sg_2 = DB::create(make_client_replication(path_2));

        ReadTransaction rt_1(sg_1);
        ReadTransaction rt_2(sg_2);
        CHECK(compare_groups(rt_1, rt_2));
    }
}

TEST(ClientReset_LocalChangesWhenOffline)
{
    TEST_DIR(dir);
    SHARED_GROUP_TEST_PATH(path_1);
    SHARED_GROUP_TEST_PATH(path_2);
    ColKey col_int;

    const std::string server_path = "/data";

    ClientServerFixture fixture(dir, test_context);
    fixture.start();

    DBRef sg = DB::create(make_client_replication(path_1));

    // First we make a changeset and upload it
    {
        // We force an async open. This will have the effect that the state file will be empty
        Session::Config session_config_1;
        session_config_1.client_reset_config = Session::Config::ClientReset{};
        Session session_1 = fixture.make_session(sg, std::move(session_config_1));
        fixture.bind_session(session_1, server_path);
        session_1.wait_for_download_complete_or_client_stopped();

        WriteTransaction wt{sg};
        TableRef table = wt.add_table("class_table");
        col_int = table->add_column(type_Int, "int");
        table->create_object().set(col_int, 123);
        session_1.nonsync_transact_notify(wt.commit());
        session_1.wait_for_upload_complete_or_client_stopped();
        session_1.wait_for_download_complete_or_client_stopped();
    }

    DBRef sg_2 = DB::create(make_client_replication(path_2));
    Session session_2 = fixture.make_session(sg_2);
    fixture.bind_session(session_2, server_path);
    session_2.wait_for_upload_complete_or_client_stopped();
    session_2.wait_for_download_complete_or_client_stopped();

    {
        ReadTransaction rt(sg_2);
        auto table = rt.get_table("class_table");
        CHECK(table);
        if (table) {
            CHECK_EQUAL(table->size(), 1);
        }
    }

    // The local changes.
    {
        WriteTransaction wt{sg};
        TableRef table = wt.get_table("class_table");
        table->create_object().set(col_int, 456);
        wt.commit();
    }

    Session::Config session_config_3;
    session_config_3.client_reset_config = Session::Config::ClientReset{};
    Session session_3 = fixture.make_session(sg, std::move(session_config_3));
    fixture.bind_session(session_3, server_path);
    session_3.wait_for_upload_complete_or_client_stopped();
    session_3.wait_for_download_complete_or_client_stopped();

    session_2.wait_for_upload_complete_or_client_stopped();
    session_2.wait_for_download_complete_or_client_stopped();

    {
        ReadTransaction rt(sg_2);
        auto table = rt.get_table("class_table");
        CHECK(table);
        if (table) {
            CHECK_EQUAL(table->size(), 1);
            CHECK_EQUAL(table->begin()->get<Int>(col_int), 123);
        }
    }
}

// In this test, two clients create multiple changesets and upload them.
// At some point, the server recovers from a backup. The client keeps making
// changes. Both clients will experience a client reset and upload their local
// changes. The client make even more changes and upload them.
// In the end, a third client performs async open.
// It is checked that the clients and server work without errors and that the
// clients converge in the end.
TEST(ClientReset_ThreeClients)
{
    TEST_DIR(dir_1); // The server.
    TEST_DIR(dir_2); // The backup server.
    SHARED_GROUP_TEST_PATH(path_1);
    SHARED_GROUP_TEST_PATH(path_2);
    SHARED_GROUP_TEST_PATH(path_3);

    util::Logger& logger = test_context.logger;

    const std::string server_path = "/data";

    std::string real_path_1, real_path_2;

    auto create_schema = [&](Transaction& group) {
<<<<<<< HEAD
        TableRef table_0 = create_table_with_primary_key(group, "class_table_0", type_Int, "pk_int");
=======
        TableRef table_0 = group.add_table("class_table_0");
>>>>>>> f080bf09
        table_0->add_column(type_Int, "int");
        table_0->add_column(type_Bool, "bool");
        table_0->add_column(type_Float, "float");
        table_0->add_column(type_Double, "double");
        table_0->add_column(type_Timestamp, "timestamp");

        TableRef table_1 = group.add_table_with_primary_key("class_table_1", type_Int, "pk_int");
        table_1->add_column(type_String, "String");

        TableRef table_2 = group.add_table_with_primary_key("class_table_2", type_String, "pk_string");
        table_2->add_column_list(type_String, "array_string");
    };

    // First we make changesets. Then we upload them.
    {
        ClientServerFixture fixture(dir_1, test_context);
        fixture.start();
        real_path_1 = fixture.map_virtual_to_real_path(server_path);

        {
            DBRef sg = DB::create(make_client_replication(path_1));
            WriteTransaction wt{sg};
            create_schema(wt);
            wt.commit();
        }
        {
            DBRef sg = DB::create(make_client_replication(path_2));
            WriteTransaction wt{sg};
            create_schema(wt);

            TableRef table_2 = wt.get_table("class_table_2");
            auto col = table_2->get_column_key("array_string");
            auto list_string = table_2->create_object_with_primary_key("aaa").get_list<String>(col);
            list_string.add("a");
            list_string.add("b");

            wt.commit();
        }

        Session session_1 = fixture.make_session(path_1);
        fixture.bind_session(session_1, server_path);
        Session session_2 = fixture.make_session(path_2);
        fixture.bind_session(session_2, server_path);

        session_1.wait_for_upload_complete_or_client_stopped();
        session_2.wait_for_upload_complete_or_client_stopped();
        // Download completion is not important.
    }

    // Get the real path of the backup.
    {
        ClientServerFixture fixture(dir_2, test_context);
        fixture.start();
        real_path_2 = fixture.map_virtual_to_real_path(server_path);
    }

    // The server is shut down. We make a backup of the server Realm.
    logger.debug("real_path_1 = %1, real_path_2 = %2", real_path_1, real_path_2);
    util::File::copy(real_path_1, real_path_2);

    // Continue uploading changes to the original server.
    {
        ClientServerFixture fixture(dir_1, test_context);
        fixture.start();

        DBRef db_1 = DB::create(make_client_replication(path_1));
        DBRef db_2 = DB::create(make_client_replication(path_2));

        {
            WriteTransaction wt{db_1};
            TableRef table_0 = wt.get_table("class_table_0");
            CHECK(table_0);
            table_0->create_object_with_primary_key(int64_t(0)).set_all(111, true);

            TableRef table_2 = wt.get_table("class_table_2");
            CHECK(table_2);
            {
                auto col = table_2->get_column_key("array_string");
                Obj obj = table_2->create_object_with_primary_key("aaa"); // get or create
                auto list_string = obj.get_list<String>(col);
                list_string.add("c");
                list_string.add("d");
            }

            wt.commit();
        }
        {
            WriteTransaction wt{db_2};
            TableRef table = wt.get_table("class_table_0");
            CHECK(table);
            table->create_object_with_primary_key(int64_t(1)).set_all(222, false);
            wt.commit();
        }

        Session session_1 = fixture.make_bound_session(db_1, server_path);
        Session session_2 = fixture.make_bound_session(db_2, server_path);

        session_1.wait_for_upload_complete_or_client_stopped();
        session_2.wait_for_upload_complete_or_client_stopped();
    }

    // Start the backup server from dir_2.
    {
        // client 1 and 2 will receive session errors.

        ClientServerFixture fixture(dir_2, test_context);
        fixture.start();

        // The two clients add changes.
        {
            DBRef sg = DB::create(make_client_replication(path_1));
            WriteTransaction wt{sg};
            TableRef table_0 = wt.get_table("class_table_0");
            CHECK(table_0);
            table_0->create_object_with_primary_key(int64_t(3)).set_all(333);

            TableRef table_2 = wt.get_table("class_table_2");
            CHECK(table_2);
            {
                auto col = table_2->get_column_key("array_string");
                Obj obj = table_2->get_object_with_primary_key("aaa");
                CHECK(obj.is_valid());
                auto list_string = obj.get_list<String>(col);
                list_string.insert(0, "e");
                list_string.insert(1, "f");
            }
            wt.commit();
        }
        {
            DBRef sg = DB::create(make_client_replication(path_2));
            WriteTransaction wt{sg};
            TableRef table_0 = wt.get_table("class_table_0");
            CHECK(table_0);
            table_0->create_object_with_primary_key(int64_t(4)).set_all(444);

            TableRef table_2 = wt.get_table("class_table_2");
            CHECK(table_2);
            {
                Obj obj = table_2->get_object_with_primary_key("aaa");
                CHECK(obj.is_valid());
                table_2->remove_object(obj.get_key());
            }

            wt.commit();
        }

        // The clients get session errors.
        {
            BowlOfStonesSemaphore bowl;
            auto listener = [&](ConnectionState state, const ErrorInfo* error_info) {
                if (state != ConnectionState::disconnected)
                    return;
                REALM_ASSERT(error_info);
                std::error_code ec = error_info->error_code;
                CHECK_EQUAL(ec, sync::ProtocolError::bad_server_version);
                bowl.add_stone();
            };

            Session session_1 = fixture.make_session(path_1);
            session_1.set_connection_state_change_listener(listener);
            fixture.bind_session(session_1, server_path);
            Session session_2 = fixture.make_session(path_2);
            session_2.set_connection_state_change_listener(listener);
            fixture.bind_session(session_2, server_path);
            bowl.get_stone();
            bowl.get_stone();
        }

        // get a fresh copy from the server to reset against
        SHARED_GROUP_TEST_PATH(path_fresh1);
        SHARED_GROUP_TEST_PATH(path_fresh2);
        {
            Session session4 = fixture.make_session(path_fresh1);
            fixture.bind_session(session4, server_path);
            session4.wait_for_download_complete_or_client_stopped();
        }
        DBRef sg_fresh1 = DB::create(make_client_replication(path_fresh1));

        {
            Session session4 = fixture.make_session(path_fresh2);
            fixture.bind_session(session4, server_path);
            session4.wait_for_download_complete_or_client_stopped();
        }
        DBRef sg_fresh2 = DB::create(make_client_replication(path_fresh2));

        // Perform client resets on the two clients.
        {
            Session::Config session_config_1;
            {
                Session::Config::ClientReset client_reset_config;
                client_reset_config.seamless_loss = true;
                client_reset_config.fresh_copy = std::move(sg_fresh1);
                session_config_1.client_reset_config = std::move(client_reset_config);
            }
            Session::Config session_config_2;
            {
                Session::Config::ClientReset client_reset_config;
                client_reset_config.seamless_loss = true;
                client_reset_config.fresh_copy = std::move(sg_fresh2);
                session_config_2.client_reset_config = std::move(client_reset_config);
            }
            Session session_1 = fixture.make_session(path_1, std::move(session_config_1));
            fixture.bind_session(session_1, server_path);
            Session session_2 = fixture.make_session(path_2, std::move(session_config_2));
            fixture.bind_session(session_2, server_path);

            session_1.wait_for_download_complete_or_client_stopped();
            session_2.wait_for_download_complete_or_client_stopped();
        }

        // More local changes
        {
            DBRef sg = DB::create(make_client_replication(path_1));
            WriteTransaction wt{sg};
            TableRef table = wt.get_table("class_table_0");
            CHECK(table);
            table->create_object_with_primary_key(int64_t(5)).set_all(555);
            wt.commit();
        }
        {
            DBRef sg = DB::create(make_client_replication(path_2));
            WriteTransaction wt{sg};
            TableRef table = wt.get_table("class_table_0");
            CHECK(table);
            table->create_object_with_primary_key(int64_t(6)).set_all(666);
            wt.commit();
        }

        // Upload and download complete the clients.
        Session session_1 = fixture.make_session(path_1);
        fixture.bind_session(session_1, server_path);
        Session session_2 = fixture.make_session(path_2);
        fixture.bind_session(session_2, server_path);

        session_1.wait_for_upload_complete_or_client_stopped();
        session_2.wait_for_upload_complete_or_client_stopped();
        session_1.wait_for_download_complete_or_client_stopped();
        session_2.wait_for_download_complete_or_client_stopped();

        std::this_thread::sleep_for(std::chrono::milliseconds{1000});

        // A third client makes async open
        {
            Session::Config session_config;
            session_config.client_reset_config = Session::Config::ClientReset{};
            Session session = fixture.make_session(path_3, std::move(session_config));
            fixture.bind_session(session, server_path);
            session.wait_for_download_complete_or_client_stopped();
        }
    }

    // Check convergence
    {
        DBRef sg_1 = DB::create(make_client_replication(path_1));
        DBRef sg_2 = DB::create(make_client_replication(path_2));
        DBRef sg_3 = DB::create(make_client_replication(path_3));

        ReadTransaction rt_1(sg_1);
        ReadTransaction rt_2(sg_2);
        ReadTransaction rt_3(sg_3);
        CHECK(compare_groups(rt_1, rt_2));
        CHECK(compare_groups(rt_1, rt_3));
        CHECK(compare_groups(rt_2, rt_3));
    }
}

TEST(ClientReset_DoNotRecoverSchema)
{
    TEST_DIR(dir);
    SHARED_GROUP_TEST_PATH(path_1);
    SHARED_GROUP_TEST_PATH(path_2);

    const std::string server_path_1 = "/data_1";
    const std::string server_path_2 = "/data_2";

    ClientServerFixture fixture(dir, test_context);
    fixture.start();

    // Insert data into path_1/server_path_1 and upload it.
    {
        DBRef sg = DB::create(make_client_replication(path_1));
        WriteTransaction wt{sg};
<<<<<<< HEAD
        std::string table_name = "class_table1";
        TableRef table = create_table_with_primary_key(wt, table_name, type_Int, "int_pk");
        table->create_object_with_primary_key(int64_t(123));
=======
        std::string table_name = "class_table";
        TableRef table = wt.add_table(table_name);
        auto col_key = table->add_column(type_Float, "float");
        table->create_object().set(col_key, 123.456f);
>>>>>>> f080bf09
        wt.commit();
        Session session = fixture.make_bound_session(sg, server_path_1);
        session.wait_for_upload_complete_or_client_stopped();
    }
    // Insert a different table into path_2/server_path_2
    {
<<<<<<< HEAD
        DBRef sg = DB::create(make_client_replication(path_2));
        WriteTransaction wt{sg};
        std::string table_name = "class_table2";
        TableRef table = create_table_with_primary_key(wt, table_name, type_String, "string_pk");
        table->create_object_with_primary_key("pk_0");
=======
        Session session = fixture.make_session(path_3);
        fixture.bind_session(session, server_path_2);
        session.wait_for_download_complete_or_client_stopped();
    }

    // Verify convergence and content.
    {
        DBRef sg_1 = DB::create(make_client_replication(path_1));
        DBRef sg_2 = DB::create(make_client_replication(path_2));
        DBRef sg_3 = DB::create(make_client_replication(path_3));

        ReadTransaction rt_1(sg_1);
        ReadTransaction rt_2(sg_2);
        ReadTransaction rt_3(sg_3);
        CHECK(compare_groups(rt_1, rt_2));
        CHECK(compare_groups(rt_1, rt_3));
        CHECK(compare_groups(rt_2, rt_3));

        const Group& group = rt_1.get_group();
        CHECK_EQUAL(group.size(), 0);
    }
}

TEST(ClientReset_DoNotRecoverSchema)
{
    // Same as above - except that the schema should not be recovered.
    TEST_DIR(dir);
    SHARED_GROUP_TEST_PATH(path_1);
    SHARED_GROUP_TEST_PATH(path_2);
    TEST_DIR(metadata_dir_1);
    TEST_DIR(metadata_dir_2);

    const std::string server_path_1 = "/data_1";
    const std::string server_path_2 = "/data_2";

    ClientServerFixture fixture(dir, test_context);
    fixture.start();

    // Insert data into path_1 and upload it.
    {
        DBRef db = DB::create(make_client_replication(path_1));
        WriteTransaction wt{db};
        std::string table_name = "class_table";
        TableRef table = wt.add_table(table_name);
        auto col_key = table->add_column(type_Float, "float");
        table->create_object().set(col_key, 123.456f);
>>>>>>> f080bf09
        wt.commit();
        Session session = fixture.make_bound_session(sg, server_path_2);
        session.wait_for_upload_complete_or_client_stopped();
    }

    // get a fresh copy from the server to reset against
    SHARED_GROUP_TEST_PATH(path_fresh1);
    {
        Session session_fresh = fixture.make_session(path_fresh1);
        fixture.bind_session(session_fresh, server_path_2);
        session_fresh.wait_for_download_complete_or_client_stopped();
    }
    DBRef sg_fresh1 = DB::create(make_client_replication(path_fresh1));

    // Perform client reset for path_1 against server_path_2.
    // This attempts to remove the added class and this destructive
    // schema change is not allowed and so fails with a client reset error.
    {
        Session::Config session_config;
        {
            Session::Config::ClientReset client_reset_config;
            client_reset_config.seamless_loss = true;
            client_reset_config.fresh_copy = std::move(sg_fresh1);
            session_config.client_reset_config = std::move(client_reset_config);
        }
        Session session = fixture.make_session(path_1, std::move(session_config));
        BowlOfStonesSemaphore bowl;
        session.set_connection_state_change_listener([&](ConnectionState state, const ErrorInfo* error_info) {
            if (state != ConnectionState::disconnected)
                return;
            REALM_ASSERT(error_info);
            std::error_code ec = error_info->error_code;
            CHECK_EQUAL(ec, sync::Client::Error::auto_client_reset_failure);
            bowl.add_stone();
        });
        fixture.bind_session(session, server_path_2);
        bowl.get_stone();
    }

    {
        DBRef sg_1 = DB::create(make_client_replication(path_1));
        DBRef sg_2 = DB::create(make_client_replication(path_2));

        ReadTransaction rt_1(sg_1);
        ReadTransaction rt_2(sg_2);
        CHECK(!compare_groups(rt_1, rt_2));

        const Group& group = rt_1.get_group();
        CHECK_EQUAL(group.size(), 1);
        CHECK(group.get_table("class_table1"));
        CHECK_NOT(group.get_table("class_table2"));
        const Group& group2 = rt_2.get_group();
        CHECK_EQUAL(group2.size(), 1);
        CHECK_NOT(group2.get_table("class_table1"));
        CHECK(group2.get_table("class_table2"));
    }
}

TEST(ClientReset_PinnedVersion)
{
    TEST_DIR(dir);
    SHARED_GROUP_TEST_PATH(path_1);

    const std::string server_path_1 = "/data_1";
    const std::string server_path_2 = "/data_2";
    const std::string table_name = "class_table";

    ClientServerFixture fixture(dir, test_context);
    fixture.start();

    DBRef sg = DB::create(make_client_replication(path_1));

    // Create and upload the initial version
    {
        WriteTransaction wt{sg};
        TableRef table = wt.add_table(table_name);
        table->add_column(type_Float, "float");
        table->create_object();
        wt.commit();

        Session session = fixture.make_bound_session(sg, server_path_1);
        session.wait_for_upload_complete_or_client_stopped();
    }

    // Pin this current version so that the history can't be trimmed
    auto pin_rt = sg->start_read();

    // Add another version locally
    {
        WriteTransaction wt{sg};
        wt.get_table(table_name)->create_object();
        wt.commit();
    }

    // Trigger a client reset by syncing with a different server URL
    {
        Session::Config session_config;
        session_config.client_reset_config = Session::Config::ClientReset{};
        Session session = fixture.make_bound_session(sg, server_path_2, std::move(session_config));
        session.wait_for_download_complete_or_client_stopped();
    }
}

} // unnamed namespace<|MERGE_RESOLUTION|>--- conflicted
+++ resolved
@@ -43,14 +43,8 @@
         Session session = fixture.make_bound_session(sg, server_path);
 
         WriteTransaction wt{sg};
-<<<<<<< HEAD
-        TableRef table = create_table_with_primary_key(wt, "class_table", type_Int, "int_pk");
+        TableRef table = wt.get_group().add_table_with_primary_key("class_table", type_Int, "int_pk");
         table->create_object_with_primary_key(int64_t(123));
-=======
-        TableRef table = wt.add_table("class_table");
-        table->add_column(type_Int, "int");
-        table->create_object().set_all(123);
->>>>>>> f080bf09
         session.nonsync_transact_notify(wt.commit());
         session.wait_for_upload_complete_or_client_stopped();
     }
@@ -199,14 +193,8 @@
         DBRef sg = DB::create(make_client_replication(path_1));
 
         WriteTransaction wt{sg};
-<<<<<<< HEAD
-        TableRef table = create_table_with_primary_key(wt, "class_table", type_Int, "int");
+        TableRef table = wt.get_group().add_table_with_primary_key("class_table", type_Int, "int");
         table->create_object_with_primary_key(int64_t(123));
-=======
-        TableRef table = wt.add_table("class_table");
-        table->add_column(type_Int, "int");
-        table->create_object().set_all(123);
->>>>>>> f080bf09
         session_1.nonsync_transact_notify(wt.commit());
     }
     session_1.wait_for_upload_complete_or_client_stopped();
@@ -216,14 +204,8 @@
         DBRef sg = DB::create(make_client_replication(path_2));
 
         WriteTransaction wt{sg};
-<<<<<<< HEAD
-        TableRef table = create_table_with_primary_key(wt, "class_table", type_Int, "int");
+        TableRef table = wt.get_group().add_table_with_primary_key("class_table", type_Int, "int");
         table->create_object_with_primary_key(int64_t(456));
-=======
-        TableRef table = wt.add_table("class_table");
-        table->add_column(type_Int, "int");
-        table->create_object().set_all(456);
->>>>>>> f080bf09
         wt.commit();
     }
 
@@ -401,11 +383,7 @@
     std::string real_path_1, real_path_2;
 
     auto create_schema = [&](Transaction& group) {
-<<<<<<< HEAD
-        TableRef table_0 = create_table_with_primary_key(group, "class_table_0", type_Int, "pk_int");
-=======
-        TableRef table_0 = group.add_table("class_table_0");
->>>>>>> f080bf09
+        TableRef table_0 = group.add_table_with_primary_key("class_table_0", type_Int, "pk_int");
         table_0->add_column(type_Int, "int");
         table_0->add_column(type_Bool, "bool");
         table_0->add_column(type_Float, "float");
@@ -688,76 +666,20 @@
     {
         DBRef sg = DB::create(make_client_replication(path_1));
         WriteTransaction wt{sg};
-<<<<<<< HEAD
         std::string table_name = "class_table1";
-        TableRef table = create_table_with_primary_key(wt, table_name, type_Int, "int_pk");
+        TableRef table = wt.get_group().add_table_with_primary_key(table_name, type_Int, "int_pk");
         table->create_object_with_primary_key(int64_t(123));
-=======
-        std::string table_name = "class_table";
-        TableRef table = wt.add_table(table_name);
-        auto col_key = table->add_column(type_Float, "float");
-        table->create_object().set(col_key, 123.456f);
->>>>>>> f080bf09
         wt.commit();
         Session session = fixture.make_bound_session(sg, server_path_1);
         session.wait_for_upload_complete_or_client_stopped();
     }
     // Insert a different table into path_2/server_path_2
     {
-<<<<<<< HEAD
         DBRef sg = DB::create(make_client_replication(path_2));
         WriteTransaction wt{sg};
         std::string table_name = "class_table2";
-        TableRef table = create_table_with_primary_key(wt, table_name, type_String, "string_pk");
+        TableRef table = wt.get_group().add_table_with_primary_key(table_name, type_String, "string_pk");
         table->create_object_with_primary_key("pk_0");
-=======
-        Session session = fixture.make_session(path_3);
-        fixture.bind_session(session, server_path_2);
-        session.wait_for_download_complete_or_client_stopped();
-    }
-
-    // Verify convergence and content.
-    {
-        DBRef sg_1 = DB::create(make_client_replication(path_1));
-        DBRef sg_2 = DB::create(make_client_replication(path_2));
-        DBRef sg_3 = DB::create(make_client_replication(path_3));
-
-        ReadTransaction rt_1(sg_1);
-        ReadTransaction rt_2(sg_2);
-        ReadTransaction rt_3(sg_3);
-        CHECK(compare_groups(rt_1, rt_2));
-        CHECK(compare_groups(rt_1, rt_3));
-        CHECK(compare_groups(rt_2, rt_3));
-
-        const Group& group = rt_1.get_group();
-        CHECK_EQUAL(group.size(), 0);
-    }
-}
-
-TEST(ClientReset_DoNotRecoverSchema)
-{
-    // Same as above - except that the schema should not be recovered.
-    TEST_DIR(dir);
-    SHARED_GROUP_TEST_PATH(path_1);
-    SHARED_GROUP_TEST_PATH(path_2);
-    TEST_DIR(metadata_dir_1);
-    TEST_DIR(metadata_dir_2);
-
-    const std::string server_path_1 = "/data_1";
-    const std::string server_path_2 = "/data_2";
-
-    ClientServerFixture fixture(dir, test_context);
-    fixture.start();
-
-    // Insert data into path_1 and upload it.
-    {
-        DBRef db = DB::create(make_client_replication(path_1));
-        WriteTransaction wt{db};
-        std::string table_name = "class_table";
-        TableRef table = wt.add_table(table_name);
-        auto col_key = table->add_column(type_Float, "float");
-        table->create_object().set(col_key, 123.456f);
->>>>>>> f080bf09
         wt.commit();
         Session session = fixture.make_bound_session(sg, server_path_2);
         session.wait_for_upload_complete_or_client_stopped();
