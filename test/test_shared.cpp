--- conflicted
+++ resolved
@@ -2198,16 +2198,8 @@
 {
     SHARED_GROUP_TEST_PATH(path);
     DBRef sg = DB::create(path, false, DBOptions(crypt_key(true)));
-<<<<<<< HEAD
-    CHECK_THROW_EX(DB::create(path, false, DBOptions()), std::runtime_error,
-                   std::string(e.what()).find("Realm file initial open failed: Invalid mnemonic") !=
-                       std::string::npos);
-
-    CHECK_NOTHROW(DB::create(path, false, DBOptions(crypt_key(true))));
-=======
     CHECK_THROW(DB::create(path, false, DBOptions()), InvalidDatabase);
     DBRef sg3 = DB::create(path, false, DBOptions(crypt_key(true)));
->>>>>>> f24f476d
 }
 
 // opposite - if opened unencrypted, attempt to share it encrypted
@@ -2216,23 +2208,13 @@
 {
     SHARED_GROUP_TEST_PATH(path);
     DBRef sg = DB::create(path, false, DBOptions());
-<<<<<<< HEAD
-
-    CHECK_THROW_EX(DB::create(path, false, DBOptions(crypt_key(true))), std::runtime_error,
-                   std::string(e.what()) == "Attempt to open unencrypted file with encryption key");
-=======
     CHECK_THROW(DB::create(path, false, DBOptions(crypt_key(true))), InvalidDatabase);
->>>>>>> f24f476d
     DBRef sg3 = DB::create(path, false, DBOptions());
     CHECK(sg3);
 }
 
 // if opened by one key, it cannot be opened by a different key
-<<<<<<< HEAD
-NONCONCURRENT_TEST_IF(Shared_EncryptionKeyCheck_3, testing_supports_fork)
-=======
 TEST(Shared_EncryptionKeyCheck_3)
->>>>>>> f24f476d
 {
     SHARED_GROUP_TEST_PATH(path);
     const char* first_key = crypt_key(true);
@@ -2240,25 +2222,8 @@
     memcpy(second_key, first_key, 64);
     second_key[3] = ~second_key[3];
     DBRef sg = DB::create(path, false, DBOptions(first_key));
-<<<<<<< HEAD
-
-    int pid = test_util::fork_and_update_mappings();
-
-    if (pid == 0) {
-        CHECK_THROW_EX(DB::create(path, false, DBOptions(second_key)), std::runtime_error,
-                       std::string(e.what()).find("Realm file initial open failed: Invalid mnemonic") !=
-                           std::string::npos);
-        DBRef sg3 = DB::create(path, false, DBOptions(first_key));
-        CHECK(sg3);
-        exit(0);
-    }
-    else {
-        test_util::waitpid_checked(pid, 0, "opening db with different key");
-    }
-=======
     CHECK_THROW(DB::create(path, false, DBOptions(second_key)), InvalidDatabase);
     DBRef sg3 = DB::create(path, false, DBOptions(first_key));
->>>>>>> f24f476d
 }
 
 #endif // REALM_ENABLE_ENCRYPTION
