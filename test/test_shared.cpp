--- conflicted
+++ resolved
@@ -215,14 +215,10 @@
 #endif
 
 
-<<<<<<< HEAD
 /*
 #ifndef _WIN32
 
 TEST(Shared_CompactingOnTheFly)
-=======
-ONLY(Shared_CompactingOnTheFly)
->>>>>>> 468e77a1
 {
     SHARED_GROUP_TEST_PATH(path);
     string old_path = path;
@@ -274,8 +270,8 @@
     }
 }
 
-
 */
+
 
 #ifdef LOCKFILE_CLEANUP
 // The following two tests are now disabled, as we have abandoned the requirement to
