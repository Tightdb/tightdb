cmake_minimum_required(VERSION 3.15)
message(STATUS "CMake version: ${CMAKE_VERSION}")

set(CMAKE_BUILD_TYPE Debug CACHE STRING "")
project(RealmCore)

list(APPEND CMAKE_MODULE_PATH "${CMAKE_CURRENT_SOURCE_DIR}/tools/cmake")

if(NOT CMAKE_SOURCE_DIR STREQUAL ${CMAKE_CURRENT_SOURCE_DIR})
    # Realm Core is being built as part of another project, likely an SDK
    set(REALM_CORE_SUBMODULE_BUILD ON)
endif()

# Include general CMake modules
include(GNUInstallDirs)
include(CheckIncludeFiles)
include(CheckSymbolExists)
include(Utilities)
include(SpecialtyBuilds)
include(GetVersion)
include(CheckCXXCompilerFlag)
include(CheckCXXSourceCompiles)
include(CheckCXXSourceRuns)
include(AcquireRealmDependency)

include(CodeCoverage)

if(NOT DEFINED REALM_VERSION)
    # Get accurate git-describe version
    include(GetGitRevisionDescription)
    git_describe(REALM_VERSION)
endif()
set(PROJECT_VERSION ${DEP_VERSION})

# Project-wide build flags
set(CMAKE_CXX_STANDARD 17)
set(CMAKE_CXX_STANDARD_REQUIRED ON)
set(CMAKE_CXX_EXTENSIONS OFF)

if(NOT APPLE)
    # TODO: Core APIs should always built for internal usage. But there seems to be issues with cocoa. Enable it only for Android for now.
    set(CMAKE_CXX_VISIBILITY_PRESET hidden)
elseif(APPLE)
    set(CMAKE_VISIBILITY_INLINES_HIDDEN 1)
endif()

<<<<<<< HEAD
=======
# Sets/clears the {FLAG} variable if the compiler flag is supported or not
# The compiler flag check is only performed once and the value is cached as the out variable name
>>>>>>> 7a17dab2
function(check_if_cxx_compiler_flag_supported flag out_var)
    if(flag MATCHES "^-Wno-")
        # Compilers ignore unknown -Wno-foo flags, so look for -Wfoo instead.
        string(REPLACE "-Wno-" "-W" check_flag ${flag})
    else()
        set(check_flag ${flag})
    endif()

    check_cxx_compiler_flag(${check_flag} ${out_var})
endfunction()

function(add_cxx_flag_if_supported flag)
<<<<<<< HEAD
    check_if_cxx_compiler_flag_supported(${flag} HAVE_${flag})
    if(HAVE_${flag})
=======
    check_if_cxx_compiler_flag_supported(${flag} HAVE${flag})
    if(HAVE${flag})
>>>>>>> 7a17dab2
        add_compile_options($<$<COMPILE_LANGUAGE:CXX>:${flag}>)
    endif()
endfunction()

<<<<<<< HEAD
function(add_target_option_if_supported target option_scope)
    foreach(option ${ARGN})
        check_if_cxx_compiler_flag_supported(${option} HAVE_${option})
        if(HAVE_${option})
            target_compile_options(${target} ${option_scope} ${option})
=======
# Usage: append_source_file_compile_options(FILES <file1>[ <file2>...] FLAGS <flag1>[ <flag2>...])
function(append_source_file_compile_options)
    set(options)
    set(args)
    set(list_args FILES FLAGS)
    cmake_parse_arguments(append_options "${options}" "${args}" "${list_args}" ${ARGN})
    if (NOT append_options_FILES)
        message(FATAL_ERROR "Missing FILES argument for append_source_file_compile_options")
    endif()
    if (NOT append_options_FLAGS)
        message(FATAL_ERROR "Missing FLAGS argument for append_source_file_compile_options")
    endif()
    foreach(FLAG_ IN LISTS append_options_FLAGS)
        check_if_cxx_compiler_flag_supported(${FLAG_} HAVE${FLAG_})
        if (HAVE${FLAG_})
            foreach(SRC_ IN LISTS append_options_FILES)
                get_source_file_property(OLD_OPTS ${SRC_} COMPILE_OPTIONS)
                if (NOT OLD_OPTS)
                    set_source_files_properties(${SRC_} PROPERTIES COMPILE_OPTIONS "${FLAG_}")
                elseif(NOT "${FLAG_}" IN_LIST OLD_OPTS)
                    set_source_files_properties(${SRC_} PROPERTIES COMPILE_OPTIONS "${OLD_OPTS};${FLAG_}")
                endif()
            endforeach()
>>>>>>> 7a17dab2
        endif()
    endforeach()
endfunction()

function(use_faster_linker)
    # If a linker has already been set, don't override.
    if ("${CMAKE_EXE_LINKER_FLAGS}" MATCHES "-fuse-ld=")
        return()
    endif()

    foreach(LINKER lld gold) # lld > gold > default
        # there is no link equivalent to check_cxx_compiler_flag()
        set(CMAKE_REQUIRED_LINK_OPTIONS "-fuse-ld=${LINKER}")
        check_cxx_source_compiles("int main() {}" HAVE_LINKER_${LINKER})
        if(HAVE_LINKER_${LINKER})
            message(STATUS "Using linker ${LINKER}")
            set(REALM_USE_FAST_LINKER "-fuse-ld=${LINKER}" PARENT_SCOPE)
            return()
        endif()
    endforeach()
endfunction()

# Set global warnings settings
if(MSVC)
    add_compile_options(/W3 /D_CRT_SECURE_NO_WARNINGS /D_SCL_SECURE_NO_WARNINGS)

    # Don't complain about unary minus on unsigned resulting in positive number.
    add_compile_options(/wd4146)

    # We use these in our AtomicSharedPtr implementation and it can't move
    # to atomic<shared_ptr<T>> because NotificationToken relies on movability.
    add_compile_options(/D_SILENCE_CXX20_OLD_SHARED_PTR_ATOMIC_SUPPORT_DEPRECATION_WARNING)
else()
    add_compile_options(-Wall -Wextra -Wempty-body -Wparentheses -Wunknown-pragmas -Wunreachable-code -Wunused-parameter -Wno-missing-field-initializers)
    # TODO: Remove this when fixed
    if(ANDROID)
        add_compile_options(-Wno-uninitialized)
    elseif(${CMAKE_CXX_COMPILER_ID} MATCHES ".*[Cc]lang")
        # FIXME: Re-introduce -Wold-style-cast
        add_compile_options(-Wunreachable-code -Wshorten-64-to-32 -Wconditional-uninitialized -Wextra-semi -Wno-nested-anon-types -Wdocumentation -Wthread-safety -Wthread-safety-negative -Wmissing-prototypes)
    endif()

    if(CMAKE_CXX_STANDARD EQUAL 20)
        # std::is_pod was deprecated in c++20, but is still used by 3rd party json parser.
        # TODO remove this once we upgrade it.
        add_cxx_flag_if_supported(-Wno-deprecated-declarations)
    endif()

    # By default GCC warns that it changed how it passes bitfields by value as
    # function arguments on arm64 every time this happens. This warning is just
    # an FYI and not pointing out a problem, so just disable it.
    add_cxx_flag_if_supported(-Wno-psabi)

    add_cxx_flag_if_supported(-Wpartial-availability)

    # This warning is too agressive. It warns about moves that are not redundant on older
    # compilers that we still support. It is also harmless, unlike pessimizing moves.
    add_cxx_flag_if_supported(-Wno-redundant-move)

    # Ninja buffers output so we need to tell the compiler to use colors even though stdout isn't a tty.
    if("${CMAKE_GENERATOR}" STREQUAL "Ninja")
        add_cxx_flag_if_supported(-fdiagnostics-color)
    endif()

    use_faster_linker()
endif()

if(ANDROID)
    # Optimize for size vs. performance for Android. The has the following implications:
    # - Add `-ffunction-sections` and `-fdata-sections`. This requires that `-Wl,-gc-sections` are used when creating
    #   the final .so file.
    # - `-fstrict-aliasing` is inherited from NDK r10e.
    # - `-fomit-frame-pointer` is inherited from NDK r10e.
    # - On some architectures char is unsigned by default. Make it signed
    # - Compile with -Oz in Release because on Android we favor code size over performance
    #
    add_compile_options(-fdata-sections -ffunction-sections -fomit-frame-pointer -fsigned-char -fstrict-aliasing -funwind-tables -no-canonical-prefixes $<$<CONFIG:Release>:-Oz>)
endif()

set(CMAKE_DEBUG_POSTFIX "-dbg")
set(CMAKE_MINSIZEDEBUG_POSTFIX "-dbg")

set(CMAKE_POSITION_INDEPENDENT_CODE ON)

if(CMAKE_SYSTEM_NAME MATCHES "^Windows")
    add_compile_definitions(
        WIN32_LEAN_AND_MEAN # include minimal Windows.h for faster builds
        UNICODE # prefer Unicode variants of Windows APIs over ANSI variants
        _UNICODE # prefer Unicode variants of C runtime APIs over ANSI variants
    )
    if(NOT WINDOWS_STORE)
        # for regular Windows target Windows 8.1 as the minimum version
        # see https://docs.microsoft.com/en-us/windows/win32/WinProg/using-the-windows-headers
        add_compile_definitions(
            _WIN32_WINNT=0x0603
            WINVER=0x603
            NTDDI_VERSION=0x06030000
        )
    endif()
endif()

if(MSVC)
    add_compile_options(
        /MP # Enable multi-processor compilation
    )
    if(WINDOWS_STORE)
        # Removing LNK4075 warnings for debug UWP builds
        # "LNK4075: ignoring '/INCREMENTAL' due to '/OPT:ICF' specification"
        # "LNK4075: ignoring '/INCREMENTAL' due to '/OPT:REF' specification"

        # Optional verification checks since we don't know existing contents of variables below
        string(REPLACE "/OPT:ICF " "/OPT:NOICF " CMAKE_EXE_LINKER_FLAGS_DEBUG "${CMAKE_EXE_LINKER_FLAGS_DEBUG}")
        string(REPLACE "/OPT:REF " "/OPT:NOREF " CMAKE_EXE_LINKER_FLAGS_DEBUG "${CMAKE_EXE_LINKER_FLAGS_DEBUG}")
        string(REPLACE "/INCREMENTAL:YES " "/INCREMENTAL:NO " CMAKE_EXE_LINKER_FLAGS_DEBUG "${CMAKE_EXE_LINKER_FLAGS_DEBUG}")
        string(REPLACE "/INCREMENTAL " "/INCREMENTAL:NO " CMAKE_EXE_LINKER_FLAGS_DEBUG "${CMAKE_EXE_LINKER_FLAGS_DEBUG}")

        # Mandatory
        set(CMAKE_MODULE_LINKER_FLAGS_DEBUG  "${CMAKE_MODULE_LINKER_FLAGS_DEBUG} /INCREMENTAL:NO /OPT:NOREF /OPT:NOICF")
        set(CMAKE_EXE_LINKER_FLAGS_DEBUG     "${CMAKE_EXE_LINKER_FLAGS_DEBUG} /INCREMENTAL:NO /OPT:NOREF /OPT:NOICF")
        set(CMAKE_SHARED_LINKER_FLAGS_DEBUG  "${CMAKE_SHARED_LINKER_FLAGS_DEBUG} /INCREMENTAL:NO /OPT:NOREF /OPT:NOICF")
    else()
        set(CMAKE_MSVC_RUNTIME_LIBRARY "MultiThreaded$<$<CONFIG:Debug>:Debug>")
        string(REGEX REPLACE "/RTC(su|[1su])" "" CMAKE_CXX_FLAGS "${CMAKE_CXX_FLAGS}")
    endif()

    # Let the compiler optimize debug builds ever so slightly.
    # /Ob1: This allows the compiler to inline functions marked __inline.
    # /Oi:  This enables (faster) intrinsic functions.
    string(REPLACE "/Ob0" "/Ob1" CMAKE_CXX_FLAGS_DEBUG "${CMAKE_CXX_FLAGS_DEBUG}")
    add_compile_options($<$<CONFIG:Debug>:/Oi>)

    # Prevent warnings abount non-existing .pdb files
    add_link_options($<$<CONFIG:Debug>:/ignore:4099>)
endif()

if(UNIX)
    # Enable access to large file APIs, but don't make them the default.
    add_compile_definitions("_LARGEFILE_SOURCE" "_LARGEFILE64_SOURCE")
    set(CMAKE_REQUIRED_DEFINITIONS "-D_LARGEFILE_SOURCE" "-D_LARGEFILE64_SOURCE")
    # Use readdir64 if available.
    check_symbol_exists(readdir64 "dirent.h" REALM_HAVE_READDIR64)
endif()

if (NOT APPLE)
    set(REALM_INCLUDE_CERTS_DEFAULT ON)
else()
    set(REALM_INCLUDE_CERTS_DEFAULT OFF)
endif()

# Options (passed to CMake)
option(REALM_ENABLE_SYNC "Enable synchronized realms." ON)
option(REALM_BUILD_TEST_CLIENT "Build the test client" OFF)
option(REALM_ENABLE_ASSERTIONS "Enable assertions in release mode." OFF)
option(REALM_ENABLE_ALLOC_SET_ZERO "Zero all allocations." OFF)
option(REALM_ENABLE_ENCRYPTION "Enable encryption." ON)
option(REALM_ENABLE_MEMDEBUG "Add additional memory checks" OFF)
option(REALM_VALGRIND "Tell the test suite we are running with valgrind" OFF)
option(REALM_METRICS "Enable various metric tracking" ON)
option(REALM_INCLUDE_CERTS "Include a list of trust certificates in the build for SSL certificate verification" ${REALM_INCLUDE_CERTS_DEFAULT})
set(REALM_MAX_BPNODE_SIZE "1000" CACHE STRING "Max B+ tree node size.")

# Find dependencies
set(THREADS_PREFER_PTHREAD_FLAG ON)
find_package(Threads REQUIRED)

if(REALM_ENABLE_SYNC)
    option(REALM_FORCE_OPENSSL "Always use OpenSSL for SSL needs, regardless of target platform." OFF)
    if(CMAKE_SYSTEM_NAME MATCHES "^Windows|Linux|Android")
        set(REALM_NEEDS_OPENSSL TRUE)
    endif()
elseif(REALM_ENABLE_ENCRYPTION AND CMAKE_SYSTEM_NAME MATCHES "Linux|Android")
    set(REALM_NEEDS_OPENSSL TRUE)
endif()

if(REALM_NEEDS_OPENSSL OR REALM_FORCE_OPENSSL)
    if(NOT REALM_USE_SYSTEM_OPENSSL AND (ANDROID OR WIN32 OR CMAKE_SYSTEM_NAME STREQUAL "Linux"))
        # Use our own prebuilt OpenSSL
        realm_acquire_dependency(openssl ${DEP_OPENSSL_VERSION} OPENSSL_CMAKE_INCLUDE_FILE)

        include(${OPENSSL_CMAKE_INCLUDE_FILE})
    endif()

    set(OPENSSL_USE_STATIC_LIBS ON)
    find_package(OpenSSL REQUIRED)
    set(REALM_HAVE_OPENSSL ON)
    string(REGEX MATCH "^([0-9]+)\\.([0-9]+)" OPENSSL_VERSION_MAJOR_MINOR ${OPENSSL_VERSION})
elseif(APPLE)
    set(REALM_HAVE_SECURE_TRANSPORT "1")
endif()

# Use Zlib for Sync, but allow integrators to override it
# Don't use find_library(ZLIB) on Apple platforms - it hardcodes the path per platform,
# so for an iOS build it'll use the path from the Device plaform, which is an error on Simulator.
# Just use -lz and let Xcode figure it out
if(NOT APPLE AND NOT TARGET ZLIB::ZLIB)
    if(WIN32)
        realm_acquire_dependency(zlib ${DEP_WIN32_ZLIB_VERSION} ZLIB_CMAKE_INCLUDE_FILE)
        include(${ZLIB_CMAKE_INCLUDE_FILE})
    elseif(ANDROID)
        # On Android FindZLIB chooses the static libz over the dynamic one, but this leads to issues
        # (see https://github.com/android/ndk/issues/1179)
        # We want to link against the stub library instead of statically linking anyway,
        # so we hack find_library to only consider shared object libraries when looking for libz
        set(_CMAKE_FIND_LIBRARY_SUFFIXES_orig ${CMAKE_FIND_LIBRARY_SUFFIXES})
        set(CMAKE_FIND_LIBRARY_SUFFIXES .so)
    endif()
    find_package(ZLIB REQUIRED)
    if(ANDROID)
        set(CMAKE_FIND_LIBRARY_SUFFIXES ${_CMAKE_FIND_LIBRARY_SUFFIXES_orig})
    endif()
endif()

# Store configuration in header file
configure_file(src/realm/util/config.h.in src/realm/util/config.h)

# Configure source code to use right version number
configure_file(src/realm/version_numbers.hpp.in src/realm/version_numbers.hpp)

set(DEPRECATED_CONFIG_FILE "${RealmCore_SOURCE_DIR}/src/realm/util/config.h")
if(EXISTS "${DEPRECATED_CONFIG_FILE}")
    message(FATAL_ERROR "${DEPRECATED_CONFIG_FILE} exists in the source directory, and will take precedence over the generated configuration in the build directory. Please remove this file before continuing. Alternatively, you can also clean your realm-core to remove this and other stale files: git clean -xfd")
endif()

set(JSON_INCLUDE_DIR ${CMAKE_CURRENT_SOURCE_DIR}/external/json)

# Tell the build system where to find the sources (and generated sources)
include_directories(src)
include_directories(${CMAKE_CURRENT_BINARY_DIR}/src) # For generated files (like config.h)

add_subdirectory(src)

# Install the licence and changelog files
install(FILES LICENSE CHANGELOG.md DESTINATION "doc/realm" COMPONENT devel)

# Only prepare test/install/package targets if we're not a submodule
if(REALM_CORE_SUBMODULE_BUILD)
    return()
endif()

if(CMAKE_SYSTEM_NAME MATCHES "^Windows")
    # Increase the Catch2 virtual console width because our test names can be very long and they break test reports
    set(CATCH_CONFIG_CONSOLE_WIDTH 300)
elseif(APPLE AND NOT CMAKE_SYSTEM_NAME STREQUAL "Darwin")
    set(CATCH_CONFIG_NO_POSIX_SIGNALS ON CACHE BOOL "Disable Catch support for POSIX signals on Apple platforms other than macOS")
endif()
set(CATCH_CONFIG_ENABLE_ALL_STRINGMAKERS ON CACHE BOOL "Enable Catch2's optional standard library stringmakers")

add_subdirectory(external EXCLUDE_FROM_ALL)

# Cmake does not let us easily set the deployment target per-target, but Catch2
# can use modern features because we only run tests on recent OS versions.
target_compile_definitions(Catch2 PRIVATE _LIBCPP_DISABLE_AVAILABILITY)

# Enable CTest and include unit tests
enable_testing()

if(REALM_BUILD_LIB_ONLY OR REALM_NO_TESTS)
    set(REALM_EXCLUDE_TESTS EXCLUDE_FROM_ALL)
endif()
add_subdirectory(test ${REALM_EXCLUDE_TESTS})

if (REALM_BUILD_TEST_CLIENT)
    add_subdirectory(test/client)
endif()

# Make the project importable from the build directory
set(REALM_EXPORTED_TARGETS
    Storage
    QueryParser
    ObjectStore
    RealmFFI
    RealmFFIStatic
)
if(REALM_ENABLE_SYNC)
    list(APPEND REALM_EXPORTED_TARGETS Sync)
endif()
export(TARGETS ${REALM_EXPORTED_TARGETS} NAMESPACE Realm:: FILE RealmTargets.cmake)
configure_file(tools/cmake/RealmConfig.cmake.in ${CMAKE_CURRENT_BINARY_DIR}/RealmConfig.cmake @ONLY)
configure_file(tools/cmake/AcquireRealmDependency.cmake ${CMAKE_CURRENT_BINARY_DIR}/AcquireRealmDependency.cmake @ONLY)

# Make the project importable from the install directory
install(EXPORT realm
        NAMESPACE Realm::
        FILE RealmTargets.cmake
        DESTINATION lib/cmake/Realm
        COMPONENT devel
)

install(FILES ${CMAKE_CURRENT_BINARY_DIR}/RealmConfig.cmake
        DESTINATION lib/cmake/Realm
        COMPONENT devel
)

install(FILES tools/cmake/AcquireRealmDependency.cmake
        DESTINATION lib/cmake/Realm
        COMPONENT devel
)

# CPack
set(CPACK_GENERATOR "TGZ")
set(CPACK_PACKAGE_VERSION ${REALM_VERSION})
set(CPACK_ARCHIVE_COMPONENT_INSTALL ON)

# Generators that don't support build-time configuration selection.
# Others like Xcode and Visual Studio can determine the package name
# based on the build configuration at build-time.
set(_single_config_generators
    Ninja
    "Unix Makefiles"
)
if(CMAKE_GENERATOR IN_LIST _single_config_generators)
    set(CPACK_PACKAGE_NAME "realm-${CMAKE_BUILD_TYPE}")
else()
    set(CPACK_PACKAGE_NAME "realm-\${CPACK_BUILD_CONFIG}")
endif()

include(CPack)
cpack_add_component(runtime DEPENDS runtime)
cpack_add_component(devel DEPENDS devel)<|MERGE_RESOLUTION|>--- conflicted
+++ resolved
@@ -44,11 +44,6 @@
     set(CMAKE_VISIBILITY_INLINES_HIDDEN 1)
 endif()
 
-<<<<<<< HEAD
-=======
-# Sets/clears the {FLAG} variable if the compiler flag is supported or not
-# The compiler flag check is only performed once and the value is cached as the out variable name
->>>>>>> 7a17dab2
 function(check_if_cxx_compiler_flag_supported flag out_var)
     if(flag MATCHES "^-Wno-")
         # Compilers ignore unknown -Wno-foo flags, so look for -Wfoo instead.
@@ -61,24 +56,12 @@
 endfunction()
 
 function(add_cxx_flag_if_supported flag)
-<<<<<<< HEAD
     check_if_cxx_compiler_flag_supported(${flag} HAVE_${flag})
     if(HAVE_${flag})
-=======
-    check_if_cxx_compiler_flag_supported(${flag} HAVE${flag})
-    if(HAVE${flag})
->>>>>>> 7a17dab2
         add_compile_options($<$<COMPILE_LANGUAGE:CXX>:${flag}>)
     endif()
 endfunction()
 
-<<<<<<< HEAD
-function(add_target_option_if_supported target option_scope)
-    foreach(option ${ARGN})
-        check_if_cxx_compiler_flag_supported(${option} HAVE_${option})
-        if(HAVE_${option})
-            target_compile_options(${target} ${option_scope} ${option})
-=======
 # Usage: append_source_file_compile_options(FILES <file1>[ <file2>...] FLAGS <flag1>[ <flag2>...])
 function(append_source_file_compile_options)
     set(options)
@@ -102,7 +85,15 @@
                     set_source_files_properties(${SRC_} PROPERTIES COMPILE_OPTIONS "${OLD_OPTS};${FLAG_}")
                 endif()
             endforeach()
->>>>>>> 7a17dab2
+        endif()
+    endforeach()
+endfunction()
+
+function(add_target_option_if_supported target option_scope)
+    foreach(option ${ARGN})
+        check_if_cxx_compiler_flag_supported(${option} HAVE_${option})
+        if(HAVE_${option})
+            target_compile_options(${target} ${option_scope} ${option})
         endif()
     endforeach()
 endfunction()
