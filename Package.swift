// swift-tools-version:5.0

import PackageDescription
import Foundation

<<<<<<< HEAD
let versionStr = "11.0.0-beta.0"
=======
let versionStr = "10.5.0"
>>>>>>> b72b5d68
let versionPieces = versionStr.split(separator: "-")
let versionCompontents = versionPieces[0].split(separator: ".")
let versionExtra = versionPieces.count > 1 ? versionPieces[1] : ""

let cxxSettings: [CXXSetting] = [
    .headerSearchPath("src"),
    .define("REALM_DEBUG", .when(configuration: .debug)),
    .define("REALM_NO_CONFIG"),
    .define("REALM_INSTALL_LIBEXECDIR", to: ""),
    .define("REALM_ENABLE_ASSERTIONS", to: "1"),
    .define("REALM_ENABLE_ENCRYPTION", to: "1"),

    .define("REALM_VERSION_MAJOR", to: String(versionCompontents[0])),
    .define("REALM_VERSION_MINOR", to: String(versionCompontents[1])),
    .define("REALM_VERSION_PATCH", to: String(versionCompontents[2])),
    .define("REALM_VERSION_EXTRA", to: "\"\(versionExtra)\""),
    .define("REALM_VERSION_STRING", to: "\"\(versionStr)\""),
]

let syncServerSources = [
    "realm/sync/encrypt",
    "realm/sync/noinst/reopening_file_logger.cpp",
    "realm/sync/noinst/server_dir.cpp",
    "realm/sync/noinst/server_file_access_cache.cpp",
    "realm/sync/noinst/server_history.cpp",
    "realm/sync/noinst/server_legacy_migration.cpp",
    "realm/sync/noinst/vacuum.cpp",
    "realm/sync/access_control.cpp",
    "realm/sync/crypto_server_apple.mm",
    "realm/sync/metrics.cpp",
    "realm/sync/server_configuration.cpp",
    "realm/sync/server.cpp"
]

let syncCommandSources = [
    "realm/sync/apply_to_state_command.cpp",
    "realm/sync/encrypt/encryption_transformer_command.cpp",
    "realm/sync/inspector",
    "realm/sync/noinst/vacuum_command.cpp",
    "realm/sync/dump_command.cpp",
    "realm/sync/hist_command.cpp",
    "realm/sync/print_changeset_command.cpp",
    "realm/sync/realm_upgrade.cpp",
    "realm/sync/server_command.cpp",
    "realm/sync/server_index.cpp",
    "realm/sync/server_index_command.cpp",
    "realm/sync/stat_command.cpp",
    "realm/sync/verify_server_file_command.cpp"
]

let package = Package(
    name: "RealmDatabase",
    platforms: [
        .macOS(.v10_10),
        .iOS(.v11),
        .tvOS(.v9),
        .watchOS(.v2)
    ],
    products: [
        .library(
            name: "RealmStorage",
            targets: ["Storage"]),
        .library(
            name: "RealmQueryParser",
            targets: ["QueryParser"]),
        .library(
            name: "RealmSyncClient",
            targets: ["SyncClient"]),
        .library(
            name: "RealmObjectStore",
            targets: ["ObjectStore"]),
        .library(
            name: "RealmCapi",
            targets: ["Capi"]),
        .library(
            name: "RealmFFI",
            targets: ["RealmFFI"]),
    ],
    targets: [
        .target(
            name: "Bid",
            path: "src/external/IntelRDFPMathLib20U2/LIBRARY/src",
            sources: [
                "bid128.c",
                "bid128_compare.c",
                "bid128_mul.c",
                "bid128_div.c",
                "bid128_add.c",
                "bid128_fma.c",
                "bid64_to_bid128.c",
                "bid_convert_data.c",
                "bid_decimal_data.c",
                "bid_decimal_globals.c",
                "bid_from_int.c",
                "bid_round.c"
            ],
            publicHeadersPath: "."
        ),
        .target(
            name: "Storage",
            dependencies: ["Bid"],
            path: "src",
            exclude: [
                "realm/tools",
                "realm/parser",
                "realm/metrics",
                "realm/exec",
                "realm/object-store",
                "realm/sync",
                "external",
                "win32",
                "realm/util/network.cpp",
                "realm/util/network_ssl.cpp",
                "realm/util/http.cpp",
                "realm/util/websocket.cpp",
                "realm/realm.h"
            ],
            sources: [
                "realm"
            ],
            publicHeadersPath: ".",
            cxxSettings: cxxSettings),
        .target(
            name: "QueryParser",
            dependencies: ["Storage"],
            path: "src",
            sources: ["realm/parser"],
            publicHeadersPath: "realm/parser",
            cxxSettings: [
                .headerSearchPath("realm/parser/generated")
            ] + cxxSettings),
        .target(
            name: "SyncClient",
            dependencies: ["Storage"],
            path: "src",
            exclude: ([
                "realm/sync/crypto_server_openssl.cpp",
            ] + syncCommandSources + syncServerSources) as [String],
            sources: [
                "realm/sync",
                "realm/util/network.cpp",
                "realm/util/network_ssl.cpp",
                "realm/util/http.cpp",
                "realm/util/websocket.cpp"
            ],
            publicHeadersPath: "realm/sync",
            cxxSettings: [
                .define("REALM_HAVE_SECURE_TRANSPORT", to: "1", .when(platforms: [.macOS, .iOS, .tvOS, .watchOS])),
            ] + cxxSettings,
            linkerSettings: [
                .linkedFramework("Security", .when(platforms: [.macOS, .iOS, .tvOS, .watchOS])),
                .linkedLibrary("z")
            ]),
        .target(
            name: "SyncServer",
            dependencies: ["SyncClient"],
            path: "src",
            exclude: ([
                "realm/sync/crypto_server_openssl.cpp",
            ] + syncCommandSources) as [String],
            sources: syncServerSources,
            publicHeadersPath: "realm/sync/impl", // hack
            cxxSettings: cxxSettings,
            linkerSettings: [
                .linkedFramework("Foundation", .when(platforms: [.macOS, .iOS, .tvOS, .watchOS])),
            ]),
        .target(
            name: "ObjectStore",
            dependencies: ["SyncClient"],
            path: "src",
            exclude: [
                "realm/object-store/impl/epoll",
                "realm/object-store/impl/generic",
                "realm/object-store/impl/windows",
                "realm/object-store/c_api"
            ],
            sources: ["realm/object-store"],
            publicHeadersPath: "realm/object-store",
            cxxSettings: ([
                .define("REALM_ENABLE_SYNC", to: "1"),
                .define("REALM_PLATFORM_APPLE", to: "1", .when(platforms: [.macOS, .iOS, .tvOS, .watchOS])),
                .headerSearchPath("realm/object-store")
            ] + cxxSettings) as [CXXSetting]),
        .target(
            name: "Capi",
            dependencies: ["ObjectStore", "QueryParser"],
            path: "src",
            exclude: [
                "realm/object-store/c_api/realm.c"
            ],
            sources: ["realm/object-store/c_api"],
            publicHeadersPath: "realm/object-store/c_api",
            cxxSettings: ([
                .define("REALM_ENABLE_SYNC", to: "1"),
                .define("REALM_PLATFORM_APPLE", to: "1", .when(platforms: [.macOS, .iOS, .tvOS, .watchOS])),
                .headerSearchPath("external/pegtl/include/tao")
            ] + cxxSettings) as [CXXSetting]),
        .target(
            name: "RealmFFI",
            dependencies: ["Capi"],
            path: "src/swift"),
        .target(
            name: "ObjectStoreTestUtils",
            dependencies: ["ObjectStore", "SyncServer"],
            path: "test/object-store/util",
            publicHeadersPath: ".",
            cxxSettings: ([
                .define("REALM_ENABLE_SYNC", to: "1"),
                .define("REALM_PLATFORM_APPLE", to: "1", .when(platforms: [.macOS, .iOS, .tvOS, .watchOS])),
                .headerSearchPath(".."),
                .headerSearchPath("../../../external/catch/single_include"),
            ] + cxxSettings) as [CXXSetting]),
        .target(
            name: "ObjectStoreTests",
            dependencies: ["ObjectStore", "SyncServer", "QueryParser", "ObjectStoreTestUtils"],
            path: "test/object-store",
            exclude: [
                "benchmarks",
                "notifications-fuzzer",
                "c_api",
                "util",
            ],
            cxxSettings: ([
                .define("REALM_ENABLE_SYNC", to: "1"),
                .define("REALM_PLATFORM_APPLE", to: "1", .when(platforms: [.macOS, .iOS, .tvOS, .watchOS])),
                .headerSearchPath("."),
                .headerSearchPath("../../external/catch/single_include"),
            ] + cxxSettings) as [CXXSetting]),
        .target(
            name: "CapiTests",
            dependencies: ["Capi", "ObjectStoreTestUtils"],
            path: "test/object-store/c_api",
            cxxSettings: ([
                .define("REALM_ENABLE_SYNC", to: "1"),
                .define("REALM_PLATFORM_APPLE", to: "1", .when(platforms: [.macOS, .iOS, .tvOS, .watchOS])),
                .headerSearchPath("../"),
                .headerSearchPath("../../../external/catch/single_include")
            ] + cxxSettings) as [CXXSetting])
    ],
    cxxLanguageStandard: .cxx1z
)<|MERGE_RESOLUTION|>--- conflicted
+++ resolved
@@ -3,11 +3,7 @@
 import PackageDescription
 import Foundation
 
-<<<<<<< HEAD
 let versionStr = "11.0.0-beta.0"
-=======
-let versionStr = "10.5.0"
->>>>>>> b72b5d68
 let versionPieces = versionStr.split(separator: "-")
 let versionCompontents = versionPieces[0].split(separator: ".")
 let versionExtra = versionPieces.count > 1 ? versionPieces[1] : ""
