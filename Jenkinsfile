#!groovy

@Library('realm-ci') _

cocoaStashes = []
androidStashes = []
publishingStashes = []
dependencies = null

tokens = "${env.JOB_NAME}".tokenize('/')
org = tokens[tokens.size()-3]
repo = tokens[tokens.size()-2]
branch = tokens[tokens.size()-1]

ctest_cmd = "ctest -VV"
warningFilters = [
    excludeFile('/external/*'), // submodules and external libraries
    excludeFile('/src/external/*'), // submodules and external libraries
    excludeFile('/libuv-src/*'), // libuv, where it was downloaded and built inside cmake
    excludeFile('/src/realm/parser/generated/*'), // the auto generated parser code we didn't write
]

jobWrapper {
    stage('gather-info') {
        isPullRequest = !!env.CHANGE_TARGET
        targetBranch = isPullRequest ? env.CHANGE_TARGET : "none"
        rlmNode('docker') {
            getSourceArchive()
            stash includes: '**', name: 'core-source', useDefaultExcludes: false

<<<<<<< HEAD
            dependencies = readYaml file: 'dependencies.list'
            echo "Version in dependencies.list: ${dependencies.VERSION}"
=======
            dependencies = readYaml file: 'dependencies.yml'
            echo "Version in dependencies.yml: ${dependencies.VERSION}"
>>>>>>> b4b01bee
            gitTag = readGitTag()
            gitSha = sh(returnStdout: true, script: 'git rev-parse HEAD').trim().take(8)
            gitDescribeVersion = sh(returnStdout: true, script: 'git describe --tags').trim()

            echo "Git tag: ${gitTag ?: 'none'}"
            if (!gitTag) {
                echo "No tag given for this build"
                setBuildName(gitSha)
            } else {
                if (gitTag != "v${dependencies.VERSION}") {
                    error "Git tag '${gitTag}' does not match v${dependencies.VERSION}"
                } else {
                    echo "Building release: '${gitTag}'"
                    setBuildName("Tag ${gitTag}")
                }
            }
            targetSHA1 = 'NONE'
            if (isPullRequest) {
                targetSHA1 = sh(returnStdout: true, script: "git fetch origin && git merge-base origin/${targetBranch} HEAD").trim()
            }

            isCoreCronJob = isCronJob()
            requireNightlyBuild = false
            if (isCoreCronJob) {
                requireNightlyBuild = isNightlyBuildNeeded()
            }
        }

        currentBranch = env.BRANCH_NAME
        println "Building branch: ${currentBranch}"
        println "Target branch: ${targetBranch}"
        releaseTesting = targetBranch.contains('release')
        isMaster = currentBranch.contains('master')
        longRunningTests = isMaster || currentBranch.contains('next-major')
        isPublishingRun = false
        if (gitTag) {
            isPublishingRun = currentBranch.contains('release')
        }
        else if (isCoreCronJob && requireNightlyBuild) {
            isPublishingRun = true
            longRunningTests = true
            def localDate = java.time.LocalDateTime.now().format(java.time.format.DateTimeFormatter.BASIC_ISO_DATE)
            gitDescribeVersion = "v${dependencies.VERSION}-nightly-${localDate}"
        }

        echo "Pull request: ${isPullRequest ? 'yes' : 'no'}"
        echo "Release Run: ${releaseTesting ? 'yes' : 'no'}"
        echo "Publishing Run: ${isPublishingRun ? 'yes' : 'no'}"
        echo "Is Realm cron job: ${isCoreCronJob ? 'yes' : 'no'}"
        echo "Is nightly build: ${requireNightlyBuild ? 'yes' : 'no'}"
        echo "Long running test: ${longRunningTests ? 'yes' : 'no'}"

        if (isCoreCronJob && !requireNightlyBuild) {
            currentBuild.result = 'ABORTED'
            error 'Nightly build is not needed because there are no new commits to build'
        }

        if (isMaster) {
            // If we're on master, instruct the docker image builds to push to the
            // cache registry
            env.DOCKER_PUSH = "1"
        }
    }

    if (isPublishingRun) {
        stage('BuildPackages') {
            def buildOptions = [
                enableSync: "ON",
                runTests: false,
            ]

            parallelExecutors = [
                macOS      : doBuildMacOs(buildOptions + [buildType: "Release"]),
                catalyst   : doBuildApplePlatform('maccatalyst', 'Release'),
                xros       : doBuildApplePlatformXcode15('xros', 'Release'),
                xrsimulator: doBuildApplePlatformXcode15('xrsimulator', 'Release'),
            ]

            androidAbis = ['armeabi-v7a', 'x86', 'x86_64', 'arm64-v8a']
            for (abi in androidAbis) {
                parallelExecutors["android-${abi}"] = doAndroidBuildInDocker(abi, 'Release')
            }

            appleSdks = ['iphoneos',  'iphonesimulator',
                         'appletvos', 'appletvsimulator',
                         'watchos',   'watchsimulator']
            for (sdk in appleSdks) {
                parallelExecutors[sdk] = doBuildApplePlatform(sdk, 'Release')
            }

            linuxBuildTypes = ['Debug', 'Release', 'RelAssert']
            for (buildType in linuxBuildTypes) {
                parallelExecutors["buildLinux${buildType}"] = doBuildLinux(buildType)
            }

            windowsPlatforms = ['Win32', 'x64', 'ARM64']
            for (platform in windowsPlatforms) {
                parallelExecutors["buildWindows-${platform}"] = doBuildWindows('Release', false, platform, false)
                parallelExecutors["buildWindowsUniversal-${platform}"] = doBuildWindows('Release', true, platform, false)
            }
            parallelExecutors["buildWindowsUniversal-ARM"] = doBuildWindows('Release', true, 'ARM', false)

            parallel parallelExecutors
        }

        stage('Aggregate Cocoa xcframeworks') {
            rlmNode('osx') {
                getArchive()
                for (cocoaStash in cocoaStashes) {
                    unstash name: cocoaStash
                }
                sh "tools/build-cocoa.sh -v \"${gitDescribeVersion}\""
                archiveArtifacts('realm-*.tar.xz')
                stash includes: 'realm-*.tar.xz', name: "cocoa"
                publishingStashes << "cocoa"
            }
        }

        stage('Publish to S3') {
            rlmNode('docker') {
                deleteDir()
                dir('temp') {
                    withAWS(credentials: 'tightdb-s3-ci', region: 'us-east-1') {
                        for (publishingStash in publishingStashes) {
                            dir(publishingStash) {
                                unstash name: publishingStash
                                def path = publishingStash.replaceAll('___', '/')
                                def files = findFiles(glob: '**')
                                for (file in files) {
                                    s3Upload file: file.path, path: "downloads/core/${gitDescribeVersion}/${path}/${file.name}", bucket: 'static.realm.io'
                                }
                            }
                        }
                    }
                }
            }
        }
    }
    else {
        stage('Checking') {
            def buildOptions = [
                buildType : 'Debug',
                maxBpNodeSize: 1000,
                enableEncryption: true,
                useEncryption: false,
                enableSync: false,
                runTests: true,
            ]

            parallelExecutors = [
                buildLinuxRelease       : doBuildLinux('Release'),
                checkAlpine             : doCheckAlpine(buildOptions + [enableSync: true]),
                checkLinuxDebug         : doCheckInDocker(buildOptions + [useToolchain : true]),
                checkLinuxDebugEncrypt  : doCheckInDocker(buildOptions + [useEncryption : true]),
                checkLinuxRelease_4     : doCheckInDocker(buildOptions + [maxBpNodeSize: 4, buildType : 'Release', useToolchain : true]),
                checkLinuxDebug_Sync    : doCheckInDocker(buildOptions + [enableSync: true, dumpChangesetTransform: true]),
                checkLinuxDebugNoEncryp : doCheckInDocker(buildOptions + [enableEncryption: false]),
                checkMacOsRelease_Sync  : doBuildMacOs(buildOptions + [buildType: 'Release', enableSync: true]),
                checkWindows_x86_Release: doBuildWindows('Release', false, 'Win32', true),
                checkWindows_x64_Debug  : doBuildWindows('Debug', false, 'x64', true),
                buildUWP_x86_Release    : doBuildWindows('Release', true, 'Win32', false),
                buildWindows_ARM64_Debug: doBuildWindows('Debug', false, 'ARM64', false),
                buildUWP_ARM64_Debug    : doBuildWindows('Debug', true, 'ARM64', false),
                checkiOSSimulator_Debug : doBuildApplePlatform('iphonesimulator', 'Debug', true),
                buildAppleTV_Debug      : doBuildApplePlatform('appletvos', 'Debug', false),
                buildAndroidArm64Debug  : doAndroidBuildInDocker('arm64-v8a', 'Debug'),
                buildAndroidTestsArmeabi: doAndroidBuildInDocker('armeabi-v7a', 'Debug', TestAction.Build),
                buildEmscripten         : doBuildEmscripten('Debug'),
            ]
            if (releaseTesting) {
                extendedChecks = [
                    checkMacOsDebug               : doBuildMacOs(buildOptions + [buildType: "Debug"]),
                    checkAndroidarmeabiDebug      : doAndroidBuildInDocker('armeabi-v7a', 'Debug', TestAction.Run),
                    // FIXME: https://github.com/realm/realm-core/issues/4159
                    //checkAndroidx86Release        : doAndroidBuildInDocker('x86', 'Release', TestAction.Run),
                    // FIXME: https://github.com/realm/realm-core/issues/4162
                    //coverage                      : doBuildCoverage(),
                ]
                parallelExecutors.putAll(extendedChecks)
            }
            parallel parallelExecutors
        }
    }
}

def doCheckInDocker(Map options = [:]) {
    def cmakeOptions = [
        CMAKE_BUILD_TYPE: options.buildType,
        REALM_MAX_BPNODE_SIZE: options.maxBpNodeSize,
        REALM_ENABLE_ENCRYPTION: options.enableEncryption ? 'ON' : 'OFF',
        REALM_ENABLE_SYNC: options.enableSync ? 'ON' : 'OFF',
    ]
    if (longRunningTests) {
        cmakeOptions << [
            CMAKE_CXX_FLAGS: '"-DTEST_DURATION=1"',
        ]
    }

    def cmakeDefinitions = cmakeOptions.collect { k,v -> "-D$k=$v" }.join(' ')

    return {
        rlmNode('docker') {
            getArchive()

            def buildEnv = buildDockerEnv('linux.Dockerfile')

            def environment = environment()
            environment << 'UNITTEST_XML=unit-test-report.xml'
            environment << "UNITTEST_SUITE_NAME=Linux-${options.buildType}"
            if (options.useEncryption) {
                environment << 'UNITTEST_ENCRYPT_ALL=1'
            }

            // We don't enable this by default, because using a toolchain with its own sysroot
            // prevents CMake from finding system libraries like curl which we use in sync tests.
            if (options.useToolchain) {
                cmakeDefinitions += " -DCMAKE_TOOLCHAIN_FILE=\"${env.WORKSPACE}/tools/cmake/x86_64-linux-gnu.toolchain.cmake\""
            }

            def buildSteps = { String dockerArgs = "" ->
                buildEnv.inside(dockerArgs) {
                    withEnv(environment) {
                        try {
                            dir('build-dir') {
                                sh "cmake ${cmakeDefinitions} -G Ninja .."
                                runAndCollectWarnings(
                                    script: 'ninja',
                                    name: "linux-${options.buildType}-encrypt${options.enableEncryption}-BPNODESIZE_${options.maxBpNodeSize}",
                                    filters: warningFilters,
                                )
                                sh "${ctest_cmd}"
                            }
                        } finally {
                            junit testResults: 'build-dir/test/unit-test-report.xml'
                        }
                    }
                }
            }

            buildSteps()

            if (options.dumpChangesetTransform) {
                buildEnv.inside {
                    dir('build-dir/test') {
                        withEnv([
                            'UNITTEST_PROGRESS=1',
                            'UNITTEST_FILTER=Array_Example Transform_* EmbeddedObjects_*',
                            'UNITTEST_DUMP_TRANSFORM=changeset_dump',
                        ]) {
                            sh '''
                                ./realm-sync-tests
                                tar -zcvf changeset_dump.tgz changeset_dump
                            '''
                        }
                        withAWS(credentials: 'stitch-sync-s3', region: 'us-east-1') {
                            retry(20) {
                                s3Upload file: 'changeset_dump.tgz', bucket: 'realm-test-artifacts', acl: 'PublicRead', path: "sync-transform-corpuses/${gitSha}/"
                            }
                        }
                    }
                }
            }
        }
    }
}

def doCheckAlpine(Map options = [:]) {
    def cmakeOptions = [
        CMAKE_BUILD_TYPE: options.buildType,
        REALM_MAX_BPNODE_SIZE: options.maxBpNodeSize,
        REALM_ENABLE_ENCRYPTION: options.enableEncryption ? 'ON' : 'OFF',
        REALM_ENABLE_SYNC: options.enableSync ? 'ON' : 'OFF',
        REALM_USE_SYSTEM_OPENSSL: 'ON',
        OPENSSL_USE_STATIC_LIBS: 'OFF',
    ]

    def cmakeDefinitions = cmakeOptions.collect { k,v -> "-D$k=$v" }.join(' ')

    return {
        rlmNode('docker') {
            getArchive()

            def buildEnv = buildDockerEnv('alpine.Dockerfile')

            def environment = environment()
            environment << 'UNITTEST_XML=unit-test-report.xml'
            environment << "UNITTEST_SUITE_NAME=Alpine-${options.buildType}"
            if (options.useEncryption) {
                environment << 'UNITTEST_ENCRYPT_ALL=1'
            }

            // We don't enable this by default, because using a toolchain with its own sysroot
            // prevents CMake from finding system libraries like curl which we use in sync tests.
            if (options.useToolchain) {
                cmakeDefinitions += " -DCMAKE_TOOLCHAIN_FILE=\"${env.WORKSPACE}/tools/cmake/x86_64-linux-musl.toolchain.cmake\""
            }

            buildEnv.inside {
                    withEnv(environment) {
                        try {
                            dir('build-dir') {
                                sh "cmake ${cmakeDefinitions} -G Ninja .."
                                runAndCollectWarnings(
                                    script: 'ninja',
                                    name: "alpine-${options.buildType}-encrypt${options.enableEncryption}-BPNODESIZE_${options.maxBpNodeSize}",
                                    filters: warningFilters,
                                )
                                sh "${ctest_cmd}"
                            }
                        } finally {
                            junit testResults: 'build-dir/test/unit-test-report.xml'
                        }
                    }
                }
        }
    }
}

def doBuildLinux(String buildType) {
    return {
        rlmNode('docker') {
            getSourceArchive()

            buildDockerEnv('linux.Dockerfile').inside {
                sh """
                   rm -rf build-dir
                   mkdir build-dir
                   cd build-dir
                   cmake -DCMAKE_BUILD_TYPE=${buildType} -DCMAKE_TOOLCHAIN_FILE=../tools/cmake/x86_64-linux-gnu.toolchain.cmake -DREALM_NO_TESTS=1 -DREALM_VERSION="${gitDescribeVersion}" -G Ninja ..
                   ninja
                   cpack -G TGZ
                """
            }
        }
    }
}

def doBuildLinuxClang(String buildType) {
    return {
        rlmNode('docker') {
            getArchive()

            def environment = environment() + [
              'CC=clang',
              'CXX=clang++'
            ]

            buildDockerEnv('linux.Dockerfile').inside {
                withEnv(environment) {
                    dir('build-dir') {
                        sh "cmake -D CMAKE_BUILD_TYPE=${buildType} -DREALM_NO_TESTS=1 -DREALM_VERSION=\"${gitDescribeVersion}\" -G Ninja .."
                        runAndCollectWarnings(
                            script: 'ninja',
                            parser: "clang",
                            name: "linux-clang-${buildType}",
                            filters: warningFilters,
                        )
                        sh 'cpack -G TGZ'
                    }
                }
            }
        }
    }
}

def doAndroidBuildInDocker(String abi, String buildType, TestAction test = TestAction.None) {
    return {
        rlmNode('docker') {
            getArchive()
            def stashName = "android___${abi}___${buildType}"
            def buildDir = "build-${stashName}".replaceAll('___', '-')

            def buildEnv = buildDockerEnv('android.Dockerfile')

            def environment = environment()
            environment << 'UNITTEST_XML=/data/local/tmp/unit-test-report.xml'
            environment << 'UNITTEST_SUITE_NAME=android'
            def cmakeArgs = ''
            if (test == TestAction.None) {
                cmakeArgs = '-DREALM_NO_TESTS=ON'
            } else if (test.hasValue(TestAction.Build)) {
                // TODO: should we build sync tests, too?
                cmakeArgs = '-DREALM_ENABLE_SYNC=OFF -DREALM_FETCH_MISSING_DEPENDENCIES=ON -DCMAKE_INTERPROCEDURAL_OPTIMIZATION=ON'
            }

            def doBuild = {
                buildEnv.inside {
                    runAndCollectWarnings(
                        parser: 'clang',
                        script: "tools/cross_compile.sh -o android -a ${abi} -t ${buildType} -v ${gitDescribeVersion} -f \"${cmakeArgs}\"",
                        name: "android-armeabi-${abi}-${buildType}",
                        filters: warningFilters,
                    )
                }
            }

            // if we want to run tests, let's spin up the emulator docker image first
            // it takes a while to warm up so we might as build in the mean time
            // otherwise, just run the build as is
            if (test.hasValue(TestAction.Run)) {
                docker.image('tracer0tong/android-emulator').withRun("-e ARCH=${abi}") { emulator ->
                    doBuild()
                    buildEnv.inside("--link ${emulator.id}:emulator") {
                        try {
                            sh """
                                cd ${buildDir}
                                adb connect emulator
                                timeout 30m adb wait-for-device
                                adb push test/realm-tests /data/local/tmp
                                adb push test/resources /data/local/tmp
                                adb shell 'cd /data/local/tmp; ${environment.join(' ')} ./realm-tests || echo __ADB_FAIL__' | tee adb.log
                                ! grep __ADB_FAIL__ adb.log
                            """
                        } finally {
                            sh 'adb pull /data/local/tmp/unit-test-report.xml'
                            junit testResults: 'unit-test-report.xml'
                        }
                    }
                }
            } else {
                doBuild()
            }
        }
    }
}

def doBuildWindows(String buildType, boolean isUWP, String platform, boolean runTests) {
    def cpackSystemName = "${isUWP ? 'UWP' : 'Windows'}-${platform}"
    def arch = platform.toLowerCase()
    if (arch == 'win32') {
      arch = 'x86'
    }
    if (arch == 'win64') {
      arch = 'x64'
    }
    def triplet = "${arch}-${isUWP ? 'uwp' : 'windows'}-static"

    def cmakeOptions = [
      CMAKE_GENERATOR_PLATFORM: platform,
      CMAKE_BUILD_TYPE: buildType,
      REALM_ENABLE_SYNC: "ON",
      CPACK_SYSTEM_NAME: cpackSystemName,
      REALM_VERSION: gitDescribeVersion,
    ]

     if (isUWP) {
      cmakeOptions << [
        CMAKE_SYSTEM_NAME: 'WindowsStore',
        CMAKE_SYSTEM_VERSION: '10.0',
      ]
    }

    if (!runTests) {
      cmakeOptions << [
        REALM_NO_TESTS: '1',
      ]
    } else {
        cmakeOptions << [
            VCPKG_MANIFEST_FEATURES: 'tests'
        ]
    }

    def cmakeDefinitions = cmakeOptions.collect { k,v -> "-D$k=$v" }.join(' ')

    return {
        rlmNode('windows') {
            getArchive()

            dir('build-dir') {
                withAWS(credentials: 'tightdb-s3-ci', region: 'eu-west-1') {
                    withEnv(["VCPKG_BINARY_SOURCES=clear;x-aws,s3://vcpkg-binary-caches,readwrite"]) {
                        bat "\"${tool 'cmake'}\" ${cmakeDefinitions} .."
                    }
                }
                withEnv(["_MSPDBSRV_ENDPOINT_=${UUID.randomUUID().toString()}"]) {
                    runAndCollectWarnings(
                        parser: 'msbuild',
                        isWindows: true,
                        script: "\"${tool 'cmake'}\" --build . --config ${buildType}",
                        name: "windows-${platform}-${buildType}-${isUWP?'uwp':'nouwp'}",
                        filters: [excludeMessage('Publisher name .* does not match signing certificate subject'), excludeFile('query_flex.ll')] + warningFilters,
                    )
                }
                bat "\"${tool 'cmake'}\\..\\cpack.exe\" -C ${buildType} -D CPACK_GENERATOR=TGZ"
            }
            if (runTests && !isUWP) {
                def prefix = "Windows-${platform}-${buildType}";
                def environment = environment() + [ "TMP=${env.WORKSPACE}\\temp", 'UNITTEST_NO_ERROR_EXITCODE=1' ]
                withEnv(environment + ["UNITTEST_XML=${WORKSPACE}\\core-results.xml", "UNITTEST_SUITE_NAME=${prefix}-core"]) {
                    dir("build-dir/test/${buildType}") {
                        bat '''
                          mkdir %TMP%
                          realm-tests.exe
                          rmdir /Q /S %TMP%
                        '''
                    }
                }
                if (arch == 'x86') {
                  // On 32-bit Windows we run out of address space when running
                  // the sync tests in parallel
                  environment << 'UNITTEST_THREADS=1'
                }
                withEnv(environment + ["UNITTEST_XML=${WORKSPACE}\\sync-results.xml", "UNITTEST_SUITE_NAME=${prefix}-sync"]) {
                    dir("build-dir/test/${buildType}") {
                        bat '''
                          mkdir %TMP%
                          realm-sync-tests.exe
                          rmdir /Q /S %TMP%
                        '''
                    }
                }

                withEnv(environment + ["UNITTEST_XML=${WORKSPACE}\\object-store-results.xml", "UNITTEST_SUITE_NAME=${prefix}-object-store"]) {
                    dir("build-dir/test/object-store/${buildType}") {
                        bat '''
                          mkdir %TMP%
                          realm-object-store-tests.exe
                          rmdir /Q /S %TMP%
                        '''
                    }
                }
                junit testResults: 'core-results.xml'
                junit testResults: 'sync-results.xml'
                junit testResults: 'object-store-results.xml'
            }
        }
    }
}

def doBuildMacOs(Map options = [:]) {
    def buildType = options.buildType;

    def cmakeOptions = [
        CMAKE_TOOLCHAIN_FILE: '$WORKSPACE/tools/cmake/xcode.toolchain.cmake',
        CMAKE_SYSTEM_NAME: 'Darwin',
        CPACK_SYSTEM_NAME: 'macosx',
        CMAKE_OSX_ARCHITECTURES: 'x86_64;arm64',
        CPACK_PACKAGE_DIRECTORY: '$WORKSPACE',
        REALM_ENABLE_SYNC: options.enableSync,
        REALM_VERSION: gitDescribeVersion
    ]
    if (!options.runTests) {
        cmakeOptions << [
            REALM_BUILD_LIB_ONLY: 'ON',
        ]
    }
    if (longRunningTests) {
        cmakeOptions << [
            CMAKE_CXX_FLAGS: '-DTEST_DURATION=1',
        ]
    }

    def cmakeDefinitions = cmakeOptions.collect { k,v -> "-D$k=\"$v\"" }.join(' ')

    return {
        rlmNode('osx') {
            getArchive()

            dir('build-macosx') {
                withEnv(['DEVELOPER_DIR=/Applications/Xcode-14.app/Contents/Developer/']) {
                     try {
                        sh "cmake ${cmakeDefinitions} -G Xcode .."
                    } catch(Exception e) {
                        archiveArtifacts '**/*'
                    }                
                    runAndCollectWarnings(
                        parser: 'clang',
                        script: "cmake --build . --config ${buildType} --target package -- ONLY_ACTIVE_ARCH=NO -destination generic/name=macOS -sdk macosx",
                        name: "xcode-macosx-${buildType}",
                        filters: warningFilters,
                    )
                }
            }
            withEnv(['DEVELOPER_DIR=/Applications/Xcode-14.app/Contents/Developer']) {
                runAndCollectWarnings(
                    parser: 'clang',
                    script: 'xcrun swift build',
                    name: "swift-build-macosx-${buildType}",
                    filters: warningFilters,
                )
                sh 'xcrun swift run ObjectStoreTests'
            }

            String tarball = "realm-${buildType}-${gitDescribeVersion}-macosx-*.tar.gz"
            archiveArtifacts tarball

            def stashName = "macosx___${buildType}"
            stash includes: tarball, name: stashName
            cocoaStashes << stashName
            publishingStashes << stashName

            if (options.runTests) {
                try {
                    def environment = environment()
                    environment << 'CTEST_OUTPUT_ON_FAILURE=1'
                    environment << "UNITTEST_XML=${WORKSPACE}/unit-test-report.xml"
                    environment << "UNITTEST_SUITE_NAME=macOS_${buildType}"

                    dir('build-macosx') {
                        withEnv(environment) {
                            sh "${ctest_cmd} -C ${buildType}"
                        }
                    }
                } finally {
                    junit testResults: 'unit-test-report.xml'
                }
            }
        }
    }
}

def doBuildApplePlatform(String platform, String buildType, boolean test = false) {
    return {
        rlmNode('osx') {
            getArchive()

            withEnv(['DEVELOPER_DIR=/Applications/Xcode-14.app/Contents/Developer/']) {
                sh "tools/build-apple-device.sh -p '${platform}' -c '${buildType}' -v '${gitDescribeVersion}'"

                if (test) {
                    dir('build-xcode-platforms') {
                        if (platform != 'iphonesimulator') error 'Testing is only available for iOS Simulator'
                        sh "xcodebuild -scheme CombinedTests -configuration ${buildType} -sdk iphonesimulator -arch x86_64"

                        def env = environment().collect { v -> "SIMCTL_CHILD_${v}" }
                        def resultFile = "${WORKSPACE}/combined-test-report.xml"
                        withEnv(env + ["SIMCTL_CHILD_UNITTEST_XML=${resultFile}", "SIMCTL_CHILD_UNITTEST_SUITE_NAME=iOS-${buildType}-Core"]) {
                            sh "$WORKSPACE/tools/run-in-simulator.sh 'test/${buildType}-${platform}/realm-combined-tests.app' 'io.realm.CombinedTests' '${resultFile}'"
                        }
                    }
                }
            }

            if (test) {
                junit testResults: 'combined-test-report.xml'
            }

            String tarball = "realm-${buildType}-${gitDescribeVersion}-${platform}-devel.tar.gz";
            archiveArtifacts tarball

            def stashName = "${platform}___${buildType}"
            stash includes: tarball, name: stashName
            cocoaStashes << stashName
            publishingStashes << stashName
        }
    }
}

def doBuildApplePlatformXcode15(String platform, String buildType) {
    return {
        rlmNode('macos_13') {
            getArchive()

            withEnv(['DEVELOPER_DIR=/Applications/Xcode-15.app/Contents/Developer/']) {
                sh "tools/build-apple-device.sh -p '${platform}' -c '${buildType}' -v '${gitDescribeVersion}'"
            }

            String tarball = "realm-${buildType}-${gitDescribeVersion}-${platform}-devel.tar.gz";
            archiveArtifacts tarball

            def stashName = "${platform}___${buildType}"
            stash includes: tarball, name: stashName
            cocoaStashes << stashName
            publishingStashes << stashName
        }
    }
}


def doBuildEmscripten(String buildType) {
    return {
        rlmNode('docker') {
            getArchive()

            docker.image('emscripten/emsdk:3.1.37').inside {
                dir('build') {
                    sh "emcmake cmake .. -DCMAKE_BUILD_TYPE=${buildType}"

                    runAndCollectWarnings(
                        parser: 'clang',
                        script: 'make -j$(nproc) 2>&1',
                        name: "emscripten-${buildType}",
                        filters: warningFilters,
                    )
                }
            }
        }
    }
}

def doBuildCoverage() {
  return {
    rlmNode('docker') {
      getArchive()

      buildDockerEnv('linux.Dockerfile').inside {
        sh '''
          mkdir build
          cd build
          cmake -G Ninja -D REALM_COVERAGE=ON ..
          ninja
          cd ..
          lcov --no-external --capture --initial --directory . --output-file $WORKSPACE/coverage-base.info
          cd build/test
          ulimit -c unlimited
          UNITTEST_PROGRESS=1 ./realm-tests
          cd ../..
          lcov --no-external --directory . --capture --output-file $WORKSPACE/coverage-test.info
          lcov --add-tracefile $WORKSPACE/coverage-base.info --add-tracefile coverage-test.info --output-file $WORKSPACE/coverage-total.info
          lcov --remove $WORKSPACE/coverage-total.info '/usr/*' '$WORKSPACE/test/*' --output-file $WORKSPACE/coverage-filtered.info
          rm coverage-base.info coverage-test.info coverage-total.info
        '''
        withCredentials([[$class: 'StringBinding', credentialsId: 'codecov-token-core', variable: 'CODECOV_TOKEN']]) {
          sh 'curl -s https://codecov.io/bash | bash'
        }
      }
    }
  }
}

def environment() {
    return [
        "UNITTEST_SHUFFLE=1",
        "UNITTEST_PROGRESS=1"
    ]
}

def readGitTag() {
    def command = 'git describe --exact-match --tags HEAD'
    def returnStatus = sh(returnStatus: true, script: command)
    if (returnStatus != 0) {
        return null
    }
    return sh(returnStdout: true, script: command).trim()
}

def isCronJob() {
    def upstreams = currentBuild.getUpstreamBuilds()
    for(upstream in upstreams) {
        def upstreamProjectName = upstream.getFullProjectName()
        def isRealmCronBuild = upstreamProjectName == 'realm-core-cron'
        if (isRealmCronBuild)
            return true;
    }
    return false;
}

def isNightlyBuildNeeded() {
    def command = 'git log -1 --format=%cI'
    def lastCommitTime = sh(returnStdout: true, script:command).trim()
    def current_dt = java.time.LocalDateTime.now()
    def last_commit_dt = java.time.LocalDateTime.parse(lastCommitTime, java.time.format.DateTimeFormatter.ISO_DATE_TIME)
    echo "Last Commit Time: ${last_commit_dt}"
    return current_dt.getDayOfYear() - last_commit_dt.getDayOfYear() <= 1;
}

def setBuildName(newBuildName) {
    currentBuild.displayName = "${currentBuild.displayName} - ${newBuildName}"
}

def getArchive() {
    deleteDir()
    unstash 'core-source'

    // If the current node's clock is behind the clock of the node that stashed the sources originally
    // the CMake generated files will always be out-of-date compared to the source files,
    // which can lead Ninja into a loop.
    // Touching all source files to reset their timestamp relative to the current node works around that.
    if (isUnix()) {
        sh 'find . -type f -exec touch {} +'
    } else {
        powershell 'Get-ChildItem . * -recurse | ForEach-Object{$_.LastWriteTime = get-date}'
    }
}

def getSourceArchive() {
    checkout(
        [
          $class           : 'GitSCM',
          branches         : scm.branches,
          gitTool          : 'native git',
          extensions       : scm.extensions + [[$class: 'CleanCheckout'], [$class: 'CloneOption', depth: 0, noTags: false, reference: '', shallow: false],
                                               [$class: 'SubmoduleOption', disableSubmodules: false, parentCredentials: false, recursiveSubmodules: true,
                                                         reference: '', trackingSubmodules: false]],
          userRemoteConfigs: scm.userRemoteConfigs
        ]
    )
}

def buildDockerEnv(String dockerfile = 'Dockerfile', String extraArgs = '') {
    def buildEnv
    docker.withRegistry('https://ghcr.io', 'github-packages-token') {
        buildEnv = docker.build("ci/realm-core:${dockerfile}", ". -f ${dockerfile} ${extraArgs}")
    }
    return buildEnv
}

enum TestAction {
    None(0x0),
    Build(0x1),
    Run(0x3); // build and run

    private final long value;

    TestAction(long value) {
        this.value = value;
    }

    public boolean hasValue(TestAction value) {
        return (this.value & value.value) == value.value;
    }
}<|MERGE_RESOLUTION|>--- conflicted
+++ resolved
@@ -28,13 +28,8 @@
             getSourceArchive()
             stash includes: '**', name: 'core-source', useDefaultExcludes: false
 
-<<<<<<< HEAD
-            dependencies = readYaml file: 'dependencies.list'
-            echo "Version in dependencies.list: ${dependencies.VERSION}"
-=======
             dependencies = readYaml file: 'dependencies.yml'
             echo "Version in dependencies.yml: ${dependencies.VERSION}"
->>>>>>> b4b01bee
             gitTag = readGitTag()
             gitSha = sh(returnStdout: true, script: 'git rev-parse HEAD').trim().take(8)
             gitDescribeVersion = sh(returnStdout: true, script: 'git describe --tags').trim()
