#!groovy

try {
  def gitTag
  def gitSha
  def dependencies

  stage('gather-info') {
    node {
      checkout([
        $class: 'GitSCM',
        branches: scm.branches,
        gitTool: 'native git',
        extensions: scm.extensions + [[$class: 'CleanCheckout']],
        userRemoteConfigs: scm.userRemoteConfigs
      ])
      sh 'git archive -o core.zip HEAD'
      stash includes: 'core.zip', name: 'core-source'

      dependencies = readProperties file: 'dependencies.list'
      echo "VERSION: ${dependencies.VERSION}"

      gitTag = readGitTag()
      gitSha = readGitSha()
      echo "tag: ${gitTag}"
      if (gitTag == "") {
        echo "No tag given for this build"
        setBuildName(gitSha)
      } else {
        if (gitTag != "v${dependencies.VERSION}") {
          echo "Git tag '${gitTag}' does not match v${dependencies.VERSION}"
        } else {
          echo "Building release: '${gitTag}'"
          setBuildName("Tag ${gitTag}")
        }
      }
    }

    rpmVersion = dependencies.VERSION.replaceAll("-", "_")
    echo "rpm version: ${rpmVersion}"
  }

  stage('check') {
    parallelExecutors = [
      checkLinuxRelease: doBuildInDocker('check'),
      checkLinuxDebug: doBuildInDocker('check-debug'),
      buildCocoa: doBuildCocoa(),
      buildNodeLinux: doBuildNodeInDocker(),
      buildNodeOsx: doBuildNodeInOsx(),
      buildDotnetOsx: doBuildDotNetOsx(),
      buildAndroid: doBuildAndroid(),
      addressSanitizer: doBuildInDocker('jenkins-pipeline-address-sanitizer'),
      threadSanitizer: doBuildInDocker('jenkins-pipeline-thread-sanitizer')
    ]

    if (env.CHANGE_TARGET) {
      parallelExecutors['diffCoverage'] = buildDiffCoverage()
    }

    parallel parallelExecutors
  }

  stage('build-packages') {
    parallel(
      generic: doBuildPackage('generic', 'tgz'),
      centos7: doBuildPackage('centos-7', 'rpm'),
      centos6: doBuildPackage('centos-6', 'rpm'),
      ubuntu1604: doBuildPackage('ubuntu-1604', 'deb')
    )
  }

  if (['master', 'next-major'].contains(env.BRANCH_NAME)) {
    stage('publish-packages') {
      parallel(
        generic: doPublishGeneric(),
        centos7: doPublish('centos-7', 'rpm', 'el', 7),
        centos6: doPublish('centos-6', 'rpm', 'el', 6),
        ubuntu1604: doPublish('ubuntu-1604', 'deb', 'ubuntu', 'xenial')
      )
    }

    if (gitTag != "") {
<<<<<<< HEAD
      stage 'trigger release'
      build job: 'sync_release/realm-core-rpm-release',
        wait: false,
        parameters: [[$class: 'StringParameterValue', name: 'RPM_VERSION', value: "${rpmVersion}-${env.BUILD_NUMBER}"]]
=======
      stage('trigger release') {
        build job: 'sync_release/realm-core-rpm-release',
          wait: false,
          parameters: [[$class: 'StringParameterValue', name: 'RPM_VERSION', value: "${dependencies.VERSION}-${env.BUILD_NUMBER}"]]
      }
>>>>>>> 04432fa6
    }
  }
} catch(Exception e) {
  e.printStackTrace()
  throw e
}

def doBuildCocoa() {
  return {
    node('osx_vegas') {
      getArchive()

      try {
        withEnv([
          'PATH=$PATH:/usr/local/bin',
          'DEVELOPER_DIR=/Applications/Xcode.app/Contents/Developer',
          'REALM_ENABLE_ENCRYPTION=yes',
          'REALM_ENABLE_ASSERTIONS=yes',
          'MAKEFLAGS=\'CFLAGS_DEBUG=-Oz\'',
          'UNITTEST_SHUFFLE=1',
          'UNITTEST_REANDOM_SEED=random',
          'UNITTEST_XML=1',
          'UNITTEST_THREADS=1'
        ]) {
            sh '''
              dir=$(pwd)
              sh build.sh config $dir/install
              sh build.sh build-cocoa
              sh build.sh check-debug

              # Repack the release with just what we need so that it's not a 1 GB download
              version=$(sh build.sh get-version)
              tmpdir=$(mktemp -d /tmp/$$.XXXXXX) || exit 1
              (
                  cd $tmpdir || exit 1
                  unzip -qq "$dir/core-$version.zip" || exit 1

                  # We only need an armv7s slice for CocoaPods, and the podspec never uses
                  # the debug build of core, so remove that slice
                  lipo -remove armv7s core/librealm-ios-dbg.a -o core/librealm-ios-dbg.a

                  tar cf "$dir/core-$version.tar.xz" --xz core || exit 1
              )
              rm -rf "$tmpdir" || exit 1

              cp core-*.tar.xz realm-core-latest.tar.xz
            '''
            archive '*core-*.*.*.tar.xz'

            sh 'sh build.sh clean'
        }
      } finally {
        collectCompilerWarnings('clang')
        recordTests('check-debug-cocoa')
        withCredentials([[$class: 'FileBinding', credentialsId: 'c0cc8f9e-c3f1-4e22-b22f-6568392e26ae', variable: 's3cfg_config_file']]) {
          sh 's3cmd -c $s3cfg_config_file put realm-core-latest.tar.xz s3://static.realm.io/downloads/core'
        }
      }
    }
  }
}

def doBuildDotNetOsx() {
  return {
    node('osx_vegas') {
      getArchive()

      try {
        withEnv([
          'PATH=$PATH:/usr/local/bin',
          'DEVELOPER_DIR=/Applications/Xcode.app/Contents/Developer',
          'REALM_ENABLE_ENCRYPTION=yes',
          'REALM_ENABLE_ASSERTIONS=yes',
          'MAKEFLAGS=\'CFLAGS_DEBUG=-Oz\'',
          'UNITTEST_SHUFFLE=1',
          'UNITTEST_REANDOM_SEED=random',
          'UNITTEST_XML=1',
          'UNITTEST_THREADS=1'
        ]) {
            sh '''
              dir=$(pwd)
              sh build.sh config $dir/install
              sh build.sh build-dotnet-cocoa

              # Repack the release with just what we need so that it's not a 1 GB download
              version=$(sh build.sh get-version)
              tmpdir=$(mktemp -d /tmp/$$.XXXXXX) || exit 1
              (
                  cd $tmpdir || exit 1
                  unzip -qq "$dir/realm-core-dotnet-cocoa-$version.zip" || exit 1

                  # We only need an armv7s slice for CocoaPods, and the podspec never uses
                  # the debug build of core, so remove that slice
                  lipo -remove armv7s core/librealm-ios-no-bitcode-dbg.a -o core/librealm-ios-no-bitcode-dbg.a

                  tar cjf "$dir/realm-core-dotnet-cocoa-$version.tar.bz2" core || exit 1
              )
              rm -rf "$tmpdir" || exit 1

              cp realm-core-dotnet-cocoa-*.tar.bz2 realm-core-dotnet-cocoa-latest.tar.bz2
            '''
            archive '*core-*.*.*.tar.bz2'

            sh 'sh build.sh clean'
        }
      } finally {
        collectCompilerWarnings('clang')
        withCredentials([[$class: 'FileBinding', credentialsId: 'c0cc8f9e-c3f1-4e22-b22f-6568392e26ae', variable: 's3cfg_config_file']]) {
          sh 's3cmd -c $s3cfg_config_file put realm-core-dotnet-cocoa-latest.tar.bz2 s3://static.realm.io/downloads/core'
        }
      }
    }
  }
}


def doBuildInDocker(String command) {
  return {
    node('docker') {
      getArchive()

      def buildEnv = docker.build 'realm-core:snapshot'
      def environment = environment()
      withEnv(environment) {
        buildEnv.inside {
          sh 'sh build.sh config'
          try {
              sh "sh build.sh ${command}"
          } finally {
            collectCompilerWarnings('gcc')
            recordTests(command)
          }
        }
      }
    }
  }
}

def buildDiffCoverage() {
  return {
    node('docker') {
      checkout([
        $class: 'GitSCM',
        branches: scm.branches,
        gitTool: 'native git',
        extensions: scm.extensions + [[$class: 'CleanCheckout']],
        userRemoteConfigs: scm.userRemoteConfigs
      ])

      def buildEnv = docker.build 'realm-core:snapshot'
      def environment = environment()
      withEnv(environment) {
        buildEnv.inside {
          sh 'sh build.sh config'
          sh 'sh build.sh jenkins-pipeline-coverage'

          sh 'mkdir -p coverage'
          sh "diff-cover gcovr.xml " +
            "--compare-branch=origin/${env.CHANGE_TARGET} " +
            "--html-report coverage/diff-coverage-report.html " +
            "| grep -F Coverage: " +
            "| head -n 1 " +
            "> diff-coverage"

          publishHTML(target: [
              allowMissing: false,
              alwaysLinkToLastBuild: false,
              keepAll: true,
              reportDir: 'coverage',
              reportFiles: 'diff-coverage-report.html',
              reportName: 'Diff Coverage'
          ])

          def coverageResults = readFile('diff-coverage')

          withCredentials([[$class: 'StringBinding', credentialsId: 'bot-github-token', variable: 'githubToken']]) {
              sh "curl -H \"Authorization: token ${env.githubToken}\" " +
                 "-d '{ \"body\": \"${coverageResults}\\n\\nPlease check your coverage here: ${env.BUILD_URL}Diff_Coverage\"}' " +
                 "\"https://api.github.com/repos/realm/realm-core/issues/${env.CHANGE_ID}/comments\""
          }
        }
      }
    }
  }
}

def doBuildNodeInDocker() {
  return {
    node('docker') {
      getArchive()

      def buildEnv = docker.build 'realm-core:snapshot'
      def environment = ['REALM_ENABLE_ENCRYPTION=yes', 'REALM_ENABLE_ASSERTIONS=yes']
      withEnv(environment) {
        buildEnv.inside {
          sh 'sh build.sh config'
          try {
              sh 'sh build.sh build-node-package'
              sh 'cp realm-core-node-*.tar.gz realm-core-node-linux-latest.tar.gz'
              archive '*realm-core-node-linux-*.*.*.tar.gz'
              withCredentials([[$class: 'FileBinding', credentialsId: 'c0cc8f9e-c3f1-4e22-b22f-6568392e26ae', variable: 's3cfg_config_file']]) {
                sh 's3cmd -c $s3cfg_config_file put realm-core-node-linux-latest.tar.gz s3://static.realm.io/downloads/core'
              }
          } finally {
            collectCompilerWarnings('gcc')
          }
        }
      }
    }
  }
}

def doBuildNodeInOsx() {
  return {
    node('osx_vegas') {
      getArchive()

      def environment = ['REALM_ENABLE_ENCRYPTION=yes', 'REALM_ENABLE_ASSERTIONS=yes']
      withEnv(environment) {
        sh 'sh build.sh config'
        try {
          sh 'sh build.sh build-node-package'
          sh 'cp realm-core-node-*.tar.gz realm-core-node-osx-latest.tar.gz'
          archive '*realm-core-node-osx-*.*.*.tar.gz'

          sh 'sh build.sh clean'

          withCredentials([[$class: 'FileBinding', credentialsId: 'c0cc8f9e-c3f1-4e22-b22f-6568392e26ae', variable: 's3cfg_config_file']]) {
            sh 's3cmd -c $s3cfg_config_file put realm-core-node-osx-latest.tar.gz s3://static.realm.io/downloads/core'
          }
        } finally {
          collectCompilerWarnings('clang')
        }
      }
    }
  }
}

def doBuildAndroid() {
    def target = 'build-android'
    def buildName = "android-${target}-with-encryption"

    def environment = environment()
    environment << "REALM_ENABLE_ENCRYPTION=yes"
    environment << "PATH=/usr/local/sbin:/usr/local/bin:/usr/bin:/usr/sbin:/sbin:/bin:/usr/local/bin:/opt/android-sdk-linux/tools:/opt/android-sdk-linux/platform-tools:/opt/android-ndk-r10e"
    environment << "ANDROID_NDK_HOME=/opt/android-ndk-r10e"

    return {
        node('fastlinux') {
          ws('/tmp/core-android') {
            getArchive()

            withEnv(environment) {
              sh "sh build.sh config '${pwd()}/install'"
              sh "sh build.sh ${target}"
            }
            archive 'realm-core-android-*.tar.gz'

            dir('test/android') {
                sh '$ANDROID_HOME/tools/android update project -p . --target android-9'
                environment << "NDK_PROJECT_PATH=${pwd()}"
                withEnv(environment) {
                    dir('jni') {
                        sh "${env.ANDROID_NDK_HOME}/ndk-build V=1"
                    }
                    sh 'ant debug'
                    dir('bin') {
                        stash includes: 'NativeActivity-debug.apk', name: 'android'
                    }
                }
            }
            collectCompilerWarnings('gcc')
          }
        }

        node('android-hub') {
            sh 'rm -rf *'
            unstash 'android'

            sh 'adb devices | tee devices.txt'
            def adbDevices = readFile('devices.txt')
            def devices = getDeviceNames(adbDevices)

            if (!devices) {
                throw new IllegalStateException('No devices were found')
            }

            def device = devices[0] // Run the tests only on one device

            timeout(10) {
                sh """
                set -ex
                adb -s ${device} uninstall io.realm.coretest
                adb -s ${device} install NativeActivity-debug.apk
                adb -s ${device} logcat -c
                adb -s ${device} shell am start -a android.intent.action.MAIN -n io.realm.coretest/android.app.NativeActivity
                """

                sh """
                set -ex
                prefix="The XML file is located in "
                while [ true ]; do
                    sleep 10
                    line=\$(adb -s ${device} logcat -d -s native-activity 2>/dev/null | grep -m 1 -oE "\$prefix.*\\\$" | tr -d "\r")
                    if [ ! -z "\${line}" ]; then
                    	xml_file="\$(echo \$line | cut -d' ' -f7)"
                        adb -s ${device} pull "\$xml_file"
                        adb -s ${device} shell am force-stop io.realm.coretest
                    	break
                    fi
                done
                mkdir -p test
                cp unit-test-report.xml test/unit-test-report.xml
                """
            }
            recordTests('android-device')
        }
    }
}

def recordTests(tag) {
    def tests = readFile('test/unit-test-report.xml')
    def modifiedTests = tests.replaceAll('DefaultSuite', tag)
    writeFile file: 'test/modified-test-report.xml', text: modifiedTests

    step([
        $class: 'XUnitBuilder',
        testTimeMargin: '3000',
        thresholdMode: 1,
        thresholds: [
        [
        $class: 'FailedThreshold',
        failureNewThreshold: '0',
        failureThreshold: '0',
        unstableNewThreshold: '0',
        unstableThreshold: '0'
        ], [
        $class: 'SkippedThreshold',
        failureNewThreshold: '0',
        failureThreshold: '0',
        unstableNewThreshold: '0',
        unstableThreshold: '0'
        ]
        ],
        tools: [[
        $class: 'UnitTestJunitHudsonTestType',
        deleteOutputFiles: true,
        failIfNotNew: true,
        pattern: 'test/modified-test-report.xml',
        skipNoTestFiles: false,
        stopProcessingIfError: true
        ]]
    ])
}

def collectCompilerWarnings(compiler) {
    def parserName
    if (compiler == 'gcc') {
        parserName = 'GNU Make + GNU C Compiler (gcc)'
    } else if ( compiler == 'clang' ) {
        parserName = 'Clang (LLVM based)'
    }
    step([
        $class: 'WarningsPublisher',
        canComputeNew: false,
        canResolveRelativePaths: false,
        consoleParsers: [[parserName: parserName]],
        defaultEncoding: '',
        excludePattern: '',
        failedTotalAll: '0',
        failedTotalHigh: '0',
        failedTotalLow: '0',
        failedTotalNormal: '0',
        healthy: '',
        includePattern: '',
        messagesPattern: '',
        unHealthy: ''
    ])
}

def environment() {
    return [
    "REALM_MAX_BPNODE_SIZE_DEBUG=4",
    "UNITTEST_SHUFFLE=1",
    "UNITTEST_RANDOM_SEED=random",
    "UNITTEST_THREADS=1",
    "UNITTEST_XML=1"
    ]
}

def readGitTag() {
  sh "git describe --exact-match --tags HEAD | tail -n 1 > tag.txt 2>&1 || true"
  def tag = readFile('tag.txt').trim()
  return tag
}

def readGitSha() {
  sh "git rev-parse HEAD | cut -b1-8 > sha.txt"
  def sha = readFile('sha.txt').readLines().last().trim()
  return sha
}

def get_version() {
  def dependencies = readProperties file: 'dependencies.list'
  def gitTag = readGitTag()
  def gitSha = readGitSha()
  if (gitTag == "") {
    return "${dependencies.VERSION}-g${gitSha}"
  }
  else {
    return "${dependencies.VERSION}"
  }
}

@NonCPS
def getDeviceNames(String commandOutput) {
  def deviceNames = []
  def lines = commandOutput.split('\n')
  for (i = 0; i < lines.size(); ++i) {
    if (lines[i].contains('\t')) {
      deviceNames << lines[i].split('\t')[0].trim()
    }
  }
  return deviceNames
}

def doBuildPackage(distribution, fileType) {
  return {
    node('docker') {
      getSourceArchive()

      withCredentials([[$class: 'StringBinding', credentialsId: 'packagecloud-sync-devel-master-token', variable: 'PACKAGECLOUD_MASTER_TOKEN']]) {
        sh "sh packaging/package.sh ${distribution}"
      }

      dir('packaging/out') {
        step([$class: 'ArtifactArchiver', artifacts: "${distribution}/*.${fileType}", fingerprint: true])
        stash includes: "${distribution}/*.${fileType}", name: "packages-${distribution}"
      }
    }
  }
}

def doPublish(distribution, fileType, distroName, distroVersion) {
  return {
    node {
      getSourceArchive()
      packaging = load './packaging/publish.groovy'

      dir('packaging/out') {
        unstash "packages-${distribution}"
        dir(distribution) {
          packaging.uploadPackages('sync-devel', fileType, distroName, distroVersion, "*.${fileType}")
        }
      }
    }
  }
}

def doPublishGeneric() {
  return {
    node {
      getSourceArchive()
      def version = get_version()
      def topdir = pwd()
      dir('packaging/out') {
        unstash "packages-generic"
      }
      dir("core/v${version}/linux") {
        sh "mv ${topdir}/packaging/out/generic/realm-core-*.tgz ./"
      }

      step([
        $class: 'S3BucketPublisher',
        dontWaitForConcurrentBuildCompletion: false,
        entries: [[
          bucket: 'realm-ci-artifacts',
          excludedFile: '',
          flatten: false,
          gzipFiles: false,
          managedArtifacts: false,
          noUploadOnFailure: true,
          selectedRegion: 'us-east-1',
          sourceFile: "core/v${version}/linux/*.tgz",
          storageClass: 'STANDARD',
          uploadFromSlave: false,
          useServerSideEncryption: false
        ]],
        profileName: 'hub-jenkins-user',
        userMetadata: []
      ])
    }
  }
}

def setBuildName(newBuildName) {
  currentBuild.displayName = "${currentBuild.displayName} - ${newBuildName}"
}

def getArchive() {
    sh 'rm -rf *'
    unstash 'core-source'
    sh 'unzip -o -q core.zip'
}

def getSourceArchive() {
  checkout scm
  sh 'git clean -ffdx -e .????????'
  sh 'git submodule update --init'
}<|MERGE_RESOLUTION|>--- conflicted
+++ resolved
@@ -80,18 +80,11 @@
     }
 
     if (gitTag != "") {
-<<<<<<< HEAD
-      stage 'trigger release'
+      stage('trigger release') {
       build job: 'sync_release/realm-core-rpm-release',
         wait: false,
         parameters: [[$class: 'StringParameterValue', name: 'RPM_VERSION', value: "${rpmVersion}-${env.BUILD_NUMBER}"]]
-=======
-      stage('trigger release') {
-        build job: 'sync_release/realm-core-rpm-release',
-          wait: false,
-          parameters: [[$class: 'StringParameterValue', name: 'RPM_VERSION', value: "${dependencies.VERSION}-${env.BUILD_NUMBER}"]]
-      }
->>>>>>> 04432fa6
+      }
     }
   }
 } catch(Exception e) {
