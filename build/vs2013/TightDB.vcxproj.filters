--- conflicted
+++ resolved
@@ -1,205 +1,202 @@
-﻿<?xml version="1.0" encoding="utf-8"?>
-<Project ToolsVersion="4.0" xmlns="http://schemas.microsoft.com/developer/msbuild/2003">
-  <ItemGroup>
-    <ClCompile Include="..\..\src\tightdb\alloc.cpp" />
-    <ClCompile Include="..\..\src\tightdb\alloc_slab.cpp" />
-    <ClCompile Include="..\..\src\tightdb\array.cpp" />
-    <ClCompile Include="..\..\src\tightdb\array_binary.cpp" />
-    <ClCompile Include="..\..\src\tightdb\array_blob.cpp" />
-    <ClCompile Include="..\..\src\tightdb\array_blobs_big.cpp" />
-    <ClCompile Include="..\..\src\tightdb\array_string.cpp" />
-    <ClCompile Include="..\..\src\tightdb\array_string_long.cpp" />
-    <ClCompile Include="..\..\src\tightdb\column.cpp" />
-    <ClCompile Include="..\..\src\tightdb\column_link_base.cpp" />
-    <ClCompile Include="..\..\src\tightdb\column_backlink.cpp" />
-    <ClCompile Include="..\..\src\tightdb\column_binary.cpp" />
-    <ClCompile Include="..\..\src\tightdb\column_link.cpp" />
-    <ClCompile Include="..\..\src\tightdb\column_linklist.cpp" />
-    <ClCompile Include="..\..\src\tightdb\column_mixed.cpp" />
-    <ClCompile Include="..\..\src\tightdb\column_string.cpp" />
-    <ClCompile Include="..\..\src\tightdb\column_string_enum.cpp" />
-    <ClCompile Include="..\..\src\tightdb\column_table.cpp" />
-    <ClCompile Include="..\..\src\tightdb\commit_log.cpp" />
-    <ClCompile Include="..\..\src\tightdb\descriptor.cpp" />
-    <ClCompile Include="..\..\src\tightdb\link_view.cpp" />
-    <ClCompile Include="..\..\src\tightdb\replication.cpp" />
-    <ClCompile Include="..\..\src\tightdb\unicode.cpp" />
-    <ClCompile Include="..\..\src\tightdb\util\file.cpp" />
-    <ClCompile Include="..\..\src\tightdb\importer.cpp" />
-    <ClCompile Include="..\..\src\tightdb\importer_tool.cpp" />
-    <ClCompile Include="..\..\src\tightdb\util\thread.cpp" />
-    <ClCompile Include="..\..\src\tightdb\group.cpp" />
-    <ClCompile Include="..\..\src\tightdb\group_shared.cpp" />
-    <ClCompile Include="..\..\src\tightdb\group_writer.cpp" />
-    <ClCompile Include="..\..\src\tightdb\index_string.cpp" />
-    <ClCompile Include="..\..\src\tightdb\query.cpp" />
-    <ClCompile Include="..\..\src\tightdb\spec.cpp" />
-    <ClCompile Include="..\..\src\tightdb\util\string_buffer.cpp" />
-    <ClCompile Include="..\..\src\tightdb\table.cpp" />
-    <ClCompile Include="..\..\src\tightdb\row.cpp" />
-    <ClCompile Include="..\..\src\tightdb\table_view.cpp" />
-    <ClCompile Include="..\..\src\tightdb\util\terminate.cpp" />
-    <ClCompile Include="..\..\src\tightdb\utilities.cpp" />
-    <ClCompile Include="..\..\src\tightdb\lang_bind_helper.cpp" />
-    <ClCompile Include="..\..\src\tightdb\version.cpp" />
-    <ClCompile Include="..\..\src\tightdb\exceptions.cpp" />
-    <ClCompile Include="..\..\src\tightdb\impl\output_stream.cpp" />
-    <ClCompile Include="..\..\src\tightdb\views.cpp" />
-    <ClCompile Include="..\..\src\win32\pthread\pthread.c" />
-    <ClCompile Include="..\..\test\large_tests\test_column_large.cpp" />
-    <ClCompile Include="..\..\test\large_tests\test_strings.cpp" />
-    <ClCompile Include="..\..\test\test_json.cpp" />
-    <ClCompile Include="..\..\test\test_links.cpp" />
-    <ClCompile Include="..\..\test\test_link_query_view.cpp" />
-    <ClCompile Include="..\..\test\test_basic_utils.cpp" />
-    <ClCompile Include="..\..\test\util\jsmn.cpp" />
-    <ClCompile Include="..\..\test\util\verified_integer.cpp" />
-    <ClCompile Include="..\..\test\util\verified_string.cpp" />
-    <ClCompile Include="..\..\test\main.cpp" />
-    <ClCompile Include="..\..\test\performance\matrix.cpp" />
-    <ClCompile Include="..\..\test\test_all.cpp" />
-    <ClCompile Include="..\..\test\test_alloc.cpp" />
-    <ClCompile Include="..\..\test\test_array.cpp" />
-    <ClCompile Include="..\..\test\test_array_blob.cpp" />
-    <ClCompile Include="..\..\test\test_array_blobs_big.cpp" />
-    <ClCompile Include="..\..\test\test_array_float.cpp" />
-    <ClCompile Include="..\..\test\test_array_string.cpp" />
-    <ClCompile Include="..\..\test\test_array_string_long.cpp" />
-    <ClCompile Include="..\..\test\test_column.cpp" />
-    <ClCompile Include="..\..\test\test_column_basic.cpp" />
-    <ClCompile Include="..\..\test\test_column_binary.cpp" />
-    <ClCompile Include="..\..\test\test_column_float.cpp" />
-    <ClCompile Include="..\..\test\test_column_mixed.cpp" />
-    <ClCompile Include="..\..\test\test_column_string.cpp" />
-    <ClCompile Include="..\..\test\test_array_binary.cpp" />
-    <ClCompile Include="..\..\test\test_descriptor.cpp" />
-    <ClCompile Include="..\..\test\test_file_locks.cpp" />
-    <ClCompile Include="..\..\test\test_group.cpp" />
-    <ClCompile Include="..\..\test\test_index.cpp" />
-    <ClCompile Include="..\..\test\test_index_string.cpp" />
-    <ClCompile Include="..\..\test\test_lang_bind_helper.cpp" />
-    <ClCompile Include="..\..\test\test_self.cpp" />
-    <ClCompile Include="..\..\test\test_shared.cpp" />
-    <ClCompile Include="..\..\test\test_string_data.cpp" />
-    <ClCompile Include="..\..\test\test_binary_data.cpp" />
-    <ClCompile Include="..\..\test\test_table.cpp" />
-    <ClCompile Include="..\..\test\test_transactions_lasse.cpp" />
-    <ClCompile Include="..\..\test\test_file.cpp" />
-    <ClCompile Include="..\..\test\test_safe_int_ops.cpp" />
-    <ClCompile Include="..\..\test\test_query.cpp" />
-    <ClCompile Include="..\..\test\test_table_view.cpp" />
-    <ClCompile Include="..\..\test\test_thread.cpp" />
-    <ClCompile Include="..\..\test\test_transactions.cpp" />
-    <ClCompile Include="..\..\test\test_utf8.cpp" />
-    <ClCompile Include="..\..\test\test_version.cpp" />
-    <ClCompile Include="..\..\test\util\demangle.cpp" />
-    <ClCompile Include="..\..\test\util\misc.cpp" />
-    <ClCompile Include="..\..\test\util\random.cpp" />
-    <ClCompile Include="..\..\test\util\resource_limits.cpp" />
-    <ClCompile Include="..\..\test\util\test_only.cpp" />
-    <ClCompile Include="..\..\test\util\test_path.cpp" />
-    <ClCompile Include="..\..\test\util\timer.cpp" />
-    <ClCompile Include="..\..\test\util\unit_test.cpp" />
-    <ClCompile Include="..\..\test\util\wildcard.cpp" />
-    <ClCompile Include="..\..\src\tightdb\util\errno.cpp" />
-    <ClCompile Include="..\..\src\tightdb\util\file_mapper.cpp" />
-<<<<<<< HEAD
-    <ClCompile Include="..\..\test\test_replication.cpp" />
-=======
-    <ClCompile Include="..\..\src\tightdb\query_engine.cpp" />
->>>>>>> ba63bcfd
-  </ItemGroup>
-  <ItemGroup>
-    <ClInclude Include="..\..\src\tightdb.hpp" />
-    <ClInclude Include="..\..\src\tightdb\alloc.hpp" />
-    <ClInclude Include="..\..\src\tightdb\alloc_slab.hpp" />
-    <ClInclude Include="..\..\src\tightdb\array.hpp" />
-    <ClInclude Include="..\..\src\tightdb\array_binary.hpp" />
-    <ClInclude Include="..\..\src\tightdb\array_blob.hpp" />
-    <ClInclude Include="..\..\src\tightdb\array_basic.hpp" />
-    <ClInclude Include="..\..\src\tightdb\array_basic_tpl.hpp" />
-    <ClInclude Include="..\..\src\tightdb\array_blobs_big.hpp" />
-    <ClInclude Include="..\..\src\tightdb\array_string.hpp" />
-    <ClInclude Include="..\..\src\tightdb\array_string_long.hpp" />
-    <ClInclude Include="..\..\src\tightdb\binary_data.hpp" />
-    <ClInclude Include="..\..\src\tightdb\column_backlink.hpp" />
-    <ClInclude Include="..\..\src\tightdb\column_link.hpp" />
-    <ClInclude Include="..\..\src\tightdb\column_linkbase.hpp" />
-    <ClInclude Include="..\..\src\tightdb\column_linklist.hpp" />
-    <ClInclude Include="..\..\src\tightdb\commit_log.hpp" />
-    <ClInclude Include="..\..\src\tightdb\descriptor.hpp" />
-    <ClInclude Include="..\..\src\tightdb\descriptor_fwd.hpp" />
-    <ClInclude Include="..\..\src\tightdb\impl\output_stream.hpp" />
-    <ClInclude Include="..\..\src\tightdb\importer.hpp" />
-    <ClInclude Include="..\..\src\tightdb\link_view.hpp" />
-    <ClInclude Include="..\..\src\tightdb\query_expression.hpp" />
-    <ClInclude Include="..\..\src\tightdb\string_data.hpp" />
-    <ClInclude Include="..\..\src\tightdb\unicode.hpp" />
-    <ClInclude Include="..\..\src\tightdb\util\shared_ptr.hpp" />
-    <ClInclude Include="..\..\src\tightdb\util\terminate.hpp" />
-    <ClInclude Include="..\..\src\tightdb\util\unique_ptr.hpp" />
-    <ClInclude Include="..\..\src\tightdb\util\bind_ptr.hpp" />
-    <ClInclude Include="..\..\src\tightdb\column.hpp" />
-    <ClInclude Include="..\..\src\tightdb\column_binary.hpp" />
-    <ClInclude Include="..\..\src\tightdb\column_fwd.hpp" />
-    <ClInclude Include="..\..\src\tightdb\column_basic.hpp" />
-    <ClInclude Include="..\..\src\tightdb\column_basic_tpl.hpp" />
-    <ClInclude Include="..\..\src\tightdb\column_mixed.hpp" />
-    <ClInclude Include="..\..\src\tightdb\column_mixed_tpl.hpp" />
-    <ClInclude Include="..\..\src\tightdb\column_string.hpp" />
-    <ClInclude Include="..\..\src\tightdb\column_string_enum.hpp" />
-    <ClInclude Include="..\..\src\tightdb\column_table.hpp" />
-    <ClInclude Include="..\..\src\tightdb\column_tpl.hpp" />
-    <ClInclude Include="..\..\src\tightdb\data_type.hpp" />
-    <ClInclude Include="..\..\src\tightdb\column_type.hpp" />
-    <ClInclude Include="..\..\src\tightdb\util\features.h" />
-    <ClInclude Include="..\..\src\tightdb\datetime.hpp" />
-    <ClInclude Include="..\..\src\tightdb\group.hpp" />
-    <ClInclude Include="..\..\src\tightdb\group_shared.hpp" />
-    <ClInclude Include="..\..\src\tightdb\group_writer.hpp" />
-    <ClInclude Include="..\..\src\tightdb\index_string.hpp" />
-    <ClInclude Include="..\..\src\tightdb\lang_bind_helper.hpp" />
-    <ClInclude Include="..\..\src\tightdb\util\meta.hpp" />
-    <ClInclude Include="..\..\src\tightdb\util\type_traits.hpp" />
-    <ClInclude Include="..\..\src\tightdb\mixed.hpp" />
-    <ClInclude Include="..\..\src\tightdb\overflow.hpp" />
-    <ClInclude Include="..\..\src\tightdb\util\thread.hpp" />
-    <ClInclude Include="..\..\src\tightdb\query.hpp" />
-    <ClInclude Include="..\..\src\tightdb\query_conditions.hpp" />
-    <ClInclude Include="..\..\src\tightdb\query_engine.hpp" />
-    <ClInclude Include="..\..\src\tightdb\replication.hpp" />
-    <ClInclude Include="..\..\src\tightdb\util\safe_int_ops.hpp" />
-    <ClInclude Include="..\..\src\tightdb\spec.hpp" />
-    <ClInclude Include="..\..\src\tightdb\static_assert.hpp" />
-    <ClInclude Include="..\..\src\tightdb\util\string_buffer.hpp" />
-    <ClInclude Include="..\..\src\tightdb\table.hpp" />
-    <ClInclude Include="..\..\src\tightdb\row.hpp" />
-    <ClInclude Include="..\..\src\tightdb\table_accessors.hpp" />
-    <ClInclude Include="..\..\src\tightdb\table_basic.hpp" />
-    <ClInclude Include="..\..\src\tightdb\table_macros.hpp" />
-    <ClInclude Include="..\..\src\tightdb\table_ref.hpp" />
-    <ClInclude Include="..\..\src\tightdb\table_view.hpp" />
-    <ClInclude Include="..\..\src\tightdb\table_view_basic.hpp" />
-    <ClInclude Include="..\..\src\tightdb\tightdb_nmmintrin.h" />
-    <ClInclude Include="..\..\src\tightdb\util\tuple.hpp" />
-    <ClInclude Include="..\..\src\tightdb\util\type_list.hpp" />
-    <ClInclude Include="..\..\src\tightdb\util\utf8.hpp" />
-    <ClInclude Include="..\..\src\tightdb\utilities.hpp" />
-    <ClInclude Include="..\..\src\tightdb\version.hpp" />
-    <ClInclude Include="..\..\src\tightdb\views.hpp" />
-    <ClInclude Include="..\..\src\win32\pthread\pthread.h" />
-    <ClInclude Include="..\..\test\util\jsmn.hpp" />
-    <ClInclude Include="..\..\test\util\verified_integer.hpp" />
-    <ClInclude Include="..\..\test\util\verified_string.hpp" />
-    <ClInclude Include="..\..\test\pthread_test.hpp" />
-    <ClInclude Include="..\..\test\testsettings.hpp" />
-    <ClInclude Include="..\..\src\tightdb\util\errno.hpp" />
-    <ClInclude Include="..\..\src\tightdb\util\file_mapper.hpp" />
-    <ClInclude Include="..\..\src\tightdb\exceptions.hpp" />
-    <ClInclude Include="..\..\src\tightdb\link_view_fwd.hpp" />
-    <ClInclude Include="..\..\src\tightdb\table_basic_fwd.hpp" />
-  </ItemGroup>
-  <ItemGroup>
-    <None Include="changelog.txt" />
-  </ItemGroup>
+﻿<?xml version="1.0" encoding="utf-8"?>
+<Project ToolsVersion="4.0" xmlns="http://schemas.microsoft.com/developer/msbuild/2003">
+  <ItemGroup>
+    <ClCompile Include="..\..\src\tightdb\alloc.cpp" />
+    <ClCompile Include="..\..\src\tightdb\alloc_slab.cpp" />
+    <ClCompile Include="..\..\src\tightdb\array.cpp" />
+    <ClCompile Include="..\..\src\tightdb\array_binary.cpp" />
+    <ClCompile Include="..\..\src\tightdb\array_blob.cpp" />
+    <ClCompile Include="..\..\src\tightdb\array_blobs_big.cpp" />
+    <ClCompile Include="..\..\src\tightdb\array_string.cpp" />
+    <ClCompile Include="..\..\src\tightdb\array_string_long.cpp" />
+    <ClCompile Include="..\..\src\tightdb\column.cpp" />
+    <ClCompile Include="..\..\src\tightdb\column_link_base.cpp" />
+    <ClCompile Include="..\..\src\tightdb\column_backlink.cpp" />
+    <ClCompile Include="..\..\src\tightdb\column_binary.cpp" />
+    <ClCompile Include="..\..\src\tightdb\column_link.cpp" />
+    <ClCompile Include="..\..\src\tightdb\column_linklist.cpp" />
+    <ClCompile Include="..\..\src\tightdb\column_mixed.cpp" />
+    <ClCompile Include="..\..\src\tightdb\column_string.cpp" />
+    <ClCompile Include="..\..\src\tightdb\column_string_enum.cpp" />
+    <ClCompile Include="..\..\src\tightdb\column_table.cpp" />
+    <ClCompile Include="..\..\src\tightdb\commit_log.cpp" />
+    <ClCompile Include="..\..\src\tightdb\descriptor.cpp" />
+    <ClCompile Include="..\..\src\tightdb\link_view.cpp" />
+    <ClCompile Include="..\..\src\tightdb\replication.cpp" />
+    <ClCompile Include="..\..\src\tightdb\unicode.cpp" />
+    <ClCompile Include="..\..\src\tightdb\util\file.cpp" />
+    <ClCompile Include="..\..\src\tightdb\importer.cpp" />
+    <ClCompile Include="..\..\src\tightdb\importer_tool.cpp" />
+    <ClCompile Include="..\..\src\tightdb\util\thread.cpp" />
+    <ClCompile Include="..\..\src\tightdb\group.cpp" />
+    <ClCompile Include="..\..\src\tightdb\group_shared.cpp" />
+    <ClCompile Include="..\..\src\tightdb\group_writer.cpp" />
+    <ClCompile Include="..\..\src\tightdb\index_string.cpp" />
+    <ClCompile Include="..\..\src\tightdb\query.cpp" />
+    <ClCompile Include="..\..\src\tightdb\spec.cpp" />
+    <ClCompile Include="..\..\src\tightdb\util\string_buffer.cpp" />
+    <ClCompile Include="..\..\src\tightdb\table.cpp" />
+    <ClCompile Include="..\..\src\tightdb\row.cpp" />
+    <ClCompile Include="..\..\src\tightdb\table_view.cpp" />
+    <ClCompile Include="..\..\src\tightdb\util\terminate.cpp" />
+    <ClCompile Include="..\..\src\tightdb\utilities.cpp" />
+    <ClCompile Include="..\..\src\tightdb\lang_bind_helper.cpp" />
+    <ClCompile Include="..\..\src\tightdb\version.cpp" />
+    <ClCompile Include="..\..\src\tightdb\exceptions.cpp" />
+    <ClCompile Include="..\..\src\tightdb\impl\output_stream.cpp" />
+    <ClCompile Include="..\..\src\tightdb\views.cpp" />
+    <ClCompile Include="..\..\src\win32\pthread\pthread.c" />
+    <ClCompile Include="..\..\test\large_tests\test_column_large.cpp" />
+    <ClCompile Include="..\..\test\large_tests\test_strings.cpp" />
+    <ClCompile Include="..\..\test\test_json.cpp" />
+    <ClCompile Include="..\..\test\test_links.cpp" />
+    <ClCompile Include="..\..\test\test_link_query_view.cpp" />
+    <ClCompile Include="..\..\test\test_basic_utils.cpp" />
+    <ClCompile Include="..\..\test\util\jsmn.cpp" />
+    <ClCompile Include="..\..\test\util\verified_integer.cpp" />
+    <ClCompile Include="..\..\test\util\verified_string.cpp" />
+    <ClCompile Include="..\..\test\main.cpp" />
+    <ClCompile Include="..\..\test\performance\matrix.cpp" />
+    <ClCompile Include="..\..\test\test_all.cpp" />
+    <ClCompile Include="..\..\test\test_alloc.cpp" />
+    <ClCompile Include="..\..\test\test_array.cpp" />
+    <ClCompile Include="..\..\test\test_array_blob.cpp" />
+    <ClCompile Include="..\..\test\test_array_blobs_big.cpp" />
+    <ClCompile Include="..\..\test\test_array_float.cpp" />
+    <ClCompile Include="..\..\test\test_array_string.cpp" />
+    <ClCompile Include="..\..\test\test_array_string_long.cpp" />
+    <ClCompile Include="..\..\test\test_column.cpp" />
+    <ClCompile Include="..\..\test\test_column_basic.cpp" />
+    <ClCompile Include="..\..\test\test_column_binary.cpp" />
+    <ClCompile Include="..\..\test\test_column_float.cpp" />
+    <ClCompile Include="..\..\test\test_column_mixed.cpp" />
+    <ClCompile Include="..\..\test\test_column_string.cpp" />
+    <ClCompile Include="..\..\test\test_array_binary.cpp" />
+    <ClCompile Include="..\..\test\test_descriptor.cpp" />
+    <ClCompile Include="..\..\test\test_file_locks.cpp" />
+    <ClCompile Include="..\..\test\test_group.cpp" />
+    <ClCompile Include="..\..\test\test_index.cpp" />
+    <ClCompile Include="..\..\test\test_index_string.cpp" />
+    <ClCompile Include="..\..\test\test_lang_bind_helper.cpp" />
+    <ClCompile Include="..\..\test\test_self.cpp" />
+    <ClCompile Include="..\..\test\test_shared.cpp" />
+    <ClCompile Include="..\..\test\test_string_data.cpp" />
+    <ClCompile Include="..\..\test\test_binary_data.cpp" />
+    <ClCompile Include="..\..\test\test_table.cpp" />
+    <ClCompile Include="..\..\test\test_transactions_lasse.cpp" />
+    <ClCompile Include="..\..\test\test_file.cpp" />
+    <ClCompile Include="..\..\test\test_safe_int_ops.cpp" />
+    <ClCompile Include="..\..\test\test_query.cpp" />
+    <ClCompile Include="..\..\test\test_table_view.cpp" />
+    <ClCompile Include="..\..\test\test_thread.cpp" />
+    <ClCompile Include="..\..\test\test_transactions.cpp" />
+    <ClCompile Include="..\..\test\test_utf8.cpp" />
+    <ClCompile Include="..\..\test\test_version.cpp" />
+    <ClCompile Include="..\..\test\util\demangle.cpp" />
+    <ClCompile Include="..\..\test\util\misc.cpp" />
+    <ClCompile Include="..\..\test\util\random.cpp" />
+    <ClCompile Include="..\..\test\util\resource_limits.cpp" />
+    <ClCompile Include="..\..\test\util\test_only.cpp" />
+    <ClCompile Include="..\..\test\util\test_path.cpp" />
+    <ClCompile Include="..\..\test\util\timer.cpp" />
+    <ClCompile Include="..\..\test\util\unit_test.cpp" />
+    <ClCompile Include="..\..\test\util\wildcard.cpp" />
+    <ClCompile Include="..\..\src\tightdb\util\errno.cpp" />
+    <ClCompile Include="..\..\src\tightdb\util\file_mapper.cpp" />
+    <ClCompile Include="..\..\test\test_replication.cpp" />
+    <ClCompile Include="..\..\src\tightdb\query_engine.cpp" />
+  </ItemGroup>
+  <ItemGroup>
+    <ClInclude Include="..\..\src\tightdb.hpp" />
+    <ClInclude Include="..\..\src\tightdb\alloc.hpp" />
+    <ClInclude Include="..\..\src\tightdb\alloc_slab.hpp" />
+    <ClInclude Include="..\..\src\tightdb\array.hpp" />
+    <ClInclude Include="..\..\src\tightdb\array_binary.hpp" />
+    <ClInclude Include="..\..\src\tightdb\array_blob.hpp" />
+    <ClInclude Include="..\..\src\tightdb\array_basic.hpp" />
+    <ClInclude Include="..\..\src\tightdb\array_basic_tpl.hpp" />
+    <ClInclude Include="..\..\src\tightdb\array_blobs_big.hpp" />
+    <ClInclude Include="..\..\src\tightdb\array_string.hpp" />
+    <ClInclude Include="..\..\src\tightdb\array_string_long.hpp" />
+    <ClInclude Include="..\..\src\tightdb\binary_data.hpp" />
+    <ClInclude Include="..\..\src\tightdb\column_backlink.hpp" />
+    <ClInclude Include="..\..\src\tightdb\column_link.hpp" />
+    <ClInclude Include="..\..\src\tightdb\column_linkbase.hpp" />
+    <ClInclude Include="..\..\src\tightdb\column_linklist.hpp" />
+    <ClInclude Include="..\..\src\tightdb\commit_log.hpp" />
+    <ClInclude Include="..\..\src\tightdb\descriptor.hpp" />
+    <ClInclude Include="..\..\src\tightdb\descriptor_fwd.hpp" />
+    <ClInclude Include="..\..\src\tightdb\impl\output_stream.hpp" />
+    <ClInclude Include="..\..\src\tightdb\importer.hpp" />
+    <ClInclude Include="..\..\src\tightdb\link_view.hpp" />
+    <ClInclude Include="..\..\src\tightdb\query_expression.hpp" />
+    <ClInclude Include="..\..\src\tightdb\string_data.hpp" />
+    <ClInclude Include="..\..\src\tightdb\unicode.hpp" />
+    <ClInclude Include="..\..\src\tightdb\util\shared_ptr.hpp" />
+    <ClInclude Include="..\..\src\tightdb\util\terminate.hpp" />
+    <ClInclude Include="..\..\src\tightdb\util\unique_ptr.hpp" />
+    <ClInclude Include="..\..\src\tightdb\util\bind_ptr.hpp" />
+    <ClInclude Include="..\..\src\tightdb\column.hpp" />
+    <ClInclude Include="..\..\src\tightdb\column_binary.hpp" />
+    <ClInclude Include="..\..\src\tightdb\column_fwd.hpp" />
+    <ClInclude Include="..\..\src\tightdb\column_basic.hpp" />
+    <ClInclude Include="..\..\src\tightdb\column_basic_tpl.hpp" />
+    <ClInclude Include="..\..\src\tightdb\column_mixed.hpp" />
+    <ClInclude Include="..\..\src\tightdb\column_mixed_tpl.hpp" />
+    <ClInclude Include="..\..\src\tightdb\column_string.hpp" />
+    <ClInclude Include="..\..\src\tightdb\column_string_enum.hpp" />
+    <ClInclude Include="..\..\src\tightdb\column_table.hpp" />
+    <ClInclude Include="..\..\src\tightdb\column_tpl.hpp" />
+    <ClInclude Include="..\..\src\tightdb\data_type.hpp" />
+    <ClInclude Include="..\..\src\tightdb\column_type.hpp" />
+    <ClInclude Include="..\..\src\tightdb\util\features.h" />
+    <ClInclude Include="..\..\src\tightdb\datetime.hpp" />
+    <ClInclude Include="..\..\src\tightdb\group.hpp" />
+    <ClInclude Include="..\..\src\tightdb\group_shared.hpp" />
+    <ClInclude Include="..\..\src\tightdb\group_writer.hpp" />
+    <ClInclude Include="..\..\src\tightdb\index_string.hpp" />
+    <ClInclude Include="..\..\src\tightdb\lang_bind_helper.hpp" />
+    <ClInclude Include="..\..\src\tightdb\util\meta.hpp" />
+    <ClInclude Include="..\..\src\tightdb\util\type_traits.hpp" />
+    <ClInclude Include="..\..\src\tightdb\mixed.hpp" />
+    <ClInclude Include="..\..\src\tightdb\overflow.hpp" />
+    <ClInclude Include="..\..\src\tightdb\util\thread.hpp" />
+    <ClInclude Include="..\..\src\tightdb\query.hpp" />
+    <ClInclude Include="..\..\src\tightdb\query_conditions.hpp" />
+    <ClInclude Include="..\..\src\tightdb\query_engine.hpp" />
+    <ClInclude Include="..\..\src\tightdb\replication.hpp" />
+    <ClInclude Include="..\..\src\tightdb\util\safe_int_ops.hpp" />
+    <ClInclude Include="..\..\src\tightdb\spec.hpp" />
+    <ClInclude Include="..\..\src\tightdb\static_assert.hpp" />
+    <ClInclude Include="..\..\src\tightdb\util\string_buffer.hpp" />
+    <ClInclude Include="..\..\src\tightdb\table.hpp" />
+    <ClInclude Include="..\..\src\tightdb\row.hpp" />
+    <ClInclude Include="..\..\src\tightdb\table_accessors.hpp" />
+    <ClInclude Include="..\..\src\tightdb\table_basic.hpp" />
+    <ClInclude Include="..\..\src\tightdb\table_macros.hpp" />
+    <ClInclude Include="..\..\src\tightdb\table_ref.hpp" />
+    <ClInclude Include="..\..\src\tightdb\table_view.hpp" />
+    <ClInclude Include="..\..\src\tightdb\table_view_basic.hpp" />
+    <ClInclude Include="..\..\src\tightdb\tightdb_nmmintrin.h" />
+    <ClInclude Include="..\..\src\tightdb\util\tuple.hpp" />
+    <ClInclude Include="..\..\src\tightdb\util\type_list.hpp" />
+    <ClInclude Include="..\..\src\tightdb\util\utf8.hpp" />
+    <ClInclude Include="..\..\src\tightdb\utilities.hpp" />
+    <ClInclude Include="..\..\src\tightdb\version.hpp" />
+    <ClInclude Include="..\..\src\tightdb\views.hpp" />
+    <ClInclude Include="..\..\src\win32\pthread\pthread.h" />
+    <ClInclude Include="..\..\test\util\jsmn.hpp" />
+    <ClInclude Include="..\..\test\util\verified_integer.hpp" />
+    <ClInclude Include="..\..\test\util\verified_string.hpp" />
+    <ClInclude Include="..\..\test\pthread_test.hpp" />
+    <ClInclude Include="..\..\test\testsettings.hpp" />
+    <ClInclude Include="..\..\src\tightdb\util\errno.hpp" />
+    <ClInclude Include="..\..\src\tightdb\util\file_mapper.hpp" />
+    <ClInclude Include="..\..\src\tightdb\exceptions.hpp" />
+    <ClInclude Include="..\..\src\tightdb\link_view_fwd.hpp" />
+    <ClInclude Include="..\..\src\tightdb\table_basic_fwd.hpp" />
+  </ItemGroup>
+  <ItemGroup>
+    <None Include="changelog.txt" />
+  </ItemGroup>
 </Project>